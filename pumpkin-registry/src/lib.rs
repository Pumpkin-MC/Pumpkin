use std::sync::LazyLock;

use banner_pattern::BannerPattern;
use biome::Biome;
use chat_type::ChatType;
use damage_type::DamageType;
use dimension::Dimension;
use enchantment::Enchantment;
use indexmap::IndexMap;
use instrument::Instrument;
use jukebox_song::JukeboxSong;
use paint::Painting;
use pumpkin_protocol::client::config::RegistryEntry;
pub use recipe::{
    flatten_3x3, IngredientSlot, IngredientType, Recipe, RecipeResult, RecipeType, RECIPES,
};
use serde::{Deserialize, Serialize};
pub use tags::{get_tag_values, TagCategory, TagType};
use trim_material::TrimMaterial;
use trim_pattern::TrimPattern;
use wolf::WolfVariant;

mod banner_pattern;
mod biome;
mod chat_type;
mod damage_type;
mod dimension;
mod enchantment;
mod instrument;
mod jukebox_song;
mod paint;
mod recipe;
mod tags;
mod trim_material;
mod trim_pattern;
mod wolf;

pub static SYNCED_REGISTRIES: LazyLock<SyncedRegistry> = LazyLock::new(|| {
    serde_json::from_str(include_str!("../../assets/synced_registries.json"))
        .expect("Could not parse synced_registries.json registry.")
});

pub struct Registry {
    pub registry_id: String,
    pub registry_entries: Vec<RegistryEntry<'static>>,
}

#[derive(Serialize, Deserialize)]
pub struct SyncedRegistry {
    #[serde(rename = "worldgen/biome")]
    biome: IndexMap<String, Biome>,
    chat_type: IndexMap<String, ChatType>,
    trim_pattern: IndexMap<String, TrimPattern>,
    trim_material: IndexMap<String, TrimMaterial>,
    wolf_variant: IndexMap<String, WolfVariant>,
    painting_variant: IndexMap<String, Painting>,
    dimension_type: IndexMap<String, Dimension>,
    damage_type: IndexMap<String, DamageType>,
    banner_pattern: IndexMap<String, BannerPattern>,
    enchantment: IndexMap<String, Enchantment>,
<<<<<<< HEAD
    #[serde(rename = "minecraft:jukebox_song")]
    pub jukebox_song: IndexMap<String, JukeboxSong>,
    #[serde(rename = "minecraft:instrument")]
=======
    jukebox_song: IndexMap<String, JukeboxSong>,
>>>>>>> 267225c0
    instrument: IndexMap<String, Instrument>,
}

#[derive(Debug, Clone, Copy)]
#[repr(u8)]
pub enum DimensionType {
    Overworld,
    OverworldCaves,
    TheEnd,
    TheNether,
}

impl DimensionType {
    pub fn name(&self) -> &str {
        match self {
            Self::Overworld => "minecraft:overworld",
            Self::OverworldCaves => "minecraft:overworld_caves",
            Self::TheEnd => "minecraft:the_end",
            Self::TheNether => "minecraft:the_nether",
        }
    }
}

impl Registry {
    pub fn get_synced() -> Vec<Self> {
        let registry_entries = SYNCED_REGISTRIES
            .biome
            .iter()
            .map(|s| RegistryEntry {
                entry_id: s.0,
                data: pumpkin_nbt::serializer::to_bytes_unnamed(&s.1).unwrap(),
            })
            .collect();
        let biome = Registry {
            registry_id: "minecraft:worldgen/biome".to_string(),
            registry_entries,
        };

        let registry_entries = SYNCED_REGISTRIES
            .chat_type
            .iter()
            .map(|s| RegistryEntry {
                entry_id: s.0,
                data: pumpkin_nbt::serializer::to_bytes_unnamed(&s.1).unwrap(),
            })
            .collect();
        let chat_type = Registry {
            registry_id: "minecraft:chat_type".to_string(),
            registry_entries,
        };

        // let registry_entries = SYNCED_REGISTRIES
        //     .trim_pattern
        //     .iter()
        //     .map(|s| RegistryEntry {
        //         entry_id: s.0,
        //         data: pumpkin_nbt::serializer::to_bytes_unnamed(&s.1).unwrap(),
        //     })
        //     .collect();
        // let trim_pattern = Registry {
        //     registry_id: "minecraft:trim_pattern".to_string(),
        //     registry_entries,
        // };

        // let registry_entries = SYNCED_REGISTRIES
        //     .trim_material
        //     .iter()
        //     .map(|s| RegistryEntry {
        //         entry_id: s.0,
        //         data: pumpkin_nbt::serializer::to_bytes_unnamed(&s.1).unwrap(),
        //     })
        //     .collect();
        // let trim_material = Registry {
        //     registry_id: "minecraft:trim_material".to_string(),
        //     registry_entries,
        // };

        let registry_entries = SYNCED_REGISTRIES
            .wolf_variant
            .iter()
            .map(|s| {
                // I present to you, A ugly hack which is done because Mojang developers decited to put is_<biome> instead of just <biome> on 3 wolf varients while all others have just the biome, this causes the client to not find the biome and disconnect
                let varient = s.1.clone();
                RegistryEntry {
                    entry_id: s.0,
                    data: pumpkin_nbt::serializer::to_bytes_unnamed(&varient).unwrap(),
                }
            })
            .collect();
        let wolf_variant = Registry {
            registry_id: "minecraft:wolf_variant".to_string(),
            registry_entries,
        };

        let registry_entries = SYNCED_REGISTRIES
            .painting_variant
            .iter()
            .map(|s| RegistryEntry {
                entry_id: s.0,
                data: pumpkin_nbt::serializer::to_bytes_unnamed(&s.1).unwrap(),
            })
            .collect();
        let painting_variant = Registry {
            registry_id: "minecraft:painting_variant".to_string(),
            registry_entries,
        };

        let registry_entries = SYNCED_REGISTRIES
            .dimension_type
            .iter()
            .map(|s| RegistryEntry {
                entry_id: s.0,
                data: pumpkin_nbt::serializer::to_bytes_unnamed(&s.1).unwrap(),
            })
            .collect();
        let dimension_type = Registry {
            registry_id: "minecraft:dimension_type".to_string(),
            registry_entries,
        };

        let registry_entries = SYNCED_REGISTRIES
            .damage_type
            .iter()
            .map(|s| RegistryEntry {
                entry_id: s.0,
                data: pumpkin_nbt::serializer::to_bytes_unnamed(&s.1).unwrap(),
            })
            .collect();
        let damage_type = Registry {
            registry_id: "minecraft:damage_type".to_string(),
            registry_entries,
        };

        let registry_entries = SYNCED_REGISTRIES
            .banner_pattern
            .iter()
            .map(|s| RegistryEntry {
                entry_id: s.0,
                data: pumpkin_nbt::serializer::to_bytes_unnamed(&s.1).unwrap(),
            })
            .collect();
        let banner_pattern = Registry {
            registry_id: "minecraft:banner_pattern".to_string(),
            registry_entries,
        };

        // TODO
        // let registry_entries = SYNCED_REGISTRIES
        //     .enchantment
        //     .iter()
        //     .map(|s| RegistryEntry {
        //         entry_id: s.0,
        //         data: pumpkin_nbt::serializer::to_bytes_unnamed(&s.1).unwrap(),
        //     })
        //     .collect();
        // let enchantment = Registry {
        //     registry_id: "minecraft:enchantment".to_string(),
        //     registry_entries,
        // };

        let registry_entries = SYNCED_REGISTRIES
            .jukebox_song
            .iter()
            .map(|s| RegistryEntry {
                entry_id: s.0,
                data: pumpkin_nbt::serializer::to_bytes_unnamed(&s.1).unwrap(),
            })
            .collect();
        let jukebox_song = Registry {
            registry_id: "minecraft:jukebox_song".to_string(),
            registry_entries,
        };

        // let registry_entries = SYNCED_REGISTRIES
        //     .instrument
        //     .iter()
        //     .map(|s| RegistryEntry {
        //         entry_id: s.0,
        //         data: pumpkin_nbt::serializer::to_bytes_unnamed(&s.1).unwrap(),
        //     })
        //     .collect();
        // let instrument = Registry {
        //     registry_id: "minecraft:instrument".to_string(),
        //     registry_entries,
        // };

        vec![
            biome,
            chat_type,
            // trim_pattern,
            // trim_material,
            wolf_variant,
            painting_variant,
            dimension_type,
            damage_type,
            banner_pattern,
            // enchantment,
            jukebox_song,
            // instrument,
        ]
    }
}<|MERGE_RESOLUTION|>--- conflicted
+++ resolved
@@ -58,13 +58,7 @@
     damage_type: IndexMap<String, DamageType>,
     banner_pattern: IndexMap<String, BannerPattern>,
     enchantment: IndexMap<String, Enchantment>,
-<<<<<<< HEAD
-    #[serde(rename = "minecraft:jukebox_song")]
     pub jukebox_song: IndexMap<String, JukeboxSong>,
-    #[serde(rename = "minecraft:instrument")]
-=======
-    jukebox_song: IndexMap<String, JukeboxSong>,
->>>>>>> 267225c0
     instrument: IndexMap<String, Instrument>,
 }
 
