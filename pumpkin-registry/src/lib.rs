use std::{borrow::Cow, sync::LazyLock};

use banner_pattern::BannerPattern;
use biome::Biome;
use cat::CatVariant;
use chat_type::ChatType;
use chicken::ChickenVariant;
use cow::CowVariant;
use damage_type::DamageType;
use dimension::Dimension;
use enchantment::Enchantment;
use frog::FrogVariant;
use indexmap::IndexMap;
use instrument::Instrument;
use jukebox_song::JukeboxSong;
use paint::Painting;
use pig::PigVariant;
use pumpkin_protocol::{client::config::RegistryEntry, codec::identifier::Identifier};
pub use recipe::{RECIPES, Recipe, RecipeResult, RecipeType, flatten_3x3};
use serde::{Deserialize, Serialize};
use trim_material::TrimMaterial;
use trim_pattern::TrimPattern;
use wolf::{WolfSoundVariant, WolfVariant};

mod banner_pattern;
mod biome;
mod cat;
mod chat_type;
mod chicken;
mod cow;
mod damage_type;
mod dimension;
mod enchantment;
mod frog;
mod instrument;
mod jukebox_song;
mod paint;
mod pig;
mod recipe;
mod trim_material;
mod trim_pattern;
mod wolf;

pub static SYNCED_REGISTRIES: LazyLock<SyncedRegistry> = LazyLock::new(|| {
    serde_json::from_str(include_str!("../../assets/synced_registries.json"))
        .expect("Could not parse synced_registries.json registry.")
});

pub struct Registry<'a> {
    pub registry_id: Identifier<'a>,
    pub registry_entries: Vec<RegistryEntry<'a>>,
}

#[derive(Serialize, Deserialize)]
#[serde(bound(deserialize = "'a: 'de"))]
pub struct SyncedRegistry<'a> {
    #[serde(rename = "worldgen/biome")]
    biome: IndexMap<String, Biome>,
    chat_type: IndexMap<String, ChatType>,
    trim_pattern: IndexMap<String, TrimPattern<'a>>,
    trim_material: IndexMap<String, TrimMaterial>,
    wolf_variant: IndexMap<String, WolfVariant>,
    painting_variant: IndexMap<String, Painting<'a>>,
    dimension_type: IndexMap<String, Dimension>,
    damage_type: IndexMap<String, DamageType>,
<<<<<<< HEAD
    #[serde(borrow)]
    banner_pattern: IndexMap<String, BannerPattern<'a>>,
=======
    cat_variant: IndexMap<String, CatVariant>,
    chicken_variant: IndexMap<String, ChickenVariant>,
    cow_variant: IndexMap<String, CowVariant>,
    frog_variant: IndexMap<String, FrogVariant>,
    pig_variant: IndexMap<String, PigVariant>,
    wolf_sound_variant: IndexMap<String, WolfSoundVariant>,
    banner_pattern: IndexMap<String, BannerPattern>,
>>>>>>> faa5060f
    enchantment: IndexMap<String, Enchantment>,
    pub jukebox_song: IndexMap<String, JukeboxSong>,
    instrument: IndexMap<String, Instrument>,
}

#[derive(Debug, Clone, Copy)]
pub enum DimensionType {
    Overworld,
    OverworldCaves,
    TheEnd,
    TheNether,
}

#[derive(Debug, Clone, Serialize, Deserialize)]
struct DataPool<T> {
    data: T,
    weight: i32,
}

impl DimensionType {
    pub fn name(&self) -> Identifier {
        match self {
            Self::Overworld => Identifier::vanilla("overworld"),
            Self::OverworldCaves => Identifier::vanilla("overworld_caves"),
            Self::TheEnd => Identifier::vanilla("the_end"),
            Self::TheNether => Identifier::vanilla("the_nether"),
        }
    }
}

impl Registry<'_> {
    pub fn get_synced() -> Vec<Self> {
        let registry_entries = SYNCED_REGISTRIES
            .biome
            .iter()
            .map(|(name, nbt)| RegistryEntry::from_nbt(Cow::Borrowed(name), nbt))
            .collect();
        let biome = Registry {
            registry_id: Identifier::vanilla("worldgen/biome"),
            registry_entries,
        };

        let registry_entries = SYNCED_REGISTRIES
            .chat_type
            .iter()
            .map(|(name, nbt)| RegistryEntry::from_nbt(Cow::Borrowed(name), nbt))
            .collect();

        let chat_type = Registry {
            registry_id: Identifier::vanilla("chat_type"),
            registry_entries,
        };

        let registry_entries = SYNCED_REGISTRIES
            .wolf_variant
            .iter()
            .map(|(name, nbt)| RegistryEntry::from_nbt(Cow::Borrowed(name), nbt))
            .collect();
        let wolf_variant = Registry {
            registry_id: Identifier::vanilla("wolf_variant"),
            registry_entries,
        };

        let registry_entries = SYNCED_REGISTRIES
            .cat_variant
            .iter()
            .map(|(name, nbt)| RegistryEntry::from_nbt(name, nbt))
            .collect();
        let cat_variant = Registry {
            registry_id: Identifier::vanilla("cat_variant"),
            registry_entries,
        };
        let registry_entries = SYNCED_REGISTRIES
            .chicken_variant
            .iter()
            .map(|(name, nbt)| RegistryEntry::from_nbt(name, nbt))
            .collect();
        let chicken_variant = Registry {
            registry_id: Identifier::vanilla("chicken_variant"),
            registry_entries,
        };
        let registry_entries = SYNCED_REGISTRIES
            .cow_variant
            .iter()
            .map(|(name, nbt)| RegistryEntry::from_nbt(name, nbt))
            .collect();
        let cow_variant = Registry {
            registry_id: Identifier::vanilla("cow_variant"),
            registry_entries,
        };
        let registry_entries = SYNCED_REGISTRIES
            .frog_variant
            .iter()
            .map(|(name, nbt)| RegistryEntry::from_nbt(name, nbt))
            .collect();
        let frog_variant = Registry {
            registry_id: Identifier::vanilla("frog_variant"),
            registry_entries,
        };
        let registry_entries = SYNCED_REGISTRIES
            .pig_variant
            .iter()
            .map(|(name, nbt)| RegistryEntry::from_nbt(name, nbt))
            .collect();
        let pig_variant = Registry {
            registry_id: Identifier::vanilla("pig_variant"),
            registry_entries,
        };
        let registry_entries = SYNCED_REGISTRIES
            .wolf_sound_variant
            .iter()
            .map(|(name, nbt)| RegistryEntry::from_nbt(name, nbt))
            .collect();
        let wolf_sound_variant = Registry {
            registry_id: Identifier::vanilla("wolf_sound_variant"),
            registry_entries,
        };

        let registry_entries = SYNCED_REGISTRIES
            .painting_variant
            .iter()
            .map(|(name, nbt)| RegistryEntry::from_nbt(Cow::Borrowed(name), nbt))
            .collect();
        let painting_variant = Registry {
            registry_id: Identifier::vanilla("painting_variant"),
            registry_entries,
        };

        let registry_entries = SYNCED_REGISTRIES
            .dimension_type
            .iter()
            .map(|(name, nbt)| RegistryEntry::from_nbt(Cow::Borrowed(name), nbt))
            .collect();
        let dimension_type = Registry {
            registry_id: Identifier::vanilla("dimension_type"),
            registry_entries,
        };

        let registry_entries = SYNCED_REGISTRIES
            .damage_type
            .iter()
            .map(|(name, nbt)| RegistryEntry::from_nbt(Cow::Borrowed(name), nbt))
            .collect();
        let damage_type = Registry {
            registry_id: Identifier::vanilla("damage_type"),
            registry_entries,
        };

        let registry_entries = SYNCED_REGISTRIES
            .banner_pattern
            .iter()
            .map(|(name, nbt)| RegistryEntry::from_nbt(Cow::Borrowed(name), nbt))
            .collect();
        let banner_pattern = Registry {
            registry_id: Identifier::vanilla("banner_pattern"),
            registry_entries,
        };

        let registry_entries = SYNCED_REGISTRIES
            .jukebox_song
            .iter()
            .map(|(name, nbt)| RegistryEntry::from_nbt(Cow::Borrowed(name), nbt))
            .collect();
        let jukebox_song = Registry {
            registry_id: Identifier::vanilla("jukebox_song"),
            registry_entries,
        };

        vec![
            cat_variant,
            chicken_variant,
            cow_variant,
            frog_variant,
            pig_variant,
            biome,
            chat_type,
            // trim_pattern,
            // trim_material,
            wolf_variant,
            painting_variant,
            wolf_sound_variant,
            dimension_type,
            damage_type,
            banner_pattern,
            // enchantment,
            jukebox_song,
            // instrument,
        ]
    }
}<|MERGE_RESOLUTION|>--- conflicted
+++ resolved
@@ -63,18 +63,14 @@
     painting_variant: IndexMap<String, Painting<'a>>,
     dimension_type: IndexMap<String, Dimension>,
     damage_type: IndexMap<String, DamageType>,
-<<<<<<< HEAD
-    #[serde(borrow)]
-    banner_pattern: IndexMap<String, BannerPattern<'a>>,
-=======
     cat_variant: IndexMap<String, CatVariant>,
     chicken_variant: IndexMap<String, ChickenVariant>,
     cow_variant: IndexMap<String, CowVariant>,
     frog_variant: IndexMap<String, FrogVariant>,
     pig_variant: IndexMap<String, PigVariant>,
     wolf_sound_variant: IndexMap<String, WolfSoundVariant>,
-    banner_pattern: IndexMap<String, BannerPattern>,
->>>>>>> faa5060f
+    #[serde(borrow)]
+    banner_pattern: IndexMap<String, BannerPattern<'a>>,
     enchantment: IndexMap<String, Enchantment>,
     pub jukebox_song: IndexMap<String, JukeboxSong>,
     instrument: IndexMap<String, Instrument>,
