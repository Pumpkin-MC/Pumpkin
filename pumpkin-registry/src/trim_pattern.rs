use pumpkin_protocol::codec::identifier::Identifier;
use serde::{Deserialize, Serialize};

#[derive(Debug, Clone, Serialize, Deserialize)]
<<<<<<< HEAD
#[serde(bound(deserialize = "'a: 'de"))]
pub struct TrimPattern<'a> {
    #[serde(borrow)]
    asset_id: Identifier<'a>,
    template_item: String,
=======
pub struct TrimPattern {
    asset_id: Identifier,
>>>>>>> faa5060f
    //  description: TextComponent<'static>,
    decal: bool,
}<|MERGE_RESOLUTION|>--- conflicted
+++ resolved
@@ -2,16 +2,9 @@
 use serde::{Deserialize, Serialize};
 
 #[derive(Debug, Clone, Serialize, Deserialize)]
-<<<<<<< HEAD
 #[serde(bound(deserialize = "'a: 'de"))]
 pub struct TrimPattern<'a> {
     #[serde(borrow)]
     asset_id: Identifier<'a>,
-    template_item: String,
-=======
-pub struct TrimPattern {
-    asset_id: Identifier,
->>>>>>> faa5060f
-    //  description: TextComponent<'static>,
     decal: bool,
 }