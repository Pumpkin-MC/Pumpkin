--- conflicted
+++ resolved
@@ -1,211 +1,12 @@
-<<<<<<< HEAD
-use std::fmt::Display;
-
-use fastnbt::SerOpts;
-use num_derive::ToPrimitive;
-use pumpkin_protocol::client::config::RegistryEntry;
-use serde::Serialize;
-
-#[derive(Debug, Clone, Serialize)]
-pub struct DamageTypeEntry {
-=======
 use serde::{Deserialize, Serialize};
 
 #[derive(Debug, Clone, Serialize, Deserialize)]
 pub struct DamageType {
     exhaustion: f32,
->>>>>>> 87aa5ec4
     #[serde(skip_serializing_if = "Option::is_none")]
     death_message_type: Option<String>,
     #[serde(skip_serializing_if = "Option::is_none")]
     effects: Option<String>,
     message_id: String,
     scaling: String,
-<<<<<<< HEAD
-}
-
-#[derive(Debug, ToPrimitive)]
-pub enum DamageType {
-    Arrow,
-    BadRespawnPoint,
-    Cactus,
-    Campfire,
-    Cramming,
-    DragonBreath,
-    Drown,
-    DryOut,
-    EnderPearl,
-    Explosion,
-    Fall,
-    FallingAnvil,
-    FallingBlock,
-    FallingStalactite,
-    Fireball,
-    Fireworks,
-    FlyIntoWall,
-    Freeze,
-    Generic,
-    GenericKill,
-    HotFloor,
-    InFire,
-    InWall,
-    IndirectMagic,
-    Lava,
-    LightningBolt,
-    MaceSmash,
-    Magic,
-    MobAttack,
-    MobAttackNoAggro,
-    MobProjectile,
-    OnFire,
-    OutOfWorld,
-    OutsideBorder,
-    PlayerAttack,
-    PlayerExplosion,
-    SonicBoom,
-    Spit,
-    Stalagmite,
-    Starve,
-    Sting,
-    SweetBerryBush,
-    Thorns,
-    Thrown,
-    Trident,
-    UnattributedFireball,
-    WindCharge,
-    Wither,
-    WitherSkull,
-}
-
-impl Display for DamageType {
-    fn fmt(&self, f: &mut std::fmt::Formatter<'_>) -> std::fmt::Result {
-        let name = match self {
-            DamageType::Arrow => "arrow",
-            DamageType::BadRespawnPoint => "bad_respawn_point",
-            DamageType::Cactus => "cactus",
-            DamageType::Campfire => "campfire",
-            DamageType::Cramming => "cramming",
-            DamageType::DragonBreath => "dragon_breath",
-            DamageType::Drown => "drown",
-            DamageType::DryOut => "dry_out",
-            DamageType::EnderPearl => "ender_pearl",
-            DamageType::Explosion => "explosion",
-            DamageType::Fall => "fall",
-            DamageType::FallingAnvil => "falling_anvil",
-            DamageType::FallingBlock => "falling_block",
-            DamageType::FallingStalactite => "falling_stalactite",
-            DamageType::Fireball => "fireball",
-            DamageType::Fireworks => "fireworks",
-            DamageType::FlyIntoWall => "fly_into_wall",
-            DamageType::Freeze => "freeze",
-            DamageType::Generic => "generic",
-            DamageType::GenericKill => "generic_kill",
-            DamageType::HotFloor => "hot_floor",
-            DamageType::InFire => "in_fire",
-            DamageType::InWall => "in_wall",
-            DamageType::IndirectMagic => "indirect_magic",
-            DamageType::Lava => "lava",
-            DamageType::LightningBolt => "lightning_bolt",
-            DamageType::MaceSmash => "mace_smash",
-            DamageType::Magic => "magic",
-            DamageType::MobAttack => "mob_attack",
-            DamageType::MobAttackNoAggro => "mob_attack_no_aggro",
-            DamageType::MobProjectile => "mob_projectile",
-            DamageType::OnFire => "on_fire",
-            DamageType::OutOfWorld => "out_of_world",
-            DamageType::OutsideBorder => "outside_border",
-            DamageType::PlayerAttack => "player_attack",
-            DamageType::PlayerExplosion => "player_explosion",
-            DamageType::SonicBoom => "sonic_boom",
-            DamageType::Spit => "spit",
-            DamageType::Stalagmite => "stalagmite",
-            DamageType::Starve => "starve",
-            DamageType::Sting => "sting",
-            DamageType::SweetBerryBush => "sweet_berry_bush",
-            DamageType::Thorns => "thorns",
-            DamageType::Thrown => "thrown",
-            DamageType::Trident => "trident",
-            DamageType::UnattributedFireball => "unattributed_fireball",
-            DamageType::WindCharge => "wind_charge",
-            DamageType::Wither => "wither",
-            DamageType::WitherSkull => "wither_skull",
-        };
-        write!(f, "{}", name)
-    }
-}
-
-const NAMES: &[&str] = &[
-    "arrow",
-    "bad_respawn_point",
-    "cactus",
-    "campfire",
-    "cramming",
-    "dragon_breath",
-    "drown",
-    "dry_out",
-    "ender_pearl",
-    "explosion",
-    "fall",
-    "falling_anvil",
-    "falling_block",
-    "falling_stalactite",
-    "fireball",
-    "fireworks",
-    "fly_into_wall",
-    "freeze",
-    "generic",
-    "generic_kill",
-    "hot_floor",
-    "in_fire",
-    "in_wall",
-    "indirect_magic",
-    "lava",
-    "lightning_bolt",
-    "mace_smash",
-    "magic",
-    "mob_attack",
-    "mob_attack_no_aggro",
-    "mob_projectile",
-    "on_fire",
-    "out_of_world",
-    "outside_border",
-    "player_attack",
-    "player_explosion",
-    "sonic_boom",
-    "spit",
-    "stalagmite",
-    "starve",
-    "sting",
-    "sweet_berry_bush",
-    "thorns",
-    "thrown",
-    "trident",
-    "unattributed_fireball",
-    "wind_charge",
-    "wither",
-    "wither_skull",
-];
-
-pub(super) fn entries() -> Vec<RegistryEntry<'static>> {
-    let items: Vec<_> = NAMES
-        .iter()
-        .map(|name| RegistryEntry {
-            entry_id: name,
-            data: fastnbt::to_bytes_with_opts(
-                &DamageTypeEntry {
-                    exhaustion: 0.1,
-                    message_id: "inFire".into(),
-                    scaling: "when_caused_by_living_non_player".into(),
-                    death_message_type: None,
-                    effects: None,
-                },
-                SerOpts::network_nbt(),
-            )
-            .unwrap(),
-        })
-        .collect();
-
-    items
-=======
->>>>>>> 87aa5ec4
 }