--- conflicted
+++ resolved
@@ -112,7 +112,6 @@
             .await
     }
 
-<<<<<<< HEAD
     fn is_spectator(&self) -> bool {
         false
     }
@@ -124,7 +123,7 @@
     fn can_hit(&self) -> bool {
         false
     }
-=======
+
     async fn damage_with_context(
         &self,
         amount: f32,
@@ -133,46 +132,16 @@
         source: Option<&dyn EntityBase>,
         cause: Option<&dyn EntityBase>,
     ) -> bool;
->>>>>>> 0e375434
 
     /// Called when a player collides with a entity
     async fn on_player_collision(&self, _player: &Arc<Player>) {}
     fn get_entity(&self) -> &Entity;
     fn get_living_entity(&self) -> Option<&LivingEntity>;
-<<<<<<< HEAD
 
     fn get_player(&self) -> Option<&Player> {
         None
     }
-}
-
-#[derive(Clone, Copy, Eq, PartialEq)]
-pub enum RemovalReason {
-    Killed,
-    Discarded,
-    UnloadedToChunk,
-    UnloadedWithPlayer,
-    ChangedDimension,
-}
-
-impl RemovalReason {
-    #[must_use]
-    pub fn should_destroy(&self) -> bool {
-        match self {
-            Self::Killed | Self::Discarded => true,
-            Self::UnloadedToChunk | Self::UnloadedWithPlayer | Self::ChangedDimension => false,
-        }
-    }
-
-    #[must_use]
-    pub fn should_save(&self) -> bool {
-        match self {
-            Self::Killed | Self::Discarded | Self::UnloadedWithPlayer | Self::ChangedDimension => {
-                false
-            }
-            Self::UnloadedToChunk => true,
-        }
-=======
+
     /// Should return the name of the entity without click or hover events.
     fn get_name(&self) -> TextComponent {
         let entity = self.get_entity();
@@ -209,7 +178,35 @@
         Self: Sized,
     {
         self as &dyn EntityBase
->>>>>>> 0e375434
+    }
+}
+
+#[derive(Clone, Copy, Eq, PartialEq)]
+pub enum RemovalReason {
+    Killed,
+    Discarded,
+    UnloadedToChunk,
+    UnloadedWithPlayer,
+    ChangedDimension,
+}
+
+impl RemovalReason {
+    #[must_use]
+    pub fn should_destroy(&self) -> bool {
+        match self {
+            Self::Killed | Self::Discarded => true,
+            Self::UnloadedToChunk | Self::UnloadedWithPlayer | Self::ChangedDimension => false,
+        }
+    }
+
+    #[must_use]
+    pub fn should_save(&self) -> bool {
+        match self {
+            Self::Killed | Self::Discarded | Self::UnloadedWithPlayer | Self::ChangedDimension => {
+                false
+            }
+            Self::UnloadedToChunk => true,
+        }
     }
 }
 
@@ -925,7 +922,6 @@
             .await;
     }
 
-<<<<<<< HEAD
     pub fn get_eye_y(&self) -> f64 {
         self.pos.load().y + f64::from(self.standing_eye_height)
     }
@@ -945,7 +941,8 @@
     pub async fn has_vehicle(&self) -> bool {
         let vehicle = self.vehicle.lock().await;
         vehicle.is_some()
-=======
+    }
+
     pub async fn check_out_of_world(&self) {
         if self.pos.load().y
             < f64::from(self.world.read().await.generation_settings().shape.min_y) - 64.0
@@ -953,7 +950,6 @@
             // Tick out of world damage
             self.damage(4.0, DamageType::OUT_OF_WORLD).await;
         }
->>>>>>> 0e375434
     }
 }
 
