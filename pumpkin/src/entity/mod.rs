use crate::entity::item::ItemEntity;
use crate::world::World;
use crate::{server::Server, world::portal::PortalManager};
use async_trait::async_trait;
use bytes::BufMut;
use core::f32;
use crossbeam::atomic::AtomicCell;
use living::LivingEntity;
use player::Player;
use pumpkin_data::BlockState;
use pumpkin_data::block_properties::Integer0To15;
use pumpkin_data::fluid::Fluid;
use pumpkin_data::{Block, BlockDirection};
use pumpkin_data::{
    block_properties::{Facing, HorizontalFacing},
    damage::DamageType,
    entity::{EntityPose, EntityType},
    sound::{Sound, SoundCategory},
};
use pumpkin_nbt::{compound::NbtCompound, tag::NbtTag};
use pumpkin_protocol::java::client::play::{CUpdateEntityPos, CUpdateEntityPosRot};
use pumpkin_protocol::{
    codec::var_int::VarInt,
    java::client::play::{
        CEntityPositionSync, CEntityVelocity, CHeadRot, CSetEntityMetadata, CSpawnEntity,
        CUpdateEntityRot, MetaDataType, Metadata,
    },
    ser::serializer::Serializer,
};
use pumpkin_registry::VanillaDimensionType;
use pumpkin_util::math::vector3::Axis;
use pumpkin_util::math::{
    boundingbox::{BoundingBox, EntityDimensions},
    get_section_cord,
    position::BlockPos,
    vector2::Vector2,
    vector3::Vector3,
    wrap_degrees,
};
use pumpkin_util::text::TextComponent;
use pumpkin_util::text::hover::HoverEvent;
use serde::Serialize;
use std::collections::BTreeMap;
use std::sync::{
    Arc,
    atomic::{
        AtomicBool, AtomicI32, AtomicU32,
        Ordering::{self, Relaxed},
    },
};
use tokio::sync::{Mutex, RwLock};

pub mod ai;
pub mod decoration;
pub mod effect;
pub mod experience_orb;
pub mod hunger;
pub mod item;
pub mod living;
pub mod mob;
pub mod player;
pub mod projectile;
pub mod tnt;
pub mod r#type;

mod combat;
pub mod predicate;

#[async_trait]
pub trait EntityBase: Send + Sync + NBTStorage {
    /// Called every tick for this entity.
    ///
    /// The `caller` parameter is a reference to the entity that initiated the tick.
    /// This can be the same entity the method is being called on (`self`),
    /// but in some scenarios (e.g., interactions or events), it might be a different entity.
    ///
    /// The `server` parameter provides access to the game server instance.
    async fn tick(&self, caller: Arc<dyn EntityBase>, server: &Server) {
        if let Some(living) = self.get_living_entity() {
            living.tick(caller, server).await;
        } else {
            self.get_entity().tick(caller, server).await;
        }
    }

    async fn init_data_tracker(&self) {}

    async fn teleport(
        self: Arc<Self>,
        position: Vector3<f64>,
        yaw: Option<f32>,
        pitch: Option<f32>,
        world: Arc<World>,
    ) {
        self.get_entity()
            .teleport(position, yaw, pitch, world)
            .await;
    }

    fn is_pushed_by_fluids(&self) -> bool {
        true
    }

    fn get_gravity(&self) -> f64 {
        0.0
    }

    /// Returns if damage was successful or not
    async fn damage(&self, amount: f32, damage_type: DamageType) -> bool {
        self.damage_with_context(amount, damage_type, None, None, None)
            .await
    }

    fn is_spectator(&self) -> bool {
        false
    }

    fn is_collidable(&self, _entity: Option<Box<dyn EntityBase>>) -> bool {
        false
    }

    fn can_hit(&self) -> bool {
        false
    }

    async fn damage_with_context(
        &self,
        amount: f32,
        damage_type: DamageType,
        position: Option<Vector3<f64>>,
        source: Option<&dyn EntityBase>,
        cause: Option<&dyn EntityBase>,
    ) -> bool;

    /// Called when a player collides with a entity
    async fn on_player_collision(&self, _player: &Arc<Player>) {}
    fn get_entity(&self) -> &Entity;
    fn get_living_entity(&self) -> Option<&LivingEntity>;

    fn get_item_entity(self: Arc<Self>) -> Option<Arc<ItemEntity>> {
        None
    }

    fn get_player(&self) -> Option<&Player> {
        None
    }

    /// Should return the name of the entity without click or hover events.
    fn get_name(&self) -> TextComponent {
        let entity = self.get_entity();
        entity
            .custom_name
            .clone()
            .unwrap_or(TextComponent::translate(
                format!("entity.minecraft.{}", entity.entity_type.resource_name),
                [],
            ))
    }
    async fn get_display_name(&self) -> TextComponent {
        // TODO: team color
        let entity = self.get_entity();
        let mut name = entity
            .custom_name
            .clone()
            .unwrap_or(TextComponent::translate(
                format!("entity.minecraft.{}", entity.entity_type.resource_name),
                [],
            ));
        let name_clone = name.clone();
        name = name.hover_event(HoverEvent::show_entity(
            entity.entity_uuid.to_string(),
            entity.entity_type.resource_name.into(),
            Some(name_clone),
        ));
        name = name.insertion(entity.entity_uuid.to_string());
        name
    }

    fn as_nbt_storage(&self) -> &dyn NBTStorage {
        self
    }
}

#[derive(Clone, Copy, Eq, PartialEq)]
pub enum RemovalReason {
    Killed,
    Discarded,
    UnloadedToChunk,
    UnloadedWithPlayer,
    ChangedDimension,
}

impl RemovalReason {
    #[must_use]
    pub fn should_destroy(&self) -> bool {
        match self {
            Self::Killed | Self::Discarded => true,
            Self::UnloadedToChunk | Self::UnloadedWithPlayer | Self::ChangedDimension => false,
        }
    }

    #[must_use]
    pub fn should_save(&self) -> bool {
        match self {
            Self::Killed | Self::Discarded | Self::UnloadedWithPlayer | Self::ChangedDimension => {
                false
            }
            Self::UnloadedToChunk => true,
        }
    }
}

static CURRENT_ID: AtomicI32 = AtomicI32::new(0);

/// Represents a non-living Entity (e.g. Item, Egg, Snowball...)
pub struct Entity {
    /// A unique identifier for the entity
    pub entity_id: i32,
    /// A persistent, unique identifier for the entity
    pub entity_uuid: uuid::Uuid,
    /// The type of entity (e.g., player, zombie, item)
    pub entity_type: &'static EntityType,
    /// The world in which the entity exists.
    pub world: Arc<RwLock<Arc<World>>>,
    /// The entity's current position in the world
    pub pos: AtomicCell<Vector3<f64>>,
    /// The last known position of the entity.
    pub last_pos: AtomicCell<Vector3<f64>>,
    /// The entity's position rounded to the nearest block coordinates
    pub block_pos: AtomicCell<BlockPos>,
    /// The block supporting the entity
    pub supporting_block_pos: AtomicCell<Option<BlockPos>>,
    /// The chunk coordinates of the entity's current position
    pub chunk_pos: AtomicCell<Vector2<i32>>,
    /// Indicates whether the entity is sneaking
    pub sneaking: AtomicBool,
    /// Indicates whether the entity is sprinting
    pub sprinting: AtomicBool,
    /// Indicates whether the entity is flying due to a fall
    pub fall_flying: AtomicBool,
    /// The entity's current velocity vector, aka knockback
    pub velocity: AtomicCell<Vector3<f64>>,
    /// Tracks a horizontal collision
    pub horizontal_collision: AtomicBool,
    /// Indicates whether the entity is on the ground (may not always be accurate).
    pub on_ground: AtomicBool,
    /// Indicates whether the entity is touching water
    pub touching_water: AtomicBool,
    /// Indicates the fluid height
    pub water_height: AtomicCell<f64>,
    /// Indicates whether the entity is touching lava
    pub touching_lava: AtomicBool,
    /// Indicates the fluid height
    pub lava_height: AtomicCell<f64>,
    /// The entity's yaw rotation (horizontal rotation) ← →
    pub yaw: AtomicCell<f32>,
    /// The entity's head yaw rotation (horizontal rotation of the head)
    pub head_yaw: AtomicCell<f32>,
    /// The entity's body yaw rotation (horizontal rotation of the body)
    pub body_yaw: AtomicCell<f32>,
    /// The entity's pitch rotation (vertical rotation) ↑ ↓
    pub pitch: AtomicCell<f32>,
    /// The height of the entity's eyes from the ground.
    pub standing_eye_height: f32,
    /// The entity's current pose (e.g., standing, sitting, swimming).
    pub pose: AtomicCell<EntityPose>,
    /// The bounding box of an entity (hitbox)
    pub bounding_box: AtomicCell<BoundingBox>,
    ///The size (width and height) of the bounding box
    pub bounding_box_size: AtomicCell<EntityDimensions>,
    /// Whether this entity is invulnerable to all damage
    pub invulnerable: AtomicBool,
    /// List of damage types this entity is immune to
    pub damage_immunities: Vec<DamageType>,
    pub fire_ticks: AtomicI32,
    pub has_visual_fire: AtomicBool,
    pub removal_reason: AtomicCell<Option<RemovalReason>>,
    // The passengers that entity has
    pub passengers: Mutex<Vec<Arc<dyn EntityBase>>>,
    /// The vehicle that entity is in
    pub vehicle: Mutex<Option<Arc<dyn EntityBase>>>,
    pub age: AtomicI32,

    pub first_loaded_chunk_position: AtomicCell<Option<Vector3<i32>>>,

    pub portal_cooldown: AtomicU32,

    pub portal_manager: Mutex<Option<Mutex<PortalManager>>>,
    /// Custom name for the entity
    pub custom_name: Option<TextComponent>,
    /// Indicates whether the entity's custom name is visible
    pub custom_name_visible: bool,
    /// The data send in the Entity Spawn packet
    pub data: AtomicI32,
    /// If true, the entity cannot collide with anything (e.g. spectator)
    pub no_clip: AtomicBool,
    /// Multiplies movement for one tick before being reset
    pub movement_multiplier: AtomicCell<Vector3<f64>>,
    /// Determines whether the entity's velocity needs to be sent
    pub velocity_dirty: AtomicBool,
    /// Set when an Entity is to be removed but could still be referenced
    pub removed: AtomicBool,
}

impl Entity {
    pub fn new(
        entity_uuid: uuid::Uuid,
        world: Arc<World>,
        position: Vector3<f64>,
        entity_type: &'static EntityType,
        invulnerable: bool,
    ) -> Self {
        let floor_x = position.x.floor() as i32;
        let floor_y = position.y.floor() as i32;
        let floor_z = position.z.floor() as i32;

        let bounding_box_size = EntityDimensions {
            width: entity_type.dimension[0],
            height: entity_type.dimension[1],
        };

        Self {
            entity_id: CURRENT_ID.fetch_add(1, Relaxed),
            entity_uuid,
            entity_type,
            on_ground: AtomicBool::new(false),
            touching_water: AtomicBool::new(false),
            water_height: AtomicCell::new(0.0),
            touching_lava: AtomicBool::new(false),
            lava_height: AtomicCell::new(0.0),
            horizontal_collision: AtomicBool::new(false),
            pos: AtomicCell::new(position),
            last_pos: AtomicCell::new(position),
            block_pos: AtomicCell::new(BlockPos(Vector3::new(floor_x, floor_y, floor_z))),
            supporting_block_pos: AtomicCell::new(None),
            chunk_pos: AtomicCell::new(Vector2::new(
                get_section_cord(floor_x),
                get_section_cord(floor_z),
            )),
            sneaking: AtomicBool::new(false),
            world: Arc::new(RwLock::new(world)),
            sprinting: AtomicBool::new(false),
            fall_flying: AtomicBool::new(false),
            yaw: AtomicCell::new(0.0),
            head_yaw: AtomicCell::new(0.0),
            body_yaw: AtomicCell::new(0.0),
            pitch: AtomicCell::new(0.0),
            velocity: AtomicCell::new(Vector3::new(0.0, 0.0, 0.0)),
            standing_eye_height: entity_type.eye_height,
            pose: AtomicCell::new(EntityPose::Standing),
            first_loaded_chunk_position: AtomicCell::new(None),
            bounding_box: AtomicCell::new(BoundingBox::new_from_pos(
                position.x,
                position.y,
                position.z,
                &bounding_box_size,
            )),
            bounding_box_size: AtomicCell::new(bounding_box_size),
            invulnerable: AtomicBool::new(invulnerable),
            damage_immunities: Vec::new(),
            data: AtomicI32::new(0),
            fire_ticks: AtomicI32::new(-1),
            has_visual_fire: AtomicBool::new(false),
            removal_reason: AtomicCell::new(None),
            passengers: Mutex::new(Vec::new()),
            vehicle: Mutex::new(None),
            age: AtomicI32::new(0),
            portal_cooldown: AtomicU32::new(0),
            portal_manager: Mutex::new(None),
            custom_name: None,
            custom_name_visible: false,
            no_clip: AtomicBool::new(false),
            movement_multiplier: AtomicCell::new(Vector3::default()),
            velocity_dirty: AtomicBool::new(true),
            removed: AtomicBool::new(false),
        }
    }

    pub async fn set_velocity(&self, velocity: Vector3<f64>) {
        self.velocity.store(velocity);
        self.send_velocity().await;
    }

    pub async fn send_velocity(&self) {
        let velocity = self.velocity.load();
        self.world
            .read()
            .await
            .broadcast_packet_all(&CEntityVelocity::new(self.entity_id.into(), velocity))
            .await;
    }

    /// Updates the entity's position, block position, and chunk position.
    ///
    /// This function calculates the new position, block position, and chunk position based on the provided coordinates. If any of these values change, the corresponding fields are updated.
    pub fn set_pos(&self, new_position: Vector3<f64>) {
        let pos = self.pos.load();
        if pos != new_position {
            self.pos.store(new_position);
            self.bounding_box.store(BoundingBox::new_from_pos(
                new_position.x,
                new_position.y,
                new_position.z,
                &self.bounding_box_size.load(),
            ));

            let floor_x = new_position.x.floor() as i32;
            let floor_y = new_position.y.floor() as i32;
            let floor_z = new_position.z.floor() as i32;

            let block_pos = self.block_pos.load();
            let block_pos_vec = block_pos.0;
            if floor_x != block_pos_vec.x
                || floor_y != block_pos_vec.y
                || floor_z != block_pos_vec.z
            {
                let new_block_pos = Vector3::new(floor_x, floor_y, floor_z);
                self.block_pos.store(BlockPos(new_block_pos));

                let chunk_pos = self.chunk_pos.load();
                if get_section_cord(floor_x) != chunk_pos.x
                    || get_section_cord(floor_z) != chunk_pos.y
                {
                    self.chunk_pos.store(Vector2::new(
                        get_section_cord(new_block_pos.x),
                        get_section_cord(new_block_pos.z),
                    ));
                }
            }
        }
    }

    /// Returns entity rotation as vector
    pub fn rotation(&self) -> Vector3<f32> {
        // Convert degrees to radians if necessary
        let yaw_rad = self.yaw.load().to_radians();
        let pitch_rad = self.pitch.load().to_radians();

        Vector3::new(
            yaw_rad.cos() * pitch_rad.cos(),
            pitch_rad.sin(),
            yaw_rad.sin() * pitch_rad.cos(),
        )
        .normalize()
    }

    /// Changes this entity's pitch and yaw to look at target
    pub async fn look_at(&self, target: Vector3<f64>) {
        let position = self.pos.load();
        let delta = target.sub(&position);
        let root = delta.x.hypot(delta.z);
        let pitch = wrap_degrees(-delta.y.atan2(root) as f32 * 180.0 / f32::consts::PI);
        let yaw = wrap_degrees((delta.z.atan2(delta.x) as f32 * 180.0 / f32::consts::PI) - 90.0);
        self.pitch.store(pitch);
        self.yaw.store(yaw);

        self.send_rotation().await;
    }

    pub async fn send_rotation(&self) {
        let yaw = self.yaw.load();
        let pitch = self.pitch.load();

        // Broadcast the update packet.

        // TODO: Do caching to only send the packet when needed.

        let yaw = (yaw * 256.0 / 360.0).rem_euclid(256.0);

        let yaw = (yaw * 256.0 / 360.0).rem_euclid(256.0) as u8;

        let pitch = (pitch * 256.0 / 360.0).rem_euclid(256.0);

        self.world
            .read()
            .await
            .broadcast_packet_all(&CUpdateEntityRot::new(
                self.entity_id.into(),
                yaw,
                pitch as u8,
                self.on_ground.load(Relaxed),
            ))
            .await;

        self.send_head_rot(yaw).await;
    }

    pub async fn send_head_rot(&self, head_yaw: u8) {
        self.world
            .read()
            .await
            .broadcast_packet_all(&CHeadRot::new(self.entity_id.into(), head_yaw))
            .await;
    }

    fn default_portal_cooldown(&self) -> u32 {
        if self.entity_type == &EntityType::PLAYER {
            10
        } else {
            300
        }
    }

    #[allow(clippy::float_cmp)]
    async fn adjust_movement_for_collisions(&self, movement: Vector3<f64>) -> Vector3<f64> {
        self.on_ground.store(false, Ordering::SeqCst);

        self.supporting_block_pos.store(None);

        self.horizontal_collision.store(false, Ordering::SeqCst);

        if movement.length_squared() == 0.0 {
            return movement;
        }

        let bounding_box = self.bounding_box.load();

        let (collisions, block_positions) = self
            .world
            .read()
            .await
            .get_block_collisions(bounding_box.stretch(movement))
            .await;

        if collisions.is_empty() {
            return movement;
        }

        let mut adjusted_movement = movement;

        // Y-Axis adjustment

        if movement.get_axis(Axis::Y) != 0.0 {
            let mut max_time = 1.0;

            let mut positions = block_positions.into_iter();

            let (mut collisions_len, mut position) = positions.next().unwrap();

            let mut supporting_block_pos = None;

            for (i, inert_box) in collisions.iter().enumerate() {
                if i == collisions_len {
                    (collisions_len, position) = positions.next().unwrap();
                }

                if let Some(collision_time) = bounding_box.calculate_collision_time(
                    inert_box,
                    adjusted_movement,
                    Axis::Y,
                    max_time,
                ) {
                    max_time = collision_time;

                    supporting_block_pos = Some(position);
                }
            }

            if max_time != 1.0 {
                let changed_component = adjusted_movement.get_axis(Axis::Y) * max_time;

                adjusted_movement.set_axis(Axis::Y, changed_component);
            }

            self.on_ground
                .store(supporting_block_pos.is_some(), Ordering::SeqCst);

            self.supporting_block_pos.store(supporting_block_pos);
        }

        let mut horizontal_collision = false;

        for axis in Axis::horizontal() {
            if movement.get_axis(axis) == 0.0 {
                continue;
            }

            let mut max_time = 1.0;

            for inert_box in &collisions {
                if let Some(collision_time) = bounding_box.calculate_collision_time(
                    inert_box,
                    adjusted_movement,
                    axis,
                    max_time,
                ) {
                    max_time = collision_time;
                }
            }

            if max_time != 1.0 {
                let changed_component = adjusted_movement.get_axis(axis) * max_time;

                adjusted_movement.set_axis(axis, changed_component);

                horizontal_collision = true;
            }
        }

        self.horizontal_collision
            .store(horizontal_collision, Ordering::SeqCst);

        adjusted_movement
    }

    /// Applies knockback to the entity, following vanilla Minecraft's mechanics.
    /// `LivingEntity.takeKnockback()`
    /// This function calculates the entity's new velocity based on the specified knockback strength and direction.
    pub fn apply_knockback(&self, strength: f64, mut x: f64, mut z: f64) {
        // TODO: strength *= 1 - Entity attribute knockback resistance

        if strength <= 0.0 {
            return;
        }

        self.velocity_dirty.store(true, Ordering::SeqCst);

        // This has some vanilla magic

        while x.mul_add(x, z * z) < 1.0E-5 {
            x = (rand::random::<f64>() - rand::random::<f64>()) * 0.01;

            z = (rand::random::<f64>() - rand::random::<f64>()) * 0.01;
        }

        let var8 = Vector3::new(x, 0.0, z).normalize() * strength;

        let velocity = self.velocity.load();

        self.velocity.store(Vector3::new(
            velocity.x / 2.0 - var8.x,
            if self.on_ground.load(Relaxed) {
                (velocity.y / 2.0 + strength).min(0.4)
            } else {
                velocity.y
            },
            velocity.z / 2.0 - var8.z,
        ));
    }

    // Part of LivingEntity.tickMovement() in yarn

    pub fn check_zero_velo(&self) {
        let mut motion = self.velocity.load();

        if self.entity_type == &EntityType::PLAYER {
            if motion.horizontal_length_squared() < 9.0E-6 {
                motion.x = 0.0;

                motion.z = 0.0;
            }
        } else {
            if motion.x.abs() < 0.003 {
                motion.x = 0.0;
            }

            if motion.z.abs() < 0.003 {
                motion.z = 0.0;
            }
        }

        if motion.y.abs() < 0.003 {
            motion.y = 0.0;
        }

        self.velocity.store(motion);
    }

    fn _tick_block_underneath(_caller: &Arc<dyn EntityBase>) {
        // let world = self.world.read().await;

        // let (pos, block, state) = self.get_block_with_y_offset(0.2).await;

        // world
        //     .block_registry
        //     .on_stepped_on(&world, caller.as_ref(), pos, block, state)
        //     .await;

        // TODO: Add this to on_stepped_on

        /*


        if self.on_ground.load(Ordering::SeqCst) {


            let (_pos, block, state) = self.get_block_with_y_offset(0.2).await;


            if let Some(live) = living {


                if block == Block::CAMPFIRE


                    || block == Block::SOUL_CAMPFIRE


                        && CampfireLikeProperties::from_state_id(state.id, &block).r#signal_fire


                {


                    let _ = live.damage(1.0, DamageType::CAMPFIRE).await;


                }





                if block == Block::MAGMA_BLOCK {


                    let _ = live.damage(1.0, DamageType::HOT_FLOOR).await;


                }


            }


        }


        */
    }

    // Returns whether the entity's eye level is in a wall

    async fn tick_block_collisions(&self, caller: &Arc<dyn EntityBase>, server: &Server) -> bool {
        let bounding_box = self.bounding_box.load();

        let mut suffocating = false;

        let aabb = bounding_box.expand(-0.001, -0.001, -0.001);

        let min = aabb.min_block_pos();

        let max = aabb.max_block_pos();

        let world = self.world.read().await;

        let mut eye_level_box = aabb;

        let eye_height = f64::from(self.standing_eye_height);

        eye_level_box.min.y += eye_height;

        eye_level_box.max.y = eye_level_box.min.y;

        for x in min.0.x..=max.0.x {
            for y in min.0.y..=max.0.y {
                for z in min.0.z..=max.0.z {
                    let pos = BlockPos::new(x, y, z);

                    let (block, state) = world.get_block_and_state(&pos).await;

                    let collided = World::check_outline(
                        &bounding_box,
                        pos,
                        state,
                        !suffocating && state.is_solid(),
                        |collision_shape: &BoundingBox| {
                            suffocating = collision_shape.intersects(&eye_level_box);
                        },
                    );

                    if collided {
                        world
                            .block_registry
                            .on_entity_collision(
                                block,
                                &world,
                                caller.as_ref(),
                                &pos,
                                state,
                                server,
                            )
                            .await;
                    }
                }
            }
        }

        suffocating
    }

    pub async fn send_pos_rot(&self) {
        let old = self.update_last_pos();

        let new = self.pos.load();

        let converted = Vector3::new(
            new.x.mul_add(4096.0, -(old.x * 4096.0)) as i16,
            new.y.mul_add(4096.0, -(old.y * 4096.0)) as i16,
            new.z.mul_add(4096.0, -(old.z * 4096.0)) as i16,
        );

        let yaw = self.yaw.load();

        let pitch = self.pitch.load();

        // Broadcast the update packet.

        // TODO: Do caching to only send the packet when needed.

        let yaw = (yaw * 256.0 / 360.0).rem_euclid(256.0) as u8;

        let pitch = (pitch * 256.0 / 360.0).rem_euclid(256.0);

        self.world
            .read()
            .await
            .broadcast_packet_all(&CUpdateEntityPosRot::new(
                self.entity_id.into(),
                Vector3::new(converted.x, converted.y, converted.z),
                yaw,
                pitch as u8,
                self.on_ground.load(Relaxed),
            ))
            .await;
        self.send_head_rot(yaw).await;
    }

    pub fn update_last_pos(&self) -> Vector3<f64> {
        let pos = self.pos.load();
        let old = self.last_pos.load();

        self.last_pos.store(pos);
        old
    }

    pub async fn send_pos(&self) {
        let old = self.update_last_pos();
        let new = self.pos.load();

        let converted = Vector3::new(
            new.x.mul_add(4096.0, -(old.x * 4096.0)) as i16,
            new.y.mul_add(4096.0, -(old.y * 4096.0)) as i16,
            new.z.mul_add(4096.0, -(old.z * 4096.0)) as i16,
        );

        self.world
            .read()
            .await
            .broadcast_packet_all(&CUpdateEntityPos::new(
                self.entity_id.into(),
                Vector3::new(converted.x, converted.y, converted.z),
                self.on_ground.load(Relaxed),
            ))
            .await;
    }

    // updateWaterState() in yarn

    async fn update_fluid_state(&self, caller: &Arc<dyn EntityBase>) {
        let is_pushed = caller.is_pushed_by_fluids();

        let mut fluids = BTreeMap::new();

        let water_push = Vector3::default();

        let water_n = 0;

        let lava_push = Vector3::default();

        let lava_n = 0;

        let mut fluid_push = [water_push, lava_push];

        let mut fluid_n = [water_n, lava_n];

        let mut in_fluid = [false, false];

        // The maximum fluid height found

        let mut fluid_height: [f64; 2] = [0.0, 0.0];

        let bounding_box = self.bounding_box.load().expand(-0.001, -0.001, -0.001);

        let min = bounding_box.min_block_pos();

        let max = bounding_box.max_block_pos();

        let world = self.world.read().await;

        for x in min.0.x..=max.0.x {
            for y in min.0.y..=max.0.y {
                for z in min.0.z..=max.0.z {
                    let pos = BlockPos::new(x, y, z);

                    let (fluid, state) = world.get_fluid_and_fluid_state(&pos).await;

                    if fluid.id != Fluid::EMPTY.id {
                        let marginal_height =
                            f64::from(state.height) + f64::from(y) - bounding_box.min.y;

                        if marginal_height >= 0.0 {
                            let i = usize::from(
                                fluid.id == Fluid::FLOWING_LAVA.id || fluid.id == Fluid::LAVA.id,
                            );

                            fluid_height[i] = fluid_height[i].max(marginal_height);

                            in_fluid[i] = true;

                            if !is_pushed {
                                fluids.insert(fluid.id, fluid);

                                continue;
                            }

                            let mut fluid_velo =
                                world.get_fluid_velocity(pos, &fluid, &state).await;

                            if fluid_height[i] < 0.4 {
                                fluid_velo = fluid_velo * fluid_height[i];
                            }

                            fluid_push[i] += fluid_velo;

                            fluid_n[i] += 1;

                            fluids.insert(fluid.id, fluid);
                        }
                    }
                }
            }
        }

        // BTreeMap auto-sorts water before lava as in vanilla

        for (_, fluid) in fluids {
            world
                .block_registry
                .on_entity_collision_fluid(&fluid, caller.as_ref())
                .await;
        }

        let lava_speed =
            if self.world.read().await.dimension_type == VanillaDimensionType::TheNether {
                0.007
            } else {
                0.002_333_333
            };

        self.push_by_fluid(0.014, fluid_push[0], fluid_n[0]);

        self.push_by_fluid(lava_speed, fluid_push[1], fluid_n[1]);

        let water_height = fluid_height[0];

        let in_water = in_fluid[0];

        if in_water {
            if let Some(living) = caller.get_living_entity() {
                living.fall_distance.store(0.0);
            }

            if !self.touching_water.load(Ordering::SeqCst) {

                // TODO: Spawn splash particles
            }
        }

        self.water_height.store(water_height);

        self.touching_water.store(in_water, Ordering::SeqCst);

        let lava_height = fluid_height[1];

        let in_lava = in_fluid[1];

        if in_lava {
            if let Some(living) = caller.get_living_entity() {
                let halved_fall = living.fall_distance.load() / 2.0;

                if halved_fall != 0.0 {
                    living.fall_distance.store(halved_fall);
                }
            }
        }

        self.lava_height.store(lava_height);

        self.touching_lava.store(in_lava, Ordering::SeqCst);
    }

    fn push_by_fluid(&self, speed: f64, mut push: Vector3<f64>, n: usize) {
        if push.length_squared() != 0.0 {
            if n > 0 {
                push = push * (1.0 / (n as f64));
            }

            if self.entity_type != &EntityType::PLAYER {
                push = push.normalize();
            }

            push = push * speed;

            let velo = self.velocity.load();

            if velo.x.abs() < 0.003 && velo.z.abs() < 0.003 && velo.length_squared() < 0.000_020_25
            {
                push = push.normalize() * 0.0045;
            }

            self.velocity.store(velo + push);
        }
    }

    async fn get_pos_with_y_offset(
        &self,
        offset: f64,
    ) -> (
        BlockPos,
        Option<&'static Block>,
        Option<&'static BlockState>,
    ) {
        if let Some(mut supporting_block) = self.supporting_block_pos.load() {
            if offset > 1.0e-5 {
                let (block, state) = self
                    .world
                    .read()
                    .await
                    .get_block_and_state(&supporting_block)
                    .await;

                // if let Some(props) = block.properties(state.id) {
                //     let name = props.;

                //     if offset <= 0.5
                //         && (name == "OakFenceLikeProperties"
                //             || name == "ResinBrickWallLikeProperties"
                //             || name == "OakFenceGateLikeProperties"
                //                 && OakFenceGateLikeProperties::from_state_id(state.id, &block)
                //                     .r#open)
                //     {
                //         return (supporting_block, Some(block), Some(state));
                //     }
                // }

                supporting_block.0.y = (self.pos.load().y - offset).floor() as i32;

                return (supporting_block, Some(block), Some(state));
            }

            return (supporting_block, None, None);
        }

        let mut block_pos = self.block_pos.load();

        block_pos.0.y = (self.pos.load().y - offset).floor() as i32;

        (block_pos, None, None)
    }

    async fn get_block_with_y_offset(
        &self,
        offset: f64,
    ) -> (BlockPos, &'static Block, &'static BlockState) {
        let (pos, block, state) = self.get_pos_with_y_offset(offset).await;

        if let (Some(b), Some(s)) = (block, state) {
            (pos, b, s)
        } else {
            let (b, s) = self.world.read().await.get_block_and_state(&pos).await;

            (pos, b, s)
        }
    }

    // Entity.updateVelocity in yarn

    #[allow(dead_code)]
    fn _update_velocity_from_input(&self, movement_input: Vector3<f64>, speed: f64) {
        let final_input = self.movement_input_to_velocity(movement_input, speed);

        self.velocity.store(self.velocity.load() + final_input);
    }

    // Entity.movementInputToVelocity in yarn

    #[allow(dead_code)]
    fn movement_input_to_velocity(&self, movement_input: Vector3<f64>, speed: f64) -> Vector3<f64> {
        let yaw = f64::from(self.yaw.load()).to_radians();

        let dist = movement_input.length_squared();

        if dist < 1.0e-7 {
            return Vector3::default();
        }

        let input = if dist > 1.0 {
            movement_input.normalize()
        } else {
            movement_input * speed
        };

        let sin = yaw.sin();

        let cos = yaw.cos();

        Vector3::new(
            input.x * cos - input.z * sin,
            input.y,
            input.z * cos + input.x * sin,
        )
    }

    #[allow(clippy::float_cmp)]
    async fn get_velocity_multiplier(&self) -> f32 {
        let world = self.world.read().await;

        let block = world.get_block(&self.block_pos.load()).await;

        let m1 = block.velocity_multiplier;

        if m1 != 1f32 || block == &Block::WATER || block == &Block::BUBBLE_COLUMN {
            m1
        } else {
            let (_pos, block, _state) = self.get_block_with_y_offset(0.500_001).await;

            block.velocity_multiplier
        }
    }

    #[allow(clippy::float_cmp)]
    async fn _get_jump_velocity_multiplier(&self) -> f32 {
        let world = self.world.read().await;

        let f = world
            .get_block(&self.block_pos.load())
            .await
            .jump_velocity_multiplier;

        let g = self
            .get_block_with_y_offset(0.500_001)
            .await
            .1
            .jump_velocity_multiplier;

        if f == 1f32 { g } else { f }
    }

    pub fn move_pos(&self, delta: Vector3<f64>) {
        self.set_pos(self.pos.load() + delta);
    }

    // Move by a delta, adjust for collisions, and send

    // Does not send movement. That must be done separately

    async fn move_entity(&self, caller: Arc<dyn EntityBase>, mut motion: Vector3<f64>) {
        // TODO: Player movement checking (anticheat)

        if caller.get_player().is_some() {
            return;
        }

        if self.no_clip.load(Ordering::Relaxed) {
            self.move_pos(motion);

            return;
        }

        let movement_multiplier = self.movement_multiplier.swap(Vector3::default());

        if movement_multiplier.length_squared() > 1.0e-7 {
            motion = motion.multiply(
                movement_multiplier.x,
                movement_multiplier.y,
                movement_multiplier.z,
            );

            self.velocity.store(Vector3::default());
        }

        let final_move = self.adjust_movement_for_collisions(motion).await;

        self.move_pos(final_move);

        let velocity_multiplier = f64::from(self.get_velocity_multiplier().await);

        self.velocity.store(final_move * velocity_multiplier);

        if let Some(living) = caller.get_living_entity() {
            living
                .update_fall_distance(final_move.y, self.on_ground.load(Ordering::SeqCst), false)
                .await;
        }
    }

    pub async fn push_out_of_blocks(&self, center_pos: Vector3<f64>) {
        let block_pos = BlockPos::floored_v(center_pos);

        let delta = center_pos.sub(&block_pos.0.to_f64());

        let mut min_dist = f64::MAX;

        let mut direction = BlockDirection::Up;

        for dir in BlockDirection::all() {
            if dir == BlockDirection::Down {
                continue;
            }

            let offset = dir.to_offset();

            if self
                .world
                .read()
                .await
                .get_block_state(&block_pos.offset(offset))
                .await
                .is_full_cube()
            {
                continue;
            }

            let component = delta.get_axis(dir.to_axis().into());

            let dist = if dir.positive() {
                1.0 - component
            } else {
                component
            };

            if dist < min_dist {
                min_dist = dist;

                direction = dir;
            }
        }

        let amplitude = rand::random::<f64>() * 0.2 + 0.1;

        let axis = direction.to_axis().into();

        let sign = if direction.positive() { 1.0 } else { -1.0 };

        let mut velo = self.velocity.load();

        velo = velo * 0.75;

        velo.set_axis(axis, sign * amplitude);

        self.velocity.store(velo);
    }

    async fn tick_portal(&self, caller: &Arc<dyn EntityBase>) {
        if self.portal_cooldown.load(Ordering::Relaxed) > 0 {
            self.portal_cooldown.fetch_sub(1, Ordering::Relaxed);
        }
        let mut manager_guard = self.portal_manager.lock().await;
        // I know this is ugly, but a quick fix because i can't modify the thing while using it
        let mut should_remove = false;
        if let Some(pmanager_mutex) = manager_guard.as_ref() {
            let mut portal_manager = pmanager_mutex.lock().await;
            if portal_manager.tick() {
                // reset cooldown
                self.portal_cooldown
                    .store(self.default_portal_cooldown(), Ordering::Relaxed);
                let pos = self.pos.load();
                // TODO: this is bad
                let scale_factor_new = if portal_manager.portal_world.dimension_type
                    == VanillaDimensionType::TheNether
                {
                    8.0
                } else {
                    1.0
                };
                // TODO: this is bad
                let scale_factor_current =
                    if self.world.read().await.dimension_type == VanillaDimensionType::TheNether {
                        8.0
                    } else {
                        1.0
                    };
                let scale_factor = scale_factor_current / scale_factor_new;
                // TODO
                let pos = BlockPos::floored(pos.x * scale_factor, pos.y, pos.z * scale_factor);
                caller
                    .clone()
                    .teleport(
                        Some(pos.0.to_f64()),
                        None,
                        None,
                        portal_manager.portal_world.clone(),
                    )
                    .await;
            } else if portal_manager.ticks_in_portal == 0 {
                should_remove = true;
            }
        }
        if should_remove {
            *manager_guard = None;
        }
    }

    pub async fn try_use_portal(&self, portal_delay: u32, portal_world: Arc<World>, pos: BlockPos) {
        if self.portal_cooldown.load(Ordering::Relaxed) > 0 {
            self.portal_cooldown
                .store(self.default_portal_cooldown(), Ordering::Relaxed);
            return;
        }
        let mut manager = self.portal_manager.lock().await;
        if manager.is_none() {
            *manager = Some(Mutex::new(PortalManager::new(
                portal_delay,
                portal_world,
                pos,
            )));
        } else if let Some(manager) = manager.as_ref() {
            let mut manager = manager.lock().await;
            manager.pos = pos;
            manager.in_portal = true;
        }
    }

    /// Extinguishes this entity.
    pub fn extinguish(&self) {
        self.fire_ticks.store(0, Ordering::Relaxed);
    }

    pub fn set_on_fire_for(&self, seconds: f32) {
        self.set_on_fire_for_ticks((seconds * 20.0).floor() as u32);
    }

    pub fn set_on_fire_for_ticks(&self, ticks: u32) {
        if self.fire_ticks.load(Ordering::Relaxed) < ticks as i32 {
            self.fire_ticks.store(ticks as i32, Ordering::Relaxed);
        }
        // TODO: defrost
    }

    /// Sets the `Entity` yaw & pitch rotation
    pub fn set_rotation(&self, yaw: f32, pitch: f32) {
        // TODO
        self.yaw.store(yaw);
        self.set_pitch(pitch);
    }

    pub fn set_pitch(&self, pitch: f32) {
        self.pitch.store(pitch.clamp(-90.0, 90.0) % 360.0);
    }

    /// Removes the `Entity` from their current `World`
    pub async fn remove(&self) {
        self.world.read().await.remove_entity(self).await;
    }

    pub fn create_spawn_packet(&self) -> CSpawnEntity {
        let entity_loc = self.pos.load();
        let entity_vel = self.velocity.load();
        CSpawnEntity::new(
            VarInt(self.entity_id),
            self.entity_uuid,
            VarInt(i32::from(self.entity_type.id)),
            entity_loc,
            self.pitch.load(),
            self.yaw.load(),
            self.head_yaw.load(), // todo: head_yaw and yaw are swapped, find out why
            self.data.load(Relaxed).into(),
            entity_vel,
        )
    }
    pub fn width(&self) -> f32 {
        self.bounding_box_size.load().width
    }

    pub fn height(&self) -> f32 {
        self.bounding_box_size.load().height
    }

    /// Applies knockback to the entity, following vanilla Minecraft's mechanics.
    ///
    /// This function calculates the entity's new velocity based on the specified knockback strength and direction.
    pub fn knockback(&self, strength: f64, x: f64, z: f64) {
        // This has some vanilla magic
        let mut x = x;
        let mut z = z;
        while x.mul_add(x, z * z) < 1.0E-5 {
            x = (rand::random::<f64>() - rand::random::<f64>()) * 0.01;
            z = (rand::random::<f64>() - rand::random::<f64>()) * 0.01;
        }

        let var8 = Vector3::new(x, 0.0, z).normalize() * strength;
        let velocity = self.velocity.load();
        self.velocity.store(Vector3::new(
            velocity.x / 2.0 - var8.x,
            if self.on_ground.load(Relaxed) {
                (velocity.y / 2.0 + strength).min(0.4)
            } else {
                velocity.y
            },
            velocity.z / 2.0 - var8.z,
        ));
    }

    pub async fn set_sneaking(&self, sneaking: bool) {
        assert!(self.sneaking.load(Relaxed) != sneaking);
        self.sneaking.store(sneaking, Relaxed);
        self.set_flag(Flag::Sneaking, sneaking).await;
        if sneaking {
            self.set_pose(EntityPose::Crouching).await;
        } else {
            self.set_pose(EntityPose::Standing).await;
        }
    }

    pub async fn set_on_fire(&self, on_fire: bool) {
        if self.has_visual_fire.load(Ordering::Relaxed) != on_fire {
            self.has_visual_fire.store(on_fire, Ordering::Relaxed);
            self.set_flag(Flag::OnFire, on_fire).await;
        }
    }

    pub fn get_horizontal_facing(&self) -> HorizontalFacing {
        let adjusted_yaw = self.yaw.load().rem_euclid(360.0); // Normalize yaw to [0, 360)

        match adjusted_yaw {
            0.0..=45.0 | 315.0..=360.0 => HorizontalFacing::South,
            45.0..=135.0 => HorizontalFacing::West,
            135.0..=225.0 => HorizontalFacing::North,
            225.0..=315.0 => HorizontalFacing::East,
            _ => HorizontalFacing::South, // Default case, should not occur
        }
    }

    pub fn get_rotation_16(&self) -> Integer0To15 {
        let adjusted_yaw = self.yaw.load().rem_euclid(360.0);

        let index = (adjusted_yaw / 22.5).round() as u8 % 16;

        match index {
            0 => Integer0To15::L0,
            1 => Integer0To15::L1,
            2 => Integer0To15::L2,
            3 => Integer0To15::L3,
            4 => Integer0To15::L4,
            5 => Integer0To15::L5,
            6 => Integer0To15::L6,
            7 => Integer0To15::L7,
            8 => Integer0To15::L8,
            9 => Integer0To15::L9,
            10 => Integer0To15::L10,
            11 => Integer0To15::L11,
            12 => Integer0To15::L12,
            13 => Integer0To15::L13,
            14 => Integer0To15::L14,
            _ => Integer0To15::L15,
        }
    }

    pub fn get_flipped_rotation_16(&self) -> Integer0To15 {
        match self.get_rotation_16() {
            Integer0To15::L0 => Integer0To15::L8,
            Integer0To15::L1 => Integer0To15::L9,
            Integer0To15::L2 => Integer0To15::L10,
            Integer0To15::L3 => Integer0To15::L11,
            Integer0To15::L4 => Integer0To15::L12,
            Integer0To15::L5 => Integer0To15::L13,
            Integer0To15::L6 => Integer0To15::L14,
            Integer0To15::L7 => Integer0To15::L15,
            Integer0To15::L8 => Integer0To15::L0,
            Integer0To15::L9 => Integer0To15::L1,
            Integer0To15::L10 => Integer0To15::L2,
            Integer0To15::L11 => Integer0To15::L3,
            Integer0To15::L12 => Integer0To15::L4,
            Integer0To15::L13 => Integer0To15::L5,
            Integer0To15::L14 => Integer0To15::L6,
            Integer0To15::L15 => Integer0To15::L7,
        }
    }

    pub fn get_facing(&self) -> Facing {
        let pitch = self.pitch.load().to_radians();
        let yaw = -self.yaw.load().to_radians();

        let (sin_p, cos_p) = pitch.sin_cos();
        let (sin_y, cos_y) = yaw.sin_cos();

        let x = sin_y * cos_p;
        let y = -sin_p;
        let z = cos_y * cos_p;

        let ax = x.abs();
        let ay = y.abs();
        let az = z.abs();

        if ax > ay && ax > az {
            if x > 0.0 { Facing::East } else { Facing::West }
        } else if ay > ax && ay > az {
            if y > 0.0 { Facing::Up } else { Facing::Down }
        } else if z > 0.0 {
            Facing::South
        } else {
            Facing::North
        }
    }

    pub fn get_entity_facing_order(&self) -> [Facing; 6] {
        let pitch = self.pitch.load().to_radians();
        let yaw = -self.yaw.load().to_radians();

        let sin_p = pitch.sin();
        let cos_p = pitch.cos();
        let sin_y = yaw.sin();
        let cos_y = yaw.cos();

        let east_west = if sin_y > 0.0 {
            Facing::East
        } else {
            Facing::West
        };
        let up_down = if sin_p < 0.0 {
            Facing::Up
        } else {
            Facing::Down
        };
        let south_north = if cos_y > 0.0 {
            Facing::South
        } else {
            Facing::North
        };

        let x_axis = sin_y.abs();
        let y_axis = sin_p.abs();
        let z_axis = cos_y.abs();
        let x_weight = x_axis * cos_p;
        let z_weight = z_axis * cos_p;

        let (first, second, third) = if x_axis > z_axis {
            if y_axis > x_weight {
                (up_down, east_west, south_north)
            } else if z_weight > y_axis {
                (east_west, south_north, up_down)
            } else {
                (east_west, up_down, south_north)
            }
        } else if y_axis > z_weight {
            (up_down, south_north, east_west)
        } else if x_weight > y_axis {
            (south_north, east_west, up_down)
        } else {
            (south_north, up_down, east_west)
        };

        [
            first,
            second,
            third,
            third.opposite(),
            second.opposite(),
            first.opposite(),
        ]
    }

    pub async fn set_sprinting(&self, sprinting: bool) {
        assert!(self.sprinting.load(Relaxed) != sprinting);
        self.sprinting.store(sprinting, Relaxed);
        self.set_flag(Flag::Sprinting, sprinting).await;
    }

    pub fn check_fall_flying(&self) -> bool {
        !self.on_ground.load(Relaxed)
    }

    pub async fn set_fall_flying(&self, fall_flying: bool) {
        assert!(self.fall_flying.load(Relaxed) != fall_flying);
        self.fall_flying.store(fall_flying, Relaxed);
        self.set_flag(Flag::FallFlying, fall_flying).await;
    }

    async fn set_flag(&self, flag: Flag, value: bool) {
        let index = flag as u8;
        let mut b = 0i8;
        if value {
            b |= 1 << index;
        } else {
            b &= !(1 << index);
        }
        self.send_meta_data(&[Metadata::new(0, MetaDataType::Byte, b)])
            .await;
    }

    /// Plays sound at this entity's position with the entity's sound category
    pub async fn play_sound(&self, sound: Sound) {
        self.world
            .read()
            .await
            .play_sound(sound, SoundCategory::Neutral, &self.pos.load())
            .await;
    }

    pub async fn send_meta_data<T: Serialize>(&self, meta: &[Metadata<T>]) {
        let mut buf = Vec::new();
        for meta in meta {
            let mut serializer_buf = Vec::new();
            let mut serializer = Serializer::new(&mut serializer_buf);
            meta.serialize(&mut serializer).unwrap();
            buf.extend(serializer_buf);
        }
        buf.put_u8(255);
        self.world
            .read()
            .await
            .broadcast_packet_all(&CSetEntityMetadata::new(self.entity_id.into(), buf.into()))
            .await;
    }

    pub async fn set_pose(&self, pose: EntityPose) {
        self.pose.store(pose);
        let pose = pose as i32;
        self.send_meta_data(&[Metadata::new(6, MetaDataType::EntityPose, VarInt(pose))])
            .await;
    }

    pub fn is_invulnerable_to(&self, damage_type: &DamageType) -> bool {
        self.invulnerable.load(Relaxed) || self.damage_immunities.contains(damage_type)
    }

    fn velocity_multiplier(_pos: Vector3<f64>) -> f32 {
        // let world = self.world.read().await;
        // TODO: handle when player is outside world
        // let block = world.get_block(&self.block_pos.load()).await;
        // block.velocity_multiplier
        1.0
        // if velo_multiplier == 1.0 {
        //     const VELOCITY_OFFSET: f64 = 0.500001; // Vanilla
        //     let pos_with_y_offset = BlockPos(Vector3::new(
        //         pos.x.floor() as i32,
        //         (pos.y - VELOCITY_OFFSET).floor() as i32,
        //         pos.z.floor() as i32,
        //     ));
        //     let block = world.get_block(&pos_with_y_offset).await.unwrap();
        //     block.velocity_multiplier
        // } else {
        // }
    }

    pub async fn check_block_collision(entity: &dyn EntityBase, server: &Server) {
        let aabb = entity.get_entity().bounding_box.load();
        let blockpos = BlockPos::new(
            (aabb.min.x + 0.001).floor() as i32,
            (aabb.min.y + 0.001).floor() as i32,
            (aabb.min.z + 0.001).floor() as i32,
        );
        let blockpos1 = BlockPos::new(
            (aabb.max.x - 0.001).floor() as i32,
            (aabb.max.y - 0.001).floor() as i32,
            (aabb.max.z - 0.001).floor() as i32,
        );
        let world = entity.get_entity().world.read().await;

        for x in blockpos.0.x..=blockpos1.0.x {
            for y in blockpos.0.y..=blockpos1.0.y {
                for z in blockpos.0.z..=blockpos1.0.z {
                    let pos = BlockPos::new(x, y, z);
                    let (block, state) = world.get_block_and_state(&pos).await;
                    let block_outlines = state.get_block_outline_shapes();

                    if let Some(outlines) = block_outlines {
                        if outlines.is_empty() {
                            world
                                .block_registry
                                .on_entity_collision(block, &world, entity, &pos, state, server)
                                .await;
                            let fluid = world.get_fluid(&pos).await;
                            world
                                .block_registry
                                .on_entity_collision_fluid(fluid, entity)
                                .await;
                            continue;
                        }
                        for outline in outlines {
                            let outline_aabb = outline.at_pos(pos);
                            if outline_aabb.intersects(&aabb) {
                                world
                                    .block_registry
                                    .on_entity_collision(block, &world, entity, &pos, state, server)
                                    .await;
                                let fluid = world.get_fluid(&pos).await;
                                world
                                    .block_registry
                                    .on_entity_collision_fluid(fluid, entity)
                                    .await;
                                break;
                            }
                        }
                    } else {
                        world
                            .block_registry
                            .on_entity_collision(block, &world, entity, &pos, state, server)
                            .await;
                        let fluid = world.get_fluid(&pos).await;
                        world
                            .block_registry
                            .on_entity_collision_fluid(fluid, entity)
                            .await;
                    }
                }
            }
        }
    }

    async fn teleport(
        &self,
        position: Vector3<f64>,
        yaw: Option<f32>,
        pitch: Option<f32>,
        _world: Arc<World>,
    ) {
        // TODO: handle world change
        self.world
            .read()
            .await
            .broadcast_packet_all(&CEntityPositionSync::new(
                self.entity_id.into(),
                position,
                Vector3::new(0.0, 0.0, 0.0),
                yaw.unwrap_or(0.0),
                pitch.unwrap_or(0.0),
                self.on_ground.load(Ordering::SeqCst),
            ))
            .await;
    }

    pub fn get_eye_y(&self) -> f64 {
        self.pos.load().y + f64::from(self.standing_eye_height)
    }

    pub fn is_removed(&self) -> bool {
        self.removal_reason.load().is_some()
    }

    pub fn is_alive(&self) -> bool {
        !self.is_removed()
    }

    pub async fn has_passengers(&self) -> bool {
        !self.passengers.lock().await.is_empty()
    }

    pub async fn has_vehicle(&self) -> bool {
        let vehicle = self.vehicle.lock().await;
        vehicle.is_some()
    }

    pub async fn check_out_of_world(&self, dyn_self: &dyn EntityBase) {
        if self.pos.load().y
            < f64::from(self.world.read().await.generation_settings().shape.min_y) - 64.0
        {
            // Tick out of world damage
            dyn_self.damage(4.0, DamageType::OUT_OF_WORLD).await;
        }
    }

    #[allow(clippy::unused_async)]
    pub async fn reset_state(&self) {
        self.pose.store(EntityPose::Standing);
        self.fall_flying.store(false, Relaxed);
    }
}

<<<<<<< HEAD
impl NBTStorage for Entity {
    async fn write_nbt(&self, nbt: &mut NbtCompound) {
=======
#[async_trait]
impl EntityBase for Entity {
    async fn damage_with_context(
        &self,
        _amount: f32,
        _damage_type: DamageType,
        _position: Option<Vector3<f64>>,
        _source: Option<&dyn EntityBase>,
        _cause: Option<&dyn EntityBase>,
    ) -> bool {
        false
    }

    async fn tick(&self, caller: Arc<dyn EntityBase>, _server: &Server) {
        self.tick_portal(&caller).await;
        self.update_fluid_state(&caller).await;
        self.check_out_of_world(&*caller).await;
        let fire_ticks = self.fire_ticks.load(Ordering::Relaxed);
        if fire_ticks > 0 {
            if self.entity_type.fire_immune {
                self.fire_ticks.store(fire_ticks - 4, Ordering::Relaxed);
                if self.fire_ticks.load(Ordering::Relaxed) < 0 {
                    self.extinguish();
                }
            } else {
                if fire_ticks % 20 == 0 {
                    caller.damage(1.0, DamageType::ON_FIRE).await;
                }

                self.fire_ticks.store(fire_ticks - 1, Ordering::Relaxed);
            }
        }
        self.set_on_fire(self.fire_ticks.load(Ordering::Relaxed) > 0)
            .await;
        // TODO: Tick
    }

    async fn teleport(
        self: Arc<Self>,
        position: Option<Vector3<f64>>,
        yaw: Option<f32>,
        pitch: Option<f32>,
        world: Arc<World>,
    ) {
        // TODO: handle world change
        self.teleport(position, yaw, pitch, world).await;
    }

    fn get_entity(&self) -> &Entity {
        self
    }

    fn get_living_entity(&self) -> Option<&LivingEntity> {
        None
    }

    async fn write_nbt(&self, nbt: &mut pumpkin_nbt::compound::NbtCompound) {
>>>>>>> 3f248467
        let position = self.pos.load();
        nbt.put_string(
            "id",
            format!("minecraft:{}", self.entity_type.resource_name),
        );
        let uuid = self.entity_uuid.as_u128();
        nbt.put(
            "UUID",
            NbtTag::IntArray(vec![
                (uuid >> 96) as i32,
                ((uuid >> 64) & 0xFFFF_FFFF) as i32,
                ((uuid >> 32) & 0xFFFF_FFFF) as i32,
                (uuid & 0xFFFF_FFFF) as i32,
            ]),
        );
        nbt.put(
            "Pos",
            NbtTag::List(vec![
                position.x.into(),
                position.y.into(),
                position.z.into(),
            ]),
        );
        let velocity = self.velocity.load();
        nbt.put(
            "Motion",
            NbtTag::List(vec![
                velocity.x.into(),
                velocity.y.into(),
                velocity.z.into(),
            ]),
        );
        nbt.put(
            "Rotation",
            NbtTag::List(vec![self.yaw.load().into(), self.pitch.load().into()]),
        );
        nbt.put_short("Fire", self.fire_ticks.load(Relaxed) as i16);
        nbt.put_bool("OnGround", self.on_ground.load(Relaxed));
        nbt.put_bool("Invulnerable", self.invulnerable.load(Relaxed));
        nbt.put_int("PortalCooldown", self.portal_cooldown.load(Relaxed) as i32);
        if self.has_visual_fire.load(Relaxed) {
            nbt.put_bool("HasVisualFire", true);
        }

        // todo more...
    }

    async fn read_nbt_non_mut(&self, nbt: &NbtCompound) {
        let position = nbt.get_list("Pos").unwrap();
        let x = position[0].extract_double().unwrap_or(0.0);
        let y = position[1].extract_double().unwrap_or(0.0);
        let z = position[2].extract_double().unwrap_or(0.0);
        let pos = Vector3::new(x, y, z);
        self.set_pos(pos);
        self.first_loaded_chunk_position.store(Some(pos.to_i32()));
        let velocity = nbt.get_list("Motion").unwrap();
        let x = velocity[0].extract_double().unwrap_or(0.0);
        let y = velocity[1].extract_double().unwrap_or(0.0);
        let z = velocity[2].extract_double().unwrap_or(0.0);
        self.velocity.store(Vector3::new(x, y, z));
        let rotation = nbt.get_list("Rotation").unwrap();
        let yaw = rotation[0].extract_float().unwrap_or(0.0);
        let pitch = rotation[1].extract_float().unwrap_or(0.0);
        self.set_rotation(yaw, pitch);
        self.head_yaw.store(yaw);
        self.fire_ticks
            .store(i32::from(nbt.get_short("Fire").unwrap_or(0)), Relaxed);
        self.on_ground
            .store(nbt.get_bool("OnGround").unwrap_or(false), Relaxed);
        self.invulnerable
            .store(nbt.get_bool("Invulnerable").unwrap_or(false), Relaxed);
        self.portal_cooldown
            .store(nbt.get_int("PortalCooldown").unwrap_or(0) as u32, Relaxed);
        self.has_visual_fire
            .store(nbt.get_bool("HasVisualFire").unwrap_or(false), Relaxed);
        // todo more...
    }
}

#[async_trait]
impl EntityBase for Entity {
    async fn damage_with_context(
        &self,
        _amount: f32,
        _damage_type: DamageType,
        _position: Option<Vector3<f64>>,
        _source: Option<&dyn EntityBase>,
        _cause: Option<&dyn EntityBase>,
    ) -> bool {
        false
    }

    async fn tick(&self, caller: Arc<dyn EntityBase>, _server: &Server) {
        self.tick_portal(&caller).await;
        self.check_out_of_world(&*caller).await;
        let fire_ticks = self.fire_ticks.load(Ordering::Relaxed);
        if fire_ticks > 0 {
            if self.entity_type.fire_immune {
                self.fire_ticks.store(fire_ticks - 4, Ordering::Relaxed);
                if self.fire_ticks.load(Ordering::Relaxed) < 0 {
                    self.extinguish();
                }
            } else {
                if fire_ticks % 20 == 0 {
                    caller.damage(1.0, DamageType::ON_FIRE).await;
                }

                self.fire_ticks.store(fire_ticks - 1, Ordering::Relaxed);
            }
        }
        self.set_on_fire(self.fire_ticks.load(Ordering::Relaxed) > 0)
            .await;
        // TODO: Tick
    }

    async fn teleport(
        self: Arc<Self>,
        position: Option<Vector3<f64>>,
        yaw: Option<f32>,
        pitch: Option<f32>,
        world: Arc<World>,
    ) {
        // TODO: handle world change
        self.teleport(position, yaw, pitch, world).await;
    }

    fn get_entity(&self) -> &Entity {
        self
    }

    fn get_living_entity(&self) -> Option<&LivingEntity> {
        None
    }
}

#[async_trait]
pub trait NBTStorage: Send + Sync {
    async fn write_nbt(&self, _nbt: &mut NbtCompound) {}

    async fn read_nbt(&mut self, nbt: &mut NbtCompound) {
        self.read_nbt_non_mut(nbt).await;
    }

    async fn read_nbt_non_mut(&self, _nbt: &NbtCompound) {}
}

#[async_trait]
pub trait NBTStorageInit: Send + Sync + Sized {
    /// Creates an instance of the type from NBT data. If the NBT data is invalid or cannot be parsed, it returns `None`.
    async fn create_from_nbt(_nbt: &mut NbtCompound) -> Option<Self> {
        None
    }
}

#[derive(Clone, Copy, Debug, PartialEq, Eq)]
/// Represents various entity flags that are sent in entity metadata.
///
/// These flags are used by the client to modify the rendering of entities based on their current state.
///
/// **Purpose:**
///
/// This enum provides a more type-safe and readable way to represent entity flags compared to using raw integer values.
pub enum Flag {
    /// Indicates if the entity is on fire.
    OnFire = 0,
    /// Indicates if the entity is sneaking.
    Sneaking = 1,
    /// Indicates if the entity is sprinting.
    Sprinting = 3,
    /// Indicates if the entity is swimming.
    Swimming = 4,
    /// Indicates if the entity is invisible.
    Invisible = 5,
    /// Indicates if the entity is glowing.
    Glowing = 6,
    /// Indicates if the entity is flying due to a fall.
    FallFlying = 7,
}<|MERGE_RESOLUTION|>--- conflicted
+++ resolved
@@ -1768,68 +1768,8 @@
     }
 }
 
-<<<<<<< HEAD
 impl NBTStorage for Entity {
     async fn write_nbt(&self, nbt: &mut NbtCompound) {
-=======
-#[async_trait]
-impl EntityBase for Entity {
-    async fn damage_with_context(
-        &self,
-        _amount: f32,
-        _damage_type: DamageType,
-        _position: Option<Vector3<f64>>,
-        _source: Option<&dyn EntityBase>,
-        _cause: Option<&dyn EntityBase>,
-    ) -> bool {
-        false
-    }
-
-    async fn tick(&self, caller: Arc<dyn EntityBase>, _server: &Server) {
-        self.tick_portal(&caller).await;
-        self.update_fluid_state(&caller).await;
-        self.check_out_of_world(&*caller).await;
-        let fire_ticks = self.fire_ticks.load(Ordering::Relaxed);
-        if fire_ticks > 0 {
-            if self.entity_type.fire_immune {
-                self.fire_ticks.store(fire_ticks - 4, Ordering::Relaxed);
-                if self.fire_ticks.load(Ordering::Relaxed) < 0 {
-                    self.extinguish();
-                }
-            } else {
-                if fire_ticks % 20 == 0 {
-                    caller.damage(1.0, DamageType::ON_FIRE).await;
-                }
-
-                self.fire_ticks.store(fire_ticks - 1, Ordering::Relaxed);
-            }
-        }
-        self.set_on_fire(self.fire_ticks.load(Ordering::Relaxed) > 0)
-            .await;
-        // TODO: Tick
-    }
-
-    async fn teleport(
-        self: Arc<Self>,
-        position: Option<Vector3<f64>>,
-        yaw: Option<f32>,
-        pitch: Option<f32>,
-        world: Arc<World>,
-    ) {
-        // TODO: handle world change
-        self.teleport(position, yaw, pitch, world).await;
-    }
-
-    fn get_entity(&self) -> &Entity {
-        self
-    }
-
-    fn get_living_entity(&self) -> Option<&LivingEntity> {
-        None
-    }
-
-    async fn write_nbt(&self, nbt: &mut pumpkin_nbt::compound::NbtCompound) {
->>>>>>> 3f248467
         let position = self.pos.load();
         nbt.put_string(
             "id",
@@ -1924,6 +1864,7 @@
 
     async fn tick(&self, caller: Arc<dyn EntityBase>, _server: &Server) {
         self.tick_portal(&caller).await;
+        self.update_fluid_state(&caller).await;
         self.check_out_of_world(&*caller).await;
         let fire_ticks = self.fire_ticks.load(Ordering::Relaxed);
         if fire_ticks > 0 {
