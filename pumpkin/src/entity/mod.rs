use core::f32;
use std::sync::{atomic::AtomicBool, Arc};

use async_trait::async_trait;
use crossbeam::atomic::AtomicCell;
use living::LivingEntity;
use player::Player;
use pumpkin_data::{
    entity::{EntityPose, EntityType},
    sound::{Sound, SoundCategory},
};
use pumpkin_nbt::{compound::NbtCompound, tag::NbtTag};
use pumpkin_protocol::{
    client::play::{
        CHeadRot, CSetEntityMetadata, CSpawnEntity, CTeleportEntity, CUpdateEntityRot,
        MetaDataType, Metadata,
    },
    codec::var_int::VarInt,
};
use pumpkin_util::math::{
    boundingbox::{BoundingBox, BoundingBoxSize},
    get_section_cord,
    position::BlockPos,
    vector2::Vector2,
    vector3::Vector3,
    wrap_degrees,
};
<<<<<<< HEAD
use tokio::sync::RwLock;
use uuid::Uuid;
=======
use serde::Serialize;
>>>>>>> 466d4380

use crate::world::World;

pub mod ai;
pub mod item;
pub mod living;
pub mod mob;
pub mod player;
pub mod projectile;

pub type EntityId = i32;

#[async_trait]
pub trait EntityBase: Send + Sync {
    /// Gets Called every tick
    async fn tick(&self) {}
    /// Called when a player collides with the entity
    async fn on_player_collision(&self, _player: Arc<Player>) {}
    fn get_entity(&self) -> &Entity;
    fn get_living_entity(&self) -> Option<&LivingEntity>;
}

/// Represents a not living Entity (e.g. Item, Egg, Snowball...)
pub struct Entity {
    /// A unique identifier for the entity
    pub entity_id: EntityId,
    /// A persistent, unique identifier for the entity
    pub entity_uuid: uuid::Uuid,
    /// The type of entity (e.g., player, zombie, item)
    pub entity_type: EntityType,
    /// The world in which the entity exists.
    pub world: Arc<RwLock<Arc<World>>>,
    /// The entity's current position in the world
    pub pos: AtomicCell<Vector3<f64>>,
    /// The entity's position rounded to the nearest block coordinates
    pub block_pos: AtomicCell<BlockPos>,
    /// The chunk coordinates of the entity's current position
    pub chunk_pos: AtomicCell<Vector2<i32>>,
    /// Indicates whether the entity is sneaking
    pub sneaking: AtomicBool,
    /// Indicates whether the entity is sprinting
    pub sprinting: AtomicBool,
    /// Indicates whether the entity is flying due to a fall
    pub fall_flying: AtomicBool,
    /// The entity's current velocity vector, aka Knockback
    pub velocity: AtomicCell<Vector3<f64>>,
    /// Indicates whether the entity is on the ground (may not always be accurate).
    pub on_ground: AtomicBool,
    /// The entity's yaw rotation (horizontal rotation) ← →
    pub yaw: AtomicCell<f32>,
    /// The entity's head yaw rotation (horizontal rotation of the head)
    pub head_yaw: AtomicCell<f32>,
    /// The entity's pitch rotation (vertical rotation) ↑ ↓
    pub pitch: AtomicCell<f32>,
    /// The height of the entity's eyes from the ground.
    pub standing_eye_height: f32,
    /// The entity's current pose (e.g., standing, sitting, swimming).
    pub pose: AtomicCell<EntityPose>,
    /// The bounding box of an entity (hitbox)
    pub bounding_box: AtomicCell<BoundingBox>,
    ///The size (width and height) of the bounding box
    pub bounding_box_size: AtomicCell<BoundingBoxSize>,
}

impl Entity {
    #[allow(clippy::too_many_arguments)]
    pub fn new(
        entity_id: EntityId,
        entity_uuid: uuid::Uuid,
        world: Arc<World>,
        position: Vector3<f64>,
        entity_type: EntityType,
        standing_eye_height: f32,
        bounding_box: AtomicCell<BoundingBox>,
        bounding_box_size: AtomicCell<BoundingBoxSize>,
    ) -> Self {
        let floor_x = position.x.floor() as i32;
        let floor_y = position.y.floor() as i32;
        let floor_z = position.z.floor() as i32;

        Self {
            entity_id,
            entity_uuid,
            entity_type,
            on_ground: AtomicBool::new(false),
            pos: AtomicCell::new(position),
            block_pos: AtomicCell::new(BlockPos(Vector3::new(floor_x, floor_y, floor_z))),
            chunk_pos: AtomicCell::new(Vector2::new(floor_x, floor_z)),
            sneaking: AtomicBool::new(false),
            world: Arc::new(RwLock::new(world)),
            // TODO: Load this from previous instance
            sprinting: AtomicBool::new(false),
            fall_flying: AtomicBool::new(false),
            yaw: AtomicCell::new(0.0),
            head_yaw: AtomicCell::new(0.0),
            pitch: AtomicCell::new(0.0),
            velocity: AtomicCell::new(Vector3::new(0.0, 0.0, 0.0)),
            standing_eye_height,
            pose: AtomicCell::new(EntityPose::Standing),
            bounding_box,
            bounding_box_size,
        }
    }

    /// Updates the entity's position, block position, and chunk position.
    ///
    /// This function calculates the new position, block position, and chunk position based on the provided coordinates. If any of these values change, the corresponding fields are updated.
    pub fn set_pos(&self, new_position: Vector3<f64>) {
        let pos = self.pos.load();
        if pos != new_position {
            self.pos.store(new_position);
            self.bounding_box.store(BoundingBox::new_from_pos(
                pos.x,
                pos.y,
                pos.z,
                &self.bounding_box_size.load(),
            ));

            let floor_x = new_position.x.floor() as i32;
            let floor_y = new_position.y.floor() as i32;
            let floor_z = new_position.z.floor() as i32;

            let block_pos = self.block_pos.load();
            let block_pos_vec = block_pos.0;
            if floor_x != block_pos_vec.x
                || floor_y != block_pos_vec.y
                || floor_z != block_pos_vec.z
            {
                let new_block_pos = Vector3::new(floor_x, floor_y, floor_z);
                self.block_pos.store(BlockPos(new_block_pos));

                let chunk_pos = self.chunk_pos.load();
                if get_section_cord(floor_x) != chunk_pos.x
                    || get_section_cord(floor_z) != chunk_pos.z
                {
                    self.chunk_pos.store(Vector2::new(
                        get_section_cord(new_block_pos.x),
                        get_section_cord(new_block_pos.z),
                    ));
                }
            }
        }
    }

    /// Changes this entity's pitch and yaw to look at target
    pub async fn look_at(&self, target: Vector3<f64>) {
        let position = self.pos.load();
        let delta = target.sub(&position);
        let root = delta.x.hypot(delta.z);
        let pitch = wrap_degrees(-delta.y.atan2(root) as f32 * 180.0 / f32::consts::PI);
        let yaw = wrap_degrees((delta.z.atan2(delta.x) as f32 * 180.0 / f32::consts::PI) - 90.0);
        self.pitch.store(pitch);
        self.yaw.store(yaw);

        // send packet
        // TODO: do caching, only send packet when needed
        let yaw = (yaw * 256.0 / 360.0).rem_euclid(256.0);
        let pitch = (pitch * 256.0 / 360.0).rem_euclid(256.0);
        self.world
            .read()
            .await
            .broadcast_packet_all(&CUpdateEntityRot::new(
                self.entity_id.into(),
                yaw as u8,
                pitch as u8,
                self.on_ground.load(std::sync::atomic::Ordering::Relaxed),
            ))
            .await;
        self.world
            .read()
            .await
            .broadcast_packet_all(&CHeadRot::new(self.entity_id.into(), yaw as u8))
            .await;
    }

    pub async fn teleport(&self, position: Vector3<f64>, yaw: f32, pitch: f32) {
        self.world
            .read()
            .await
            .broadcast_packet_all(&CTeleportEntity::new(
                self.entity_id.into(),
                position,
                Vector3::new(0.0, 0.0, 0.0),
                yaw,
                pitch,
                // TODO
                &[],
                self.on_ground.load(std::sync::atomic::Ordering::SeqCst),
            ))
            .await;
        self.set_pos(position);
        self.set_rotation(yaw, pitch);
    }

    /// Sets the Entity yaw & pitch Rotation
    pub fn set_rotation(&self, yaw: f32, pitch: f32) {
        // TODO
        self.yaw.store(yaw);
        self.pitch.store(pitch);
    }

    /// Removes the Entity from their current World
    pub async fn remove(&self) {
        self.world.read().await.remove_entity(self).await;
    }

    pub fn create_spawn_packet(&self) -> CSpawnEntity {
        let entity_loc = self.pos.load();
        let entity_vel = self.velocity.load();
        CSpawnEntity::new(
            VarInt(self.entity_id),
            self.entity_uuid,
            VarInt((self.entity_type) as i32),
            entity_loc.x,
            entity_loc.y,
            entity_loc.z,
            self.pitch.load(),
            self.yaw.load(),
            self.head_yaw.load(), // todo: head_yaw and yaw are swapped, find out why
            0.into(),
            entity_vel.x as f32,
            entity_vel.y as f32,
            entity_vel.z as f32,
        )
    }

    /// Applies knockback to the entity, following vanilla Minecraft's mechanics.
    ///
    /// This function calculates the entity's new velocity based on the specified knockback strength and direction.
    pub fn knockback(&self, strength: f64, x: f64, z: f64) {
        // This has some vanilla magic
        let mut x = x;
        let mut z = z;
        while x.mul_add(x, z * z) < 1.0E-5 {
            x = (rand::random::<f64>() - rand::random::<f64>()) * 0.01;
            z = (rand::random::<f64>() - rand::random::<f64>()) * 0.01;
        }

        let var8 = Vector3::new(x, 0.0, z).normalize() * strength;
        let velocity = self.velocity.load();
        self.velocity.store(Vector3::new(
            velocity.x / 2.0 - var8.x,
            if self.on_ground.load(std::sync::atomic::Ordering::Relaxed) {
                (velocity.y / 2.0 + strength).min(0.4)
            } else {
                velocity.y
            },
            velocity.z / 2.0 - var8.z,
        ));
    }

    pub async fn set_sneaking(&self, sneaking: bool) {
        assert!(self.sneaking.load(std::sync::atomic::Ordering::Relaxed) != sneaking);
        self.sneaking
            .store(sneaking, std::sync::atomic::Ordering::Relaxed);
        self.set_flag(Flag::Sneaking, sneaking).await;
        if sneaking {
            self.set_pose(EntityPose::Crouching).await;
        } else {
            self.set_pose(EntityPose::Standing).await;
        }
    }

    pub async fn set_sprinting(&self, sprinting: bool) {
        assert!(self.sprinting.load(std::sync::atomic::Ordering::Relaxed) != sprinting);
        self.sprinting
            .store(sprinting, std::sync::atomic::Ordering::Relaxed);
        self.set_flag(Flag::Sprinting, sprinting).await;
    }

    pub fn check_fall_flying(&self) -> bool {
        !self.on_ground.load(std::sync::atomic::Ordering::Relaxed)
    }

    pub async fn set_fall_flying(&self, fall_flying: bool) {
        assert!(self.fall_flying.load(std::sync::atomic::Ordering::Relaxed) != fall_flying);
        self.fall_flying
            .store(fall_flying, std::sync::atomic::Ordering::Relaxed);
        self.set_flag(Flag::FallFlying, fall_flying).await;
    }

    async fn set_flag(&self, flag: Flag, value: bool) {
        let index = flag as u8;
        let mut b = 0i8;
        if value {
            b |= 1 << index;
        } else {
            b &= !(1 << index);
        }
<<<<<<< HEAD
        let packet = CSetEntityMetadata::new(self.entity_id.into(), Metadata::new(0, 0.into(), b));
        self.world.read().await.broadcast_packet_all(&packet).await;
=======
        self.send_meta_data(Metadata::new(0, MetaDataType::Byte, b))
            .await;
>>>>>>> 466d4380
    }

    /// Plays sound at this entity's position with the entity's sound category
    pub async fn play_sound(&self, sound: Sound) {
        self.world
            .read()
            .await
            .play_sound(sound, SoundCategory::Neutral, &self.pos.load())
            .await;
    }

    pub async fn send_meta_data<T>(&self, meta: Metadata<T>)
    where
        T: Serialize,
    {
        self.world
            .broadcast_packet_all(&CSetEntityMetadata::new(self.entity_id.into(), meta))
            .await;
    }

    pub async fn set_pose(&self, pose: EntityPose) {
        self.pose.store(pose);
        let pose = pose as i32;
<<<<<<< HEAD
        let packet = CSetEntityMetadata::<VarInt>::new(
            self.entity_id.into(),
            Metadata::new(6, 21.into(), pose.into()),
        );
        self.world.read().await.broadcast_packet_all(&packet).await;
=======
        self.send_meta_data(Metadata::new(6, MetaDataType::EntityPose, VarInt(pose)))
            .await;
    }
}

#[async_trait]
impl EntityBase for Entity {
    async fn tick(&self) {}

    fn get_entity(&self) -> &Entity {
        self
    }

    fn get_living_entity(&self) -> Option<&LivingEntity> {
        None
>>>>>>> 466d4380
    }
}

#[async_trait]
impl NBTStorage for Entity {
    async fn write_nbt(&self, nbt: &mut pumpkin_nbt::compound::NbtCompound) {
        let position = self.pos.load();
        nbt.put(
            "Pos",
            NbtTag::List(vec![
                position.x.into(),
                position.y.into(),
                position.z.into(),
            ]),
        );
        let velocity = self.velocity.load();
        nbt.put(
            "Motion",
            NbtTag::List(vec![
                velocity.x.into(),
                velocity.y.into(),
                velocity.z.into(),
            ]),
        );
        nbt.put(
            "Rotation",
            NbtTag::List(vec![self.yaw.load().into(), self.pitch.load().into()]),
        );

        // todo more...
    }

    async fn read_nbt(&mut self, nbt: &mut pumpkin_nbt::compound::NbtCompound) {
        let position = nbt.get_list("Pos").unwrap();
        let x = position[0].extract_double().unwrap_or(0.0);
        let y = position[1].extract_double().unwrap_or(0.0);
        let z = position[2].extract_double().unwrap_or(0.0);
        self.pos.store(Vector3::new(x, y, z));
        let velocity = nbt.get_list("Motion").unwrap();
        let x = velocity[0].extract_double().unwrap_or(0.0);
        let y = velocity[1].extract_double().unwrap_or(0.0);
        let z = velocity[2].extract_double().unwrap_or(0.0);
        self.velocity.store(Vector3::new(x, y, z));
        let rotation = nbt.get_list("Rotation").unwrap();
        let yaw = rotation[0].extract_float().unwrap_or(0.0);
        let pitch = rotation[1].extract_float().unwrap_or(0.0);
        self.yaw.store(yaw);
        self.pitch.store(pitch);

        // todo more...
    }
}

#[async_trait]
pub trait NBTStorage: Send + Sync {
    async fn write_nbt(&self, nbt: &mut NbtCompound);

    async fn read_nbt(&mut self, nbt: &mut NbtCompound);
}

#[derive(Clone, Copy, Debug, PartialEq, Eq)]
/// Represents various entity flags that are sent in entity metadata.
///
/// These flags are used by the client to modify the rendering of entities based on their current state.
///
/// **Purpose:**
///
/// This enum provides a more type-safe and readable way to represent entity flags compared to using raw integer values.
#[repr(u8)]
pub enum Flag {
    /// Indicates if the entity is on fire.
    OnFire = 0,
    /// Indicates if the entity is sneaking.
    Sneaking = 1,
    /// Indicates if the entity is sprinting.
    Sprinting = 3,
    /// Indicates if the entity is swimming.
    Swimming = 4,
    /// Indicates if the entity is invisible.
    Invisible = 5,
    /// Indicates if the entity is glowing.
    Glowing = 6,
    /// Indicates if the entity is flying due to a fall.
    FallFlying = 7,
}<|MERGE_RESOLUTION|>--- conflicted
+++ resolved
@@ -25,12 +25,9 @@
     vector3::Vector3,
     wrap_degrees,
 };
-<<<<<<< HEAD
 use tokio::sync::RwLock;
 use uuid::Uuid;
-=======
 use serde::Serialize;
->>>>>>> 466d4380
 
 use crate::world::World;
 
@@ -320,13 +317,8 @@
         } else {
             b &= !(1 << index);
         }
-<<<<<<< HEAD
-        let packet = CSetEntityMetadata::new(self.entity_id.into(), Metadata::new(0, 0.into(), b));
-        self.world.read().await.broadcast_packet_all(&packet).await;
-=======
         self.send_meta_data(Metadata::new(0, MetaDataType::Byte, b))
             .await;
->>>>>>> 466d4380
     }
 
     /// Plays sound at this entity's position with the entity's sound category
@@ -350,13 +342,6 @@
     pub async fn set_pose(&self, pose: EntityPose) {
         self.pose.store(pose);
         let pose = pose as i32;
-<<<<<<< HEAD
-        let packet = CSetEntityMetadata::<VarInt>::new(
-            self.entity_id.into(),
-            Metadata::new(6, 21.into(), pose.into()),
-        );
-        self.world.read().await.broadcast_packet_all(&packet).await;
-=======
         self.send_meta_data(Metadata::new(6, MetaDataType::EntityPose, VarInt(pose)))
             .await;
     }
@@ -372,7 +357,6 @@
 
     fn get_living_entity(&self) -> Option<&LivingEntity> {
         None
->>>>>>> 466d4380
     }
 }
 
