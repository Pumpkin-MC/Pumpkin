--- conflicted
+++ resolved
@@ -343,10 +343,6 @@
             lava_height: AtomicCell::new(0.0),
             horizontal_collision: AtomicBool::new(false),
             pos: AtomicCell::new(position),
-<<<<<<< HEAD
-            block_pos: AtomicCell::new(BlockPos::new(floor_x, floor_y, floor_z)),
-            chunk_pos: AtomicCell::new(Vector2::new(floor_x / 16, floor_z / 16)),
-=======
             last_pos: AtomicCell::new(position),
             block_pos: AtomicCell::new(BlockPos(Vector3::new(floor_x, floor_y, floor_z))),
             supporting_block_pos: AtomicCell::new(None),
@@ -354,7 +350,6 @@
                 get_section_cord(floor_x),
                 get_section_cord(floor_z),
             )),
->>>>>>> 8c859953
             sneaking: AtomicBool::new(false),
             world: Arc::new(RwLock::new(world)),
             sprinting: AtomicBool::new(false),
