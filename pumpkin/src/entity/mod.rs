--- conflicted
+++ resolved
@@ -6,6 +6,7 @@
 use living::LivingEntity;
 use player::Player;
 use pumpkin_data::{
+    block_properties::{Facing, HorizontalFacing},
     block_properties::{Facing, HorizontalFacing},
     damage::DamageType,
     entity::{EntityPose, EntityType},
@@ -29,7 +30,6 @@
     wrap_degrees,
 };
 use serde::Serialize;
-<<<<<<< HEAD
 use std::{
     f32::consts::PI,
     sync::{
@@ -38,13 +38,6 @@
             AtomicBool, AtomicI32,
             Ordering::{Relaxed, SeqCst},
         },
-=======
-use std::sync::{
-    Arc,
-    atomic::{
-        AtomicBool, AtomicI32,
-        Ordering::{Relaxed, SeqCst},
->>>>>>> c0788236
     },
 };
 use tokio::sync::RwLock;
