--- conflicted
+++ resolved
@@ -6,11 +6,8 @@
 
 use async_trait::async_trait;
 use crossbeam::atomic::AtomicCell;
-<<<<<<< HEAD
-=======
 use living::LivingEntity;
 use player::Player;
->>>>>>> 1729f58a
 use pumpkin_data::{
     entity::{EntityPose, EntityType},
     sound::{Sound, SoundCategory},
@@ -43,8 +40,6 @@
 
 pub type EntityId = i32;
 
-<<<<<<< HEAD
-=======
 #[async_trait]
 pub trait EntityBase: Send + Sync {
     /// Gets Called every tick
@@ -55,7 +50,6 @@
     fn get_living_entity(&self) -> Option<&LivingEntity>;
 }
 
->>>>>>> 1729f58a
 /// Represents a not living Entity (e.g. Item, Egg, Snowball...)
 pub struct Entity {
     /// A unique identifier for the entity
