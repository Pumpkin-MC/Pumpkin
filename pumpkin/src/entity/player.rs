use std::{
    num::NonZeroU8,
    sync::{
        atomic::{AtomicBool, AtomicI32, AtomicI64, AtomicU32, AtomicU8, Ordering},
        Arc,
    },
    time::{Duration, Instant},
};

use async_trait::async_trait;
use crossbeam::atomic::AtomicCell;
use pumpkin_config::{ADVANCED_CONFIG, BASIC_CONFIG};
use pumpkin_data::{
    damage::DamageType,
    entity::EntityType,
    sound::{Sound, SoundCategory},
};
use pumpkin_inventory::player::PlayerInventory;
use pumpkin_nbt::compound::NbtCompound;
use pumpkin_protocol::{
    bytebuf::packet::Packet,
    client::play::{
        CActionBar, CCombatDeath, CDisguisedChatMessage, CEntityStatus, CGameEvent, CHurtAnimation,
        CKeepAlive, CPlayDisconnect, CPlayerAbilities, CPlayerInfoUpdate, CPlayerPosition,
<<<<<<< HEAD
        CSetHealth, CSubtitle, CSystemChatMessage, CTitleText, GameEvent, PlayerAction,
=======
        CSetExperience, CSetHealth, CSubtitle, CSystemChatMessage, CTitleText, GameEvent,
        MetaDataType, PlayerAction,
>>>>>>> 1729f58a
    },
    server::play::{
        SChatCommand, SChatMessage, SClientCommand, SClientInformationPlay, SClientTickEnd,
        SCommandSuggestion, SConfirmTeleport, SInteract, SPickItemFromBlock, SPlayerAbilities,
        SPlayerAction, SPlayerCommand, SPlayerInput, SPlayerPosition, SPlayerPositionRotation,
        SPlayerRotation, SSetCreativeSlot, SSetHeldItem, SSetPlayerGround, SSwingArm, SUseItem,
        SUseItemOn,
    },
    RawPacket, ServerPacket,
};
use pumpkin_protocol::{
    client::play::CSoundEffect,
    server::play::{
        SCloseContainer, SCookieResponse as SPCookieResponse, SPlayPingRequest, SPlayerLoaded,
    },
};
use pumpkin_protocol::{client::play::CUpdateTime, codec::var_int::VarInt};
use pumpkin_protocol::{
    client::play::{CSetEntityMetadata, Metadata},
    server::play::{SClickContainer, SKeepAlive},
};
use pumpkin_util::{
    math::{
        boundingbox::{BoundingBox, BoundingBoxSize},
        experience,
        position::BlockPos,
        vector2::Vector2,
        vector3::Vector3,
    },
    permission::PermissionLvl,
    text::TextComponent,
    GameMode,
};
use pumpkin_world::{
    cylindrical_chunk_iterator::Cylindrical,
    item::{
        registry::{get_item_by_id, Operation},
        ItemStack,
    },
};
use tokio::sync::{Mutex, Notify, RwLock};

use super::{Entity, EntityId, NBTStorage};
use crate::{
    command::{client_suggestions, dispatcher::CommandDispatcher},
    data::op_data::OPERATOR_CONFIG,
    net::{
        combat::{self, player_attack_sound, AttackType},
        Client, PlayerConfig,
    },
    server::Server,
    world::World,
};
use crate::{error::PumpkinError, net::GameProfile};

use super::living::LivingEntity;

/// Represents a Minecraft player entity.
///
/// A `Player` is a special type of entity that represents a human player connected to the server.
pub struct Player {
    /// The underlying living entity object that represents the player.
    pub living_entity: LivingEntity,
    /// The player's game profile information, including their username and UUID.
    pub gameprofile: GameProfile,
    /// The client connection associated with the player.
    pub client: Arc<Client>,
    /// Players Inventory
    pub inventory: Mutex<PlayerInventory>,
    /// The player's configuration settings. Changes when the Player changes their settings.
    pub config: Mutex<PlayerConfig>,
    /// The player's current gamemode (e.g., Survival, Creative, Adventure).
    pub gamemode: AtomicCell<GameMode>,
    /// The player's hunger level.
    pub food: AtomicI32,
    /// The player's food saturation level.
    pub food_saturation: AtomicCell<f32>,
    /// The ID of the currently open container (if any).
    pub open_container: AtomicCell<Option<u64>>,
    /// The item currently being held by the player.
    pub carried_item: AtomicCell<Option<ItemStack>>,

    /// send `send_abilities_update` when changed
    /// The player's abilities and special powers.
    ///
    /// This field represents the various abilities that the player possesses, such as flight, invulnerability, and other special effects.
    ///
    /// **Note:** When the `abilities` field is updated, the server should send a `send_abilities_update` packet to the client to notify them of the changes.
    pub abilities: Mutex<Abilities>,

    /// The current stage of the block the player is breaking.
    pub current_block_destroy_stage: AtomicU8,
    /// A counter for teleport IDs used to track pending teleports.
    pub teleport_id_count: AtomicI32,
    /// The pending teleport information, including the teleport ID and target location.
    pub awaiting_teleport: Mutex<Option<(VarInt, Vector3<f64>)>>,
    /// The coordinates of the chunk section the player is currently watching.
    pub watched_section: AtomicCell<Cylindrical>,
    /// Did we send a keep alive Packet and wait for the response?
    pub wait_for_keep_alive: AtomicBool,
    /// Whats the keep alive packet payload we send, The client should respond with the same id
    pub keep_alive_id: AtomicI64,
    /// Last time we send a keep alive
    pub last_keep_alive_time: AtomicCell<Instant>,
    /// Amount of ticks since last attack
    pub last_attacked_ticks: AtomicU32,
    /// The players op permission level
    pub permission_lvl: AtomicCell<PermissionLvl>,
    /// Tell tasks to stop if we are closing
    cancel_tasks: Notify,
    /// whether the client has reported it has loaded
    pub client_loaded: AtomicBool,
    /// timeout (in ticks) client has to report it has finished loading.
    pub client_loaded_timeout: AtomicU32,
    /// The player's experience level
    pub experience_level: AtomicI32,
    /// The player's experience progress (0.0 to 1.0)
    pub experience_progress: AtomicCell<f32>,
    /// The player's total experience points
    pub experience_points: AtomicI32,
}

impl Player {
    pub async fn new(
        client: Arc<Client>,
        world: Arc<World>,
        entity_id: EntityId,
        gamemode: GameMode,
    ) -> Self {
        let player_uuid = uuid::Uuid::new_v4();
        let gameprofile = client.gameprofile.lock().await.clone().map_or_else(
            || {
                log::error!("Client {} has no game profile!", client.id);
                GameProfile {
                    id: player_uuid,
                    name: String::new(),
                    properties: vec![],
                    profile_actions: None,
                }
            },
            |profile| profile,
        );

        let gameprofile_clone = gameprofile.clone();
        let config = client.config.lock().await.clone().unwrap_or_default();
        let bounding_box_size = BoundingBoxSize {
            width: 0.6,
            height: 1.8,
        };

        Self {
            living_entity: LivingEntity::new(Entity::new(
                entity_id,
                player_uuid,
                world,
                Vector3::new(0.0, 0.0, 0.0),
                EntityType::Player,
                1.62,
                AtomicCell::new(BoundingBox::new_default(&bounding_box_size)),
                AtomicCell::new(bounding_box_size),
            )),
            config: Mutex::new(config),
            gameprofile,
            client,
            awaiting_teleport: Mutex::new(None),
            // TODO: Load this from previous instance
            food: AtomicI32::new(20),
            food_saturation: AtomicCell::new(20.0),
            current_block_destroy_stage: AtomicU8::new(0),
            open_container: AtomicCell::new(None),
            carried_item: AtomicCell::new(None),
            teleport_id_count: AtomicI32::new(0),
            abilities: Mutex::new(Abilities::default()),
            gamemode: AtomicCell::new(gamemode),
            // We want this to be an impossible watched section so that `player_chunker::update_position`
            // will mark chunks as watched for a new join rather than a respawn
            // (We left shift by one so we can search around that chunk)
            watched_section: AtomicCell::new(Cylindrical::new(
                Vector2::new(i32::MAX >> 1, i32::MAX >> 1),
                unsafe { NonZeroU8::new_unchecked(1) },
            )),
            wait_for_keep_alive: AtomicBool::new(false),
            keep_alive_id: AtomicI64::new(0),
            last_keep_alive_time: AtomicCell::new(std::time::Instant::now()),
            last_attacked_ticks: AtomicU32::new(0),
            cancel_tasks: Notify::new(),
            client_loaded: AtomicBool::new(false),
            client_loaded_timeout: AtomicU32::new(60),
            // Minecraft has no why to change the default permission level of new players.
            // Minecrafts default permission level is 0
            permission_lvl: OPERATOR_CONFIG
                .read()
                .await
                .ops
                .iter()
                .find(|op| op.uuid == gameprofile_clone.id)
                .map_or(
                    AtomicCell::new(ADVANCED_CONFIG.commands.default_op_level),
                    |op| AtomicCell::new(op.level),
                ),
            inventory: Mutex::new(PlayerInventory::new()),
            experience_level: AtomicI32::new(0),
            experience_progress: AtomicCell::new(0.0),
            experience_points: AtomicI32::new(0),
        }
    }

    pub fn inventory(&self) -> &Mutex<PlayerInventory> {
        &self.inventory
    }

    /// Removes the Player out of the current World
    #[allow(unused_variables)]
    pub async fn remove(self: Arc<Self>) {
        let world = self.world();
        self.cancel_tasks.notify_waiters();

        world.remove_player(self.clone()).await;

        let cylindrical = self.watched_section.load();

        // Radial chunks are all of the chunks the player is theoretically viewing
        // Giving enough time, all of these chunks will be in memory
        let radial_chunks = cylindrical.all_chunks_within();

        log::debug!(
            "Removing player {} ({}), unwatching {} chunks",
            self.gameprofile.name,
            self.client.id,
            radial_chunks.len()
        );

        let level = &world.level;

        // Decrement value of watched chunks
        let chunks_to_clean = level.mark_chunks_as_not_watched(&radial_chunks);

        // Remove chunks with no watchers from the cache
        level.clean_chunks(&chunks_to_clean).await;
        // Remove left over entries from all possiblily loaded chunks
        level.clean_memory(&radial_chunks);

        log::debug!(
            "Removed player id {} ({}) ({} chunks remain cached)",
            self.gameprofile.name,
            self.client.id,
            level.loaded_chunk_count()
        );

        //self.world().level.list_cached();
    }

    pub async fn attack(&self, victim: &Arc<Self>) {
        let world = self.world();
        let victim_entity = &victim.living_entity.entity;
        let attacker_entity = &self.living_entity.entity;
        let config = &ADVANCED_CONFIG.pvp;

        let inventory = self.inventory().lock().await;
        let item_slot = inventory.held_item();

        let base_damage = 1.0;
        let base_attack_speed = 4.0;

        let mut damage_multiplier = 1.0;
        let mut add_damage = 0.0;
        let mut add_speed = 0.0;

        // get attack damage
        if let Some(item_stack) = item_slot {
            if let Some(item) = get_item_by_id(item_stack.item_id) {
                // TODO: this should be cached in memory
                if let Some(modifiers) = &item.components.attribute_modifiers {
                    for item_mod in &modifiers.modifiers {
                        if item_mod.operation == Operation::AddValue {
                            if item_mod.id == "minecraft:base_attack_damage" {
                                add_damage = item_mod.amount;
                            }
                            if item_mod.id == "minecraft:base_attack_speed" {
                                add_speed = item_mod.amount;
                            }
                        }
                    }
                }
            }
        }
        drop(inventory);

        let attack_speed = base_attack_speed + add_speed;

        let attack_cooldown_progress = self.get_attack_cooldown_progress(0.5, attack_speed);
        self.last_attacked_ticks
            .store(0, std::sync::atomic::Ordering::Relaxed);

        // only reduce attack damage if in cooldown
        // TODO: Enchantments are reduced same way just without the square
        if attack_cooldown_progress < 1.0 {
            damage_multiplier = 0.2 + attack_cooldown_progress.powi(2) * 0.8;
        }
        // modify added damage based on multiplier
        let mut damage = base_damage + add_damage * damage_multiplier;

        let pos = victim_entity.pos.load();

        if (config.protect_creative && victim.gamemode.load() == GameMode::Creative)
            || !victim.living_entity.check_damage(damage as f32)
        {
            world
                .play_sound(
                    Sound::EntityPlayerAttackNodamage,
                    SoundCategory::Players,
                    &pos,
                )
                .await;
            return;
        }

        world
            .play_sound(Sound::EntityPlayerHurt, SoundCategory::Players, &pos)
            .await;

        let attack_type = AttackType::new(self, attack_cooldown_progress as f32).await;

        player_attack_sound(&pos, world, attack_type).await;

        if matches!(attack_type, AttackType::Critical) {
            damage *= 1.5;
        }

        victim
            .living_entity
            .damage(damage as f32, DamageType::PlayerAttack) // PlayerAttack
            .await;

        let mut knockback_strength = 1.0;
        match attack_type {
            AttackType::Knockback => knockback_strength += 1.0,
            AttackType::Sweeping => {
                combat::spawn_sweep_particle(attacker_entity, world, &pos).await;
            }
            _ => {}
        };

        if config.knockback {
            combat::handle_knockback(attacker_entity, victim, victim_entity, knockback_strength)
                .await;
        }

        if config.hurt_animation {
            let entity_id = VarInt(victim_entity.entity_id);
            world
                .broadcast_packet_all(&CHurtAnimation::new(&entity_id, attacker_entity.yaw.load()))
                .await;
        }

        if config.swing {}
    }

    pub async fn show_title(&self, text: &TextComponent, mode: &TitleMode) {
        match mode {
            TitleMode::Title => self.client.send_packet(&CTitleText::new(text)).await,
            TitleMode::SubTitle => self.client.send_packet(&CSubtitle::new(text)).await,
            TitleMode::ActionBar => self.client.send_packet(&CActionBar::new(text)).await,
        }
    }

    pub async fn play_sound(
        &self,
        sound_id: u16,
        category: SoundCategory,
        position: &Vector3<f64>,
        volume: f32,
        pitch: f32,
        seed: f64,
    ) {
        self.client
            .send_packet(&CSoundEffect::new(
                VarInt(i32::from(sound_id)),
                None,
                category,
                position.x,
                position.y,
                position.z,
                volume,
                pitch,
                seed,
            ))
            .await;
    }

    pub async fn await_cancel(&self) {
        self.cancel_tasks.notified().await;
    }

    pub async fn tick(&self) {
        if self
            .client
            .closed
            .load(std::sync::atomic::Ordering::Relaxed)
        {
            return;
        }
        let now = Instant::now();
        self.last_attacked_ticks
            .fetch_add(1, std::sync::atomic::Ordering::Relaxed);

        self.living_entity.tick();
        self.tick_client_load_timeout();

        if now.duration_since(self.last_keep_alive_time.load()) >= Duration::from_secs(15) {
            // We never got a response from our last keep alive we send
            if self
                .wait_for_keep_alive
                .load(std::sync::atomic::Ordering::Relaxed)
            {
                self.kick(TextComponent::translate("disconnect.timeout", [].into()))
                    .await;
                return;
            }
            self.wait_for_keep_alive
                .store(true, std::sync::atomic::Ordering::Relaxed);
            self.last_keep_alive_time.store(now);
            let id = now.elapsed().as_millis() as i64;
            self.keep_alive_id
                .store(id, std::sync::atomic::Ordering::Relaxed);
            self.client.send_packet(&CKeepAlive::new(id)).await;
        }
    }

    pub fn has_client_loaded(&self) -> bool {
        self.client_loaded.load(Ordering::Relaxed)
            || self.client_loaded_timeout.load(Ordering::Relaxed) == 0
    }

    pub fn set_client_loaded(&self, loaded: bool) {
        if !loaded {
            self.client_loaded_timeout.store(60, Ordering::Relaxed);
        }
        self.client_loaded.store(loaded, Ordering::Relaxed);
    }

    pub fn get_attack_cooldown_progress(&self, base_time: f64, attack_speed: f64) -> f64 {
        #[allow(clippy::cast_precision_loss)]
        let x = f64::from(
            self.last_attacked_ticks
                .load(std::sync::atomic::Ordering::Acquire),
        ) + base_time;

        let progress_per_tick = f64::from(BASIC_CONFIG.tps) / attack_speed;
        let progress = x / progress_per_tick;
        progress.clamp(0.0, 1.0)
    }

    pub const fn entity_id(&self) -> EntityId {
        self.living_entity.entity.entity_id
    }

    pub const fn world(&self) -> &Arc<World> {
        &self.living_entity.entity.world
    }

    pub fn position(&self) -> Vector3<f64> {
        self.living_entity.entity.pos.load()
    }

    /// Updates the current abilities the Player has
    pub async fn send_abilities_update(&self) {
        let mut b = 0i8;
        let abilities = &self.abilities.lock().await;

        if abilities.invulnerable {
            b |= 1;
        }
        if abilities.flying {
            b |= 2;
        }
        if abilities.allow_flying {
            b |= 4;
        }
        if abilities.creative {
            b |= 8;
        }
        self.client
            .send_packet(&CPlayerAbilities::new(
                b,
                abilities.fly_speed,
                abilities.walk_speed,
            ))
            .await;
    }

    /// syncs the players permission level with the client
    pub async fn send_permission_lvl_update(&self) {
        self.client
            .send_packet(&CEntityStatus::new(
                self.entity_id(),
                24 + self.permission_lvl.load() as i8,
            ))
            .await;
    }

    /// sets the players permission level and syncs it with the client
    pub async fn set_permission_lvl(
        self: &Arc<Self>,
        lvl: PermissionLvl,
        command_dispatcher: &RwLock<CommandDispatcher>,
    ) {
        self.permission_lvl.store(lvl);
        self.send_permission_lvl_update().await;
        client_suggestions::send_c_commands_packet(self, command_dispatcher).await;
    }

    /// Sends the world time to just the player.
    pub async fn send_time(&self, world: &World) {
        let l_world = world.level_time.lock().await;
        self.client
            .send_packet(&CUpdateTime::new(
                l_world.world_age,
                l_world.time_of_day,
                true,
            ))
            .await;
    }

    /// Sends the mobs to just the player.
    // TODO: This should be optimized for larger servers based on current player chunk
    pub async fn send_mobs(&self, world: &World) {
<<<<<<< HEAD
        let mobs = world.current_living_mobs.lock().await.clone();
        for (uuid, mob) in mobs {
=======
        let entities = world.entities.read().await.clone();
        for (_, entity) in entities {
>>>>>>> 1729f58a
            self.client
                .send_packet(&mob.living_entity.entity.create_spawn_packet(uuid))
                .await;
        }
    }

    /// Yaw and Pitch in degrees
    /// Rarly used, For example when waking up player from bed or first time spawn. Otherwise entity teleport is used
    /// Player should respond with the `SConfirmTeleport` packet
    pub async fn request_teleport(&self, position: Vector3<f64>, yaw: f32, pitch: f32) {
        // this is the ultra special magic code used to create the teleport id
        // This returns the old value
        // This operation wraps around on overflow.
        let i = self
            .teleport_id_count
            .fetch_add(1, std::sync::atomic::Ordering::Relaxed);
        let teleport_id = i + 1;
        self.living_entity.set_pos(position);
        let entity = &self.living_entity.entity;
        entity.set_rotation(yaw, pitch);
        *self.awaiting_teleport.lock().await = Some((teleport_id.into(), position));
        self.client
            .send_packet(&CPlayerPosition::new(
                teleport_id.into(),
                position,
                Vector3::new(0.0, 0.0, 0.0),
                yaw,
                pitch,
                // TODO
                &[],
            ))
            .await;
    }

    pub fn block_interaction_range(&self) -> f64 {
        if self.gamemode.load() == GameMode::Creative {
            5.0
        } else {
            4.5
        }
    }

    pub fn can_interact_with_block_at(&self, pos: &BlockPos, additional_range: f64) -> bool {
        let d = self.block_interaction_range() + additional_range;
        let box_pos = BoundingBox::from_block(pos);
        let entity_pos = self.living_entity.entity.pos.load();
        let standing_eye_height = self.living_entity.entity.standing_eye_height;
        box_pos.squared_magnitude(Vector3 {
            x: entity_pos.x,
            y: entity_pos.y + f64::from(standing_eye_height),
            z: entity_pos.z,
        }) < d * d
    }

    /// Kicks the Client with a reason depending on the connection state
    pub async fn kick(&self, reason: TextComponent) {
        if self
            .client
            .closed
            .load(std::sync::atomic::Ordering::Relaxed)
        {
            log::debug!(
                "Tried to kick id {} but connection is closed!",
                self.client.id
            );
            return;
        }

        self.client
            .try_send_packet(&CPlayDisconnect::new(&reason))
            .await
            .unwrap_or_else(|_| self.client.close());
        log::info!(
            "Kicked Player {} ({}) for {}",
            self.gameprofile.name,
            self.client.id,
            reason.to_pretty_console()
        );
        self.client.close();
    }

    pub async fn set_health(&self, health: f32, food: i32, food_saturation: f32) {
        self.living_entity.set_health(health).await;
        self.food.store(food, std::sync::atomic::Ordering::Relaxed);
        self.food_saturation.store(food_saturation);
        self.client
            .send_packet(&CSetHealth::new(health, food.into(), food_saturation))
            .await;
    }

    pub fn tick_client_load_timeout(&self) {
        if !self.client_loaded.load(Ordering::Relaxed) {
            let timeout = self.client_loaded_timeout.load(Ordering::Relaxed);
            self.client_loaded_timeout
                .store(timeout.saturating_sub(1), Ordering::Relaxed);
        }
    }

    pub async fn kill(&self) {
        self.living_entity.kill().await;
        self.set_client_loaded(false);
        self.client
            .send_packet(&CCombatDeath::new(
                self.entity_id().into(),
                &TextComponent::text("noob"),
            ))
            .await;
    }

    pub async fn set_gamemode(&self, gamemode: GameMode) {
        // We could send the same gamemode without problems. But why waste bandwidth ?
        assert_ne!(
            self.gamemode.load(),
            gamemode,
            "Setting the same gamemode as already is"
        );
        self.gamemode.store(gamemode);
        {
            // use another scope so we instantly unlock abilities
            let mut abilities = self.abilities.lock().await;
            abilities.set_for_gamemode(gamemode);
        };
        self.send_abilities_update().await;
        self.living_entity
            .entity
            .world
            .broadcast_packet_all(&CPlayerInfoUpdate::new(
                0x04,
                &[pumpkin_protocol::client::play::Player {
                    uuid: self.gameprofile.id,
                    actions: vec![PlayerAction::UpdateGameMode((gamemode as i32).into())],
                }],
            ))
            .await;
        #[allow(clippy::cast_precision_loss)]
        self.client
            .send_packet(&CGameEvent::new(
                GameEvent::ChangeGameMode,
                gamemode as i32 as f32,
            ))
            .await;
    }

    /// Send skin layers and used hand to all players
    pub async fn update_client_information(&self) {
        let config = self.config.lock().await;
        let world = self.world();
        world
            .broadcast_packet_all(&CSetEntityMetadata::new(
                self.entity_id().into(),
                Metadata::new(17, 0.into(), config.skin_parts),
            ))
            .await;
        world
            .broadcast_packet_all(&CSetEntityMetadata::new(
                self.entity_id().into(),
                Metadata::new(18, 0.into(), config.main_hand as u8),
            ))
            .await;
    }

    pub async fn send_message(
        &self,
        message: &TextComponent,
        chat_type: u32,
        sender_name: &TextComponent,
        target_name: Option<&TextComponent>,
    ) {
        self.client
            .send_packet(&CDisguisedChatMessage::new(
                message,
                (chat_type + 1).into(),
                sender_name,
                target_name,
            ))
            .await;
    }

<<<<<<< HEAD
=======
    pub async fn drop_item(&self, server: &Server) {
        let mut inv = self.inventory.lock().await;
        if let Some(item) = inv.held_item_mut() {
            let entity = server.add_entity(
                self.living_entity.entity.pos.load(),
                EntityType::Item,
                self.world(),
            );
            let item_entity = Arc::new(ItemEntity::new(entity, &item.clone()));
            self.world().spawn_entity(item_entity.clone()).await;
            item_entity.send_meta_packet().await;
            // decrase item in hotbar
            inv.decrease_current_stack(1);
        }
    }

>>>>>>> 1729f58a
    pub async fn send_system_message(&self, text: &TextComponent) {
        self.send_system_message_raw(text, false).await;
    }

    pub async fn send_system_message_raw(&self, text: &TextComponent, overlay: bool) {
        self.client
            .send_packet(&CSystemChatMessage::new(text, overlay))
            .await;
    }

    /// Sets the player's experience level and updates the client
    #[allow(clippy::cast_precision_loss)]
    pub async fn set_experience(&self, level: i32, progress: f32, points: i32) {
        self.experience_level.store(level, Ordering::Relaxed);
        self.experience_progress.store(progress.clamp(0.0, 1.0));
        self.experience_points.store(points, Ordering::Relaxed);

        self.client
            .send_packet(&CSetExperience::new(
                progress.clamp(0.0, 1.0),
                level.into(),
                points.into(),
            ))
            .await;
    }

    /// Sets the player's experience level directly
    #[allow(clippy::cast_precision_loss)]
    pub async fn set_experience_level(&self, new_level: i32, keep_progress: bool) {
        let progress = self.experience_progress.load();
        let mut points = self.experience_points.load(Ordering::Relaxed);

        // If keep progress is true then calculate the number of points needed to keep the same progress scaled
        if keep_progress {
            // Get our current level
            let current_level = self.experience_level.load(Ordering::Relaxed);
            let current_max_points = experience::points_in_level(current_level);
            // Calculate the max value for new level
            let new_max_points = experience::points_in_level(new_level);
            // Calculate the scaling factor
            let scale = new_max_points as f32 / current_max_points as f32;
            // Scale the points (Vanilla doesn't seem to recalculate progress so we won't)
            points = (points as f32 * scale) as i32;
        }

        self.set_experience(new_level, progress, points).await;
    }

    /// Add experience levels to the player
    pub async fn add_experience_levels(&self, added_levels: i32) {
        let current_level = self.experience_level.load(Ordering::Relaxed);
        let new_level = current_level + added_levels;
        self.set_experience_level(new_level, true).await;
    }

    /// Set the player's experience points directly, Returns true if successful.
    #[allow(clippy::cast_precision_loss)]
    pub async fn set_experience_points(&self, new_points: i32) -> bool {
        let current_points = self.experience_points.load(Ordering::Relaxed);

        if new_points == current_points {
            return true;
        }

        let current_level = self.experience_level.load(Ordering::Relaxed);
        let max_points = experience::points_in_level(current_level);

        if new_points < 0 || new_points > max_points {
            return false;
        }

        let progress = new_points as f32 / max_points as f32;
        self.set_experience(current_level, progress, new_points)
            .await;
        true
    }

    /// Add experience points to the player
    pub async fn add_experience_points(&self, added_points: i32) {
        let current_level = self.experience_level.load(Ordering::Relaxed);
        let current_points = self.experience_points.load(Ordering::Relaxed);
        let total_exp = experience::points_to_level(current_level) + current_points;
        let new_total_exp = total_exp + added_points;
        let (new_level, new_points) = experience::total_to_level_and_points(new_total_exp);
        let progress = experience::progress_in_level(new_level, new_points);
        self.set_experience(new_level, progress, new_points).await;
    }
}

#[async_trait]
impl NBTStorage for Player {
    async fn write_nbt(&self, nbt: &mut NbtCompound) {
        self.living_entity.write_nbt(nbt).await;
        nbt.put_int(
            "SelectedItemSlot",
            self.inventory.lock().await.selected as i32,
        );
        self.abilities.lock().await.write_nbt(nbt).await;

        // Store total XP instead of individual components
        let total_exp = experience::points_to_level(self.experience_level.load(Ordering::Relaxed))
            + self.experience_points.load(Ordering::Relaxed);
        nbt.put_int("XpTotal", total_exp);
    }

    async fn read_nbt(&mut self, nbt: &mut NbtCompound) {
        self.living_entity.read_nbt(nbt).await;
        self.inventory.lock().await.selected = nbt.get_int("SelectedItemSlot").unwrap_or(0) as u32;
        self.abilities.lock().await.read_nbt(nbt).await;

        // Load from total XP
        let total_exp = nbt.get_int("XpTotal").unwrap_or(0);
        let (level, points) = experience::total_to_level_and_points(total_exp);
        let progress = experience::progress_in_level(level, points);
        self.experience_level.store(level, Ordering::Relaxed);
        self.experience_progress.store(progress);
        self.experience_points.store(points, Ordering::Relaxed);
    }
}

impl Player {
    pub async fn process_packets(self: &Arc<Self>, server: &Arc<Server>) {
        let mut packets = self.client.client_packets_queue.lock().await;
        while let Some(mut packet) = packets.pop_back() {
            tokio::select! {
                () = self.await_cancel() => {
                    log::debug!("Canceling player packet processing");
                    return;
                },
                packet_result = self.handle_play_packet(server, &mut packet) => {
                    match packet_result {
                        Ok(()) => {}
                        Err(e) => {
                            if e.is_kick() {
                                if let Some(kick_reason) = e.client_kick_reason() {
                                    self.kick(TextComponent::text(kick_reason)).await;
                                } else {
                                    self.kick(TextComponent::text(format!(
                                        "Error while reading incoming packet {e}"
                                    )))
                                    .await;
                                }
                            }
                            e.log();
                        }
                    };
                }
            }
        }
    }

    #[allow(clippy::too_many_lines)]
    pub async fn handle_play_packet(
        self: &Arc<Self>,
        server: &Arc<Server>,
        packet: &mut RawPacket,
    ) -> Result<(), Box<dyn PumpkinError>> {
        let bytebuf = &mut packet.bytebuf;
        match packet.id.0 {
            SConfirmTeleport::PACKET_ID => {
                self.handle_confirm_teleport(SConfirmTeleport::read(bytebuf)?)
                    .await;
            }
            SChatCommand::PACKET_ID => {
                self.handle_chat_command(server, &(SChatCommand::read(bytebuf)?));
            }
            SChatMessage::PACKET_ID => {
                self.handle_chat_message(SChatMessage::read(bytebuf)?).await;
            }
            SClientInformationPlay::PACKET_ID => {
                self.handle_client_information(SClientInformationPlay::read(bytebuf)?)
                    .await;
            }
            SClientCommand::PACKET_ID => {
                self.handle_client_status(SClientCommand::read(bytebuf)?)
                    .await;
            }
            SPlayerInput::PACKET_ID => {
                // TODO
            }
            SInteract::PACKET_ID => {
                self.handle_interact(SInteract::read(bytebuf)?).await;
            }
            SKeepAlive::PACKET_ID => {
                self.handle_keep_alive(SKeepAlive::read(bytebuf)?).await;
            }
            SClientTickEnd::PACKET_ID => {
                // TODO
            }
            SPlayerPosition::PACKET_ID => {
                self.handle_position(SPlayerPosition::read(bytebuf)?).await;
            }
            SPlayerPositionRotation::PACKET_ID => {
                self.handle_position_rotation(SPlayerPositionRotation::read(bytebuf)?)
                    .await;
            }
            SPlayerRotation::PACKET_ID => {
                self.handle_rotation(SPlayerRotation::read(bytebuf)?).await;
            }
            SSetPlayerGround::PACKET_ID => {
                self.handle_player_ground(&SSetPlayerGround::read(bytebuf)?);
            }
            SPickItemFromBlock::PACKET_ID => {
                self.handle_pick_item_from_block(SPickItemFromBlock::read(bytebuf)?)
                    .await;
            }
            SPlayerAbilities::PACKET_ID => {
                self.handle_player_abilities(SPlayerAbilities::read(bytebuf)?)
                    .await;
            }
            SPlayerAction::PACKET_ID => {
                self.clone()
                    .handle_player_action(SPlayerAction::read(bytebuf)?, server)
                    .await;
            }
            SPlayerCommand::PACKET_ID => {
                self.handle_player_command(SPlayerCommand::read(bytebuf)?)
                    .await;
            }
            SPlayerLoaded::PACKET_ID => self.handle_player_loaded(),
            SPlayPingRequest::PACKET_ID => {
                self.handle_play_ping_request(SPlayPingRequest::read(bytebuf)?)
                    .await;
            }
            SClickContainer::PACKET_ID => {
                self.handle_click_container(server, SClickContainer::read(bytebuf)?)
                    .await?;
            }
            SSetHeldItem::PACKET_ID => {
                self.handle_set_held_item(SSetHeldItem::read(bytebuf)?)
                    .await;
            }
            SSetCreativeSlot::PACKET_ID => {
                self.handle_set_creative_slot(SSetCreativeSlot::read(bytebuf)?)
                    .await?;
            }
            SSwingArm::PACKET_ID => {
                self.handle_swing_arm(SSwingArm::read(bytebuf)?).await;
            }
            SUseItemOn::PACKET_ID => {
                self.handle_use_item_on(SUseItemOn::read(bytebuf)?, server)
                    .await?;
            }
            SUseItem::PACKET_ID => {
                self.handle_use_item(&SUseItem::read(bytebuf)?, server)
                    .await;
            }
            SCommandSuggestion::PACKET_ID => {
                self.handle_command_suggestion(SCommandSuggestion::read(bytebuf)?, server)
                    .await;
            }
            SPCookieResponse::PACKET_ID => {
                self.handle_cookie_response(SPCookieResponse::read(bytebuf)?);
            }
            SCloseContainer::PACKET_ID => {
                self.handle_close_container(server, SCloseContainer::read(bytebuf)?)
                    .await;
            }
            _ => {
                log::warn!("Failed to handle player packet id {}", packet.id.0);
                // TODO: We give an error if all play packets are implemented
                //  return Err(Box::new(DeserializerError::UnknownPacket));
            }
        };
        Ok(())
    }
}

#[derive(Debug)]
pub enum TitleMode {
    Title,
    SubTitle,
    ActionBar,
}

/// Represents a player's abilities and special powers.
///
/// This struct contains information about the player's current abilities, such as flight, invulnerability, and creative mode.
pub struct Abilities {
    /// Indicates whether the player is invulnerable to damage.
    pub invulnerable: bool,
    /// Indicates whether the player is currently flying.
    pub flying: bool,
    /// Indicates whether the player is allowed to fly (if enabled).
    pub allow_flying: bool,
    /// Indicates whether the player is in creative mode.
    pub creative: bool,
    /// Indicates whether the player is allowed to modify the world.
    pub allow_modify_world: bool,
    /// The player's flying speed.
    pub fly_speed: f32,
    /// The field of view adjustment when the player is walking or sprinting.
    pub walk_speed: f32,
}

#[async_trait]
impl NBTStorage for Abilities {
    async fn write_nbt(&self, nbt: &mut pumpkin_nbt::compound::NbtCompound) {
        let mut component = NbtCompound::new();
        component.put_bool("invulnerable", self.invulnerable);
        component.put_bool("flying", self.flying);
        component.put_bool("mayfly", self.allow_flying);
        component.put_bool("instabuild", self.creative);
        component.put_bool("mayBuild", self.allow_modify_world);
        component.put_float("flySpeed", self.fly_speed);
        component.put_float("walkSpeed", self.walk_speed);
        nbt.put_component("abilities", component);
    }

    async fn read_nbt(&mut self, nbt: &mut pumpkin_nbt::compound::NbtCompound) {
        if let Some(component) = nbt.get_compound("abilities") {
            self.invulnerable = component.get_bool("invulnerable").unwrap_or(false);
            self.flying = component.get_bool("flying").unwrap_or(false);
            self.allow_flying = component.get_bool("mayfly").unwrap_or(false);
            self.creative = component.get_bool("instabuild").unwrap_or(false);
            self.allow_modify_world = component.get_bool("mayBuild").unwrap_or(false);
            self.fly_speed = component.get_float("flySpeed").unwrap_or(0.0);
            self.walk_speed = component.get_float("walk_speed").unwrap_or(0.0);
        }
    }
}

impl Default for Abilities {
    fn default() -> Self {
        Self {
            invulnerable: false,
            flying: false,
            allow_flying: false,
            creative: false,
            allow_modify_world: true,
            fly_speed: 0.05,
            walk_speed: 0.1,
        }
    }
}

impl Abilities {
    pub fn set_for_gamemode(&mut self, gamemode: GameMode) {
        match gamemode {
            GameMode::Creative => {
                self.flying = false; // Start not flying
                self.allow_flying = true;
                self.creative = true;
                self.invulnerable = true;
            }
            GameMode::Spectator => {
                self.flying = true;
                self.allow_flying = true;
                self.creative = false;
                self.invulnerable = true;
            }
            GameMode::Survival | GameMode::Adventure | GameMode::Undefined => {
                self.flying = false;
                self.allow_flying = false;
                self.creative = false;
                self.invulnerable = false;
            }
        }
    }
}

/// Represents the player's dominant hand.
#[derive(Debug, Clone, Copy, PartialEq, Eq)]
#[repr(u8)]
pub enum Hand {
    /// Usually the player's off-hand.
    Left,
    /// Usually the player's primary hand.
    Right,
}

pub struct InvalidHand;

impl TryFrom<i32> for Hand {
    type Error = InvalidHand;

    fn try_from(value: i32) -> Result<Self, Self::Error> {
        match value {
            0 => Ok(Self::Left),
            1 => Ok(Self::Right),
            _ => Err(InvalidHand),
        }
    }
}

/// Represents the player's chat mode settings.
#[derive(Debug, Clone)]
pub enum ChatMode {
    /// Chat is enabled for the player.
    Enabled,
    /// The player should only see chat messages from commands
    CommandsOnly,
    /// All messages should be hidden
    Hidden,
}

pub struct InvalidChatMode;

impl TryFrom<i32> for ChatMode {
    type Error = InvalidChatMode;

    fn try_from(value: i32) -> Result<Self, Self::Error> {
        match value {
            0 => Ok(Self::Enabled),
            1 => Ok(Self::CommandsOnly),
            2 => Ok(Self::Hidden),
            _ => Err(InvalidChatMode),
        }
    }
}<|MERGE_RESOLUTION|>--- conflicted
+++ resolved
@@ -22,12 +22,8 @@
     client::play::{
         CActionBar, CCombatDeath, CDisguisedChatMessage, CEntityStatus, CGameEvent, CHurtAnimation,
         CKeepAlive, CPlayDisconnect, CPlayerAbilities, CPlayerInfoUpdate, CPlayerPosition,
-<<<<<<< HEAD
-        CSetHealth, CSubtitle, CSystemChatMessage, CTitleText, GameEvent, PlayerAction,
-=======
         CSetExperience, CSetHealth, CSubtitle, CSystemChatMessage, CTitleText, GameEvent,
         MetaDataType, PlayerAction,
->>>>>>> 1729f58a
     },
     server::play::{
         SChatCommand, SChatMessage, SClientCommand, SClientInformationPlay, SClientTickEnd,
@@ -555,13 +551,8 @@
     /// Sends the mobs to just the player.
     // TODO: This should be optimized for larger servers based on current player chunk
     pub async fn send_mobs(&self, world: &World) {
-<<<<<<< HEAD
-        let mobs = world.current_living_mobs.lock().await.clone();
-        for (uuid, mob) in mobs {
-=======
         let entities = world.entities.read().await.clone();
         for (_, entity) in entities {
->>>>>>> 1729f58a
             self.client
                 .send_packet(&mob.living_entity.entity.create_spawn_packet(uuid))
                 .await;
@@ -740,8 +731,6 @@
             .await;
     }
 
-<<<<<<< HEAD
-=======
     pub async fn drop_item(&self, server: &Server) {
         let mut inv = self.inventory.lock().await;
         if let Some(item) = inv.held_item_mut() {
@@ -758,7 +747,6 @@
         }
     }
 
->>>>>>> 1729f58a
     pub async fn send_system_message(&self, text: &TextComponent) {
         self.send_system_message_raw(text, false).await;
     }
