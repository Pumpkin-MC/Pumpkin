--- conflicted
+++ resolved
@@ -6,30 +6,6 @@
 use std::sync::atomic::{AtomicBool, AtomicI32, AtomicI64, AtomicU8, AtomicU32, Ordering};
 use std::time::{Duration, Instant};
 
-<<<<<<< HEAD
-=======
-use super::living::LivingEntity;
-use super::{
-    Entity, EntityBase, EntityId, NBTStorage,
-    combat::{self, AttackType, player_attack_sound},
-    effect::Effect,
-    hunger::HungerManager,
-    item::ItemEntity,
-};
-use crate::{
-    PERMISSION_MANAGER, block,
-    command::{client_suggestions, dispatcher::CommandDispatcher},
-    data::op_data::OPERATOR_CONFIG,
-    net::{Client, PlayerConfig},
-    plugin::player::{
-        player_change_world::PlayerChangeWorldEvent,
-        player_gamemode_change::PlayerGamemodeChangeEvent, player_teleport::PlayerTeleportEvent,
-    },
-    server::Server,
-    world::World,
-};
-use crate::{error::PumpkinError, net::GameProfile};
->>>>>>> 52d9a27a
 use async_trait::async_trait;
 use crossbeam::atomic::AtomicCell;
 use log::warn;
@@ -57,36 +33,15 @@
 use pumpkin_macros::send_cancellable;
 use pumpkin_nbt::compound::NbtCompound;
 use pumpkin_nbt::tag::NbtTag;
-<<<<<<< HEAD
 use pumpkin_protocol::client::play::{
-    Animation, CAcknowledgeBlockChange, CActionBar, CChunkBatchEnd, CChunkBatchStart, CChunkData,
-    CCloseContainer, CCombatDeath, CDisguisedChatMessage, CEntityAnimation, CEntityPositionSync,
-    CGameEvent, CKeepAlive, COpenScreen, CParticle, CPlayDisconnect, CPlayerAbilities,
-    CPlayerInfoUpdate, CPlayerPosition, CPlayerSpawnPosition, CRespawn, CSetContainerContent,
-    CSetContainerProperty, CSetContainerSlot, CSetCursorItem, CSetExperience, CSetHealth,
-    CSetPlayerInventory, CSoundEffect, CStopSound, CSubtitle, CSystemChatMessage, CTitleText,
-    CUnloadChunk, CUpdateMobEffect, CUpdateTime, GameEvent, MetaDataType, Metadata, PlayerAction,
-    PlayerInfoFlags, PreviousMessage,
-=======
-use pumpkin_protocol::{
-    IdOr, RawPacket, ServerPacket,
-    client::play::{
-        CAcknowledgeBlockChange, CActionBar, CChangeDifficulty, CChunkBatchEnd, CChunkBatchStart,
-        CChunkData, CCombatDeath, CDisguisedChatMessage, CGameEvent, CKeepAlive, CParticle,
-        CPlayDisconnect, CPlayerAbilities, CPlayerInfoUpdate, CPlayerPosition, CRespawn,
-        CSetExperience, CSetHealth, CStopSound, CSubtitle, CSystemChatMessage, CTitleText,
-        CUnloadChunk, CUpdateMobEffect, GameEvent, MetaDataType, PlayerAction,
-    },
-    codec::identifier::Identifier,
-    ser::packet::Packet,
-    server::play::{
-        SChatCommand, SChatMessage, SChunkBatch, SClientCommand, SClientInformationPlay,
-        SClientTickEnd, SCommandSuggestion, SConfirmTeleport, SInteract, SPickItemFromBlock,
-        SPlayerAbilities, SPlayerAction, SPlayerCommand, SPlayerInput, SPlayerPosition,
-        SPlayerPositionRotation, SPlayerRotation, SPlayerSession, SSetCreativeSlot, SSetHeldItem,
-        SSetPlayerGround, SSwingArm, SUpdateSign, SUseItem, SUseItemOn,
-    },
->>>>>>> 52d9a27a
+    Animation, CAcknowledgeBlockChange, CActionBar, CChangeDifficulty, CChunkBatchEnd,
+    CChunkBatchStart, CChunkData, CCloseContainer, CCombatDeath, CDisguisedChatMessage,
+    CEntityAnimation, CEntityPositionSync, CGameEvent, CKeepAlive, COpenScreen, CParticle,
+    CPlayDisconnect, CPlayerAbilities, CPlayerInfoUpdate, CPlayerPosition, CPlayerSpawnPosition,
+    CRespawn, CSetContainerContent, CSetContainerProperty, CSetContainerSlot, CSetCursorItem,
+    CSetExperience, CSetHealth, CSetPlayerInventory, CSoundEffect, CStopSound, CSubtitle,
+    CSystemChatMessage, CTitleText, CUnloadChunk, CUpdateMobEffect, CUpdateTime, GameEvent,
+    MetaDataType, Metadata, PlayerAction, PlayerInfoFlags, PreviousMessage,
 };
 use pumpkin_protocol::codec::identifier::Identifier;
 use pumpkin_protocol::codec::var_int::VarInt;
@@ -115,7 +70,6 @@
 use pumpkin_world::item::ItemStack;
 use pumpkin_world::level::SyncChunk;
 
-use crate::block;
 use crate::block::blocks::bed::BedBlock;
 use crate::command::client_suggestions;
 use crate::command::dispatcher::CommandDispatcher;
@@ -128,6 +82,7 @@
 use crate::plugin::player::player_teleport::PlayerTeleportEvent;
 use crate::server::Server;
 use crate::world::World;
+use crate::{PERMISSION_MANAGER, block};
 
 use super::combat::{self, AttackType, player_attack_sound};
 use super::effect::Effect;
