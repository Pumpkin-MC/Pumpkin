use std::{
    collections::VecDeque,
    num::NonZeroU8,
    ops::AddAssign,
    sync::{
        Arc,
        atomic::{AtomicBool, AtomicI32, AtomicI64, AtomicU32, Ordering},
    },
    time::{Duration, Instant},
};

use super::living::LivingEntity;
use super::{
    Entity, EntityBase, EntityId, NBTStorage,
    combat::{self, AttackType, player_attack_sound},
    effect::Effect,
    hunger::HungerManager,
    item::ItemEntity,
};
use crate::{
    block,
    command::{client_suggestions, dispatcher::CommandDispatcher},
    data::op_data::OPERATOR_CONFIG,
    net::{Client, PlayerConfig},
    plugin::player::{
        player_change_world::PlayerChangeWorldEvent,
        player_gamemode_change::PlayerGamemodeChangeEvent, player_teleport::PlayerTeleportEvent,
    },
    server::Server,
    world::World,
};
use crate::{error::PumpkinError, net::GameProfile};
use async_trait::async_trait;
use crossbeam::atomic::AtomicCell;
use pumpkin_config::{BASIC_CONFIG, advanced_config};
use pumpkin_data::{
    block::BlockState,
    damage::DamageType,
    entity::{EffectType, EntityStatus, EntityType},
    item::Operation,
    particle::Particle,
    sound::{Sound, SoundCategory},
};
use pumpkin_inventory::player::{
    PlayerInventory, SLOT_BOOT, SLOT_CRAFT_INPUT_END, SLOT_CRAFT_INPUT_START, SLOT_HELM,
    SLOT_HOTBAR_END, SLOT_INV_START, SLOT_OFFHAND,
};
use pumpkin_macros::send_cancellable;
use pumpkin_nbt::compound::NbtCompound;
use pumpkin_nbt::tag::NbtTag;
use pumpkin_protocol::client::play::CSetHeldItem;
use pumpkin_protocol::{
    IdOr, RawPacket, ServerPacket,
    client::play::{
        CAcknowledgeBlockChange, CActionBar, CChunkBatchEnd, CChunkBatchStart, CChunkData,
        CCombatDeath, CDisguisedChatMessage, CGameEvent, CKeepAlive, CParticle, CPlayDisconnect,
        CPlayerAbilities, CPlayerInfoUpdate, CPlayerPosition, CRespawn, CSetExperience, CSetHealth,
        CStopSound, CSubtitle, CSystemChatMessage, CTeleportEntity, CTitleText, CUnloadChunk,
        CUpdateMobEffect, GameEvent, MetaDataType, PlayerAction,
    },
    codec::identifier::Identifier,
    ser::packet::Packet,
    server::play::{
        SChatCommand, SChatMessage, SChunkBatch, SClientCommand, SClientInformationPlay,
        SClientTickEnd, SCommandSuggestion, SConfirmTeleport, SInteract, SPickItemFromBlock,
        SPlayerAbilities, SPlayerAction, SPlayerCommand, SPlayerInput, SPlayerPosition,
        SPlayerPositionRotation, SPlayerRotation, SPlayerSession, SSetCreativeSlot, SSetHeldItem,
        SSetPlayerGround, SSwingArm, SUpdateSign, SUseItem, SUseItemOn,
    },
};
use pumpkin_protocol::{
    client::play::CSoundEffect,
    server::play::{
        SCloseContainer, SCookieResponse as SPCookieResponse, SPlayPingRequest, SPlayerLoaded,
    },
};
use pumpkin_protocol::{client::play::CUpdateTime, codec::var_int::VarInt};
use pumpkin_protocol::{
    client::play::Metadata,
    server::play::{SClickContainer, SKeepAlive},
};
use pumpkin_util::{
    GameMode,
    math::{
        boundingbox::BoundingBox, experience, position::BlockPos, vector2::Vector2,
        vector3::Vector3,
    },
    permission::PermissionLvl,
    text::TextComponent,
};
use pumpkin_world::{cylindrical_chunk_iterator::Cylindrical, item::ItemStack, level::SyncChunk};
use tokio::{sync::Mutex, task::JoinHandle};
<<<<<<< HEAD
=======
use uuid::Uuid;
use super::{
    Entity, EntityBase, EntityId, NBTStorage,
    combat::{self, AttackType, player_attack_sound},
    effect::Effect,
    hunger::HungerManager,
    item::ItemEntity,
};
use crate::{
    block,
    command::{client_suggestions, dispatcher::CommandDispatcher},
    data::op_data::OPERATOR_CONFIG,
    net::{Client, PlayerConfig},
    plugin::player::{
        player_change_world::PlayerChangeWorldEvent,
        player_gamemode_change::PlayerGamemodeChangeEvent, player_teleport::PlayerTeleportEvent,
    },
    server::Server,
    world::World,
};
use crate::{error::PumpkinError, net::GameProfile};

use super::living::LivingEntity;
>>>>>>> acbbdc5f

enum BatchState {
    Initial,
    Waiting,
    Count(u8),
}

pub struct ChunkManager {
    chunks_per_tick: usize,
    chunk_queue: VecDeque<(Vector2<i32>, SyncChunk)>,
    batches_sent_since_ack: BatchState,
}

impl ChunkManager {
    pub const NOTCHIAN_BATCHES_WITHOUT_ACK_UNTIL_PAUSE: u8 = 10;

    #[must_use]
    pub fn new(chunks_per_tick: usize) -> Self {
        Self {
            chunks_per_tick,
            chunk_queue: VecDeque::new(),
            batches_sent_since_ack: BatchState::Initial,
        }
    }

    pub fn handle_acknowledge(&mut self, chunks_per_tick: f32) {
        self.batches_sent_since_ack = BatchState::Count(0);
        self.chunks_per_tick = chunks_per_tick.ceil() as usize;
    }

    pub fn push_chunk(&mut self, position: Vector2<i32>, chunk: SyncChunk) {
        self.chunk_queue.push_back((position, chunk));
    }

    #[must_use]
    pub fn can_send_chunk(&self) -> bool {
        let state_available = match self.batches_sent_since_ack {
            BatchState::Count(count) => count < Self::NOTCHIAN_BATCHES_WITHOUT_ACK_UNTIL_PAUSE,
            BatchState::Initial => true,
            BatchState::Waiting => false,
        };

        state_available && !self.chunk_queue.is_empty()
    }

    pub fn next_chunk(&mut self) -> Box<[SyncChunk]> {
        let chunk_size = self.chunk_queue.len().min(self.chunks_per_tick);
        let mut chunks = Vec::with_capacity(chunk_size);
        chunks.extend(
            self.chunk_queue
                .drain(0..chunk_size)
                .map(|(_, chunk)| chunk),
        );

        match &mut self.batches_sent_since_ack {
            BatchState::Count(count) => {
                count.add_assign(1);
            }
            state @ BatchState::Initial => *state = BatchState::Waiting,
            BatchState::Waiting => unreachable!(),
        }

        chunks.into_boxed_slice()
    }

    #[must_use]
    pub fn is_chunk_pending(&self, pos: &Vector2<i32>) -> bool {
        // This is probably comparable to hashmap speed due to the relatively small count of chunks
        // (guestimated to be ~ 1024)
        self.chunk_queue.iter().any(|(elem_pos, _)| elem_pos == pos)
    }
}

/// Represents a Minecraft player entity.
///
/// A `Player` is a special type of entity that represents a human player connected to the server.
pub struct Player {
    /// The underlying living entity object that represents the player.
    pub living_entity: LivingEntity,
    /// The player's game profile information, including their username and UUID.
    pub gameprofile: GameProfile,
    /// The client connection associated with the player.
    pub client: Client,
    /// The player's inventory.
    pub inventory: Mutex<PlayerInventory>,
    /// The player's configuration settings. Changes when the player changes their settings.
    pub config: Mutex<PlayerConfig>,
    /// The player's current gamemode (e.g., Survival, Creative, Adventure).
    pub gamemode: AtomicCell<GameMode>,
    /// Manages the player's hunger level.
    pub hunger_manager: HungerManager,
    /// The ID of the currently open container (if any).
    pub open_container: AtomicCell<Option<u64>>,
    /// The item currently being held by the player.
    pub carried_item: Mutex<Option<ItemStack>>,
    /// The player's abilities and special powers.
    ///
    /// This field represents the various abilities that the player possesses, such as flight, invulnerability, and other special effects.
    ///
    /// **Note:** When the `abilities` field is updated, the server should send a `send_abilities_update` packet to the client to notify them of the changes.
    pub abilities: Mutex<Abilities>,
    /// The current stage of block destruction of the block the player is breaking.
    pub current_block_destroy_stage: AtomicI32,
    /// Indicates if the player is currently mining a block.
    pub mining: AtomicBool,
    pub start_mining_time: AtomicI32,
    pub tick_counter: AtomicI32,
    pub packet_sequence: AtomicI32,
    pub mining_pos: Mutex<BlockPos>,
    /// A counter for teleport IDs used to track pending teleports.
    pub teleport_id_count: AtomicI32,
    /// The pending teleport information, including the teleport ID and target location.
    pub awaiting_teleport: Mutex<Option<(VarInt, Vector3<f64>)>>,
    /// The coordinates of the chunk section the player is currently watching.
    pub watched_section: AtomicCell<Cylindrical>,
    /// Whether we are waiting for a response after sending a keep alive packet.
    pub wait_for_keep_alive: AtomicBool,
    /// The keep alive packet payload we send. The client should respond with the same id.
    pub keep_alive_id: AtomicI64,
    /// The last time we sent a keep alive packet.
    pub last_keep_alive_time: AtomicCell<Instant>,
    /// The amount of ticks since the player's last attack.
    pub last_attacked_ticks: AtomicU32,
    /// The player's last known experience level.
    pub last_sent_xp: AtomicI32,
    pub last_sent_health: AtomicI32,
    pub last_sent_food: AtomicU32,
    pub last_food_saturation: AtomicBool,
    /// The player's permission level.
    pub permission_lvl: AtomicCell<PermissionLvl>,
    /// Whether the client has reported that it has loaded.
    pub client_loaded: AtomicBool,
    /// The amount of time (in ticks) the client has to report having finished loading before being timed out.
    pub client_loaded_timeout: AtomicU32,
    /// The player's experience level.
    pub experience_level: AtomicI32,
    /// The player's experience progress (`0.0` to `1.0`)
    pub experience_progress: AtomicCell<f32>,
    /// The player's total experience points.
    pub experience_points: AtomicI32,
    pub experience_pick_up_delay: Mutex<u32>,
    pub chunk_manager: Mutex<ChunkManager>,
<<<<<<< HEAD
    pub has_played_before: AtomicBool,
=======
    /// The player's current chat session UUID
    pub chat_session: Mutex<Uuid>,
>>>>>>> acbbdc5f
}

impl Player {
    pub async fn new(client: Client, world: Arc<World>, gamemode: GameMode) -> Self {
        let gameprofile = client.gameprofile.lock().await.clone().map_or_else(
            || {
                log::error!("Client {} has no game profile!", client.id);
                GameProfile {
                    id: uuid::Uuid::new_v4(),
                    name: String::new(),
                    properties: vec![],
                    profile_actions: None,
                }
            },
            |profile| profile,
        );
        let player_uuid = gameprofile.id;

        let gameprofile_clone = gameprofile.clone();
        let config = client.config.lock().await.clone().unwrap_or_default();

        Self {
            living_entity: LivingEntity::new(Entity::new(
                player_uuid,
                world,
                Vector3::new(0.0, 0.0, 0.0),
                EntityType::PLAYER,
                matches!(gamemode, GameMode::Creative | GameMode::Spectator),
            )),
            config: Mutex::new(config),
            gameprofile,
            client,
            awaiting_teleport: Mutex::new(None),
            // TODO: Load this from previous instance
            hunger_manager: HungerManager::default(),
            current_block_destroy_stage: AtomicI32::new(-1),
            open_container: AtomicCell::new(None),
            tick_counter: AtomicI32::new(0),
            packet_sequence: AtomicI32::new(-1),
            start_mining_time: AtomicI32::new(0),
            carried_item: Mutex::new(None),
            experience_pick_up_delay: Mutex::new(0),
            teleport_id_count: AtomicI32::new(0),
            mining: AtomicBool::new(false),
            mining_pos: Mutex::new(BlockPos(Vector3::new(0, 0, 0))),
            abilities: Mutex::new(Abilities::default()),
            gamemode: AtomicCell::new(gamemode),
            // We want this to be an impossible watched section so that `player_chunker::update_position`
            // will mark chunks as watched for a new join rather than a respawn.
            // (We left shift by one so we can search around that chunk)
            watched_section: AtomicCell::new(Cylindrical::new(
                Vector2::new(i32::MAX >> 1, i32::MAX >> 1),
                unsafe { NonZeroU8::new_unchecked(1) },
            )),
            wait_for_keep_alive: AtomicBool::new(false),
            keep_alive_id: AtomicI64::new(0),
            last_keep_alive_time: AtomicCell::new(std::time::Instant::now()),
            last_attacked_ticks: AtomicU32::new(0),
            client_loaded: AtomicBool::new(false),
            client_loaded_timeout: AtomicU32::new(60),
            // Minecraft has no way to change the default permission level of new players.
            // Minecraft's default permission level is 0.
            permission_lvl: OPERATOR_CONFIG
                .read()
                .await
                .ops
                .iter()
                .find(|op| op.uuid == gameprofile_clone.id)
                .map_or(
                    AtomicCell::new(advanced_config().commands.default_op_level),
                    |op| AtomicCell::new(op.level),
                ),
            inventory: Mutex::new(PlayerInventory::new()),
            experience_level: AtomicI32::new(0),
            experience_progress: AtomicCell::new(0.0),
            experience_points: AtomicI32::new(0),
            // Default to sending 16 chunks per tick.
            chunk_manager: Mutex::new(ChunkManager::new(16)),
<<<<<<< HEAD
            last_sent_xp: AtomicI32::new(-1),
            last_sent_health: AtomicI32::new(-1),
            last_sent_food: AtomicU32::new(0),
            last_food_saturation: AtomicBool::new(true),
            has_played_before: AtomicBool::new(false),
=======
            chat_session: Mutex::new(Uuid::nil()),
>>>>>>> acbbdc5f
        }
    }

    /// Spawns a task associated with this player-client. All tasks spawned with this method are awaited
    /// when the client. This means tasks should complete in a reasonable amount of time or select
    /// on `Self::await_close_interrupt` to cancel the task when the client is closed
    ///
    /// Returns an `Option<JoinHandle<F::Output>>`. If the client is closed, this returns `None`.
    pub fn spawn_task<F>(&self, task: F) -> Option<JoinHandle<F::Output>>
    where
        F: Future + Send + 'static,
        F::Output: Send + 'static,
    {
        self.client.spawn_task(task)
    }

    pub fn inventory(&self) -> &Mutex<PlayerInventory> {
        &self.inventory
    }

    /// Removes the [`Player`] out of the current [`World`].
    #[allow(unused_variables)]
    pub async fn remove(self: &Arc<Self>) {
        let world = self.world().await;
        world.remove_player(self, true).await;

        let cylindrical = self.watched_section.load();

        // Radial chunks are all of the chunks the player is theoretically viewing.
        // Given enough time, all of these chunks will be in memory.
        let radial_chunks = cylindrical.all_chunks_within();

        log::debug!(
            "Removing player {} ({}), unwatching {} chunks",
            self.gameprofile.name,
            self.client.id,
            radial_chunks.len()
        );

        let level = &world.level;

        // Decrement the value of watched chunks
        let chunks_to_clean = level.mark_chunks_as_not_watched(&radial_chunks).await;
        // Remove chunks with no watchers from the cache
        level.clean_chunks(&chunks_to_clean).await;
        // Remove left over entries from all possiblily loaded chunks
        level.clean_memory();

        log::debug!(
            "Removed player id {} ({}) from world {} ({} chunks remain cached)",
            self.gameprofile.name,
            self.client.id,
            "world", // TODO: Add world names
            level.loaded_chunk_count(),
        );

        level.clean_up_log().await;

        //self.world().level.list_cached();
    }

    pub async fn attack(&self, victim: Arc<dyn EntityBase>) {
        let world = self.world().await;
        let victim_entity = victim.get_entity();
        let attacker_entity = &self.living_entity.entity;
        let config = &advanced_config().pvp;

        let inventory = self.inventory().lock().await;
        let item_slot = inventory.held_item();

        let base_damage = 1.0;
        let base_attack_speed = 4.0;

        let mut damage_multiplier = 1.0;
        let mut add_damage = 0.0;
        let mut add_speed = 0.0;

        // Get the attack damage
        if let Some(item_stack) = item_slot {
            // TODO: this should be cached in memory
            if let Some(modifiers) = &item_stack.item.components.attribute_modifiers {
                for item_mod in modifiers.modifiers {
                    if item_mod.operation == Operation::AddValue {
                        if item_mod.id == "minecraft:base_attack_damage" {
                            add_damage = item_mod.amount;
                        }
                        if item_mod.id == "minecraft:base_attack_speed" {
                            add_speed = item_mod.amount;
                        }
                    }
                }
            }
        }
        drop(inventory);

        let attack_speed = base_attack_speed + add_speed;

        let attack_cooldown_progress = self.get_attack_cooldown_progress(0.5, attack_speed);
        self.last_attacked_ticks
            .store(0, std::sync::atomic::Ordering::Relaxed);

        // Only reduce attack damage if in cooldown
        // TODO: Enchantments are reduced in the same way, just without the square.
        if attack_cooldown_progress < 1.0 {
            damage_multiplier = 0.2 + attack_cooldown_progress.powi(2) * 0.8;
        }
        // Modify the added damage based on the multiplier.
        let mut damage = base_damage + add_damage * damage_multiplier;

        let pos = victim_entity.pos.load();

        let attack_type = AttackType::new(self, attack_cooldown_progress as f32).await;

        if matches!(attack_type, AttackType::Critical) {
            damage *= 1.5;
        }

        if !victim
            .damage(damage as f32, DamageType::PLAYER_ATTACK)
            .await
        {
            world
                .play_sound(
                    Sound::EntityPlayerAttackNodamage,
                    SoundCategory::Players,
                    &self.living_entity.entity.pos.load(),
                )
                .await;
            return;
        }

        if victim.get_living_entity().is_some() {
            let mut knockback_strength = 1.0;
            player_attack_sound(&pos, &world, attack_type).await;
            match attack_type {
                AttackType::Knockback => knockback_strength += 1.0,
                AttackType::Sweeping => {
                    combat::spawn_sweep_particle(attacker_entity, &world, &pos).await;
                }
                _ => {}
            };
            if config.knockback {
                combat::handle_knockback(
                    attacker_entity,
                    &world,
                    victim_entity,
                    knockback_strength,
                )
                .await;
            }
        }

        if config.swing {}
    }

    pub async fn show_title(&self, text: &TextComponent, mode: &TitleMode) {
        match mode {
            TitleMode::Title => self.client.enqueue_packet(&CTitleText::new(text)).await,
            TitleMode::SubTitle => self.client.enqueue_packet(&CSubtitle::new(text)).await,
            TitleMode::ActionBar => self.client.enqueue_packet(&CActionBar::new(text)).await,
        }
    }

    pub async fn spawn_particle(
        &self,
        position: Vector3<f64>,
        offset: Vector3<f32>,
        max_speed: f32,
        particle_count: i32,
        pariticle: Particle,
    ) {
        self.client
            .enqueue_packet(&CParticle::new(
                false,
                false,
                position,
                offset,
                max_speed,
                particle_count,
                VarInt(pariticle as i32),
                &[],
            ))
            .await;
    }

    pub async fn play_sound(
        &self,
        sound_id: u16,
        category: SoundCategory,
        position: &Vector3<f64>,
        volume: f32,
        pitch: f32,
        seed: f64,
    ) {
        self.client
            .enqueue_packet(&CSoundEffect::new(
                IdOr::Id(u32::from(sound_id)),
                category,
                position,
                volume,
                pitch,
                seed,
            ))
            .await;
    }

    /// Stops a sound playing on the client.
    ///
    /// # Arguments
    ///
    /// * `sound_id`: An optional `Identifier` specifying the sound to stop. If `None`, all sounds in the specified category (if any) will be stopped.
    /// * `category`: An optional `SoundCategory` specifying the sound category to stop. If `None`, all sounds with the specified identifier (if any) will be stopped.
    pub async fn stop_sound(&self, sound_id: Option<Identifier>, category: Option<SoundCategory>) {
        self.client
            .enqueue_packet(&CStopSound::new(sound_id, category))
            .await;
    }

    pub async fn tick(&self, server: &Server) {
        if self
            .client
            .closed
            .load(std::sync::atomic::Ordering::Relaxed)
        {
            return;
        }
        if self.packet_sequence.load(Ordering::Relaxed) > -1 {
            self.client
                .enqueue_packet(&CAcknowledgeBlockChange::new(
                    self.packet_sequence.swap(-1, Ordering::Relaxed).into(),
                ))
                .await;
        }
        {
            let mut xp = self.experience_pick_up_delay.lock().await;
            if *xp > 0 {
                *xp -= 1;
            }
        }

        let chunk_of_chunks = {
            let mut chunk_manager = self.chunk_manager.lock().await;
            chunk_manager
                .can_send_chunk()
                .then(|| chunk_manager.next_chunk())
        };

        if let Some(chunk_of_chunks) = chunk_of_chunks {
            let chunk_count = chunk_of_chunks.len();
            self.client.send_packet_now(&CChunkBatchStart).await;
            for chunk in chunk_of_chunks {
                let chunk = chunk.read().await;
                // TODO: Can we check if we still need to send the chunk? Like if it's a fast moving
                // player or something.
                self.client.send_packet_now(&CChunkData(&chunk)).await;
            }
            self.client
                .send_packet_now(&CChunkBatchEnd::new(chunk_count))
                .await;
        }

        self.tick_counter.fetch_add(1, Ordering::Relaxed);

        if self.mining.load(Ordering::Relaxed) {
            let pos = self.mining_pos.lock().await;
            let world = self.world().await;
            let block = world.get_block(&pos).await.unwrap();
            let state = world.get_block_state(&pos).await.unwrap();
            // Is the block broken?
            if state.air {
                world
                    .set_block_breaking(&self.living_entity.entity, *pos, -1)
                    .await;
                self.current_block_destroy_stage
                    .store(-1, Ordering::Relaxed);
                self.mining.store(false, Ordering::Relaxed);
            } else {
                self.continue_mining(
                    *pos,
                    &world,
                    &state,
                    block.name,
                    self.start_mining_time.load(Ordering::Relaxed),
                )
                .await;
            }
        }

        self.last_attacked_ticks
            .fetch_add(1, std::sync::atomic::Ordering::Relaxed);

        self.living_entity.tick(server).await;
        self.hunger_manager.tick(self).await;

        // experience handling
        self.tick_experience().await;
        self.tick_health().await;

        // Timeout/keep alive handling
        self.tick_client_load_timeout();

        let now = Instant::now();
        if now.duration_since(self.last_keep_alive_time.load()) >= Duration::from_secs(15) {
            // We never got a response from the last keep alive we sent.
            if self
                .wait_for_keep_alive
                .load(std::sync::atomic::Ordering::Relaxed)
            {
                self.kick(TextComponent::translate("disconnect.timeout", []))
                    .await;
                return;
            }
            self.wait_for_keep_alive
                .store(true, std::sync::atomic::Ordering::Relaxed);
            self.last_keep_alive_time.store(now);
            let id = now.elapsed().as_millis() as i64;
            self.keep_alive_id
                .store(id, std::sync::atomic::Ordering::Relaxed);
            self.client.enqueue_packet(&CKeepAlive::new(id)).await;
        }
    }

    async fn continue_mining(
        &self,
        location: BlockPos,
        world: &World,
        state: &BlockState,
        block_name: &str,
        starting_time: i32,
    ) {
        let time = self.tick_counter.load(Ordering::Relaxed) - starting_time;
        let speed = block::calc_block_breaking(self, state, block_name).await * (time + 1) as f32;
        let progress = (speed * 10.0) as i32;
        if progress != self.current_block_destroy_stage.load(Ordering::Relaxed) {
            world
                .set_block_breaking(&self.living_entity.entity, location, progress)
                .await;
            self.current_block_destroy_stage
                .store(progress, Ordering::Relaxed);
        }
    }

    pub async fn jump(&self) {
        if self.living_entity.entity.sprinting.load(Ordering::Relaxed) {
            self.add_exhaustion(0.2).await;
        } else {
            self.add_exhaustion(0.05).await;
        }
    }

    #[expect(clippy::cast_precision_loss)]
    pub async fn progress_motion(&self, delta_pos: Vector3<f64>) {
        // TODO: Swimming, gliding...
        if self.living_entity.entity.on_ground.load(Ordering::Relaxed) {
            let delta = (delta_pos.horizontal_length() * 100.0).round() as i32;
            if delta > 0 {
                if self.living_entity.entity.sprinting.load(Ordering::Relaxed) {
                    self.add_exhaustion(0.1 * delta as f32 * 0.01).await;
                } else {
                    self.add_exhaustion(0.0 * delta as f32 * 0.01).await;
                }
            }
        }
    }

    pub fn has_client_loaded(&self) -> bool {
        self.client_loaded.load(Ordering::Relaxed)
            || self.client_loaded_timeout.load(Ordering::Relaxed) == 0
    }

    pub fn set_client_loaded(&self, loaded: bool) {
        if !loaded {
            self.client_loaded_timeout.store(60, Ordering::Relaxed);
        }
        self.client_loaded.store(loaded, Ordering::Relaxed);
    }

    pub fn get_attack_cooldown_progress(&self, base_time: f64, attack_speed: f64) -> f64 {
        let x = f64::from(
            self.last_attacked_ticks
                .load(std::sync::atomic::Ordering::Acquire),
        ) + base_time;

        let progress_per_tick = f64::from(BASIC_CONFIG.tps) / attack_speed;
        let progress = x / progress_per_tick;
        progress.clamp(0.0, 1.0)
    }

    pub const fn entity_id(&self) -> EntityId {
        self.living_entity.entity.entity_id
    }

    pub async fn world(&self) -> Arc<World> {
        self.living_entity.entity.world.read().await.clone()
    }

    pub fn position(&self) -> Vector3<f64> {
        self.living_entity.entity.pos.load()
    }

    /// Updates the current abilities the player has.
    pub async fn send_abilities_update(&self) {
        let mut b = 0i8;
        let abilities = &self.abilities.lock().await;

        if abilities.invulnerable {
            b |= 1;
        }
        if abilities.flying {
            b |= 2;
        }
        if abilities.allow_flying {
            b |= 4;
        }
        if abilities.creative {
            b |= 8;
        }
        self.client
            .enqueue_packet(&CPlayerAbilities::new(
                b,
                abilities.fly_speed,
                abilities.walk_speed,
            ))
            .await;
    }

    /// Updates the client of the player's current permission level.
    pub async fn send_permission_lvl_update(&self) {
        let status = match self.permission_lvl.load() {
            PermissionLvl::Zero => EntityStatus::SetOpLevel0,
            PermissionLvl::One => EntityStatus::SetOpLevel1,
            PermissionLvl::Two => EntityStatus::SetOpLevel2,
            PermissionLvl::Three => EntityStatus::SetOpLevel3,
            PermissionLvl::Four => EntityStatus::SetOpLevel4,
        };
        self.world()
            .await
            .send_entity_status(&self.living_entity.entity, status)
            .await;
    }

    /// Sets the player's permission level and notifies the client.
    pub async fn set_permission_lvl(
        self: &Arc<Self>,
        lvl: PermissionLvl,
        command_dispatcher: &CommandDispatcher,
    ) {
        self.permission_lvl.store(lvl);
        self.send_permission_lvl_update().await;
        client_suggestions::send_c_commands_packet(self, command_dispatcher).await;
    }

    /// Sends the world time to only this player.
    pub async fn send_time(&self, world: &World) {
        let l_world = world.level_time.lock().await;
        self.client
            .enqueue_packet(&CUpdateTime::new(
                l_world.world_age,
                l_world.time_of_day,
                true,
            ))
            .await;
    }

    /// Sends a world's mobs to only this player.
    // TODO: This should be optimized for larger servers based on the player's current chunk.
    pub async fn send_mobs(&self, world: &World) {
        let entities = world.entities.read().await.clone();
        for entity in entities.values() {
            self.client
                .enqueue_packet(&entity.get_entity().create_spawn_packet())
                .await;
        }
    }

    async fn unload_watched_chunks(&self, world: &World) {
        let radial_chunks = self.watched_section.load().all_chunks_within();
        let level = &world.level;
        let chunks_to_clean = level.mark_chunks_as_not_watched(&radial_chunks).await;
        level.clean_chunks(&chunks_to_clean).await;
        for chunk in chunks_to_clean {
            self.client
                .enqueue_packet(&CUnloadChunk::new(chunk.x, chunk.z))
                .await;
        }

        self.watched_section.store(Cylindrical::new(
            Vector2::new(i32::MAX >> 1, i32::MAX >> 1),
            unsafe { NonZeroU8::new_unchecked(1) },
        ));
    }

    /// Teleports the player to a different world or dimension with an optional position, yaw, and pitch.
    pub async fn teleport_world(
        self: &Arc<Self>,
        new_world: Arc<World>,
        position: Option<Vector3<f64>>,
        yaw: Option<f32>,
        pitch: Option<f32>,
    ) {
        let current_world = self.living_entity.entity.world.read().await.clone();
        let info = &new_world.level.level_info;
        let position = if let Some(pos) = position {
            pos
        } else {
            Vector3::new(
                f64::from(info.spawn_x),
                f64::from(
                    new_world
                        .get_top_block(Vector2::new(
                            f64::from(info.spawn_x) as i32,
                            f64::from(info.spawn_z) as i32,
                        ))
                        .await
                        + 1,
                ),
                f64::from(info.spawn_z),
            )
        };
        let yaw = yaw.unwrap_or(info.spawn_angle);
        let pitch = pitch.unwrap_or(10.0);

        send_cancellable! {{
            PlayerChangeWorldEvent {
                player: self.clone(),
                previous_world: current_world.clone(),
                new_world: new_world.clone(),
                position,
                yaw,
                pitch,
                cancelled: false,
            };

            'after: {
                let position = event.position;
                let yaw = event.yaw;
                let pitch = event.pitch;
                let new_world = event.new_world;

                self.set_client_loaded(false);
                let uuid = self.gameprofile.id;
                current_world.remove_player(self, false).await;
                *self.living_entity.entity.world.write().await = new_world.clone();
                new_world.players.write().await.insert(uuid, self.clone());
                self.unload_watched_chunks(&current_world).await;
                let last_pos = self.living_entity.last_pos.load();
                let death_dimension = self.world().await.dimension_type.name();
                let death_location = BlockPos(Vector3::new(
                    last_pos.x.round() as i32,
                    last_pos.y.round() as i32,
                    last_pos.z.round() as i32,
                ));
                self.client
                    .send_packet_now(&CRespawn::new(
                        (new_world.dimension_type as u8).into(),
                        new_world.dimension_type.name(),
                        0, // seed
                        self.gamemode.load() as u8,
                        self.gamemode.load() as i8,
                        false,
                        false,
                        Some((death_dimension, death_location)),
                        0.into(),
                        0.into(),
                        1,
                    )).await
                    ;
                self.send_abilities_update().await;
                self.send_permission_lvl_update().await;
                self.clone().request_teleport(position, yaw, pitch).await;
                self.living_entity.last_pos.store(position);

                new_world.send_world_info(self, position, yaw, pitch).await;
            }
        }}
    }

    /// `yaw` and `pitch` are in degrees.
    /// Rarly used, for example when waking up the player from a bed or their first time spawn. Otherwise, the `teleport` method should be used.
    /// The player should respond with the `SConfirmTeleport` packet.
    pub async fn request_teleport(self: &Arc<Self>, position: Vector3<f64>, yaw: f32, pitch: f32) {
        // This is the ultra special magic code used to create the teleport id
        // This returns the old value
        // This operation wraps around on overflow.

        send_cancellable! {{
            PlayerTeleportEvent {
                player: self.clone(),
                from: self.living_entity.entity.pos.load(),
                to: position,
                cancelled: false,
            };

            'after: {
                let position = event.to;
                let i = self
                    .teleport_id_count
                    .fetch_add(1, std::sync::atomic::Ordering::Relaxed);
                let teleport_id = i + 1;
                self.living_entity.set_pos(position);
                let entity = &self.living_entity.entity;
                entity.set_rotation(yaw, pitch);
                *self.awaiting_teleport.lock().await = Some((teleport_id.into(), position));
                self.client
                    .send_packet_now(&CPlayerPosition::new(
                        teleport_id.into(),
                        position,
                        Vector3::new(0.0, 0.0, 0.0),
                        yaw,
                        pitch,
                        // TODO
                        &[],
                    )).await;
            }
        }}
    }

    /// Teleports the player to a different position with an optional yaw and pitch.
    /// This method is identical to `entity.teleport()` but emits a `PlayerTeleportEvent` instead of a `EntityTeleportEvent`.
    pub async fn teleport(self: &Arc<Self>, position: Vector3<f64>, yaw: f32, pitch: f32) {
        send_cancellable! {{
            PlayerTeleportEvent {
                player: self.clone(),
                from: self.living_entity.entity.pos.load(),
                to: position,
                cancelled: false,
            };

            'after: {
                let position = event.to;
                self.living_entity
                    .entity
                    .world
                    .read()
                    .await
                    .broadcast_packet_all(&CTeleportEntity::new(
                        self.living_entity.entity.entity_id.into(),
                        position,
                        Vector3::new(0.0, 0.0, 0.0),
                        yaw,
                        pitch,
                        // TODO
                        &[],
                        self.living_entity
                            .entity
                            .on_ground
                            .load(std::sync::atomic::Ordering::SeqCst),
                    ))
                    .await;
                self.living_entity.entity.set_pos(position);
                self.living_entity.entity.set_rotation(yaw, pitch);
            }
        }}
    }

    pub fn block_interaction_range(&self) -> f64 {
        if self.gamemode.load() == GameMode::Creative {
            5.0
        } else {
            4.5
        }
    }

    pub fn can_interact_with_block_at(&self, pos: &BlockPos, additional_range: f64) -> bool {
        let d = self.block_interaction_range() + additional_range;
        let box_pos = BoundingBox::from_block(pos);
        let entity_pos = self.living_entity.entity.pos.load();
        let standing_eye_height = self.living_entity.entity.standing_eye_height;
        box_pos.squared_magnitude(Vector3 {
            x: entity_pos.x,
            y: entity_pos.y + f64::from(standing_eye_height),
            z: entity_pos.z,
        }) < d * d
    }

    /// Kicks the player with a reason depending on the connection state.
    pub async fn kick(&self, reason: TextComponent) {
        if self
            .client
            .closed
            .load(std::sync::atomic::Ordering::Relaxed)
        {
            log::debug!(
                "Tried to kick client id {} but connection is closed!",
                self.client.id
            );
            return;
        }

        self.client
            .send_packet_now(&CPlayDisconnect::new(&reason))
            .await;

        log::info!(
            "Kicked player {} (client {}) for {}",
            self.gameprofile.name,
            self.client.id,
            reason.to_pretty_console()
        );

        self.client.close();
    }

    pub fn can_food_heal(&self) -> bool {
        let health = self.living_entity.health.load();
        let max_health = 20.0; // TODO
        health > 0.0 && health < max_health
    }

    pub async fn add_exhaustion(&self, exhaustion: f32) {
        let abilities = self.abilities.lock().await;
        if abilities.invulnerable {
            return;
        }
        self.hunger_manager.add_exhausten(exhaustion);
    }

    pub async fn heal(&self, additional_health: f32) {
        self.living_entity.heal(additional_health).await;
        self.send_health().await;
    }

    pub async fn send_health(&self) {
        self.client
            .enqueue_packet(&CSetHealth::new(
                self.living_entity.health.load(),
                self.hunger_manager.level.load().into(),
                self.hunger_manager.saturation.load(),
            ))
            .await;
    }

    pub async fn tick_health(&self) {
        let health = self.living_entity.health.load() as i32;
        let food = self.hunger_manager.level.load();
        let saturation = self.hunger_manager.saturation.load();

        let last_health = self.last_sent_health.load(Ordering::Relaxed);
        let last_food = self.last_sent_food.load(Ordering::Relaxed);
        let last_saturation = self.last_food_saturation.load(Ordering::Relaxed);

        if health != last_health || food != last_food || (saturation == 0.0) != last_saturation {
            self.last_sent_health.store(health, Ordering::Relaxed);
            self.last_sent_food.store(food, Ordering::Relaxed);
            self.last_food_saturation
                .store(saturation == 0.0, Ordering::Relaxed);
            self.send_health().await;
        }
    }

    pub async fn set_health(&self, health: f32) {
        self.living_entity.set_health(health).await;
        self.send_health().await;
    }

    pub fn tick_client_load_timeout(&self) {
        if !self.client_loaded.load(Ordering::Relaxed) {
            let timeout = self.client_loaded_timeout.load(Ordering::Relaxed);
            self.client_loaded_timeout
                .store(timeout.saturating_sub(1), Ordering::Relaxed);
        }
    }

    pub async fn kill(&self) {
        self.living_entity.kill().await;
        self.handle_killed().await;
    }

    async fn handle_killed(&self) {
        self.set_client_loaded(false);
        self.client
            .send_packet_now(&CCombatDeath::new(
                self.entity_id().into(),
                &TextComponent::text("noob"),
            ))
            .await;
    }

    pub async fn set_gamemode(self: &Arc<Self>, gamemode: GameMode) {
        // We could send the same gamemode without any problems. But why waste bandwidth?
        assert_ne!(
            self.gamemode.load(),
            gamemode,
            "Attempt to set the gamemode to the already current gamemode"
        );
        send_cancellable! {{
            PlayerGamemodeChangeEvent {
                player: self.clone(),
                new_gamemode: gamemode,
                previous_gamemode: self.gamemode.load(),
                cancelled: false,
            };

            'after: {
                let gamemode = event.new_gamemode;
                self.gamemode.store(gamemode);
                {
                    // Use another scope so that we instantly unlock `abilities`.
                    let mut abilities = self.abilities.lock().await;
                    abilities.set_for_gamemode(gamemode);
                };
                self.send_abilities_update().await;

                self.living_entity.entity.invulnerable.store(
                    matches!(gamemode, GameMode::Creative | GameMode::Spectator),
                    std::sync::atomic::Ordering::Relaxed,
                );
                self.living_entity
                    .entity
                    .world
                    .read()
                    .await
                    .broadcast_packet_all(&CPlayerInfoUpdate::new(
                        // TODO: Remove magic number
                        0x04,
                        &[pumpkin_protocol::client::play::Player {
                            uuid: self.gameprofile.id,
                            actions: &[PlayerAction::UpdateGameMode((gamemode as i32).into())],
                        }],
                    ))
                    .await;

                self.client
                    .enqueue_packet(&CGameEvent::new(
                        GameEvent::ChangeGameMode,
                        gamemode as i32 as f32,
                    )).await;
            }
        }}
    }

    /// Send the player's skin layers and used hand to all players.
    pub async fn send_client_information(&self) {
        let config = self.config.lock().await;
        self.living_entity
            .entity
            .send_meta_data(&[
                Metadata::new(17, MetaDataType::Byte, config.skin_parts),
                Metadata::new(18, MetaDataType::Byte, config.main_hand as u8),
            ])
            .await;
    }

    pub async fn can_harvest(&self, block: &BlockState, block_name: &str) -> bool {
        !block.tool_required
            || self
                .inventory
                .lock()
                .await
                .held_item()
                .map_or_else(|| false, |e| e.is_correct_for_drops(block_name))
    }

    pub async fn get_mining_speed(&self, block_name: &str) -> f32 {
        let mut speed = self
            .inventory
            .lock()
            .await
            .get_mining_speed(block_name)
            .await;
        // Haste
        if self.living_entity.has_effect(EffectType::Haste).await
            || self
                .living_entity
                .has_effect(EffectType::ConduitPower)
                .await
        {
            speed *= 1.0 + (self.get_haste_amplifier().await + 1) as f32 * 0.2;
        }
        // Fatigue
        if let Some(fatigue) = self
            .living_entity
            .get_effect(EffectType::MiningFatigue)
            .await
        {
            let fatigue_speed = match fatigue.amplifier {
                0 => 0.3,
                1 => 0.09,
                2 => 0.0027,
                _ => 8.1E-4,
            };
            speed *= fatigue_speed;
        }
        // TODO: Handle when in water
        if !self.living_entity.entity.on_ground.load(Ordering::Relaxed) {
            speed /= 5.0;
        }
        speed
    }

    async fn get_haste_amplifier(&self) -> u32 {
        let mut i = 0;
        let mut j = 0;
        if let Some(effect) = self.living_entity.get_effect(EffectType::Haste).await {
            i = effect.amplifier;
        }
        if let Some(effect) = self
            .living_entity
            .get_effect(EffectType::ConduitPower)
            .await
        {
            j = effect.amplifier;
        }
        u32::from(i.max(j))
    }

    pub async fn send_message(
        &self,
        message: &TextComponent,
        chat_type: u32,
        sender_name: &TextComponent,
        target_name: Option<&TextComponent>,
    ) {
        self.client
            .enqueue_packet(&CDisguisedChatMessage::new(
                message,
                (chat_type + 1).into(),
                sender_name,
                target_name,
            ))
            .await;
    }

    pub async fn drop_item(&self, item_id: u16, count: u32) {
        let entity = self
            .world()
            .await
            .create_entity(self.living_entity.entity.pos.load(), EntityType::ITEM);

        // TODO: Merge stacks together
        let item_entity = Arc::new(ItemEntity::new(entity, item_id, count).await);
        self.world().await.spawn_entity(item_entity.clone()).await;
        item_entity.send_meta_packet().await;
    }

    pub async fn drop_held_item(&self, drop_stack: bool) {
        let mut inv = self.inventory.lock().await;
        if let Some(item_stack) = inv.held_item_mut() {
            let drop_amount = if drop_stack { item_stack.item_count } else { 1 };
            self.drop_item(item_stack.item.id, u32::from(drop_amount))
                .await;
            inv.decrease_current_stack(drop_amount);
        }
    }

    pub async fn send_system_message(&self, text: &TextComponent) {
        self.send_system_message_raw(text, false).await;
    }

    pub async fn send_system_message_raw(&self, text: &TextComponent, overlay: bool) {
        self.client
            .enqueue_packet(&CSystemChatMessage::new(text, overlay))
            .await;
    }

    pub async fn tick_experience(&self) {
        let level = self.experience_level.load(Ordering::Relaxed);
        if self.last_sent_xp.load(Ordering::Relaxed) != level {
            let progress = self.experience_progress.load();
            let points = self.experience_points.load(Ordering::Relaxed);

            self.last_sent_xp.store(level, Ordering::Relaxed);

            self.client
                .send_packet_now(&CSetExperience::new(
                    progress.clamp(0.0, 1.0),
                    points.into(),
                    level.into(),
                ))
                .await;
        }
    }

    /// Sets the player's experience level and notifies the client.
    pub async fn set_experience(&self, level: i32, progress: f32, points: i32) {
        // TODO: These should be atomic together, not isolated; make a struct containing these. can cause ABA issues
        self.experience_level.store(level, Ordering::Relaxed);
        self.experience_progress.store(progress.clamp(0.0, 1.0));
        self.experience_points.store(points, Ordering::Relaxed);
        self.last_sent_xp.store(-1, Ordering::Relaxed);
        self.tick_experience().await;

        self.client
            .enqueue_packet(&CSetExperience::new(
                progress.clamp(0.0, 1.0),
                points.into(),
                level.into(),
            ))
            .await;
    }

    /// Sets the player's experience level directly.
    pub async fn set_experience_level(&self, new_level: i32, keep_progress: bool) {
        let progress = self.experience_progress.load();
        let mut points = self.experience_points.load(Ordering::Relaxed);

        // If `keep_progress` is `true` then calculate the number of points needed to keep the same progress scaled.
        if keep_progress {
            // Get our current level
            let current_level = self.experience_level.load(Ordering::Relaxed);
            let current_max_points = experience::points_in_level(current_level);
            // Calculate the max value for the new level
            let new_max_points = experience::points_in_level(new_level);
            // Calculate the scaling factor
            let scale = new_max_points as f32 / current_max_points as f32;
            // Scale the points (Vanilla doesn't seem to recalculate progress so we won't)
            points = (points as f32 * scale) as i32;
        }

        self.set_experience(new_level, progress, points).await;
    }

    pub async fn add_effect(&self, effect: Effect, keep_fading: bool) {
        let mut flag: i8 = 0;

        if effect.ambient {
            flag |= 1;
        }
        if effect.show_particles {
            flag |= 2;
        }
        if effect.show_icon {
            flag |= 4;
        }
        if keep_fading {
            flag |= 8;
        }
        let effect_id = VarInt(effect.r#type as i32);
        self.client
            .enqueue_packet(&CUpdateMobEffect::new(
                self.entity_id().into(),
                effect_id,
                effect.amplifier.into(),
                effect.duration.into(),
                flag,
            ))
            .await;
        self.living_entity.add_effect(effect).await;
    }

    /// Add experience levels to the player.
    pub async fn add_experience_levels(&self, added_levels: i32) {
        let current_level = self.experience_level.load(Ordering::Relaxed);
        let new_level = current_level + added_levels;
        self.set_experience_level(new_level, true).await;
    }

    /// Set the player's experience points directly. Returns `true` if successful.
    pub async fn set_experience_points(&self, new_points: i32) -> bool {
        let current_points = self.experience_points.load(Ordering::Relaxed);

        if new_points == current_points {
            return true;
        }

        let current_level = self.experience_level.load(Ordering::Relaxed);
        let max_points = experience::points_in_level(current_level);

        if new_points < 0 || new_points > max_points {
            return false;
        }

        let progress = new_points as f32 / max_points as f32;
        self.set_experience(current_level, progress, new_points)
            .await;
        true
    }

    /// Add experience points to the player.
    pub async fn add_experience_points(&self, added_points: i32) {
        let current_level = self.experience_level.load(Ordering::Relaxed);
        let current_points = self.experience_points.load(Ordering::Relaxed);
        let total_exp = experience::points_to_level(current_level) + current_points;
        let new_total_exp = total_exp + added_points;
        let (new_level, new_points) = experience::total_to_level_and_points(new_total_exp);
        let progress = experience::progress_in_level(new_points, new_level);
        self.set_experience(new_level, progress, new_points).await;
    }

    /// Send the player's inventory to the client.
    pub async fn send_inventory(&self) {
        self.set_container_content(None).await;
        self.client
            .send_packet_now(&CSetHeldItem::new(
                self.inventory.lock().await.selected as i8,
            ))
            .await;
    }
}

#[async_trait]
impl NBTStorage for Player {
    async fn write_nbt(&self, nbt: &mut NbtCompound) {
        self.living_entity.write_nbt(nbt).await;
        self.inventory.lock().await.write_nbt(nbt).await;

        self.abilities.lock().await.write_nbt(nbt).await;

        // Store total XP instead of individual components
        let total_exp = experience::points_to_level(self.experience_level.load(Ordering::Relaxed))
            + self.experience_points.load(Ordering::Relaxed);
        nbt.put_int("XpTotal", total_exp);
        nbt.put_byte("playerGameType", self.gamemode.load() as i8);

        nbt.put_bool(
            "HasPlayedBefore",
            self.has_played_before.load(Ordering::Relaxed),
        );

        // Store food level, saturation, exhaustion, and tick timer
        self.hunger_manager.write_nbt(nbt).await;
    }

    async fn read_nbt(&mut self, nbt: &mut NbtCompound) {
        self.living_entity.read_nbt(nbt).await;
        self.inventory.lock().await.read_nbt(nbt).await;
        self.abilities.lock().await.read_nbt(nbt).await;

        self.gamemode.store(
            GameMode::try_from(nbt.get_byte("playerGameType").unwrap_or(0))
                .unwrap_or(GameMode::Survival),
        );

        self.has_played_before.store(
            nbt.get_bool("HasPlayedBefore").unwrap_or(false),
            Ordering::Relaxed,
        );

        // Load food level, saturation, exhaustion, and tick timer
        self.hunger_manager.read_nbt(nbt).await;

        // Load from total XP
        let total_exp = nbt.get_int("XpTotal").unwrap_or(0);
        let (level, points) = experience::total_to_level_and_points(total_exp);
        let progress = experience::progress_in_level(level, points);
        self.experience_level.store(level, Ordering::Relaxed);
        self.experience_progress.store(progress);
        self.experience_points.store(points, Ordering::Relaxed);
    }
}

#[async_trait]
impl NBTStorage for PlayerInventory {
    async fn write_nbt(&self, nbt: &mut NbtCompound) {
        // Save the selected slot (hotbar)
        nbt.put_int("SelectedItemSlot", self.selected as i32);

        // Create inventory list with the correct capacity (inventory size)
        let mut vec: Vec<NbtTag> = Vec::with_capacity(SLOT_OFFHAND);

        // Helper function to add items to the vector
        let mut add_item = |slot: usize, stack_ref: Option<&ItemStack>| {
            if let Some(stack) = stack_ref {
                let mut item_compound = NbtCompound::new();
                item_compound.put_byte("Slot", slot as i8);
                stack.write_item_stack(&mut item_compound);
                vec.push(NbtTag::Compound(item_compound));
            }
        };

        // Crafting input slots
        for slot in SLOT_CRAFT_INPUT_START..=SLOT_CRAFT_INPUT_END {
            add_item(slot, self.crafting_slots()[slot - SLOT_CRAFT_INPUT_START]);
        }

        // Armor slots
        for slot in SLOT_HELM..=SLOT_BOOT {
            add_item(slot, self.armor_slots()[slot - SLOT_HELM]);
        }

        // Main inventory slots (includes hotbar in the data structure)
        for slot in SLOT_INV_START..=SLOT_HOTBAR_END {
            add_item(slot, self.item_slots()[slot - SLOT_INV_START]);
        }

        // Offhand
        add_item(SLOT_OFFHAND, self.offhand_slot());

        // Save the inventory list
        nbt.put("Inventory", NbtTag::List(vec.into_boxed_slice()));
    }

    async fn read_nbt(&mut self, nbt: &mut NbtCompound) {
        // Read selected hotbar slot
        self.selected = nbt.get_int("SelectedItemSlot").unwrap_or(0) as usize;

        // Process inventory list
        if let Some(inventory_list) = nbt.get_list("Inventory") {
            for tag in inventory_list {
                if let Some(item_compound) = tag.extract_compound() {
                    if let Some(slot_byte) = item_compound.get_byte("Slot") {
                        let slot = slot_byte as usize;
                        if let Some(item_stack) = ItemStack::read_item_stack(item_compound) {
                            let _ = self.set_slot(slot, Some(item_stack), true);
                        }
                    }
                }
            }
        }
    }
}

#[async_trait]
impl EntityBase for Player {
    async fn damage(&self, amount: f32, damage_type: DamageType) -> bool {
        self.world()
            .await
            .play_sound(
                Sound::EntityPlayerHurt,
                SoundCategory::Players,
                &self.living_entity.entity.pos.load(),
            )
            .await;
        let result = self.living_entity.damage(amount, damage_type).await;
        if result {
            let health = self.living_entity.health.load();
            if health <= 0.0 {
                self.handle_killed().await;
            }
        }
        result
    }

    fn get_entity(&self) -> &Entity {
        &self.living_entity.entity
    }

    fn get_living_entity(&self) -> Option<&LivingEntity> {
        Some(&self.living_entity)
    }
}

impl Player {
    pub async fn close(&self) {
        self.client.close();
        log::debug!("Awaiting tasks for player {}", self.gameprofile.name);
        self.client.await_tasks().await;
        log::debug!(
            "Finished awaiting tasks for client {}",
            self.gameprofile.name
        );
    }

    pub async fn process_packets(self: &Arc<Self>, server: &Arc<Server>) {
        while let Some(packet) = self.client.get_packet().await {
            let packet_result = self.handle_play_packet(server, &packet).await;
            match packet_result {
                Ok(()) => {}
                Err(e) => {
                    if e.is_kick() {
                        if let Some(kick_reason) = e.client_kick_reason() {
                            self.kick(TextComponent::text(kick_reason)).await;
                        } else {
                            self.kick(TextComponent::text(format!(
                                "Error while handling incoming packet {e}"
                            )))
                            .await;
                        }
                    }
                    e.log();
                }
            }
        }
    }

    #[allow(clippy::too_many_lines)]
    pub async fn handle_play_packet(
        self: &Arc<Self>,
        server: &Arc<Server>,
        packet: &RawPacket,
    ) -> Result<(), Box<dyn PumpkinError>> {
        let payload = &packet.payload[..];
        match packet.id {
            SConfirmTeleport::PACKET_ID => {
                self.handle_confirm_teleport(SConfirmTeleport::read(payload)?)
                    .await;
            }
            SChatCommand::PACKET_ID => {
                self.handle_chat_command(server, &(SChatCommand::read(payload)?))
                    .await;
            }
            SChatMessage::PACKET_ID => {
                self.handle_chat_message(SChatMessage::read(payload)?).await;
            }
            SClientInformationPlay::PACKET_ID => {
                self.handle_client_information(SClientInformationPlay::read(payload)?)
                    .await;
            }
            SClientCommand::PACKET_ID => {
                self.handle_client_status(SClientCommand::read(payload)?)
                    .await;
            }
            SPlayerInput::PACKET_ID => {
                // TODO
            }
            SInteract::PACKET_ID => {
                self.handle_interact(SInteract::read(payload)?).await;
            }
            SKeepAlive::PACKET_ID => {
                self.handle_keep_alive(SKeepAlive::read(payload)?).await;
            }
            SClientTickEnd::PACKET_ID => {
                // TODO
            }
            SPlayerPosition::PACKET_ID => {
                self.handle_position(SPlayerPosition::read(payload)?).await;
            }
            SPlayerPositionRotation::PACKET_ID => {
                self.handle_position_rotation(SPlayerPositionRotation::read(payload)?)
                    .await;
            }
            SPlayerRotation::PACKET_ID => {
                self.handle_rotation(SPlayerRotation::read(payload)?).await;
            }
            SSetPlayerGround::PACKET_ID => {
                self.handle_player_ground(&SSetPlayerGround::read(payload)?);
            }
            SPickItemFromBlock::PACKET_ID => {
                self.handle_pick_item_from_block(SPickItemFromBlock::read(payload)?)
                    .await;
            }
            SPlayerAbilities::PACKET_ID => {
                self.handle_player_abilities(SPlayerAbilities::read(payload)?)
                    .await;
            }
            SPlayerAction::PACKET_ID => {
                self.clone()
                    .handle_player_action(SPlayerAction::read(payload)?, server)
                    .await;
            }
            SPlayerCommand::PACKET_ID => {
                self.handle_player_command(SPlayerCommand::read(payload)?)
                    .await;
            }
            SPlayerLoaded::PACKET_ID => self.handle_player_loaded(),
            SPlayPingRequest::PACKET_ID => {
                self.handle_play_ping_request(SPlayPingRequest::read(payload)?)
                    .await;
            }
            SClickContainer::PACKET_ID => {
                self.handle_click_container(server, SClickContainer::read(payload)?)
                    .await?;
            }
            SSetHeldItem::PACKET_ID => {
                self.handle_set_held_item(SSetHeldItem::read(payload)?)
                    .await;
            }
            SSetCreativeSlot::PACKET_ID => {
                self.handle_set_creative_slot(SSetCreativeSlot::read(payload)?)
                    .await?;
            }
            SSwingArm::PACKET_ID => {
                self.handle_swing_arm(SSwingArm::read(payload)?).await;
            }
            SUpdateSign::PACKET_ID => {
                self.handle_sign_update(SUpdateSign::read(payload)?).await;
            }
            SUseItemOn::PACKET_ID => {
                self.handle_use_item_on(SUseItemOn::read(payload)?, server)
                    .await?;
            }
            SUseItem::PACKET_ID => {
                self.handle_use_item(&SUseItem::read(payload)?, server)
                    .await;
            }
            SCommandSuggestion::PACKET_ID => {
                self.handle_command_suggestion(SCommandSuggestion::read(payload)?, server)
                    .await;
            }
            SPCookieResponse::PACKET_ID => {
                self.handle_cookie_response(&SPCookieResponse::read(payload)?);
            }
            SCloseContainer::PACKET_ID => {
                self.handle_close_container(server, SCloseContainer::read(payload)?)
                    .await;
            }
            SChunkBatch::PACKET_ID => {
                self.handle_chunk_batch(SChunkBatch::read(payload)?).await;
            }
            SPlayerSession::PACKET_ID => {
                self.handle_chat_session_update(SPlayerSession::read(payload)?)
                    .await;
            }
            _ => {
                log::warn!("Failed to handle player packet id {}", packet.id);
                // TODO: We give an error if all play packets are implemented
                //  return Err(Box::new(DeserializerError::UnknownPacket));
            }
        };
        Ok(())
    }
}

#[derive(Debug)]
pub enum TitleMode {
    Title,
    SubTitle,
    ActionBar,
}

/// Represents a player's abilities and special powers.
///
/// This struct contains information about the player's current abilities, such as flight, invulnerability, and creative mode.
pub struct Abilities {
    /// Indicates whether the player is invulnerable to damage.
    pub invulnerable: bool,
    /// Indicates whether the player is currently flying.
    pub flying: bool,
    /// Indicates whether the player is allowed to fly (if enabled).
    pub allow_flying: bool,
    /// Indicates whether the player is in creative mode.
    pub creative: bool,
    /// Indicates whether the player is allowed to modify the world.
    pub allow_modify_world: bool,
    /// The player's flying speed.
    pub fly_speed: f32,
    /// The field of view adjustment when the player is walking or sprinting.
    pub walk_speed: f32,
}

#[async_trait]
impl NBTStorage for Abilities {
    async fn write_nbt(&self, nbt: &mut pumpkin_nbt::compound::NbtCompound) {
        let mut component = NbtCompound::new();
        component.put_bool("invulnerable", self.invulnerable);
        component.put_bool("flying", self.flying);
        component.put_bool("mayfly", self.allow_flying);
        component.put_bool("instabuild", self.creative);
        component.put_bool("mayBuild", self.allow_modify_world);
        component.put_float("flySpeed", self.fly_speed);
        component.put_float("walkSpeed", self.walk_speed);
        nbt.put_component("abilities", component);
    }

    async fn read_nbt(&mut self, nbt: &mut pumpkin_nbt::compound::NbtCompound) {
        if let Some(component) = nbt.get_compound("abilities") {
            self.invulnerable = component.get_bool("invulnerable").unwrap_or(false);
            self.flying = component.get_bool("flying").unwrap_or(false);
            self.allow_flying = component.get_bool("mayfly").unwrap_or(false);
            self.creative = component.get_bool("instabuild").unwrap_or(false);
            self.allow_modify_world = component.get_bool("mayBuild").unwrap_or(false);
            self.fly_speed = component.get_float("flySpeed").unwrap_or(0.0);
            self.walk_speed = component.get_float("walk_speed").unwrap_or(0.0);
        }
    }
}

impl Default for Abilities {
    fn default() -> Self {
        Self {
            invulnerable: false,
            flying: false,
            allow_flying: false,
            creative: false,
            allow_modify_world: true,
            fly_speed: 0.05,
            walk_speed: 0.1,
        }
    }
}

impl Abilities {
    pub fn set_for_gamemode(&mut self, gamemode: GameMode) {
        match gamemode {
            GameMode::Creative => {
                // self.flying = false; // Start not flying
                self.allow_flying = true;
                self.creative = true;
                self.invulnerable = true;
            }
            GameMode::Spectator => {
                self.flying = true;
                self.allow_flying = true;
                self.creative = false;
                self.invulnerable = true;
            }
            _ => {
                self.flying = false;
                self.allow_flying = false;
                self.creative = false;
                self.invulnerable = false;
            }
        }
    }
}

/// Represents the player's dominant hand.
#[derive(Debug, Clone, Copy, PartialEq, Eq)]
pub enum Hand {
    /// Usually the player's off-hand.
    Left,
    /// Usually the player's primary hand.
    Right,
}

pub struct InvalidHand;

impl TryFrom<i32> for Hand {
    type Error = InvalidHand;

    fn try_from(value: i32) -> Result<Self, Self::Error> {
        match value {
            0 => Ok(Self::Left),
            1 => Ok(Self::Right),
            _ => Err(InvalidHand),
        }
    }
}

/// Represents the player's chat mode settings.
#[derive(Debug, Clone)]
pub enum ChatMode {
    /// Chat is enabled for the player.
    Enabled,
    /// The player should only see chat messages from commands.
    CommandsOnly,
    /// All messages should be hidden.
    Hidden,
}

pub struct InvalidChatMode;

impl TryFrom<i32> for ChatMode {
    type Error = InvalidChatMode;

    fn try_from(value: i32) -> Result<Self, Self::Error> {
        match value {
            0 => Ok(Self::Enabled),
            1 => Ok(Self::CommandsOnly),
            2 => Ok(Self::Hidden),
            _ => Err(InvalidChatMode),
        }
    }
}<|MERGE_RESOLUTION|>--- conflicted
+++ resolved
@@ -90,8 +90,6 @@
 };
 use pumpkin_world::{cylindrical_chunk_iterator::Cylindrical, item::ItemStack, level::SyncChunk};
 use tokio::{sync::Mutex, task::JoinHandle};
-<<<<<<< HEAD
-=======
 use uuid::Uuid;
 use super::{
     Entity, EntityBase, EntityId, NBTStorage,
@@ -115,7 +113,6 @@
 use crate::{error::PumpkinError, net::GameProfile};
 
 use super::living::LivingEntity;
->>>>>>> acbbdc5f
 
 enum BatchState {
     Initial,
@@ -258,12 +255,9 @@
     pub experience_points: AtomicI32,
     pub experience_pick_up_delay: Mutex<u32>,
     pub chunk_manager: Mutex<ChunkManager>,
-<<<<<<< HEAD
     pub has_played_before: AtomicBool,
-=======
     /// The player's current chat session UUID
     pub chat_session: Mutex<Uuid>,
->>>>>>> acbbdc5f
 }
 
 impl Player {
@@ -342,15 +336,12 @@
             experience_points: AtomicI32::new(0),
             // Default to sending 16 chunks per tick.
             chunk_manager: Mutex::new(ChunkManager::new(16)),
-<<<<<<< HEAD
             last_sent_xp: AtomicI32::new(-1),
             last_sent_health: AtomicI32::new(-1),
             last_sent_food: AtomicU32::new(0),
             last_food_saturation: AtomicBool::new(true),
             has_played_before: AtomicBool::new(false),
-=======
             chat_session: Mutex::new(Uuid::nil()),
->>>>>>> acbbdc5f
         }
     }
 
