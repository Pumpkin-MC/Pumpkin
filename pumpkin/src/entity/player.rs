use pumpkin_world::block::registry::State;
use std::{
    num::NonZeroU8,
    sync::{
        Arc,
        atomic::{AtomicBool, AtomicI32, AtomicI64, AtomicU32, Ordering},
    },
    time::{Duration, Instant},
};

use async_trait::async_trait;
use crossbeam::atomic::AtomicCell;
use pumpkin_config::{ADVANCED_CONFIG, BASIC_CONFIG};
use pumpkin_data::{
    damage::DamageType,
    entity::{EffectType, EntityStatus, EntityType},
    item::Operation,
    particle::Particle,
    sound::{Sound, SoundCategory},
};
use pumpkin_inventory::player::PlayerInventory;
use pumpkin_macros::send_cancellable;
use pumpkin_nbt::compound::NbtCompound;
use pumpkin_protocol::{
    RawPacket, ServerPacket,
    bytebuf::packet::Packet,
    client::play::{
        CAcknowledgeBlockChange, CActionBar, CCombatDeath, CDisguisedChatMessage, CGameEvent,
        CKeepAlive, CParticle, CPlayDisconnect, CPlayerAbilities, CPlayerInfoUpdate,
        CPlayerPosition, CRespawn, CSetExperience, CSetHealth, CSubtitle, CSystemChatMessage,
        CTitleText, CUnloadChunk, CUpdateMobEffect, GameEvent, MetaDataType, PlayerAction,
    },
    server::play::{
        SChatCommand, SChatMessage, SClientCommand, SClientInformationPlay, SClientTickEnd,
        SCommandSuggestion, SConfirmTeleport, SInteract, SPickItemFromBlock, SPlayerAbilities,
        SPlayerAction, SPlayerCommand, SPlayerInput, SPlayerPosition, SPlayerPositionRotation,
        SPlayerRotation, SSetCreativeSlot, SSetHeldItem, SSetPlayerGround, SSwingArm, SUpdateSign,
        SUseItem, SUseItemOn,
    },
};
use pumpkin_protocol::{
    client::play::CSoundEffect,
    server::play::{
        SCloseContainer, SCookieResponse as SPCookieResponse, SPlayPingRequest, SPlayerLoaded,
    },
};
use pumpkin_protocol::{client::play::CUpdateTime, codec::var_int::VarInt};
use pumpkin_protocol::{
    client::play::Metadata,
    server::play::{SClickContainer, SKeepAlive},
};
use pumpkin_util::{
    GameMode,
    math::{
        boundingbox::BoundingBox, experience, position::BlockPos, vector2::Vector2,
        vector3::Vector3,
    },
    permission::PermissionLvl,
    text::TextComponent,
};
use pumpkin_world::{cylindrical_chunk_iterator::Cylindrical, item::ItemStack};
use tokio::sync::{Mutex, Notify, RwLock};

use super::{
    Entity, EntityBase, EntityId, NBTStorage,
    combat::{self, AttackType, player_attack_sound},
    effect::Effect,
    hunger::HungerManager,
    item::ItemEntity,
};
use crate::{
    block,
    command::{client_suggestions, dispatcher::CommandDispatcher},
    data::op_data::OPERATOR_CONFIG,
    net::{Client, PlayerConfig},
    plugin::player::{
        player_change_world::PlayerChangeWorldEvent,
        player_gamemode_change::PlayerGamemodeChangeEvent,
    },
    server::Server,
    world::World,
};
use crate::{error::PumpkinError, net::GameProfile};

use super::living::LivingEntity;

/// Represents a Minecraft player entity.
///
/// A `Player` is a special type of entity that represents a human player connected to the server.
pub struct Player {
    /// The underlying living entity object that represents the player.
    pub living_entity: LivingEntity,
    /// The player's game profile information, including their username and UUID.
    pub gameprofile: GameProfile,
    /// The client connection associated with the player.
    pub client: Arc<Client>,
    /// Players Inventory
    pub inventory: Mutex<PlayerInventory>,
    /// The player's configuration settings. Changes when the Player changes their settings.
    pub config: Mutex<PlayerConfig>,
    /// The player's current gamemode (e.g., Survival, Creative, Adventure).
    pub gamemode: AtomicCell<GameMode>,
    /// The Hunger Manager manages Players hunger level
    pub hunger_manager: HungerManager,
    /// The ID of the currently open container (if any).
    pub open_container: AtomicCell<Option<u64>>,
    /// The item currently being held by the player.
    pub carried_item: Mutex<Option<ItemStack>>,
    /// send `send_abilities_update` when changed
    /// The player's abilities and special powers.
    ///
    /// This field represents the various abilities that the player possesses, such as flight, invulnerability, and other special effects.
    ///
    /// **Note:** When the `abilities` field is updated, the server should send a `send_abilities_update` packet to the client to notify them of the changes.
    pub abilities: Mutex<Abilities>,
    /// The current stage of the block the player is breaking.
    pub current_block_destroy_stage: AtomicI32,
    /// Indicates if the player is currently mining a block.
    pub mining: AtomicBool,
    pub start_mining_time: AtomicI32,
    pub tick_counter: AtomicI32,
    pub packet_sequence: AtomicI32,
    pub mining_pos: Mutex<BlockPos>,
    /// A counter for teleport IDs used to track pending teleports.
    pub teleport_id_count: AtomicI32,
    /// The pending teleport information, including the teleport ID and target location.
    pub awaiting_teleport: Mutex<Option<(VarInt, Vector3<f64>)>>,
    /// The coordinates of the chunk section the player is currently watching.
    pub watched_section: AtomicCell<Cylindrical>,
    /// Did we send a keep alive Packet and wait for the response?
    pub wait_for_keep_alive: AtomicBool,
    /// Whats the keep alive packet payload we send, The client should respond with the same id
    pub keep_alive_id: AtomicI64,
    /// Last time we send a keep alive
    pub last_keep_alive_time: AtomicCell<Instant>,
    /// Amount of ticks since last attack
    pub last_attacked_ticks: AtomicU32,
    /// The players op permission level
    pub permission_lvl: AtomicCell<PermissionLvl>,
    /// Tell tasks to stop if we are closing
    cancel_tasks: Notify,
    /// whether the client has reported it has loaded
    pub client_loaded: AtomicBool,
    /// timeout (in ticks) client has to report it has finished loading.
    pub client_loaded_timeout: AtomicU32,
    /// The player's experience level
    pub experience_level: AtomicI32,
    /// The player's experience progress (0.0 to 1.0)
    pub experience_progress: AtomicCell<f32>,
    /// The player's total experience points
    pub experience_points: AtomicI32,
    pub experience_pick_up_delay: Mutex<u32>,
}

impl Player {
    pub async fn new(client: Arc<Client>, world: Arc<World>, gamemode: GameMode) -> Self {
        let gameprofile = client.gameprofile.lock().await.clone().map_or_else(
            || {
                log::error!("Client {} has no game profile!", client.id);
                GameProfile {
                    id: uuid::Uuid::new_v4(),
                    name: String::new(),
                    properties: vec![],
                    profile_actions: None,
                }
            },
            |profile| profile,
        );
        let player_uuid = gameprofile.id;

        let gameprofile_clone = gameprofile.clone();
        let config = client.config.lock().await.clone().unwrap_or_default();

        Self {
            living_entity: LivingEntity::new(Entity::new(
                player_uuid,
                world,
                Vector3::new(0.0, 0.0, 0.0),
                EntityType::PLAYER,
                matches!(gamemode, GameMode::Creative | GameMode::Spectator),
            )),
            config: Mutex::new(config),
            gameprofile,
            client,
            awaiting_teleport: Mutex::new(None),
            // TODO: Load this from previous instance
            hunger_manager: HungerManager::default(),
            current_block_destroy_stage: AtomicI32::new(-1),
            open_container: AtomicCell::new(None),
            tick_counter: AtomicI32::new(0),
            packet_sequence: AtomicI32::new(-1),
            start_mining_time: AtomicI32::new(0),
            carried_item: Mutex::new(None),
            experience_pick_up_delay: Mutex::new(0),
            teleport_id_count: AtomicI32::new(0),
            mining: AtomicBool::new(false),
            mining_pos: Mutex::new(BlockPos(Vector3::new(0, 0, 0))),
            abilities: Mutex::new(Abilities::default()),
            gamemode: AtomicCell::new(gamemode),
            // We want this to be an impossible watched section so that `player_chunker::update_position`
            // will mark chunks as watched for a new join rather than a respawn
            // (We left shift by one so we can search around that chunk)
            watched_section: AtomicCell::new(Cylindrical::new(
                Vector2::new(i32::MAX >> 1, i32::MAX >> 1),
                unsafe { NonZeroU8::new_unchecked(1) },
            )),
            wait_for_keep_alive: AtomicBool::new(false),
            keep_alive_id: AtomicI64::new(0),
            last_keep_alive_time: AtomicCell::new(std::time::Instant::now()),
            last_attacked_ticks: AtomicU32::new(0),
            cancel_tasks: Notify::new(),
            client_loaded: AtomicBool::new(false),
            client_loaded_timeout: AtomicU32::new(60),
            // Minecraft has no why to change the default permission level of new players.
            // Minecrafts default permission level is 0
            permission_lvl: OPERATOR_CONFIG
                .read()
                .await
                .ops
                .iter()
                .find(|op| op.uuid == gameprofile_clone.id)
                .map_or(
                    AtomicCell::new(ADVANCED_CONFIG.commands.default_op_level),
                    |op| AtomicCell::new(op.level),
                ),
            inventory: Mutex::new(PlayerInventory::new()),
            experience_level: AtomicI32::new(0),
            experience_progress: AtomicCell::new(0.0),
            experience_points: AtomicI32::new(0),
        }
    }

    pub fn inventory(&self) -> &Mutex<PlayerInventory> {
        &self.inventory
    }

    /// Removes the Player out of the current World
    #[allow(unused_variables)]
    pub async fn remove(self: Arc<Self>) {
        let world = self.world().await;
        self.cancel_tasks.notify_waiters();

        world.remove_player(self.clone(), true).await;

        let cylindrical = self.watched_section.load();

        // Radial chunks are all of the chunks the player is theoretically viewing
        // Giving enough time, all of these chunks will be in memory
        let radial_chunks = cylindrical.all_chunks_within();

        log::debug!(
            "Removing player {} ({}), unwatching {} chunks",
            self.gameprofile.name,
            self.client.id,
            radial_chunks.len()
        );

        let level = &world.level;

        // Decrement value of watched chunks
        let chunks_to_clean = level.mark_chunks_as_not_watched(&radial_chunks);

        // Remove chunks with no watchers from the cache
        level.clean_chunks(&chunks_to_clean).await;
        // Remove left over entries from all possiblily loaded chunks
        level.clean_memory(&radial_chunks);

        log::debug!(
            "Removed player id {} ({}) ({} chunks remain cached)",
            self.gameprofile.name,
            self.client.id,
            level.loaded_chunk_count()
        );

        //self.world().level.list_cached();
    }

    pub async fn attack(&self, victim: Arc<dyn EntityBase>) {
        let world = self.world().await;
        let victim_entity = victim.get_entity();
        let attacker_entity = &self.living_entity.entity;
        let config = &ADVANCED_CONFIG.pvp;

        let inventory = self.inventory().lock().await;
        let item_slot = inventory.held_item();

        let base_damage = 1.0;
        let base_attack_speed = 4.0;

        let mut damage_multiplier = 1.0;
        let mut add_damage = 0.0;
        let mut add_speed = 0.0;

        // get attack damage
        if let Some(item_stack) = item_slot {
            // TODO: this should be cached in memory
            if let Some(modifiers) = &item_stack.item.components.attribute_modifiers {
                for item_mod in modifiers.modifiers {
                    if item_mod.operation == Operation::AddValue {
                        if item_mod.id == "minecraft:base_attack_damage" {
                            add_damage = item_mod.amount;
                        }
                        if item_mod.id == "minecraft:base_attack_speed" {
                            add_speed = item_mod.amount;
                        }
                    }
                }
            }
        }
        drop(inventory);

        let attack_speed = base_attack_speed + add_speed;

        let attack_cooldown_progress = self.get_attack_cooldown_progress(0.5, attack_speed);
        self.last_attacked_ticks
            .store(0, std::sync::atomic::Ordering::Relaxed);

        // only reduce attack damage if in cooldown
        // TODO: Enchantments are reduced same way just without the square
        if attack_cooldown_progress < 1.0 {
            damage_multiplier = 0.2 + attack_cooldown_progress.powi(2) * 0.8;
        }
        // modify added damage based on multiplier
        let mut damage = base_damage + add_damage * damage_multiplier;

        let pos = victim_entity.pos.load();

        let attack_type = AttackType::new(self, attack_cooldown_progress as f32).await;

        if matches!(attack_type, AttackType::Critical) {
            damage *= 1.5;
        }

        if !victim
            .damage(damage as f32, DamageType::PLAYER_ATTACK)
            .await
        {
            world
                .play_sound(
                    Sound::EntityPlayerAttackNodamage,
                    SoundCategory::Players,
                    &self.living_entity.entity.pos.load(),
                )
                .await;
            return;
        }

        if victim.get_living_entity().is_some() {
            let mut knockback_strength = 1.0;
            player_attack_sound(&pos, &world, attack_type).await;
            match attack_type {
                AttackType::Knockback => knockback_strength += 1.0,
                AttackType::Sweeping => {
                    combat::spawn_sweep_particle(attacker_entity, &world, &pos).await;
                }
                _ => {}
            };
            if config.knockback {
                combat::handle_knockback(
                    attacker_entity,
                    &world,
                    victim_entity,
                    knockback_strength,
                )
                .await;
            }
        }

        if config.swing {}
    }

    pub async fn show_title(&self, text: &TextComponent, mode: &TitleMode) {
        match mode {
            TitleMode::Title => self.client.send_packet(&CTitleText::new(text)).await,
            TitleMode::SubTitle => self.client.send_packet(&CSubtitle::new(text)).await,
            TitleMode::ActionBar => self.client.send_packet(&CActionBar::new(text)).await,
        }
    }

    pub async fn spawn_particle(
        &self,
        position: Vector3<f64>,
        offset: Vector3<f32>,
        max_speed: f32,
        particle_count: i32,
        pariticle: Particle,
    ) {
        self.client
            .send_packet(&CParticle::new(
                false,
                false,
                position,
                offset,
                max_speed,
                particle_count,
                VarInt(pariticle as i32),
                &[],
            ))
            .await;
    }

    pub async fn play_sound(
        &self,
        sound_id: u16,
        category: SoundCategory,
        position: &Vector3<f64>,
        volume: f32,
        pitch: f32,
        seed: f64,
    ) {
        self.client
            .send_packet(&CSoundEffect::new(
                VarInt(i32::from(sound_id)),
                None,
                category,
                position,
                volume,
                pitch,
                seed,
            ))
            .await;
    }

    pub async fn await_cancel(&self) {
        self.cancel_tasks.notified().await;
    }

    pub async fn tick(&self, server: &Server) {
        if self
            .client
            .closed
            .load(std::sync::atomic::Ordering::Relaxed)
        {
            return;
        }
        if self.packet_sequence.load(Ordering::Relaxed) > -1 {
            self.client
                .send_packet(&CAcknowledgeBlockChange::new(
                    self.packet_sequence.swap(-1, Ordering::Relaxed).into(),
                ))
                .await;
        }
        {
            let mut xp = self.experience_pick_up_delay.lock().await;
            if *xp > 0 {
                *xp -= 1;
            }
        }

        self.tick_counter.fetch_add(1, Ordering::Relaxed);

        if self.mining.load(Ordering::Relaxed) {
            let pos = self.mining_pos.lock().await;
            let world = self.world().await;
            let block = world.get_block(&pos).await.unwrap();
            let state = world.get_block_state(&pos).await.unwrap();
            // Is block broken ?
            if state.air {
                world
                    .set_block_breaking(&self.living_entity.entity, *pos, -1)
                    .await;
                self.current_block_destroy_stage
                    .store(-1, Ordering::Relaxed);
                self.mining.store(false, Ordering::Relaxed);
            } else {
                self.continue_mining(
                    *pos,
                    &world,
                    state,
                    &block.name,
                    self.start_mining_time.load(Ordering::Relaxed),
                )
                .await;
            }
        }

        self.last_attacked_ticks
            .fetch_add(1, std::sync::atomic::Ordering::Relaxed);

        self.living_entity.tick(server).await;
        self.hunger_manager.tick(self).await;

        // timeout/keep alive handling
        self.tick_client_load_timeout();

        let now = Instant::now();
        if now.duration_since(self.last_keep_alive_time.load()) >= Duration::from_secs(15) {
            // We never got a response from our last keep alive we send
            if self
                .wait_for_keep_alive
                .load(std::sync::atomic::Ordering::Relaxed)
            {
                self.kick(TextComponent::translate("disconnect.timeout", []))
                    .await;
                return;
            }
            self.wait_for_keep_alive
                .store(true, std::sync::atomic::Ordering::Relaxed);
            self.last_keep_alive_time.store(now);
            let id = now.elapsed().as_millis() as i64;
            self.keep_alive_id
                .store(id, std::sync::atomic::Ordering::Relaxed);
            self.client.send_packet(&CKeepAlive::new(id)).await;
        }
    }

    async fn continue_mining(
        &self,
        location: BlockPos,
        world: &World,
        state: &State,
        block_name: &str,
        starting_time: i32,
    ) {
        let time = self.tick_counter.load(Ordering::Relaxed) - starting_time;
        let speed = block::calc_block_breaking(self, state, block_name).await * (time + 1) as f32;
        let progress = (speed * 10.0) as i32;
        if progress != self.current_block_destroy_stage.load(Ordering::Relaxed) {
            world
                .set_block_breaking(&self.living_entity.entity, location, progress)
                .await;
            self.current_block_destroy_stage
                .store(progress, Ordering::Relaxed);
        }
    }

    pub async fn jump(&self) {
        if self.living_entity.entity.sprinting.load(Ordering::Relaxed) {
            self.add_exhaustion(0.2).await;
        } else {
            self.add_exhaustion(0.05).await;
        }
    }

    #[expect(clippy::cast_precision_loss)]
    pub async fn progress_motion(&self, delta_pos: Vector3<f64>) {
        // TODO: Swming, Glding...
        if self.living_entity.entity.on_ground.load(Ordering::Relaxed) {
            let delta = (delta_pos.horizontal_length() * 100.0).round() as i32;
            if delta > 0 {
                if self.living_entity.entity.sprinting.load(Ordering::Relaxed) {
                    self.add_exhaustion(0.1 * delta as f32 * 0.01).await;
                } else {
                    self.add_exhaustion(0.0 * delta as f32 * 0.01).await;
                }
            }
        }
    }

    pub fn has_client_loaded(&self) -> bool {
        self.client_loaded.load(Ordering::Relaxed)
            || self.client_loaded_timeout.load(Ordering::Relaxed) == 0
    }

    pub fn set_client_loaded(&self, loaded: bool) {
        if !loaded {
            self.client_loaded_timeout.store(60, Ordering::Relaxed);
        }
        self.client_loaded.store(loaded, Ordering::Relaxed);
    }

    pub fn get_attack_cooldown_progress(&self, base_time: f64, attack_speed: f64) -> f64 {
        let x = f64::from(
            self.last_attacked_ticks
                .load(std::sync::atomic::Ordering::Acquire),
        ) + base_time;

        let progress_per_tick = f64::from(BASIC_CONFIG.tps) / attack_speed;
        let progress = x / progress_per_tick;
        progress.clamp(0.0, 1.0)
    }

    pub const fn entity_id(&self) -> EntityId {
        self.living_entity.entity.entity_id
    }

    pub async fn world(&self) -> Arc<World> {
        self.living_entity.entity.world.read().await.clone()
    }

    pub fn position(&self) -> Vector3<f64> {
        self.living_entity.entity.pos.load()
    }

    /// Updates the current abilities the Player has
    pub async fn send_abilities_update(&self) {
        let mut b = 0i8;
        let abilities = &self.abilities.lock().await;

        if abilities.invulnerable {
            b |= 1;
        }
        if abilities.flying {
            b |= 2;
        }
        if abilities.allow_flying {
            b |= 4;
        }
        if abilities.creative {
            b |= 8;
        }
        self.client
            .send_packet(&CPlayerAbilities::new(
                b,
                abilities.fly_speed,
                abilities.walk_speed,
            ))
            .await;
    }

    /// syncs the players permission level with the client
    pub async fn send_permission_lvl_update(&self) {
        let status = match self.permission_lvl.load() {
            PermissionLvl::Zero => EntityStatus::SetOpLevel0,
            PermissionLvl::One => EntityStatus::SetOpLevel1,
            PermissionLvl::Two => EntityStatus::SetOpLevel2,
            PermissionLvl::Three => EntityStatus::SetOpLevel3,
            PermissionLvl::Four => EntityStatus::SetOpLevel4,
        };
        self.world()
            .await
            .send_entity_status(&self.living_entity.entity, status)
            .await;
    }

    /// sets the players permission level and syncs it with the client
    pub async fn set_permission_lvl(
        self: &Arc<Self>,
        lvl: PermissionLvl,
        command_dispatcher: &RwLock<CommandDispatcher>,
    ) {
        self.permission_lvl.store(lvl);
        self.send_permission_lvl_update().await;
        client_suggestions::send_c_commands_packet(self, command_dispatcher).await;
    }

    /// Sends the world time to just the player.
    pub async fn send_time(&self, world: &World) {
        let l_world = world.level_time.lock().await;
        self.client
            .send_packet(&CUpdateTime::new(
                l_world.world_age,
                l_world.time_of_day,
                true,
            ))
            .await;
    }

    /// Sends the mobs to just the player.
    // TODO: This should be optimized for larger servers based on current player chunk
    pub async fn send_mobs(&self, world: &World) {
        let entities = world.entities.read().await.clone();
        for (_, entity) in entities {
            self.client
                .send_packet(&entity.get_entity().create_spawn_packet())
                .await;
        }
    }

    async fn unload_watched_chunks(&self, world: &World) {
        let radial_chunks = self.watched_section.load().all_chunks_within();
        let level = &world.level;
        let chunks_to_clean = level.mark_chunks_as_not_watched(&radial_chunks);
        level.clean_chunks(&chunks_to_clean).await;
        let client = self.client.clone();
        tokio::spawn(async move {
            for chunk in chunks_to_clean {
                if client.closed.load(std::sync::atomic::Ordering::Relaxed) {
                    break;
                }
                client
                    .send_packet(&CUnloadChunk::new(chunk.x, chunk.z))
                    .await;
            }
        });
        self.watched_section.store(Cylindrical::new(
            Vector2::new(i32::MAX >> 1, i32::MAX >> 1),
            unsafe { NonZeroU8::new_unchecked(1) },
        ));
    }

    /// Teleports the player to a different world or dimension with an optional position, yaw, and pitch.
    pub async fn teleport_world(
        self: Arc<Self>,
        new_world: Arc<World>,
        position: Option<Vector3<f64>>,
        yaw: Option<f32>,
        pitch: Option<f32>,
    ) {
        let current_world = self.living_entity.entity.world.read().await.clone();
<<<<<<< HEAD
=======
        let uuid = self.gameprofile.id;
        current_world.remove_player(self.clone(), false).await;
        *self.living_entity.entity.world.write().await = new_world.clone();
        new_world.players.write().await.insert(uuid, self.clone());
        self.unload_watched_chunks(&current_world).await;
        let last_pos = self.living_entity.last_pos.load();
        let death_dimension = self.world().await.dimension_type.name();
        let death_location = BlockPos(Vector3::new(
            last_pos.x.round() as i32,
            last_pos.y.round() as i32,
            last_pos.z.round() as i32,
        ));
        self.client
            .send_packet(&CRespawn::new(
                (new_world.dimension_type as u8).into(),
                new_world.dimension_type.name(),
                0, // seed
                self.gamemode.load() as u8,
                self.gamemode.load() as i8,
                false,
                false,
                Some((death_dimension, death_location)),
                0.into(),
                0.into(),
                1,
            ))
            .await;
        self.send_abilities_update().await;
        self.send_permission_lvl_update().await;
>>>>>>> a9bfd131
        let info = &new_world.level.level_info;
        let position = if let Some(pos) = position {
            pos
        } else {
            Vector3::new(
                f64::from(info.spawn_x),
                f64::from(
                    new_world
                        .get_top_block(Vector2::new(
                            f64::from(info.spawn_x) as i32,
                            f64::from(info.spawn_x) as i32,
                        ))
                        .await
                        + 1,
                ),
                f64::from(info.spawn_z),
            )
        };
        let yaw = yaw.unwrap_or(info.spawn_angle);
        let pitch = pitch.unwrap_or(10.0);

        send_cancellable! {{
            PlayerChangeWorldEvent {
                player: self.clone(),
                previous_world: current_world.clone(),
                new_world: new_world.clone(),
                position,
                yaw,
                pitch,
                cancelled: false,
            };

            'after: {
                let position = event.position;
                let yaw = event.yaw;
                let pitch = event.pitch;
                let new_world = event.new_world;

                self.set_client_loaded(false);
                let uuid = self.gameprofile.id;
                current_world.remove_player(self.clone(), false).await;
                *self.living_entity.entity.world.write().await = new_world.clone();
                new_world.players.lock().await.insert(uuid, self.clone());
                self.unload_watched_chunks(&current_world).await;
                let last_pos = self.living_entity.last_pos.load();
                let death_dimension = self.world().await.dimension_type.name();
                let death_location = BlockPos(Vector3::new(
                    last_pos.x.round() as i32,
                    last_pos.y.round() as i32,
                    last_pos.z.round() as i32,
                ));
                self.client
                    .send_packet(&CRespawn::new(
                        (new_world.dimension_type as u8).into(),
                        new_world.dimension_type.name(),
                        0, // seed
                        self.gamemode.load() as u8,
                        self.gamemode.load() as i8,
                        false,
                        false,
                        Some((death_dimension, death_location)),
                        0.into(),
                        0.into(),
                        1,
                    ))
                    .await;
                self.send_abilities_update().await;
                self.send_permission_lvl_update().await;
                self.request_teleport(position, yaw, pitch).await;
                self.living_entity.last_pos.store(position);

                new_world.send_world_info(&self, position, yaw, pitch).await;
            }
        }}
    }

    /// Yaw and Pitch in degrees
    /// Rarly used, For example when waking up player from bed or first time spawn. Otherwise entity teleport is used
    /// Player should respond with the `SConfirmTeleport` packet
    pub async fn request_teleport(&self, position: Vector3<f64>, yaw: f32, pitch: f32) {
        // this is the ultra special magic code used to create the teleport id
        // This returns the old value
        // This operation wraps around on overflow.
        let i = self
            .teleport_id_count
            .fetch_add(1, std::sync::atomic::Ordering::Relaxed);
        let teleport_id = i + 1;
        self.living_entity.set_pos(position);
        let entity = &self.living_entity.entity;
        entity.set_rotation(yaw, pitch);
        *self.awaiting_teleport.lock().await = Some((teleport_id.into(), position));
        self.client
            .send_packet(&CPlayerPosition::new(
                teleport_id.into(),
                position,
                Vector3::new(0.0, 0.0, 0.0),
                yaw,
                pitch,
                // TODO
                &[],
            ))
            .await;
    }

    pub fn block_interaction_range(&self) -> f64 {
        if self.gamemode.load() == GameMode::Creative {
            5.0
        } else {
            4.5
        }
    }

    pub fn can_interact_with_block_at(&self, pos: &BlockPos, additional_range: f64) -> bool {
        let d = self.block_interaction_range() + additional_range;
        let box_pos = BoundingBox::from_block(pos);
        let entity_pos = self.living_entity.entity.pos.load();
        let standing_eye_height = self.living_entity.entity.standing_eye_height;
        box_pos.squared_magnitude(Vector3 {
            x: entity_pos.x,
            y: entity_pos.y + f64::from(standing_eye_height),
            z: entity_pos.z,
        }) < d * d
    }

    /// Kicks the Client with a reason depending on the connection state
    pub async fn kick(&self, reason: TextComponent) {
        if self
            .client
            .closed
            .load(std::sync::atomic::Ordering::Relaxed)
        {
            log::debug!(
                "Tried to kick id {} but connection is closed!",
                self.client.id
            );
            return;
        }

        let _ = self
            .client
            .try_send_packet(&CPlayDisconnect::new(reason.clone()))
            .await;

        log::info!(
            "Kicked Player {} ({}) for {}",
            self.gameprofile.name,
            self.client.id,
            reason.to_pretty_console()
        );

        self.client.close().await;
    }

    pub fn can_food_heal(&self) -> bool {
        let health = self.living_entity.health.load();
        let max_health = 20.0; // TODO
        health > 0.0 && health < max_health
    }

    pub async fn add_exhaustion(&self, exhaustion: f32) {
        let abilities = self.abilities.lock().await;
        if abilities.invulnerable {
            return;
        }
        self.hunger_manager.add_exhausten(exhaustion);
    }

    pub async fn heal(&self, additional_health: f32) {
        self.living_entity.heal(additional_health).await;
        self.send_health().await;
    }

    pub async fn send_health(&self) {
        self.client
            .send_packet(&CSetHealth::new(
                self.living_entity.health.load(),
                self.hunger_manager.level.load().into(),
                self.hunger_manager.saturation.load(),
            ))
            .await;
    }

    pub async fn set_health(&self, health: f32) {
        self.living_entity.set_health(health).await;
        self.send_health().await;
    }

    pub fn tick_client_load_timeout(&self) {
        if !self.client_loaded.load(Ordering::Relaxed) {
            let timeout = self.client_loaded_timeout.load(Ordering::Relaxed);
            self.client_loaded_timeout
                .store(timeout.saturating_sub(1), Ordering::Relaxed);
        }
    }

    pub async fn kill(&self) {
        self.living_entity.kill().await;
        self.set_client_loaded(false);
        self.client
            .send_packet(&CCombatDeath::new(
                self.entity_id().into(),
                &TextComponent::text("noob"),
            ))
            .await;
    }

    pub async fn set_gamemode(self: Arc<Self>, gamemode: GameMode) {
        // We could send the same gamemode without problems. But why waste bandwidth ?
        assert_ne!(
            self.gamemode.load(),
            gamemode,
            "Setting the same gamemode as already is"
        );
        send_cancellable! {{
            PlayerGamemodeChangeEvent {
                player: self.clone(),
                new_gamemode: gamemode,
                previous_gamemode: self.gamemode.load(),
                cancelled: false,
            };

            'after: {
                let gamemode = event.new_gamemode;
                self.gamemode.store(gamemode);
                {
                    // use another scope so we instantly unlock abilities
                    let mut abilities = self.abilities.lock().await;
                    abilities.set_for_gamemode(gamemode);
                };
                self.send_abilities_update().await;

                self.living_entity.entity.invulnerable.store(
                    matches!(gamemode, GameMode::Creative | GameMode::Spectator),
                    std::sync::atomic::Ordering::Relaxed,
                );
                self.living_entity
                    .entity
                    .world
                    .read()
                    .await
                    .broadcast_packet_all(&CPlayerInfoUpdate::new(
                        0x04,
                        &[pumpkin_protocol::client::play::Player {
                            uuid: self.gameprofile.id,
                            actions: vec![PlayerAction::UpdateGameMode((gamemode as i32).into())],
                        }],
                    ))
                    .await;

<<<<<<< HEAD
                #[allow(clippy::cast_precision_loss)]
                self.client
                    .send_packet(&CGameEvent::new(
                        GameEvent::ChangeGameMode,
                        gamemode as i32 as f32,
                    ))
                    .await;
            }
        }}
=======
        self.client
            .send_packet(&CGameEvent::new(
                GameEvent::ChangeGameMode,
                gamemode as i32 as f32,
            ))
            .await;
>>>>>>> a9bfd131
    }

    /// Send skin layers and used hand to all players
    pub async fn send_client_information(&self) {
        let config = self.config.lock().await;
        self.living_entity
            .entity
            .send_meta_data(&[
                Metadata::new(17, MetaDataType::Byte, config.skin_parts),
                Metadata::new(18, MetaDataType::Byte, config.main_hand as u8),
            ])
            .await;
    }

    pub async fn can_harvest(&self, block: &State, block_name: &str) -> bool {
        !block.tool_required
            || self
                .inventory
                .lock()
                .await
                .held_item()
                .map_or_else(|| false, |e| e.is_correct_for_drops(block_name))
    }

    pub async fn get_mining_speed(&self, block_name: &str) -> f32 {
        let mut speed = self
            .inventory
            .lock()
            .await
            .get_mining_speed(block_name)
            .await;
        // Haste
        if self.living_entity.has_effect(EffectType::Haste).await
            || self
                .living_entity
                .has_effect(EffectType::ConduitPower)
                .await
        {
            speed *= 1.0 + (self.get_haste_amplifier().await + 1) as f32 * 0.2;
        }
        // Fatigue
        if let Some(fatigue) = self
            .living_entity
            .get_effect(EffectType::MiningFatigue)
            .await
        {
            let fatigue_speed = match fatigue.amplifier {
                0 => 0.3,
                1 => 0.09,
                2 => 0.0027,
                _ => 8.1E-4,
            };
            speed *= fatigue_speed;
        }
        // TODO: Handle when in Water
        if !self.living_entity.entity.on_ground.load(Ordering::Relaxed) {
            speed /= 5.0;
        }
        speed
    }

    async fn get_haste_amplifier(&self) -> u32 {
        let mut i = 0;
        let mut j = 0;
        if let Some(effect) = self.living_entity.get_effect(EffectType::Haste).await {
            i = effect.amplifier;
        }
        if let Some(effect) = self
            .living_entity
            .get_effect(EffectType::ConduitPower)
            .await
        {
            j = effect.amplifier;
        }
        u32::from(i.max(j))
    }

    pub async fn send_message(
        &self,
        message: &TextComponent,
        chat_type: u32,
        sender_name: &TextComponent,
        target_name: Option<&TextComponent>,
    ) {
        self.client
            .send_packet(&CDisguisedChatMessage::new(
                message,
                (chat_type + 1).into(),
                sender_name,
                target_name,
            ))
            .await;
    }

    pub async fn drop_item(&self, item_id: u16, count: u32) {
        let entity = self
            .world()
            .await
            .create_entity(self.living_entity.entity.pos.load(), EntityType::ITEM);

        // TODO: Merge stacks together
        let item_entity = Arc::new(ItemEntity::new(entity, item_id, count));
        self.world().await.spawn_entity(item_entity.clone()).await;
        item_entity.send_meta_packet().await;
    }

    pub async fn drop_held_item(&self, drop_stack: bool) {
        let mut inv = self.inventory.lock().await;
        if let Some(item_stack) = inv.held_item_mut() {
            let drop_amount = if drop_stack { item_stack.item_count } else { 1 };
            self.drop_item(item_stack.item.id, u32::from(drop_amount))
                .await;
            inv.decrease_current_stack(drop_amount);
        }
    }

    pub async fn send_system_message(&self, text: &TextComponent) {
        self.send_system_message_raw(text, false).await;
    }

    pub async fn send_system_message_raw(&self, text: &TextComponent, overlay: bool) {
        self.client
            .send_packet(&CSystemChatMessage::new(text, overlay))
            .await;
    }

    /// Sets the player's experience level and updates the client
    pub async fn set_experience(&self, level: i32, progress: f32, points: i32) {
        self.experience_level.store(level, Ordering::Relaxed);
        self.experience_progress.store(progress.clamp(0.0, 1.0));
        self.experience_points.store(points, Ordering::Relaxed);

        self.client
            .send_packet(&CSetExperience::new(
                progress.clamp(0.0, 1.0),
                points.into(),
                level.into(),
            ))
            .await;
    }

    /// Sets the player's experience level directly
    pub async fn set_experience_level(&self, new_level: i32, keep_progress: bool) {
        let progress = self.experience_progress.load();
        let mut points = self.experience_points.load(Ordering::Relaxed);

        // If keep progress is true then calculate the number of points needed to keep the same progress scaled
        if keep_progress {
            // Get our current level
            let current_level = self.experience_level.load(Ordering::Relaxed);
            let current_max_points = experience::points_in_level(current_level);
            // Calculate the max value for new level
            let new_max_points = experience::points_in_level(new_level);
            // Calculate the scaling factor
            let scale = new_max_points as f32 / current_max_points as f32;
            // Scale the points (Vanilla doesn't seem to recalculate progress so we won't)
            points = (points as f32 * scale) as i32;
        }

        self.set_experience(new_level, progress, points).await;
    }

    pub async fn add_effect(&self, effect: Effect, keep_fading: bool) {
        let mut flag: i8 = 0;

        if effect.ambient {
            flag |= 1;
        }
        if effect.show_particles {
            flag |= 2;
        }
        if effect.show_icon {
            flag |= 4;
        }
        if keep_fading {
            flag |= 8;
        }
        let effect_id = VarInt(effect.r#type as i32);
        self.client
            .send_packet(&CUpdateMobEffect::new(
                self.entity_id().into(),
                effect_id,
                effect.amplifier.into(),
                effect.duration.into(),
                flag,
            ))
            .await;
        self.living_entity.add_effect(effect).await;
    }

    /// Add experience levels to the player
    pub async fn add_experience_levels(&self, added_levels: i32) {
        let current_level = self.experience_level.load(Ordering::Relaxed);
        let new_level = current_level + added_levels;
        self.set_experience_level(new_level, true).await;
    }

    /// Set the player's experience points directly, Returns true if successful.
    pub async fn set_experience_points(&self, new_points: i32) -> bool {
        let current_points = self.experience_points.load(Ordering::Relaxed);

        if new_points == current_points {
            return true;
        }

        let current_level = self.experience_level.load(Ordering::Relaxed);
        let max_points = experience::points_in_level(current_level);

        if new_points < 0 || new_points > max_points {
            return false;
        }

        let progress = new_points as f32 / max_points as f32;
        self.set_experience(current_level, progress, new_points)
            .await;
        true
    }

    /// Add experience points to the player
    pub async fn add_experience_points(&self, added_points: i32) {
        let current_level = self.experience_level.load(Ordering::Relaxed);
        let current_points = self.experience_points.load(Ordering::Relaxed);
        let total_exp = experience::points_to_level(current_level) + current_points;
        let new_total_exp = total_exp + added_points;
        let (new_level, new_points) = experience::total_to_level_and_points(new_total_exp);
        let progress = experience::progress_in_level(new_points, new_level);
        self.set_experience(new_level, progress, new_points).await;
    }
}

#[async_trait]
impl NBTStorage for Player {
    async fn write_nbt(&self, nbt: &mut NbtCompound) {
        self.living_entity.write_nbt(nbt).await;
        nbt.put_int(
            "SelectedItemSlot",
            self.inventory.lock().await.selected as i32,
        );
        self.abilities.lock().await.write_nbt(nbt).await;

        // Store total XP instead of individual components
        let total_exp = experience::points_to_level(self.experience_level.load(Ordering::Relaxed))
            + self.experience_points.load(Ordering::Relaxed);
        nbt.put_int("XpTotal", total_exp);
    }

    async fn read_nbt(&mut self, nbt: &mut NbtCompound) {
        self.living_entity.read_nbt(nbt).await;
        self.inventory.lock().await.selected =
            nbt.get_int("SelectedItemSlot").unwrap_or(0) as usize;
        self.abilities.lock().await.read_nbt(nbt).await;

        // Load from total XP
        let total_exp = nbt.get_int("XpTotal").unwrap_or(0);
        let (level, points) = experience::total_to_level_and_points(total_exp);
        let progress = experience::progress_in_level(level, points);
        self.experience_level.store(level, Ordering::Relaxed);
        self.experience_progress.store(progress);
        self.experience_points.store(points, Ordering::Relaxed);
    }
}

#[async_trait]
impl EntityBase for Player {
    async fn damage(&self, amount: f32, damage_type: DamageType) -> bool {
        self.world()
            .await
            .play_sound(
                Sound::EntityPlayerHurt,
                SoundCategory::Players,
                &self.living_entity.entity.pos.load(),
            )
            .await;
        self.living_entity.damage(amount, damage_type).await
    }

    fn get_entity(&self) -> &Entity {
        &self.living_entity.entity
    }

    fn get_living_entity(&self) -> Option<&LivingEntity> {
        Some(&self.living_entity)
    }
}

impl Player {
    pub async fn process_packets(self: &Arc<Self>, server: &Arc<Server>) {
        let mut packets = self.client.client_packets_queue.lock().await;
        while let Some(mut packet) = packets.pop_back() {
            tokio::select! {
                () = self.await_cancel() => {
                    log::debug!("Canceling player packet processing");
                    return;
                },
                packet_result = self.handle_play_packet(server, &mut packet) => {
                    match packet_result {
                        Ok(()) => {}
                        Err(e) => {
                            if e.is_kick() {
                                if let Some(kick_reason) = e.client_kick_reason() {
                                    self.kick(TextComponent::text(kick_reason)).await;
                                } else {
                                    self.kick(TextComponent::text(format!(
                                        "Error while reading incoming packet {e}"
                                    )))
                                    .await;
                                }
                            }
                            e.log();
                        }
                    };
                }
            }
        }
    }

    #[allow(clippy::too_many_lines)]
    pub async fn handle_play_packet(
        self: &Arc<Self>,
        server: &Arc<Server>,
        packet: &mut RawPacket,
    ) -> Result<(), Box<dyn PumpkinError>> {
        let bytebuf = &mut packet.bytebuf;
        match packet.id.0 {
            SConfirmTeleport::PACKET_ID => {
                self.handle_confirm_teleport(SConfirmTeleport::read(bytebuf)?)
                    .await;
            }
            SChatCommand::PACKET_ID => {
                self.handle_chat_command(server, &(SChatCommand::read(bytebuf)?));
            }
            SChatMessage::PACKET_ID => {
                self.clone()
                    .handle_chat_message(SChatMessage::read(bytebuf)?)
                    .await;
            }
            SClientInformationPlay::PACKET_ID => {
                self.handle_client_information(SClientInformationPlay::read(bytebuf)?)
                    .await;
            }
            SClientCommand::PACKET_ID => {
                self.handle_client_status(SClientCommand::read(bytebuf)?)
                    .await;
            }
            SPlayerInput::PACKET_ID => {
                // TODO
            }
            SInteract::PACKET_ID => {
                self.handle_interact(SInteract::read(bytebuf)?).await;
            }
            SKeepAlive::PACKET_ID => {
                self.handle_keep_alive(SKeepAlive::read(bytebuf)?).await;
            }
            SClientTickEnd::PACKET_ID => {
                // TODO
            }
            SPlayerPosition::PACKET_ID => {
                self.handle_position(SPlayerPosition::read(bytebuf)?).await;
            }
            SPlayerPositionRotation::PACKET_ID => {
                self.handle_position_rotation(SPlayerPositionRotation::read(bytebuf)?)
                    .await;
            }
            SPlayerRotation::PACKET_ID => {
                self.handle_rotation(SPlayerRotation::read(bytebuf)?).await;
            }
            SSetPlayerGround::PACKET_ID => {
                self.handle_player_ground(&SSetPlayerGround::read(bytebuf)?);
            }
            SPickItemFromBlock::PACKET_ID => {
                self.handle_pick_item_from_block(SPickItemFromBlock::read(bytebuf)?)
                    .await;
            }
            SPlayerAbilities::PACKET_ID => {
                self.handle_player_abilities(SPlayerAbilities::read(bytebuf)?)
                    .await;
            }
            SPlayerAction::PACKET_ID => {
                self.clone()
                    .handle_player_action(SPlayerAction::read(bytebuf)?, server)
                    .await;
            }
            SPlayerCommand::PACKET_ID => {
                self.handle_player_command(SPlayerCommand::read(bytebuf)?)
                    .await;
            }
            SPlayerLoaded::PACKET_ID => self.handle_player_loaded(),
            SPlayPingRequest::PACKET_ID => {
                self.handle_play_ping_request(SPlayPingRequest::read(bytebuf)?)
                    .await;
            }
            SClickContainer::PACKET_ID => {
                self.handle_click_container(server, SClickContainer::read(bytebuf)?)
                    .await?;
            }
            SSetHeldItem::PACKET_ID => {
                self.handle_set_held_item(SSetHeldItem::read(bytebuf)?)
                    .await;
            }
            SSetCreativeSlot::PACKET_ID => {
                self.handle_set_creative_slot(SSetCreativeSlot::read(bytebuf)?)
                    .await?;
            }
            SSwingArm::PACKET_ID => {
                self.handle_swing_arm(SSwingArm::read(bytebuf)?).await;
            }
            SUpdateSign::PACKET_ID => {
                self.handle_sign_update(SUpdateSign::read(bytebuf)?).await;
            }
            SUseItemOn::PACKET_ID => {
                self.handle_use_item_on(SUseItemOn::read(bytebuf)?, server)
                    .await?;
            }
            SUseItem::PACKET_ID => {
                self.handle_use_item(&SUseItem::read(bytebuf)?, server)
                    .await;
            }
            SCommandSuggestion::PACKET_ID => {
                self.handle_command_suggestion(SCommandSuggestion::read(bytebuf)?, server)
                    .await;
            }
            SPCookieResponse::PACKET_ID => {
                self.handle_cookie_response(&SPCookieResponse::read(bytebuf)?);
            }
            SCloseContainer::PACKET_ID => {
                self.handle_close_container(server, SCloseContainer::read(bytebuf)?)
                    .await;
            }
            _ => {
                log::warn!("Failed to handle player packet id {}", packet.id.0);
                // TODO: We give an error if all play packets are implemented
                //  return Err(Box::new(DeserializerError::UnknownPacket));
            }
        };
        Ok(())
    }
}

#[derive(Debug)]
pub enum TitleMode {
    Title,
    SubTitle,
    ActionBar,
}

/// Represents a player's abilities and special powers.
///
/// This struct contains information about the player's current abilities, such as flight, invulnerability, and creative mode.
pub struct Abilities {
    /// Indicates whether the player is invulnerable to damage.
    pub invulnerable: bool,
    /// Indicates whether the player is currently flying.
    pub flying: bool,
    /// Indicates whether the player is allowed to fly (if enabled).
    pub allow_flying: bool,
    /// Indicates whether the player is in creative mode.
    pub creative: bool,
    /// Indicates whether the player is allowed to modify the world.
    pub allow_modify_world: bool,
    /// The player's flying speed.
    pub fly_speed: f32,
    /// The field of view adjustment when the player is walking or sprinting.
    pub walk_speed: f32,
}

#[async_trait]
impl NBTStorage for Abilities {
    async fn write_nbt(&self, nbt: &mut pumpkin_nbt::compound::NbtCompound) {
        let mut component = NbtCompound::new();
        component.put_bool("invulnerable", self.invulnerable);
        component.put_bool("flying", self.flying);
        component.put_bool("mayfly", self.allow_flying);
        component.put_bool("instabuild", self.creative);
        component.put_bool("mayBuild", self.allow_modify_world);
        component.put_float("flySpeed", self.fly_speed);
        component.put_float("walkSpeed", self.walk_speed);
        nbt.put_component("abilities", component);
    }

    async fn read_nbt(&mut self, nbt: &mut pumpkin_nbt::compound::NbtCompound) {
        if let Some(component) = nbt.get_compound("abilities") {
            self.invulnerable = component.get_bool("invulnerable").unwrap_or(false);
            self.flying = component.get_bool("flying").unwrap_or(false);
            self.allow_flying = component.get_bool("mayfly").unwrap_or(false);
            self.creative = component.get_bool("instabuild").unwrap_or(false);
            self.allow_modify_world = component.get_bool("mayBuild").unwrap_or(false);
            self.fly_speed = component.get_float("flySpeed").unwrap_or(0.0);
            self.walk_speed = component.get_float("walk_speed").unwrap_or(0.0);
        }
    }
}

impl Default for Abilities {
    fn default() -> Self {
        Self {
            invulnerable: false,
            flying: false,
            allow_flying: false,
            creative: false,
            allow_modify_world: true,
            fly_speed: 0.05,
            walk_speed: 0.1,
        }
    }
}

impl Abilities {
    pub fn set_for_gamemode(&mut self, gamemode: GameMode) {
        match gamemode {
            GameMode::Creative => {
                // self.flying = false; // Start not flying
                self.allow_flying = true;
                self.creative = true;
                self.invulnerable = true;
            }
            GameMode::Spectator => {
                self.flying = true;
                self.allow_flying = true;
                self.creative = false;
                self.invulnerable = true;
            }
            _ => {
                self.flying = false;
                self.allow_flying = false;
                self.creative = false;
                self.invulnerable = false;
            }
        }
    }
}

/// Represents the player's dominant hand.
#[derive(Debug, Clone, Copy, PartialEq, Eq)]
pub enum Hand {
    /// Usually the player's off-hand.
    Left,
    /// Usually the player's primary hand.
    Right,
}

pub struct InvalidHand;

impl TryFrom<i32> for Hand {
    type Error = InvalidHand;

    fn try_from(value: i32) -> Result<Self, Self::Error> {
        match value {
            0 => Ok(Self::Left),
            1 => Ok(Self::Right),
            _ => Err(InvalidHand),
        }
    }
}

/// Represents the player's chat mode settings.
#[derive(Debug, Clone)]
pub enum ChatMode {
    /// Chat is enabled for the player.
    Enabled,
    /// The player should only see chat messages from commands
    CommandsOnly,
    /// All messages should be hidden
    Hidden,
}

pub struct InvalidChatMode;

impl TryFrom<i32> for ChatMode {
    type Error = InvalidChatMode;

    fn try_from(value: i32) -> Result<Self, Self::Error> {
        match value {
            0 => Ok(Self::Enabled),
            1 => Ok(Self::CommandsOnly),
            2 => Ok(Self::Hidden),
            _ => Err(InvalidChatMode),
        }
    }
}<|MERGE_RESOLUTION|>--- conflicted
+++ resolved
@@ -688,38 +688,6 @@
         pitch: Option<f32>,
     ) {
         let current_world = self.living_entity.entity.world.read().await.clone();
-<<<<<<< HEAD
-=======
-        let uuid = self.gameprofile.id;
-        current_world.remove_player(self.clone(), false).await;
-        *self.living_entity.entity.world.write().await = new_world.clone();
-        new_world.players.write().await.insert(uuid, self.clone());
-        self.unload_watched_chunks(&current_world).await;
-        let last_pos = self.living_entity.last_pos.load();
-        let death_dimension = self.world().await.dimension_type.name();
-        let death_location = BlockPos(Vector3::new(
-            last_pos.x.round() as i32,
-            last_pos.y.round() as i32,
-            last_pos.z.round() as i32,
-        ));
-        self.client
-            .send_packet(&CRespawn::new(
-                (new_world.dimension_type as u8).into(),
-                new_world.dimension_type.name(),
-                0, // seed
-                self.gamemode.load() as u8,
-                self.gamemode.load() as i8,
-                false,
-                false,
-                Some((death_dimension, death_location)),
-                0.into(),
-                0.into(),
-                1,
-            ))
-            .await;
-        self.send_abilities_update().await;
-        self.send_permission_lvl_update().await;
->>>>>>> a9bfd131
         let info = &new_world.level.level_info;
         let position = if let Some(pos) = position {
             pos
@@ -762,7 +730,7 @@
                 let uuid = self.gameprofile.id;
                 current_world.remove_player(self.clone(), false).await;
                 *self.living_entity.entity.world.write().await = new_world.clone();
-                new_world.players.lock().await.insert(uuid, self.clone());
+                new_world.players.write().await.insert(uuid, self.clone());
                 self.unload_watched_chunks(&current_world).await;
                 let last_pos = self.living_entity.last_pos.load();
                 let death_dimension = self.world().await.dimension_type.name();
@@ -969,8 +937,6 @@
                     ))
                     .await;
 
-<<<<<<< HEAD
-                #[allow(clippy::cast_precision_loss)]
                 self.client
                     .send_packet(&CGameEvent::new(
                         GameEvent::ChangeGameMode,
@@ -979,14 +945,6 @@
                     .await;
             }
         }}
-=======
-        self.client
-            .send_packet(&CGameEvent::new(
-                GameEvent::ChangeGameMode,
-                gamemode as i32 as f32,
-            ))
-            .await;
->>>>>>> a9bfd131
     }
 
     /// Send skin layers and used hand to all players
