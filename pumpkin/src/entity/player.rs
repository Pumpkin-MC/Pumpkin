use std::collections::VecDeque;
use std::f64::consts::TAU;
use std::num::NonZeroU8;
use std::ops::AddAssign;
use std::sync::Arc;
use std::sync::atomic::{AtomicBool, AtomicI32, AtomicI64, AtomicU8, AtomicU32, Ordering};
use std::time::{Duration, Instant};

use async_trait::async_trait;
use crossbeam::atomic::AtomicCell;
use log::warn;
use pumpkin_world::inventory::Inventory;
use tokio::sync::{Mutex, RwLock};
use tokio::task::JoinHandle;
use uuid::Uuid;

use pumpkin_config::{BASIC_CONFIG, advanced_config};
use pumpkin_data::damage::DamageType;
use pumpkin_data::entity::{EffectType, EntityPose, EntityStatus, EntityType};
use pumpkin_data::item::Operation;
use pumpkin_data::particle::Particle;
use pumpkin_data::sound::{Sound, SoundCategory};
use pumpkin_data::tag::Tagable;
use pumpkin_data::{Block, BlockState};
use pumpkin_inventory::equipment_slot::EquipmentSlot;
use pumpkin_inventory::player::{
    player_inventory::PlayerInventory, player_screen_handler::PlayerScreenHandler,
};
use pumpkin_inventory::screen_handler::{
    InventoryPlayer, ScreenHandler, ScreenHandlerBehaviour, ScreenHandlerFactory,
    ScreenHandlerListener,
};
use pumpkin_inventory::sync_handler::SyncHandler;
use pumpkin_macros::send_cancellable;
use pumpkin_nbt::compound::NbtCompound;
use pumpkin_nbt::tag::NbtTag;
use pumpkin_protocol::client::play::{
    Animation, CAcknowledgeBlockChange, CActionBar, CChangeDifficulty, CChunkBatchEnd,
    CChunkBatchStart, CChunkData, CCloseContainer, CCombatDeath, CDisguisedChatMessage,
    CEntityAnimation, CEntityPositionSync, CGameEvent, CKeepAlive, COpenScreen, CParticle,
    CPlayDisconnect, CPlayerAbilities, CPlayerInfoUpdate, CPlayerPosition, CPlayerSpawnPosition,
    CRespawn, CSetContainerContent, CSetContainerProperty, CSetContainerSlot, CSetCursorItem,
    CSetExperience, CSetHealth, CSetPlayerInventory, CSetSelectedSlot, CSoundEffect, CStopSound,
    CSubtitle, CSystemChatMessage, CTitleText, CUnloadChunk, CUpdateMobEffect, CUpdateTime,
    GameEvent, MetaDataType, Metadata, PlayerAction, PlayerInfoFlags, PreviousMessage,
};
use pumpkin_protocol::codec::var_int::VarInt;
use pumpkin_protocol::ser::packet::Packet;
use pumpkin_protocol::server::play::{
    SChatCommand, SChatMessage, SChunkBatch, SClickSlot, SClientCommand, SClientInformationPlay,
    SClientTickEnd, SCloseContainer, SCommandSuggestion, SConfirmTeleport,
    SCookieResponse as SPCookieResponse, SInteract, SKeepAlive, SPickItemFromBlock,
    SPlayPingRequest, SPlayerAbilities, SPlayerAction, SPlayerCommand, SPlayerInput, SPlayerLoaded,
    SPlayerPosition, SPlayerPositionRotation, SPlayerRotation, SPlayerSession, SSetCommandBlock,
    SSetCreativeSlot, SSetHeldItem, SSetPlayerGround, SSwingArm, SUpdateSign, SUseItem, SUseItemOn,
};
use pumpkin_protocol::{IdOr, RawPacket, ServerPacket};
use pumpkin_registry::VanillaDimensionType;
use pumpkin_util::GameMode;
use pumpkin_util::math::{
    boundingbox::BoundingBox, experience, position::BlockPos, vector2::Vector2, vector3::Vector3,
};
use pumpkin_util::permission::PermissionLvl;
use pumpkin_util::resource_location::ResourceLocation;
use pumpkin_util::text::TextComponent;
use pumpkin_world::biome;
use pumpkin_world::cylindrical_chunk_iterator::Cylindrical;
use pumpkin_world::entity::entity_data_flags::{
    DATA_PLAYER_MAIN_HAND, DATA_PLAYER_MODE_CUSTOMISATION, SLEEPING_POS_ID,
};
use pumpkin_world::item::ItemStack;
use pumpkin_world::level::SyncChunk;

use crate::block::blocks::bed::BedBlock;
use crate::command::client_suggestions;
use crate::command::dispatcher::CommandDispatcher;
use crate::data::op_data::OPERATOR_CONFIG;
use crate::error::PumpkinError;
use crate::net::GameProfile;
use crate::net::{Client, PlayerConfig};
use crate::plugin::player::player_change_world::PlayerChangeWorldEvent;
use crate::plugin::player::player_gamemode_change::PlayerGamemodeChangeEvent;
use crate::plugin::player::player_teleport::PlayerTeleportEvent;
use crate::server::Server;
use crate::world::World;
use crate::{PERMISSION_MANAGER, block};

use super::combat::{self, AttackType, player_attack_sound};
use super::effect::Effect;
use super::hunger::HungerManager;
use super::item::ItemEntity;
use super::living::LivingEntity;
use super::{Entity, EntityBase, EntityId, NBTStorage};

const MAX_CACHED_SIGNATURES: u8 = 128; // Vanilla: 128
const MAX_PREVIOUS_MESSAGES: u8 = 20; // Vanilla: 20

enum BatchState {
    Initial,
    Waiting,
    Count(u8),
}

pub struct ChunkManager {
    chunks_per_tick: usize,
    chunk_queue: VecDeque<(Vector2<i32>, SyncChunk)>,
    batches_sent_since_ack: BatchState,
}

impl ChunkManager {
    pub const NOTCHIAN_BATCHES_WITHOUT_ACK_UNTIL_PAUSE: u8 = 10;

    #[must_use]
    pub fn new(chunks_per_tick: usize) -> Self {
        Self {
            chunks_per_tick,
            chunk_queue: VecDeque::new(),
            batches_sent_since_ack: BatchState::Initial,
        }
    }

    pub fn handle_acknowledge(&mut self, chunks_per_tick: f32) {
        self.batches_sent_since_ack = BatchState::Count(0);
        self.chunks_per_tick = chunks_per_tick.ceil() as usize;
    }

    pub fn push_chunk(&mut self, position: Vector2<i32>, chunk: SyncChunk) {
        self.chunk_queue.push_back((position, chunk));
    }

    #[must_use]
    pub fn can_send_chunk(&self) -> bool {
        let state_available = match self.batches_sent_since_ack {
            BatchState::Count(count) => count < Self::NOTCHIAN_BATCHES_WITHOUT_ACK_UNTIL_PAUSE,
            BatchState::Initial => true,
            BatchState::Waiting => false,
        };

        state_available && !self.chunk_queue.is_empty()
    }

    pub fn next_chunk(&mut self) -> Box<[SyncChunk]> {
        let chunk_size = self.chunk_queue.len().min(self.chunks_per_tick);
        let mut chunks = Vec::with_capacity(chunk_size);
        chunks.extend(
            self.chunk_queue
                .drain(0..chunk_size)
                .map(|(_, chunk)| chunk),
        );

        match &mut self.batches_sent_since_ack {
            BatchState::Count(count) => {
                count.add_assign(1);
            }
            state @ BatchState::Initial => *state = BatchState::Waiting,
            BatchState::Waiting => unreachable!(),
        }

        chunks.into_boxed_slice()
    }

    #[must_use]
    pub fn is_chunk_pending(&self, pos: &Vector2<i32>) -> bool {
        // This is probably comparable to hashmap speed due to the relatively small count of chunks
        // (guestimated to be ~ 1024)
        self.chunk_queue.iter().any(|(elem_pos, _)| elem_pos == pos)
    }
}

/// Represents a Minecraft player entity.
///
/// A `Player` is a special type of entity that represents a human player connected to the server.
pub struct Player {
    /// The underlying living entity object that represents the player.
    pub living_entity: LivingEntity,
    /// The player's game profile information, including their username and UUID.
    pub gameprofile: GameProfile,
    /// The client connection associated with the player.
    pub client: Client,
    /// The player's inventory.
    pub inventory: Arc<PlayerInventory>,
    /// The player's configuration settings. Changes when the player changes their settings.
    pub config: RwLock<PlayerConfig>,
    /// The player's current gamemode (e.g., Survival, Creative, Adventure).
    pub gamemode: AtomicCell<GameMode>,
    /// The player's previous gamemode
    pub previous_gamemode: AtomicCell<Option<GameMode>>,
    /// The player's spawnpoint
    pub respawn_point: AtomicCell<Option<RespawnPoint>>,
    /// The player's sleep status
    pub sleeping_since: AtomicCell<Option<u8>>,
    /// Manages the player's hunger level.
    pub hunger_manager: HungerManager,
    /// The ID of the currently open container (if any).
    pub open_container: AtomicCell<Option<u64>>,
    /// The item currently being held by the player.
    pub carried_item: Mutex<Option<ItemStack>>,
    /// The player's abilities and special powers.
    ///
    /// This field represents the various abilities that the player possesses, such as flight, invulnerability, and other special effects.
    ///
    /// **Note:** When the `abilities` field is updated, the server should send a `send_abilities_update` packet to the client to notify them of the changes.
    pub abilities: Mutex<Abilities>,
    /// The current stage of block destruction of the block the player is breaking.
    pub current_block_destroy_stage: AtomicI32,
    /// Indicates if the player is currently mining a block.
    pub mining: AtomicBool,
    pub start_mining_time: AtomicI32,
    pub tick_counter: AtomicI32,
    pub packet_sequence: AtomicI32,
    pub mining_pos: Mutex<BlockPos>,
    /// A counter for teleport IDs used to track pending teleports.
    pub teleport_id_count: AtomicI32,
    /// The pending teleport information, including the teleport ID and target location.
    pub awaiting_teleport: Mutex<Option<(VarInt, Vector3<f64>)>>,
    /// The coordinates of the chunk section the player is currently watching.
    pub watched_section: AtomicCell<Cylindrical>,
    /// Whether we are waiting for a response after sending a keep alive packet.
    pub wait_for_keep_alive: AtomicBool,
    /// The keep alive packet payload we send. The client should respond with the same id.
    pub keep_alive_id: AtomicI64,
    /// The last time we sent a keep alive packet.
    pub last_keep_alive_time: AtomicCell<Instant>,
    /// The amount of ticks since the player's last attack.
    pub last_attacked_ticks: AtomicU32,
    /// The player's last known experience level.
    pub last_sent_xp: AtomicI32,
    pub last_sent_health: AtomicI32,
    pub last_sent_food: AtomicU8,
    pub last_food_saturation: AtomicBool,
    /// The player's permission level.
    pub permission_lvl: AtomicCell<PermissionLvl>,
    /// Whether the client has reported that it has loaded.
    pub client_loaded: AtomicBool,
    /// The amount of time (in ticks) the client has to report having finished loading before being timed out.
    pub client_loaded_timeout: AtomicU32,
    /// The player's experience level.
    pub experience_level: AtomicI32,
    /// The player's experience progress (`0.0` to `1.0`)
    pub experience_progress: AtomicCell<f32>,
    /// The player's total experience points.
    pub experience_points: AtomicI32,
    pub experience_pick_up_delay: Mutex<u32>,
    pub chunk_manager: Mutex<ChunkManager>,
    pub has_played_before: AtomicBool,
    pub chat_session: Arc<Mutex<ChatSession>>,
    pub signature_cache: Mutex<MessageCache>,
    pub player_screen_handler: Arc<Mutex<PlayerScreenHandler>>,
    pub current_screen_handler: Mutex<Arc<Mutex<dyn ScreenHandler>>>,
    pub screen_handler_sync_id: AtomicU8,
    pub screen_handler_listener: Arc<dyn ScreenHandlerListener>,
    pub screen_handler_sync_handler: Arc<SyncHandler>,
}

impl Player {
    pub async fn new(client: Client, world: Arc<World>, gamemode: GameMode) -> Self {
        struct ScreenListener;

        impl ScreenHandlerListener for ScreenListener {
            fn on_slot_update(
                &self,
                _screen_handler: &ScreenHandlerBehaviour,
                _slot: u8,
                _stack: ItemStack,
            ) {
                //println!("Slot updated: {slot:?}, {stack:?}");
            }
        }

        let gameprofile = client.gameprofile.lock().await.clone().map_or_else(
            || {
                log::error!("Client {} has no game profile!", client.id);
                GameProfile {
                    id: uuid::Uuid::new_v4(),
                    name: String::new(),
                    properties: vec![],
                    profile_actions: None,
                }
            },
            |profile| profile,
        );
        let player_uuid = gameprofile.id;

        let config = client.config.lock().await.clone().unwrap_or_default();

        let living_entity = LivingEntity::new(Entity::new(
            player_uuid,
            world,
            Vector3::new(0.0, 0.0, 0.0),
            EntityType::PLAYER,
            matches!(gamemode, GameMode::Creative | GameMode::Spectator),
        ));

        let inventory = Arc::new(PlayerInventory::new(living_entity.entity_equipment.clone()));

        let player_screen_handler = Arc::new(Mutex::new(
            PlayerScreenHandler::new(&inventory, None, 0).await,
        ));

        Self {
            living_entity,
            config: RwLock::new(config),
            gameprofile,
            client,
            awaiting_teleport: Mutex::new(None),
            // TODO: Load this from previous instance
            hunger_manager: HungerManager::default(),
            current_block_destroy_stage: AtomicI32::new(-1),
            open_container: AtomicCell::new(None),
            tick_counter: AtomicI32::new(0),
            packet_sequence: AtomicI32::new(-1),
            start_mining_time: AtomicI32::new(0),
            carried_item: Mutex::new(None),
            experience_pick_up_delay: Mutex::new(0),
            teleport_id_count: AtomicI32::new(0),
            mining: AtomicBool::new(false),
            mining_pos: Mutex::new(BlockPos::ZERO),
            abilities: Mutex::new(Abilities::default()),
            gamemode: AtomicCell::new(gamemode),
            previous_gamemode: AtomicCell::new(None),
            // TODO: Send the CPlayerSpawnPosition packet when the client connects with proper values
            respawn_point: AtomicCell::new(None),
            sleeping_since: AtomicCell::new(None),
            // We want this to be an impossible watched section so that `player_chunker::update_position`
            // will mark chunks as watched for a new join rather than a respawn.
            // (We left shift by one so we can search around that chunk)
            watched_section: AtomicCell::new(Cylindrical::new(
                Vector2::new(i32::MAX >> 1, i32::MAX >> 1),
                NonZeroU8::new(1).unwrap(),
            )),
            wait_for_keep_alive: AtomicBool::new(false),
            keep_alive_id: AtomicI64::new(0),
            last_keep_alive_time: AtomicCell::new(std::time::Instant::now()),
            last_attacked_ticks: AtomicU32::new(0),
            client_loaded: AtomicBool::new(false),
            client_loaded_timeout: AtomicU32::new(60),
            // Minecraft has no way to change the default permission level of new players.
            // Minecraft's default permission level is 0.
            permission_lvl: OPERATOR_CONFIG.read().await.get_entry(&player_uuid).map_or(
                AtomicCell::new(advanced_config().commands.default_op_level),
                |op| AtomicCell::new(op.level),
            ),
            inventory,
            // TODO: enderChestInventory
            experience_level: AtomicI32::new(0),
            experience_progress: AtomicCell::new(0.0),
            experience_points: AtomicI32::new(0),
            // Default to sending 16 chunks per tick.
            chunk_manager: Mutex::new(ChunkManager::new(16)),
            last_sent_xp: AtomicI32::new(-1),
            last_sent_health: AtomicI32::new(-1),
            last_sent_food: AtomicU8::new(0),
            last_food_saturation: AtomicBool::new(true),
            has_played_before: AtomicBool::new(false),
            chat_session: Arc::new(Mutex::new(ChatSession::default())), // Placeholder value until the player actually sets their session id
            signature_cache: Mutex::new(MessageCache::default()),
            player_screen_handler: player_screen_handler.clone(),
            current_screen_handler: Mutex::new(player_screen_handler),
            screen_handler_sync_id: AtomicU8::new(0),
            screen_handler_listener: Arc::new(ScreenListener {}),
            screen_handler_sync_handler: Arc::new(SyncHandler::new()),
        }
    }

    /// Spawns a task associated with this player-client. All tasks spawned with this method are awaited
    /// when the client. This means tasks should complete in a reasonable amount of time or select
    /// on `Self::await_close_interrupt` to cancel the task when the client is closed
    ///
    /// Returns an `Option<JoinHandle<F::Output>>`. If the client is closed, this returns `None`.
    pub fn spawn_task<F>(&self, task: F) -> Option<JoinHandle<F::Output>>
    where
        F: Future + Send + 'static,
        F::Output: Send + 'static,
    {
        self.client.spawn_task(task)
    }

    pub fn inventory(&self) -> &Arc<PlayerInventory> {
        &self.inventory
    }

    /// Removes the [`Player`] out of the current [`World`].
    #[allow(unused_variables)]
    pub async fn remove(self: &Arc<Self>) {
        let world = self.world().await;
        world.remove_player(self, true).await;

        let cylindrical = self.watched_section.load();

        // Radial chunks are all of the chunks the player is theoretically viewing.
        // Given enough time, all of these chunks will be in memory.
        let radial_chunks = cylindrical.all_chunks_within();

        log::debug!(
            "Removing player {} ({}), unwatching {} chunks",
            self.gameprofile.name,
            self.client.id,
            radial_chunks.len()
        );

        let level = &world.level;

        // Decrement the value of watched chunks
        let chunks_to_clean = level.mark_chunks_as_not_watched(&radial_chunks).await;
        // Remove chunks with no watchers from the cache
        level.clean_chunks(&chunks_to_clean).await;
        // Remove left over entries from all possiblily loaded chunks
        level.clean_memory();

        log::debug!(
            "Removed player id {} ({}) from world {} ({} chunks remain cached)",
            self.gameprofile.name,
            self.client.id,
            "world", // TODO: Add world names
            level.loaded_chunk_count(),
        );

        level.clean_up_log().await;

        //self.world().level.list_cached();
    }

    pub async fn attack(&self, victim: Arc<dyn EntityBase>) {
        let world = self.world().await;
        let victim_entity = victim.get_entity();
        let attacker_entity = &self.living_entity.entity;
        let config = &advanced_config().pvp;

        let inventory = self.inventory();
        let item_stack = inventory.held_item();

        let base_damage = 1.0;
        let base_attack_speed = 4.0;

        let mut damage_multiplier = 1.0;
        let mut add_damage = 0.0;
        let mut add_speed = 0.0;

        // Get the attack damage
        // TODO: this should be cached in memory, we shouldn't just use default here either
        if let Some(modifiers) = item_stack.lock().await.item.components.attribute_modifiers {
            for item_mod in modifiers {
                if item_mod.operation == Operation::AddValue {
                    if item_mod.id == "minecraft:base_attack_damage" {
                        add_damage = item_mod.amount;
                    }
                    if item_mod.id == "minecraft:base_attack_speed" {
                        add_speed = item_mod.amount;
                    }
                }
            }
        }

        let attack_speed = base_attack_speed + add_speed;

        let attack_cooldown_progress = self.get_attack_cooldown_progress(0.5, attack_speed);
        self.last_attacked_ticks.store(0, Ordering::Relaxed);

        // Only reduce attack damage if in cooldown
        // TODO: Enchantments are reduced in the same way, just without the square.
        if attack_cooldown_progress < 1.0 {
            damage_multiplier = 0.2 + attack_cooldown_progress.powi(2) * 0.8;
        }
        // Modify the added damage based on the multiplier.
        let mut damage = base_damage + add_damage * damage_multiplier;

        let pos = victim_entity.pos.load();

        let attack_type = AttackType::new(self, attack_cooldown_progress as f32).await;

        if matches!(attack_type, AttackType::Critical) {
            damage *= 1.5;
        }

        if !victim
            .damage(damage as f32, DamageType::PLAYER_ATTACK)
            .await
        {
            world
                .play_sound(
                    Sound::EntityPlayerAttackNodamage,
                    SoundCategory::Players,
                    &self.living_entity.entity.pos.load(),
                )
                .await;
            return;
        }

        if let Some(live_victim) = victim.get_living_entity() {
            let mut knockback_strength = 1.0;
            player_attack_sound(&pos, &world, attack_type).await;
            match attack_type {
                AttackType::Knockback => knockback_strength += 1.0,
                AttackType::Sweeping => {
                    combat::spawn_sweep_particle(attacker_entity, &world, &pos).await;
                }
                _ => {}
            }
            if config.knockback {
                combat::handle_knockback(attacker_entity, live_victim, knockback_strength);
            }
        }

        if config.swing {}
    }

    pub async fn set_respawn_point(
        &self,
        dimension: VanillaDimensionType,
        block_pos: BlockPos,
        yaw: f32,
    ) -> bool {
        if let Some(respawn_point) = self.respawn_point.load() {
            if dimension == respawn_point.dimension && block_pos == respawn_point.position {
                return false;
            }
        }

        self.respawn_point.store(Some(RespawnPoint {
            dimension,
            position: block_pos,
            yaw,
            force: false,
        }));

        self.client
            .send_packet_now(&CPlayerSpawnPosition::new(block_pos, yaw))
            .await;
        true
    }

    pub async fn get_respawn_point(&self) -> Option<(Vector3<f64>, f32)> {
        let respawn_point = self.respawn_point.load()?;

        let (block, _block_state) = self
            .world()
            .await
            .get_block_and_block_state(&respawn_point.position)
            .await;

        if respawn_point.dimension == VanillaDimensionType::Overworld
            && block.is_tagged_with("#minecraft:beds").unwrap()
        {
            // TODO: calculate respawn position
            Some((respawn_point.position.to_f64(), respawn_point.yaw))
        } else if respawn_point.dimension == VanillaDimensionType::TheNether
            && block == Block::RESPAWN_ANCHOR
        {
            // TODO: calculate respawn position
            // TODO: check if there is fuel for respawn
            Some((respawn_point.position.to_f64(), respawn_point.yaw))
        } else {
            self.client
                .send_packet_now(&CGameEvent::new(GameEvent::NoRespawnBlockAvailable, 0.0))
                .await;

            None
        }
    }

    pub async fn sleep(&self, bed_head_pos: BlockPos) {
        // TODO: Stop riding

        self.get_entity().set_pose(EntityPose::Sleeping).await;
        self.living_entity
            .set_pos(bed_head_pos.to_f64().add_raw(0.5, 0.6875, 0.5));
        self.get_entity()
            .send_meta_data(&[Metadata::new(
                SLEEPING_POS_ID,
                MetaDataType::OptionalBlockPos,
                Some(bed_head_pos),
            )])
            .await;
        self.get_entity()
            .set_velocity(Vector3 {
                x: 0.0,
                y: 0.0,
                z: 0.0,
            })
            .await;

        self.sleeping_since.store(Some(0));
    }

    pub async fn wake_up(&self) {
        let world = self.world().await;
        let respawn_point = self
            .respawn_point
            .load()
            .expect("Player waking up should have it's respawn point set on the bed.");

        let (bed, bed_state) = world
            .get_block_and_block_state(&respawn_point.position)
            .await;
        BedBlock::set_occupied(false, &world, &bed, &respawn_point.position, bed_state.id).await;

        self.living_entity
            .entity
            .set_pose(EntityPose::Standing)
            .await;
        self.living_entity.entity.set_pos(self.position());
        self.living_entity
            .entity
            .send_meta_data(&[Metadata::new(
                SLEEPING_POS_ID,
                MetaDataType::OptionalBlockPos,
                None::<BlockPos>,
            )])
            .await;

        world
            .broadcast_packet_all(&CEntityAnimation::new(
                self.entity_id().into(),
                Animation::LeaveBed,
            ))
            .await;

        self.sleeping_since.store(None);
    }

    pub async fn show_title(&self, text: &TextComponent, mode: &TitleMode) {
        match mode {
            TitleMode::Title => self.client.enqueue_packet(&CTitleText::new(text)).await,
            TitleMode::SubTitle => self.client.enqueue_packet(&CSubtitle::new(text)).await,
            TitleMode::ActionBar => self.client.enqueue_packet(&CActionBar::new(text)).await,
        }
    }

    pub async fn spawn_particle(
        &self,
        position: Vector3<f64>,
        offset: Vector3<f32>,
        max_speed: f32,
        particle_count: i32,
        particle: Particle,
    ) {
        self.client
            .enqueue_packet(&CParticle::new(
                false,
                false,
                position,
                offset,
                max_speed,
                particle_count,
                VarInt(particle as i32),
                &[],
            ))
            .await;
    }

    pub async fn play_sound(
        &self,
        sound_id: u16,
        category: SoundCategory,
        position: &Vector3<f64>,
        volume: f32,
        pitch: f32,
        seed: f64,
    ) {
        self.client
            .enqueue_packet(&CSoundEffect::new(
                IdOr::Id(sound_id),
                category,
                position,
                volume,
                pitch,
                seed,
            ))
            .await;
    }

    /// Stops a sound playing on the client.
    ///
    /// # Arguments
    ///
    /// * `sound_id`: An optional [`ResourceLocation`] specifying the sound to stop. If [`None`], all sounds in the specified category (if any) will be stopped.
    /// * `category`: An optional [`SoundCategory`] specifying the sound category to stop. If [`None`], all sounds with the specified resource location (if any) will be stopped.
    pub async fn stop_sound(
        &self,
        sound_id: Option<ResourceLocation>,
        category: Option<SoundCategory>,
    ) {
        self.client
            .enqueue_packet(&CStopSound::new(sound_id, category))
            .await;
    }

    pub async fn tick(self: &Arc<Self>, server: &Server) {
        self.current_screen_handler
            .lock()
            .await
            .lock()
            .await
            .send_content_updates()
            .await;

        if self.client.closed.load(Ordering::Relaxed) {
            return;
        }

        if self.packet_sequence.load(Ordering::Relaxed) > -1 {
            self.client
                .enqueue_packet(&CAcknowledgeBlockChange::new(
                    self.packet_sequence.swap(-1, Ordering::Relaxed).into(),
                ))
                .await;
        }
        {
            let mut xp = self.experience_pick_up_delay.lock().await;
            if *xp > 0 {
                *xp -= 1;
            }
        }

        let chunk_of_chunks = {
            let mut chunk_manager = self.chunk_manager.lock().await;
            chunk_manager
                .can_send_chunk()
                .then(|| chunk_manager.next_chunk())
        };

        if let Some(chunk_of_chunks) = chunk_of_chunks {
            let chunk_count = chunk_of_chunks.len();
            self.client.send_packet_now(&CChunkBatchStart).await;
            for chunk in chunk_of_chunks {
                let chunk = chunk.read().await;
                // TODO: Can we check if we still need to send the chunk? Like if it's a fast moving
                // player or something.
                self.client.send_packet_now(&CChunkData(&chunk)).await;
            }
            self.client
                .send_packet_now(&CChunkBatchEnd::new(chunk_count as u16))
                .await;
        }

        self.tick_counter.fetch_add(1, Ordering::Relaxed);
        if let Some(sleeping_since) = self.sleeping_since.load() {
            if sleeping_since < 101 {
                self.sleeping_since.store(Some(sleeping_since + 1));
            }
        }

        if self.mining.load(Ordering::Relaxed) {
            let pos = self.mining_pos.lock().await;
            let world = self.world().await;
            let block = world.get_block(&pos).await;
            let state = world.get_block_state(&pos).await;
            // Is the block broken?
            if state.is_air() {
                world
                    .set_block_breaking(&self.living_entity.entity, *pos, -1)
                    .await;
                self.current_block_destroy_stage
                    .store(-1, Ordering::Relaxed);
                self.mining.store(false, Ordering::Relaxed);
            } else {
                self.continue_mining(
                    *pos,
                    &world,
                    &state,
                    block.name,
                    self.start_mining_time.load(Ordering::Relaxed),
                )
                .await;
            }
        }

        self.last_attacked_ticks.fetch_add(1, Ordering::Relaxed);

        let is_spectator = self.gamemode.load() == GameMode::Spectator;
        self.get_entity()
            .no_clip
            .store(is_spectator, Ordering::Relaxed);
        if is_spectator || self.get_entity().has_vehicle() {
            self.get_entity().on_ground.store(false, Ordering::Relaxed);
        }
        self.living_entity.tick(self.clone(), server).await;

        self.hunger_manager.tick(self.as_ref()).await;

        // experience handling
        self.tick_experience().await;
        self.tick_health().await;

        // Timeout/keep alive handling
        self.tick_client_load_timeout();

        let now = Instant::now();
        if now.duration_since(self.last_keep_alive_time.load()) >= Duration::from_secs(15) {
            // We never got a response from the last keep alive we sent.
            if self.wait_for_keep_alive.load(Ordering::Relaxed) {
                self.kick(TextComponent::translate("disconnect.timeout", []))
                    .await;
                return;
            }
            self.wait_for_keep_alive.store(true, Ordering::Relaxed);
            self.last_keep_alive_time.store(now);
            let id = now.elapsed().as_millis() as i64;
            self.keep_alive_id.store(id, Ordering::Relaxed);
            self.client.enqueue_packet(&CKeepAlive::new(id)).await;
        }
    }

    async fn continue_mining(
        &self,
        location: BlockPos,
        world: &World,
        state: &BlockState,
        block_name: &str,
        starting_time: i32,
    ) {
        let time = self.tick_counter.load(Ordering::Relaxed) - starting_time;
        let speed = block::calc_block_breaking(self, state, block_name).await * (time + 1) as f32;
        let progress = (speed * 10.0) as i32;
        if progress != self.current_block_destroy_stage.load(Ordering::Relaxed) {
            world
                .set_block_breaking(&self.living_entity.entity, location, progress)
                .await;
            self.current_block_destroy_stage
                .store(progress, Ordering::Relaxed);
        }
    }

    pub async fn jump(&self) {
        if self.living_entity.entity.sprinting.load(Ordering::Relaxed) {
            self.add_exhaustion(0.2).await;
        } else {
            self.add_exhaustion(0.05).await;
        }
    }

    #[expect(clippy::cast_precision_loss)]
    pub async fn progress_motion(&self, delta_pos: Vector3<f64>) {
        // TODO: Swimming, gliding...
        if self.living_entity.entity.on_ground.load(Ordering::Relaxed) {
            let delta = (delta_pos.horizontal_length() * 100.0).round() as i32;
            if delta > 0 {
                if self.living_entity.entity.sprinting.load(Ordering::Relaxed) {
                    self.add_exhaustion(0.1 * delta as f32 * 0.01).await;
                } else {
                    self.add_exhaustion(0.0 * delta as f32 * 0.01).await;
                }
            }
        }
    }

    pub fn has_client_loaded(&self) -> bool {
        self.client_loaded.load(Ordering::Relaxed)
            || self.client_loaded_timeout.load(Ordering::Relaxed) == 0
    }

    pub fn set_client_loaded(&self, loaded: bool) {
        if !loaded {
            self.client_loaded_timeout.store(60, Ordering::Relaxed);
        }
        self.client_loaded.store(loaded, Ordering::Relaxed);
    }

    pub fn get_attack_cooldown_progress(&self, base_time: f64, attack_speed: f64) -> f64 {
        let x = f64::from(self.last_attacked_ticks.load(Ordering::Acquire)) + base_time;

        let progress_per_tick = f64::from(BASIC_CONFIG.tps) / attack_speed;
        let progress = x / progress_per_tick;
        progress.clamp(0.0, 1.0)
    }

    pub const fn entity_id(&self) -> EntityId {
        self.living_entity.entity.entity_id
    }

    pub async fn world(&self) -> Arc<World> {
        self.living_entity.entity.world.read().await.clone()
    }

    pub fn position(&self) -> Vector3<f64> {
        self.living_entity.entity.pos.load()
    }

    pub fn eye_position(&self) -> Vector3<f64> {
        let eye_height = if self.living_entity.entity.pose.load() == EntityPose::Crouching {
            1.27
        } else {
            f64::from(self.living_entity.entity.standing_eye_height)
        };
        Vector3::new(
            self.living_entity.entity.pos.load().x,
            self.living_entity.entity.pos.load().y + eye_height,
            self.living_entity.entity.pos.load().z,
        )
    }

    pub fn rotation(&self) -> (f32, f32) {
        (
            self.living_entity.entity.yaw.load(),
            self.living_entity.entity.pitch.load(),
        )
    }

    /// Updates the current abilities the player has.
    pub async fn send_abilities_update(&self) {
        let mut b = 0i8;
        let abilities = &self.abilities.lock().await;

        if abilities.invulnerable {
            b |= 1;
        }
        if abilities.flying {
            b |= 2;
        }
        if abilities.allow_flying {
            b |= 4;
        }
        if abilities.creative {
            b |= 8;
        }
        self.client
            .enqueue_packet(&CPlayerAbilities::new(
                b,
                abilities.fly_speed,
                abilities.walk_speed,
            ))
            .await;
    }

    /// Updates the client of the player's current permission level.
    pub async fn send_permission_lvl_update(&self) {
        let status = match self.permission_lvl.load() {
            PermissionLvl::Zero => EntityStatus::SetOpLevel0,
            PermissionLvl::One => EntityStatus::SetOpLevel1,
            PermissionLvl::Two => EntityStatus::SetOpLevel2,
            PermissionLvl::Three => EntityStatus::SetOpLevel3,
            PermissionLvl::Four => EntityStatus::SetOpLevel4,
        };
        self.world()
            .await
            .send_entity_status(&self.living_entity.entity, status)
            .await;
    }

    /// Sets the player's difficulty level.
    pub async fn send_difficulty_update(&self) {
        let world = self.world().await;
        let level_info = world.level_info.read().await;
        self.client
            .enqueue_packet(&CChangeDifficulty::new(
                level_info.difficulty as u8,
                level_info.difficulty_locked,
            ))
            .await;
    }

    /// Sets the player's permission level and notifies the client.
    pub async fn set_permission_lvl(
        self: &Arc<Self>,
        lvl: PermissionLvl,
        command_dispatcher: &CommandDispatcher,
    ) {
        self.permission_lvl.store(lvl);
        self.send_permission_lvl_update().await;
        client_suggestions::send_c_commands_packet(self, command_dispatcher).await;
    }

    /// Sends the world time to only this player.
    pub async fn send_time(&self, world: &World) {
        let l_world = world.level_time.lock().await;
        self.client
            .enqueue_packet(&CUpdateTime::new(
                l_world.world_age,
                l_world.time_of_day,
                true,
            ))
            .await;
    }

    /// Sends a world's mobs to only this player.
    // TODO: This should be optimized for larger servers based on the player's current chunk.
    pub async fn send_mobs(&self, world: &World) {
        let entities = world.entities.read().await.clone();
        for entity in entities.values() {
            self.client
                .enqueue_packet(&entity.get_entity().create_spawn_packet())
                .await;
        }
    }

    async fn unload_watched_chunks(&self, world: &World) {
        let radial_chunks = self.watched_section.load().all_chunks_within();
        let level = &world.level;
        let chunks_to_clean = level.mark_chunks_as_not_watched(&radial_chunks).await;
        level.clean_chunks(&chunks_to_clean).await;
        for chunk in chunks_to_clean {
            self.client
                .enqueue_packet(&CUnloadChunk::new(chunk.x, chunk.z))
                .await;
        }

        self.watched_section.store(Cylindrical::new(
            Vector2::new(i32::MAX >> 1, i32::MAX >> 1),
            NonZeroU8::new(1).unwrap(),
        ));
    }

    /// Teleports the player to a different world or dimension with an optional position, yaw, and pitch.
    pub async fn teleport_world(
        self: &Arc<Self>,
        new_world: Arc<World>,
        position: Option<Vector3<f64>>,
        yaw: Option<f32>,
        pitch: Option<f32>,
    ) {
        let current_world = self.living_entity.entity.world.read().await.clone();
        let info = &new_world.level_info.read().await;
        let position = if let Some(pos) = position {
            pos
        } else {
            Vector3::new(
                f64::from(info.spawn_x),
                f64::from(
                    new_world
                        .get_top_block(Vector2::new(
                            f64::from(info.spawn_x) as i32,
                            f64::from(info.spawn_z) as i32,
                        ))
                        .await
                        + 1,
                ),
                f64::from(info.spawn_z),
            )
        };
        let yaw = yaw.unwrap_or(info.spawn_angle);
        let pitch = pitch.unwrap_or(10.0);

        send_cancellable! {{
            PlayerChangeWorldEvent {
                player: self.clone(),
                previous_world: current_world.clone(),
                new_world: new_world.clone(),
                position,
                yaw,
                pitch,
                cancelled: false,
            };

            'after: {
                let position = event.position;
                let yaw = event.yaw;
                let pitch = event.pitch;
                let new_world = event.new_world;

                self.set_client_loaded(false);
                let uuid = self.gameprofile.id;
                current_world.remove_player(self, false).await;
                *self.living_entity.entity.world.write().await = new_world.clone();
                new_world.players.write().await.insert(uuid, self.clone());
                self.unload_watched_chunks(&current_world).await;

<<<<<<< HEAD
                let last_pos = self.living_entity.entity.last_pos.load();
                let death_dimension = self.world().await.dimension_type.name();
=======
                let last_pos = self.living_entity.last_pos.load();
                let death_dimension = self.world().await.dimension_type.resource_location();
>>>>>>> 9436e12c
                let death_location = BlockPos(Vector3::new(
                    last_pos.x.round() as i32,
                    last_pos.y.round() as i32,
                    last_pos.z.round() as i32,
                ));
                self.client
                    .send_packet_now(&CRespawn::new(
                        (new_world.dimension_type as u8).into(),
                        new_world.dimension_type.resource_location(),
                        biome::hash_seed(new_world.level.seed.0), // seed
                        self.gamemode.load() as u8,
                        self.gamemode.load() as i8,
                        false,
                        false,
                        Some((death_dimension, death_location)),
                        VarInt(self.get_entity().portal_cooldown.load(Ordering::Relaxed) as i32),
                        new_world.sea_level.into(),
                        1,
                    )).await
                    ;
                self.send_permission_lvl_update().await;
                self.clone().request_teleport(position, yaw, pitch).await;
                self.living_entity.entity.last_pos.store(position);
                self.send_abilities_update().await;

                new_world.send_world_info(self, position, yaw, pitch).await;
            }
        }}
    }

    /// `yaw` and `pitch` are in degrees.
    /// Rarly used, for example when waking up the player from a bed or their first time spawn. Otherwise, the `teleport` method should be used.
    /// The player should respond with the `SConfirmTeleport` packet.
    pub async fn request_teleport(self: &Arc<Self>, position: Vector3<f64>, yaw: f32, pitch: f32) {
        // This is the ultra special magic code used to create the teleport id
        // This returns the old value
        // This operation wraps around on overflow.

        send_cancellable! {{
            PlayerTeleportEvent {
                player: self.clone(),
                from: self.living_entity.entity.pos.load(),
                to: position,
                cancelled: false,
            };

            'after: {
                let position = event.to;
                let i = self
                    .teleport_id_count
                    .fetch_add(1, Ordering::Relaxed);
                let teleport_id = i + 1;
                self.set_pos(position);
                let entity = &self.living_entity.entity;
                entity.set_rotation(yaw, pitch);
                *self.awaiting_teleport.lock().await = Some((teleport_id.into(), position));
                self.client
                    .send_packet_now(&CPlayerPosition::new(
                        teleport_id.into(),
                        position,
                        Vector3::new(0.0, 0.0, 0.0),
                        yaw,
                        pitch,
                        // TODO
                        &[],
                    )).await;
            }
        }}
    }

    /// Teleports the player to a different position with an optional yaw and pitch.
    /// This method is identical to `entity.teleport()` but emits a `PlayerTeleportEvent` instead of a `EntityTeleportEvent`.
    pub async fn teleport(self: &Arc<Self>, position: Vector3<f64>, yaw: f32, pitch: f32) {
        send_cancellable! {{
            PlayerTeleportEvent {
                player: self.clone(),
                from: self.living_entity.entity.pos.load(),
                to: position,
                cancelled: false,
            };
            'after: {
                let position = event.to;
                let entity = self.get_entity();
                self.request_teleport(position, yaw, pitch).await;
                entity
                    .world
                    .read()
                    .await
                    .broadcast_packet_except(&[self.gameprofile.id], &CEntityPositionSync::new(
                        self.living_entity.entity.entity_id.into(),
                        position,
                        Vector3::new(0.0, 0.0, 0.0),
                        yaw,
                        pitch,
                        entity.on_ground.load(Ordering::SeqCst),
                    ))
                    .await;
            }
        }}
    }

    pub fn block_interaction_range(&self) -> f64 {
        if self.gamemode.load() == GameMode::Creative {
            5.0
        } else {
            4.5
        }
    }

    pub fn can_interact_with_block_at(&self, pos: &BlockPos, additional_range: f64) -> bool {
        let d = self.block_interaction_range() + additional_range;
        let box_pos = BoundingBox::from_block(pos);
        let entity_pos = self.living_entity.entity.pos.load();
        let standing_eye_height = self.living_entity.entity.standing_eye_height;
        box_pos.squared_magnitude(Vector3 {
            x: entity_pos.x,
            y: entity_pos.y + f64::from(standing_eye_height),
            z: entity_pos.z,
        }) < d * d
    }

    /// Kicks the player with a reason depending on the connection state.
    pub async fn kick(&self, reason: TextComponent) {
        if self.client.closed.load(Ordering::Relaxed) {
            log::debug!(
                "Tried to kick client id {} but connection is closed!",
                self.client.id
            );
            return;
        }

        self.client
            .send_packet_now(&CPlayDisconnect::new(&reason))
            .await;

        log::info!(
            "Kicked player {} (client {}) for {}",
            self.gameprofile.name,
            self.client.id,
            reason.to_pretty_console()
        );

        self.client.close();
    }

    pub fn can_food_heal(&self) -> bool {
        let health = self.living_entity.health.load();
        let max_health = 20.0; // TODO
        health > 0.0 && health < max_health
    }

    pub async fn add_exhaustion(&self, exhaustion: f32) {
        let abilities = self.abilities.lock().await;
        if abilities.invulnerable {
            return;
        }
        self.hunger_manager.add_exhaustion(exhaustion);
    }

    pub async fn heal(&self, additional_health: f32) {
        self.living_entity.heal(additional_health).await;
        self.send_health().await;
    }

    pub async fn send_health(&self) {
        self.client
            .enqueue_packet(&CSetHealth::new(
                self.living_entity.health.load(),
                self.hunger_manager.level.load().into(),
                self.hunger_manager.saturation.load(),
            ))
            .await;
    }

    pub async fn tick_health(&self) {
        let health = self.living_entity.health.load() as i32;
        let food = self.hunger_manager.level.load();
        let saturation = self.hunger_manager.saturation.load();

        let last_health = self.last_sent_health.load(Ordering::Relaxed);
        let last_food = self.last_sent_food.load(Ordering::Relaxed);
        let last_saturation = self.last_food_saturation.load(Ordering::Relaxed);

        if health != last_health || food != last_food || (saturation == 0.0) != last_saturation {
            self.last_sent_health.store(health, Ordering::Relaxed);
            self.last_sent_food.store(food, Ordering::Relaxed);
            self.last_food_saturation
                .store(saturation == 0.0, Ordering::Relaxed);
            self.send_health().await;
        }
    }

    pub async fn set_health(&self, health: f32) {
        self.living_entity.set_health(health).await;
        self.send_health().await;
    }

    pub fn tick_client_load_timeout(&self) {
        if !self.client_loaded.load(Ordering::Relaxed) {
            let timeout = self.client_loaded_timeout.load(Ordering::Relaxed);
            self.client_loaded_timeout
                .store(timeout.saturating_sub(1), Ordering::Relaxed);
        }
    }

    pub async fn kill(&self) {
        self.living_entity.kill().await;
        self.handle_killed().await;
    }

    async fn handle_killed(&self) {
        self.set_client_loaded(false);
        self.client
            .send_packet_now(&CCombatDeath::new(
                self.entity_id().into(),
                &TextComponent::text("noob"),
            ))
            .await;
    }

    pub async fn set_gamemode(self: &Arc<Self>, gamemode: GameMode) {
        // We could send the same gamemode without any problems. But why waste bandwidth?
        assert_ne!(
            self.gamemode.load(),
            gamemode,
            "Attempt to set the gamemode to the already current gamemode"
        );
        send_cancellable! {{
            PlayerGamemodeChangeEvent {
                player: self.clone(),
                new_gamemode: gamemode,
                previous_gamemode: self.gamemode.load(),
                cancelled: false,
            };

            'after: {
                let gamemode = event.new_gamemode;
                self.gamemode.store(gamemode);
                // TODO: Fix this when mojang fixes it
                // This is intentional to keep the pure vanilla mojang experience
                // self.previous_gamemode.store(self.previous_gamemode.load());
                {
                    // Use another scope so that we instantly unlock `abilities`.
                    let mut abilities = self.abilities.lock().await;
                    abilities.set_for_gamemode(gamemode);
                };
                self.send_abilities_update().await;

                self.living_entity.entity.invulnerable.store(
                    matches!(gamemode, GameMode::Creative | GameMode::Spectator),
                    Ordering::Relaxed,
                );
                self.living_entity
                    .entity
                    .world
                    .read()
                    .await
                    .broadcast_packet_all(&CPlayerInfoUpdate::new(
                        PlayerInfoFlags::UPDATE_GAME_MODE.bits(),
                        &[pumpkin_protocol::client::play::Player {
                            uuid: self.gameprofile.id,
                            actions: &[PlayerAction::UpdateGameMode((gamemode as i32).into())],
                        }],
                    ))
                    .await;

                self.client
                    .enqueue_packet(&CGameEvent::new(
                        GameEvent::ChangeGameMode,
                        gamemode as i32 as f32,
                    )).await;
            }
        }}
    }

    /// Send the player's skin layers and used hand to all players.
    pub async fn send_client_information(&self) {
        let config = self.config.read().await;
        self.living_entity
            .entity
            .send_meta_data(&[
                Metadata::new(
                    DATA_PLAYER_MODE_CUSTOMISATION,
                    MetaDataType::Byte,
                    config.skin_parts,
                ),
                Metadata::new(
                    DATA_PLAYER_MAIN_HAND,
                    MetaDataType::Byte,
                    config.main_hand as u8,
                ),
            ])
            .await;
    }

    pub async fn can_harvest(&self, block: &BlockState, block_name: &str) -> bool {
        !block.tool_required()
            || self
                .inventory
                .held_item()
                .lock()
                .await
                .is_correct_for_drops(block_name)
    }

    pub async fn get_mining_speed(&self, block_name: &str) -> f32 {
        let mut speed = self
            .inventory
            .held_item()
            .lock()
            .await
            .get_speed(block_name);
        // Haste
        if self.living_entity.has_effect(EffectType::Haste).await
            || self
                .living_entity
                .has_effect(EffectType::ConduitPower)
                .await
        {
            speed *= 1.0 + (self.get_haste_amplifier().await + 1) as f32 * 0.2;
        }
        // Fatigue
        if let Some(fatigue) = self
            .living_entity
            .get_effect(EffectType::MiningFatigue)
            .await
        {
            let fatigue_speed = match fatigue.amplifier {
                0 => 0.3,
                1 => 0.09,
                2 => 0.0027,
                _ => 8.1E-4,
            };
            speed *= fatigue_speed;
        }
        // TODO: Handle when in water
        if !self.living_entity.entity.on_ground.load(Ordering::Relaxed) {
            speed /= 5.0;
        }
        speed
    }

    async fn get_haste_amplifier(&self) -> u32 {
        let mut i = 0;
        let mut j = 0;
        if let Some(effect) = self.living_entity.get_effect(EffectType::Haste).await {
            i = effect.amplifier;
        }
        if let Some(effect) = self
            .living_entity
            .get_effect(EffectType::ConduitPower)
            .await
        {
            j = effect.amplifier;
        }
        u32::from(i.max(j))
    }

    pub async fn send_message(
        &self,
        message: &TextComponent,
        chat_type: u8,
        sender_name: &TextComponent,
        target_name: Option<&TextComponent>,
    ) {
        self.client
            .enqueue_packet(&CDisguisedChatMessage::new(
                message,
                (chat_type + 1).into(),
                sender_name,
                target_name,
            ))
            .await;
    }

    pub async fn drop_item(&self, item_stack: ItemStack) {
        let entity = self.world().await.create_entity(
            self.living_entity.entity.pos.load()
                + Vector3::new(0.0, f64::from(EntityType::PLAYER.eye_height) - 0.3, 0.0),
            EntityType::ITEM,
        );

        let pitch = f64::from(self.living_entity.entity.pitch.load()).to_radians();
        let yaw = f64::from(self.living_entity.entity.yaw.load()).to_radians();
        let pitch_sin = pitch.sin();
        let pitch_cos = pitch.cos();
        let yaw_sin = yaw.sin();
        let yaw_cos = yaw.cos();
        let horizontal_offset = rand::random::<f64>() * TAU;
        let l = 0.02 * rand::random::<f64>();

        let velocity = Vector3::new(
            -yaw_sin * pitch_cos * 0.3 + horizontal_offset.cos() * l,
            -pitch_sin * 0.3 + 0.1 + (rand::random::<f64>() - rand::random::<f64>()) * 0.1,
            yaw_cos * pitch_cos * 0.3 + horizontal_offset.sin() * l,
        );

        let item_entity =
            Arc::new(ItemEntity::new_with_velocity(entity, item_stack, velocity, 40).await);
        self.world().await.spawn_entity(item_entity).await;
    }

    pub async fn drop_held_item(&self, drop_stack: bool) {
        // should be locked first otherwise cause deadlock in tick() (this thread lock stack, that thread lock screen_handler)
        let screen_binding = self.current_screen_handler.lock().await;
        let binding = self.inventory.held_item();
        let mut item_stack = binding.lock().await;

        if !item_stack.is_empty() {
            let drop_amount = if drop_stack { item_stack.item_count } else { 1 };
            self.drop_item(item_stack.copy_with_count(drop_amount))
                .await;
            item_stack.decrement(drop_amount);
            let selected_slot = self.inventory.get_selected_slot();
            let inv: Arc<dyn Inventory> = self.inventory.clone();
            let mut screen_handler = screen_binding.lock().await;
            let slot_index = screen_handler
                .get_slot_index(&inv, selected_slot as usize)
                .await;

            if let Some(slot_index) = slot_index {
                screen_handler.set_received_stack(slot_index, *item_stack);
            }
        }
    }

    pub async fn swap_item(&self) {
        let (main_hand_item, off_hand_item) = self.inventory.swap_item().await;
        let equipment = &[
            (EquipmentSlot::MAIN_HAND, main_hand_item),
            (EquipmentSlot::OFF_HAND, off_hand_item),
        ];
        self.living_entity.send_equipment_changes(equipment).await;
        // todo this.player.stopUsingItem();
    }

    pub async fn send_system_message(&self, text: &TextComponent) {
        self.send_system_message_raw(text, false).await;
    }

    pub async fn send_system_message_raw(&self, text: &TextComponent, overlay: bool) {
        self.client
            .enqueue_packet(&CSystemChatMessage::new(text, overlay))
            .await;
    }

    pub async fn tick_experience(&self) {
        let level = self.experience_level.load(Ordering::Relaxed);
        if self.last_sent_xp.load(Ordering::Relaxed) != level {
            let progress = self.experience_progress.load();
            let points = self.experience_points.load(Ordering::Relaxed);

            self.last_sent_xp.store(level, Ordering::Relaxed);

            self.client
                .send_packet_now(&CSetExperience::new(
                    progress.clamp(0.0, 1.0),
                    points.into(),
                    level.into(),
                ))
                .await;
        }
    }

    /// Sets the player's experience level and notifies the client.
    pub async fn set_experience(&self, level: i32, progress: f32, points: i32) {
        // TODO: These should be atomic together, not isolated; make a struct containing these. can cause ABA issues
        self.experience_level.store(level, Ordering::Relaxed);
        self.experience_progress.store(progress.clamp(0.0, 1.0));
        self.experience_points.store(points, Ordering::Relaxed);
        self.last_sent_xp.store(-1, Ordering::Relaxed);
        self.tick_experience().await;

        self.client
            .enqueue_packet(&CSetExperience::new(
                progress.clamp(0.0, 1.0),
                points.into(),
                level.into(),
            ))
            .await;
    }

    /// Sets the player's experience level directly.
    pub async fn set_experience_level(&self, new_level: i32, keep_progress: bool) {
        let progress = self.experience_progress.load();
        let mut points = self.experience_points.load(Ordering::Relaxed);

        // If `keep_progress` is `true` then calculate the number of points needed to keep the same progress scaled.
        if keep_progress {
            // Get our current level
            let current_level = self.experience_level.load(Ordering::Relaxed);
            let current_max_points = experience::points_in_level(current_level);
            // Calculate the max value for the new level
            let new_max_points = experience::points_in_level(new_level);
            // Calculate the scaling factor
            let scale = new_max_points as f32 / current_max_points as f32;
            // Scale the points (Vanilla doesn't seem to recalculate progress so we won't)
            points = (points as f32 * scale) as i32;
        }

        self.set_experience(new_level, progress, points).await;
    }

    pub async fn add_effect(&self, effect: Effect) {
        self.send_effect(effect.clone()).await;
        self.living_entity.add_effect(effect).await;
    }

    pub async fn send_active_effects(&self) {
        let effects = self.living_entity.active_effects.lock().await;
        for effect in effects.values() {
            self.send_effect(effect.clone()).await;
        }
    }

    pub async fn send_effect(&self, effect: Effect) {
        let mut flag: i8 = 0;

        if effect.ambient {
            flag |= 1;
        }
        if effect.show_particles {
            flag |= 2;
        }
        if effect.show_icon {
            flag |= 4;
        }
        if effect.blend {
            flag |= 8;
        }

        let effect_id = VarInt(effect.r#type as i32);
        self.client
            .enqueue_packet(&CUpdateMobEffect::new(
                self.entity_id().into(),
                effect_id,
                effect.amplifier.into(),
                effect.duration.into(),
                flag,
            ))
            .await;
    }

    pub async fn remove_effect(&self, effect_type: EffectType) {
        let effect_id = VarInt(effect_type as i32);
        self.client
            .enqueue_packet(&pumpkin_protocol::client::play::CRemoveMobEffect::new(
                self.entity_id().into(),
                effect_id,
            ))
            .await;
        self.living_entity.remove_effect(effect_type).await;

        // TODO broadcast metadata
    }

    pub async fn remove_all_effect(&self) -> u8 {
        let mut count = 0;
        let mut effect_list = vec![];
        for effect in self.living_entity.active_effects.lock().await.keys() {
            effect_list.push(*effect);
            let effect_id = VarInt(*effect as i32);
            self.client
                .enqueue_packet(&pumpkin_protocol::client::play::CRemoveMobEffect::new(
                    self.entity_id().into(),
                    effect_id,
                ))
                .await;
            count += 1;
        }
        //Need to remove effect after because the player effect are lock in the for before
        for effect in effect_list {
            self.living_entity.remove_effect(effect).await;
        }

        count
    }

    /// Add experience levels to the player.
    pub async fn add_experience_levels(&self, added_levels: i32) {
        let current_level = self.experience_level.load(Ordering::Relaxed);
        let new_level = current_level + added_levels;
        self.set_experience_level(new_level, true).await;
    }

    /// Set the player's experience points directly. Returns `true` if successful.
    pub async fn set_experience_points(&self, new_points: i32) -> bool {
        let current_points = self.experience_points.load(Ordering::Relaxed);

        if new_points == current_points {
            return true;
        }

        let current_level = self.experience_level.load(Ordering::Relaxed);
        let max_points = experience::points_in_level(current_level);

        if new_points < 0 || new_points > max_points {
            return false;
        }

        let progress = new_points as f32 / max_points as f32;
        self.set_experience(current_level, progress, new_points)
            .await;
        true
    }

    /// Add experience points to the player.
    pub async fn add_experience_points(&self, added_points: i32) {
        let current_level = self.experience_level.load(Ordering::Relaxed);
        let current_points = self.experience_points.load(Ordering::Relaxed);
        let total_exp = experience::points_to_level(current_level) + current_points;
        let new_total_exp = total_exp + added_points;
        let (new_level, new_points) = experience::total_to_level_and_points(new_total_exp);
        let progress = experience::progress_in_level(new_points, new_level);
        self.set_experience(new_level, progress, new_points).await;
    }

    pub fn increment_screen_handler_sync_id(&self) {
        let current_id = self.screen_handler_sync_id.load(Ordering::Relaxed);
        self.screen_handler_sync_id
            .store(current_id % 100 + 1, Ordering::Relaxed);
    }

    pub async fn close_handled_screen(&self) {
        self.client
            .enqueue_packet(&CCloseContainer::new(
                self.current_screen_handler
                    .lock()
                    .await
                    .lock()
                    .await
                    .sync_id()
                    .into(),
            ))
            .await;
        self.on_handled_screen_closed().await;
    }

    pub async fn on_handled_screen_closed(&self) {
        self.current_screen_handler
            .lock()
            .await
            .lock()
            .await
            .on_closed(self)
            .await;

        let player_screen_handler: Arc<Mutex<dyn ScreenHandler>> =
            self.player_screen_handler.clone();
        let current_screen_handler: Arc<Mutex<dyn ScreenHandler>> =
            self.current_screen_handler.lock().await.clone();

        if !Arc::ptr_eq(&player_screen_handler, &current_screen_handler) {
            player_screen_handler
                .lock()
                .await
                .copy_shared_slots(current_screen_handler)
                .await;
        }

        *self.current_screen_handler.lock().await = self.player_screen_handler.clone();
    }

    pub async fn on_screen_handler_opened(&self, screen_handler: Arc<Mutex<dyn ScreenHandler>>) {
        let mut screen_handler = screen_handler.lock().await;

        screen_handler
            .add_listener(self.screen_handler_listener.clone())
            .await;

        screen_handler
            .update_sync_handler(self.screen_handler_sync_handler.clone())
            .await;
    }

    pub async fn open_handled_screen(
        &self,
        screen_handler_factory: &dyn ScreenHandlerFactory,
    ) -> Option<u8> {
        if !self
            .current_screen_handler
            .lock()
            .await
            .lock()
            .await
            .as_any()
            .is::<PlayerScreenHandler>()
        {
            self.close_handled_screen().await;
        }

        self.increment_screen_handler_sync_id();

        if let Some(screen_handler) = screen_handler_factory.create_screen_handler(
            self.screen_handler_sync_id.load(Ordering::Relaxed),
            &self.inventory,
            self,
        ) {
            let screen_handler_temp = screen_handler.lock().await;
            self.client
                .enqueue_packet(&COpenScreen::new(
                    screen_handler_temp.sync_id().into(),
                    (screen_handler_temp
                        .window_type()
                        .expect("Can't open PlayerScreenHandler") as i32)
                        .into(),
                    &screen_handler_factory.get_display_name(),
                ))
                .await;
            drop(screen_handler_temp);
            self.on_screen_handler_opened(screen_handler.clone()).await;
            *self.current_screen_handler.lock().await = screen_handler;
            Some(self.screen_handler_sync_id.load(Ordering::Relaxed))
        } else {
            //TODO: Send message if spectator

            None
        }
    }

    pub async fn on_slot_click(&self, packet: SClickSlot) {
        let screen_handler = self.current_screen_handler.lock().await;
        let mut screen_handler = screen_handler.lock().await;
        let behaviour = screen_handler.get_behaviour();

        // behaviour is dropped here
        if i32::from(behaviour.sync_id) != packet.sync_id.0 {
            return;
        }

        if self.gamemode.load() == GameMode::Spectator {
            screen_handler.sync_state().await;
            return;
        }

        if !screen_handler.can_use(self) {
            warn!(
                "Player {} interacted with invalid menu {:?}",
                self.gameprofile.name,
                screen_handler.window_type()
            );
            return;
        }

        let slot = packet.slot;

        if !screen_handler.is_slot_valid(i32::from(slot)).await {
            warn!(
                "Player {} clicked invalid slot index: {}, available slots: {}",
                self.gameprofile.name,
                slot,
                screen_handler.get_behaviour().slots.len()
            );
            return;
        }

        let not_in_sync = packet.revision.0 != (behaviour.revision as i32);

        screen_handler.disable_sync().await;
        screen_handler
            .on_slot_click(
                i32::from(slot),
                i32::from(packet.button),
                packet.mode.clone(),
                self,
            )
            .await;

        for (key, value) in packet.array_of_changed_slots {
            screen_handler.set_received_hash(key as usize, value);
        }

        screen_handler.set_received_cursor_hash(packet.carried_item);
        screen_handler.enable_sync().await;

        if not_in_sync {
            screen_handler.update_to_client().await;
        } else {
            screen_handler.send_content_updates().await;
        }
    }

<<<<<<< HEAD
    pub async fn get_off_ground_speed(&self) -> f64 {
        let sprinting = self.get_entity().sprinting.load(Ordering::Relaxed);
        if !self.get_entity().has_vehicle() {
            let fly_speed = {
                let abilities = self.abilities.lock().await;
                abilities.flying.then_some(f64::from(abilities.fly_speed))
            };
            if let Some(flying) = fly_speed {
                return if sprinting { flying * 2.0 } else { flying };
            }
        }
        if sprinting { 0.025_999_999 } else { 0.02 }
    }

    pub async fn is_flying(&self) -> bool {
        let abilities = self.abilities.lock().await;
        abilities.flying
=======
    /// Check if the player has a specific permission
    pub async fn has_permission(&self, node: &str) -> bool {
        let perm_manager = PERMISSION_MANAGER.read().await;
        perm_manager
            .has_permission(&self.gameprofile.id, node, self.permission_lvl.load())
            .await
>>>>>>> 9436e12c
    }
}

#[async_trait]
impl NBTStorage for Player {
    async fn write_nbt(&self, nbt: &mut NbtCompound) {
        self.living_entity.write_nbt(nbt).await;
        self.inventory.write_nbt(nbt).await;

        self.abilities.lock().await.write_nbt(nbt).await;

        // Store total XP instead of individual components
        let total_exp = experience::points_to_level(self.experience_level.load(Ordering::Relaxed))
            + self.experience_points.load(Ordering::Relaxed);
        nbt.put_int("XpTotal", total_exp);
        nbt.put_byte("playerGameType", self.gamemode.load() as i8);
        if let Some(previous_gamemode) = self.previous_gamemode.load() {
            nbt.put_byte("previousPlayerGameType", previous_gamemode as i8);
        }

        nbt.put_bool(
            "HasPlayedBefore",
            self.has_played_before.load(Ordering::Relaxed),
        );

        // Store food level, saturation, exhaustion, and tick timer
        self.hunger_manager.write_nbt(nbt).await;

        nbt.put_string(
            "Dimension",
            self.world()
                .await
                .dimension_type
                .resource_location()
                .to_string(),
        );
    }

    async fn read_nbt(&mut self, nbt: &mut NbtCompound) {
        self.living_entity.read_nbt(nbt).await;
        self.inventory.read_nbt_non_mut(nbt).await;
        self.abilities.lock().await.read_nbt(nbt).await;

        self.gamemode.store(
            GameMode::try_from(nbt.get_byte("playerGameType").unwrap_or(0))
                .unwrap_or(GameMode::Survival),
        );

        self.previous_gamemode.store(
            nbt.get_byte("previousPlayerGameType")
                .and_then(|byte| GameMode::try_from(byte).ok()),
        );

        self.has_played_before.store(
            nbt.get_bool("HasPlayedBefore").unwrap_or(false),
            Ordering::Relaxed,
        );

        // Load food level, saturation, exhaustion, and tick timer
        self.hunger_manager.read_nbt(nbt).await;

        // Load from total XP
        let total_exp = nbt.get_int("XpTotal").unwrap_or(0);
        let (level, points) = experience::total_to_level_and_points(total_exp);
        let progress = experience::progress_in_level(level, points);
        self.experience_level.store(level, Ordering::Relaxed);
        self.experience_progress.store(progress);
        self.experience_points.store(points, Ordering::Relaxed);
    }
}

#[async_trait]
impl NBTStorage for PlayerInventory {
    async fn write_nbt(&self, nbt: &mut NbtCompound) {
        // Save the selected slot (hotbar)
        nbt.put_int("SelectedItemSlot", i32::from(self.get_selected_slot()));

        // Create inventory list with the correct capacity (inventory size)
        let mut vec: Vec<NbtTag> = Vec::with_capacity(41);
        for (i, item) in self.main_inventory.iter().enumerate() {
            let stack = item.lock().await;
            if !stack.is_empty() {
                let mut item_compound = NbtCompound::new();
                item_compound.put_byte("Slot", i as i8);
                stack.write_item_stack(&mut item_compound);
                vec.push(NbtTag::Compound(item_compound));
            }
        }

        for (i, slot) in &self.equipment_slots {
            let equipment_binding = self.entity_equipment.lock().await;
            let stack_binding = equipment_binding.get(slot);
            let stack = stack_binding.lock().await;
            if !stack.is_empty() {
                let mut item_compound = NbtCompound::new();
                item_compound.put_byte("Slot", *i as i8);
                stack.write_item_stack(&mut item_compound);
                vec.push(NbtTag::Compound(item_compound));
            }
        }

        // Save the inventory list
        nbt.put("Inventory", NbtTag::List(vec.into_boxed_slice()));
    }

    async fn read_nbt_non_mut(&self, nbt: &mut NbtCompound) {
        // Read selected hotbar slot
        self.set_selected_slot(nbt.get_int("SelectedItemSlot").unwrap_or(0) as u8);
        // Process inventory list
        if let Some(inventory_list) = nbt.get_list("Inventory") {
            for tag in inventory_list {
                if let Some(item_compound) = tag.extract_compound() {
                    if let Some(slot_byte) = item_compound.get_byte("Slot") {
                        let slot = slot_byte as usize;
                        if let Some(item_stack) = ItemStack::read_item_stack(item_compound) {
                            self.set_stack(slot, item_stack).await;
                        }
                    }
                }
            }
        }
    }
}

#[async_trait]
impl EntityBase for Player {
    async fn damage(&self, amount: f32, damage_type: DamageType) -> bool {
        if self.abilities.lock().await.invulnerable {
            return false;
        }
        self.world()
            .await
            .play_sound(
                Sound::EntityPlayerHurt,
                SoundCategory::Players,
                &self.living_entity.entity.pos.load(),
            )
            .await;
        let result = self.living_entity.damage(amount, damage_type).await;
        if result {
            let health = self.living_entity.health.load();
            if health <= 0.0 {
                self.handle_killed().await;
            }
        }
        result
    }

    async fn teleport(
        self: Arc<Self>,
        position: Option<Vector3<f64>>,
        yaw: Option<f32>,
        pitch: Option<f32>,
        world: Arc<World>,
    ) {
        self.teleport_world(world, position, yaw, pitch).await;
    }

    fn get_entity(&self) -> &Entity {
        &self.living_entity.entity
    }

    fn get_living_entity(&self) -> Option<&LivingEntity> {
        Some(&self.living_entity)
    }

    fn get_player(&self) -> Option<&Player> {
        Some(self)
    }

    async fn is_pushed_by_fluids(&self) -> bool {
        !self.is_flying().await
    }

    fn get_gravity(&self) -> f64 {
        self.living_entity.get_gravity()
    }
}

impl Player {
    pub async fn close(&self) {
        self.client.close();
        log::debug!("Awaiting tasks for player {}", self.gameprofile.name);
        self.client.await_tasks().await;
        log::debug!(
            "Finished awaiting tasks for client {}",
            self.gameprofile.name
        );
    }

    pub async fn process_packets(self: &Arc<Self>, server: &Arc<Server>) {
        while let Some(packet) = self.client.get_packet().await {
            let packet_result = self.handle_play_packet(server, &packet).await;
            match packet_result {
                Ok(()) => {}
                Err(e) => {
                    if e.is_kick() {
                        if let Some(kick_reason) = e.client_kick_reason() {
                            self.kick(TextComponent::text(kick_reason)).await;
                        } else {
                            self.kick(TextComponent::text(format!(
                                "Error while handling incoming packet {e}"
                            )))
                            .await;
                        }
                    }
                    e.log();
                }
            }
        }
    }

    #[allow(clippy::too_many_lines)]
    pub async fn handle_play_packet(
        self: &Arc<Self>,
        server: &Arc<Server>,
        packet: &RawPacket,
    ) -> Result<(), Box<dyn PumpkinError>> {
        let payload = &packet.payload[..];
        match packet.id {
            SConfirmTeleport::PACKET_ID => {
                self.handle_confirm_teleport(SConfirmTeleport::read(payload)?)
                    .await;
            }
            SChatCommand::PACKET_ID => {
                self.handle_chat_command(server, &(SChatCommand::read(payload)?))
                    .await;
            }
            SChatMessage::PACKET_ID => {
                self.handle_chat_message(SChatMessage::read(payload)?).await;
            }
            SClientInformationPlay::PACKET_ID => {
                self.handle_client_information(SClientInformationPlay::read(payload)?)
                    .await;
            }
            SClientCommand::PACKET_ID => {
                self.handle_client_status(SClientCommand::read(payload)?)
                    .await;
            }
            SPlayerInput::PACKET_ID => self.handle_player_input(SPlayerInput::read(payload)?).await,
            SInteract::PACKET_ID => {
                self.handle_interact(SInteract::read(payload)?).await;
            }
            SKeepAlive::PACKET_ID => {
                self.handle_keep_alive(SKeepAlive::read(payload)?).await;
            }
            SClientTickEnd::PACKET_ID => {
                // TODO
            }
            SPlayerPosition::PACKET_ID => {
                self.handle_position(SPlayerPosition::read(payload)?).await;
            }
            SPlayerPositionRotation::PACKET_ID => {
                self.handle_position_rotation(SPlayerPositionRotation::read(payload)?)
                    .await;
            }
            SPlayerRotation::PACKET_ID => {
                self.handle_rotation(SPlayerRotation::read(payload)?).await;
            }
            SSetPlayerGround::PACKET_ID => {
                self.handle_player_ground(&SSetPlayerGround::read(payload)?);
            }
            SPickItemFromBlock::PACKET_ID => {
                self.handle_pick_item_from_block(SPickItemFromBlock::read(payload)?)
                    .await;
            }
            SPlayerAbilities::PACKET_ID => {
                self.handle_player_abilities(SPlayerAbilities::read(payload)?)
                    .await;
            }
            SPlayerAction::PACKET_ID => {
                self.clone()
                    .handle_player_action(SPlayerAction::read(payload)?, server)
                    .await;
            }
            SSetCommandBlock::PACKET_ID => {
                self.handle_set_command_block(SSetCommandBlock::read(payload)?)
                    .await;
            }
            SPlayerCommand::PACKET_ID => {
                self.handle_player_command(SPlayerCommand::read(payload)?)
                    .await;
            }
            SPlayerLoaded::PACKET_ID => self.handle_player_loaded(),
            SPlayPingRequest::PACKET_ID => {
                self.handle_play_ping_request(SPlayPingRequest::read(payload)?)
                    .await;
            }
            SClickSlot::PACKET_ID => {
                self.on_slot_click(SClickSlot::read(payload)?).await;
            }
            SSetHeldItem::PACKET_ID => {
                self.handle_set_held_item(SSetHeldItem::read(payload)?)
                    .await;
            }
            SSetCreativeSlot::PACKET_ID => {
                self.handle_set_creative_slot(SSetCreativeSlot::read(payload)?)
                    .await?;
            }
            SSwingArm::PACKET_ID => {
                self.handle_swing_arm(SSwingArm::read(payload)?).await;
            }
            SUpdateSign::PACKET_ID => {
                self.handle_sign_update(SUpdateSign::read(payload)?).await;
            }
            SUseItemOn::PACKET_ID => {
                self.handle_use_item_on(SUseItemOn::read(payload)?, server)
                    .await?;
            }
            SUseItem::PACKET_ID => {
                self.handle_use_item(&SUseItem::read(payload)?, server)
                    .await;
            }
            SCommandSuggestion::PACKET_ID => {
                self.handle_command_suggestion(SCommandSuggestion::read(payload)?, server)
                    .await;
            }
            SPCookieResponse::PACKET_ID => {
                self.handle_cookie_response(&SPCookieResponse::read(payload)?);
            }
            SCloseContainer::PACKET_ID => {
                self.handle_close_container(server, SCloseContainer::read(payload)?)
                    .await;
            }
            SChunkBatch::PACKET_ID => {
                self.handle_chunk_batch(SChunkBatch::read(payload)?).await;
            }
            SPlayerSession::PACKET_ID => {
                self.handle_chat_session_update(server, SPlayerSession::read(payload)?)
                    .await;
            }
            _ => {
                log::warn!("Failed to handle player packet id {}", packet.id);
                // TODO: We give an error if all play packets are implemented
                //  return Err(Box::new(DeserializerError::UnknownPacket));
            }
        }
        Ok(())
    }

    pub fn set_pos(&self, new_pos: Vector3<f64>) {
        let pos = self.living_entity.entity.pos.load();
        self.living_entity.entity.last_pos.store(pos);
        self.living_entity.entity.set_pos(new_pos);
    }
}

#[derive(Debug)]
pub enum TitleMode {
    Title,
    SubTitle,
    ActionBar,
}

/// Represents a player's abilities and special powers.
///
/// This struct contains information about the player's current abilities, such as flight, invulnerability, and creative mode.
pub struct Abilities {
    /// Indicates whether the player is invulnerable to damage.
    pub invulnerable: bool,
    /// Indicates whether the player is currently flying.
    pub flying: bool,
    /// Indicates whether the player is allowed to fly (if enabled).
    pub allow_flying: bool,
    /// Indicates whether the player is in creative mode.
    pub creative: bool,
    /// Indicates whether the player is allowed to modify the world.
    pub allow_modify_world: bool,
    /// The player's flying speed.
    pub fly_speed: f32,
    /// The field of view adjustment when the player is walking or sprinting.
    pub walk_speed: f32,
}

#[async_trait]
impl NBTStorage for Abilities {
    async fn write_nbt(&self, nbt: &mut pumpkin_nbt::compound::NbtCompound) {
        let mut component = NbtCompound::new();
        component.put_bool("invulnerable", self.invulnerable);
        component.put_bool("flying", self.flying);
        component.put_bool("mayfly", self.allow_flying);
        component.put_bool("instabuild", self.creative);
        component.put_bool("mayBuild", self.allow_modify_world);
        component.put_float("flySpeed", self.fly_speed);
        component.put_float("walkSpeed", self.walk_speed);
        nbt.put_component("abilities", component);
    }

    async fn read_nbt(&mut self, nbt: &mut pumpkin_nbt::compound::NbtCompound) {
        if let Some(component) = nbt.get_compound("abilities") {
            self.invulnerable = component.get_bool("invulnerable").unwrap_or(false);
            self.flying = component.get_bool("flying").unwrap_or(false);
            self.allow_flying = component.get_bool("mayfly").unwrap_or(false);
            self.creative = component.get_bool("instabuild").unwrap_or(false);
            self.allow_modify_world = component.get_bool("mayBuild").unwrap_or(false);
            self.fly_speed = component.get_float("flySpeed").unwrap_or(0.0);
            self.walk_speed = component.get_float("walk_speed").unwrap_or(0.0);
        }
    }
}

impl Default for Abilities {
    fn default() -> Self {
        Self {
            invulnerable: false,
            flying: false,
            allow_flying: false,
            creative: false,
            allow_modify_world: true,
            fly_speed: 0.05,
            walk_speed: 0.1,
        }
    }
}

impl Abilities {
    pub fn set_for_gamemode(&mut self, gamemode: GameMode) {
        match gamemode {
            GameMode::Creative => {
                // self.flying = false; // Start not flying
                self.allow_flying = true;
                self.creative = true;
                self.invulnerable = true;
            }
            GameMode::Spectator => {
                self.flying = true;
                self.allow_flying = true;
                self.creative = false;
                self.invulnerable = true;
            }
            _ => {
                self.flying = false;
                self.allow_flying = false;
                self.creative = false;
                self.invulnerable = false;
            }
        }
    }
}

/// Represents the player's dominant hand.
#[derive(Debug, Clone, Copy, PartialEq, Eq)]
pub enum Hand {
    /// Usually the player's off-hand.
    Left,
    /// Usually the player's primary hand.
    Right,
}

pub struct InvalidHand;

impl TryFrom<i32> for Hand {
    type Error = InvalidHand;

    fn try_from(value: i32) -> Result<Self, Self::Error> {
        match value {
            0 => Ok(Self::Left),
            1 => Ok(Self::Right),
            _ => Err(InvalidHand),
        }
    }
}

/// Represents the player's respawn point.
#[derive(Copy, Debug, Clone, PartialEq)]
pub struct RespawnPoint {
    pub dimension: VanillaDimensionType,
    pub position: BlockPos,
    pub yaw: f32,
    pub force: bool,
}

/// Represents the player's chat mode settings.
#[derive(Debug, Clone)]
pub enum ChatMode {
    /// Chat is enabled for the player.
    Enabled,
    /// The player should only see chat messages from commands.
    CommandsOnly,
    /// All messages should be hidden.
    Hidden,
}

pub struct InvalidChatMode;

impl TryFrom<i32> for ChatMode {
    type Error = InvalidChatMode;

    fn try_from(value: i32) -> Result<Self, Self::Error> {
        match value {
            0 => Ok(Self::Enabled),
            1 => Ok(Self::CommandsOnly),
            2 => Ok(Self::Hidden),
            _ => Err(InvalidChatMode),
        }
    }
}

/// Player's current chat session
pub struct ChatSession {
    pub session_id: uuid::Uuid,
    pub expires_at: i64,
    pub public_key: Box<[u8]>,
    pub signature: Box<[u8]>,
    pub messages_sent: i32,
    pub messages_received: i32,
    pub signature_cache: Vec<Box<[u8]>>,
}

impl Default for ChatSession {
    fn default() -> Self {
        Self::new(Uuid::nil(), 0, Box::new([]), Box::new([]))
    }
}

impl ChatSession {
    #[must_use]
    pub fn new(
        session_id: Uuid,
        expires_at: i64,
        public_key: Box<[u8]>,
        key_signature: Box<[u8]>,
    ) -> Self {
        Self {
            session_id,
            expires_at,
            public_key,
            signature: key_signature,
            messages_sent: 0,
            messages_received: 0,
            signature_cache: Vec::new(),
        }
    }
}

#[derive(Clone, Default)]
pub struct LastSeen(Vec<Box<[u8]>>);

impl From<LastSeen> for Vec<Box<[u8]>> {
    fn from(seen: LastSeen) -> Self {
        seen.0
    }
}

impl AsRef<[Box<[u8]>]> for LastSeen {
    fn as_ref(&self) -> &[Box<[u8]>] {
        &self.0
    }
}

impl LastSeen {
    /// The sender's `last_seen` signatures are sent as ID's if the recipient has them in their cache.
    /// Otherwise, the full signature is sent. (ID:0 indicates full signature is being sent)
    pub async fn indexed_for(&self, recipient: &Arc<Player>) -> Box<[PreviousMessage]> {
        let mut indexed = Vec::new();
        for signature in &self.0 {
            if let Some(index) = recipient
                .signature_cache
                .lock()
                .await
                .full_cache
                .iter()
                .position(|s| s == signature)
            {
                indexed.push(PreviousMessage {
                    // Send ID reference to recipient's cache (index + 1 because 0 is reserved for full signature)
                    id: VarInt(1 + index as i32),
                    signature: None,
                });
            } else {
                indexed.push(PreviousMessage {
                    // Send ID as 0 for full signature
                    id: VarInt(0),
                    signature: Some(signature.clone()),
                });
            }
        }
        indexed.into_boxed_slice()
    }
}

pub struct MessageCache {
    /// max 128 cached message signatures. Most recent FIRST.
    /// Server should (when possible) reference indexes in this (recipient's) cache instead of sending full signatures in last seen.
    /// Must be 1:1 with client's signature cache.
    full_cache: VecDeque<Box<[u8]>>,
    /// max 20 last seen messages by the sender. Most Recent LAST
    pub last_seen: LastSeen,
}

impl Default for MessageCache {
    fn default() -> Self {
        Self {
            full_cache: VecDeque::with_capacity(MAX_CACHED_SIGNATURES as usize),
            last_seen: LastSeen::default(),
        }
    }
}

impl MessageCache {
    /// Not used for caching seen messages. Only for non-indexed signatures from senders.
    pub fn cache_signatures(&mut self, signatures: &[Box<[u8]>]) {
        for sig in signatures.iter().rev() {
            if self.full_cache.contains(sig) {
                continue;
            }
            // If the cache is maxed, and someone sends a signature older than the oldest in cache, ignore it
            if self.full_cache.len() < MAX_CACHED_SIGNATURES as usize {
                self.full_cache.push_back(sig.clone()); // Recipient never saw this message so it must be older than the oldest in cache
            }
        }
    }

    /// Adds a seen signature to `last_seen` and `full_cache`.
    pub fn add_seen_signature(&mut self, signature: &[u8]) {
        if self.last_seen.0.len() >= MAX_PREVIOUS_MESSAGES as usize {
            self.last_seen.0.remove(0);
        }
        self.last_seen.0.push(signature.into());
        // This probably doesn't need to be a loop, but better safe than sorry
        while self.full_cache.len() >= MAX_CACHED_SIGNATURES as usize {
            self.full_cache.pop_back();
        }
        self.full_cache.push_front(signature.into()); // Since recipient saw this message it will be most recent in cache
    }
}

#[async_trait]
impl InventoryPlayer for Player {
    async fn drop_item(&self, item: ItemStack, _retain_ownership: bool) {
        self.drop_item(item).await;
    }

    fn get_inventory(&self) -> Arc<PlayerInventory> {
        self.inventory.clone()
    }

    async fn enqueue_inventory_packet(&self, packet: &CSetContainerContent) {
        self.client.enqueue_packet(packet).await;
    }

    async fn enqueue_slot_packet(&self, packet: &CSetContainerSlot) {
        self.client.enqueue_packet(packet).await;
    }

    async fn enqueue_cursor_packet(&self, packet: &CSetCursorItem) {
        self.client.enqueue_packet(packet).await;
    }

    async fn enqueue_property_packet(&self, packet: &CSetContainerProperty) {
        self.client.enqueue_packet(packet).await;
    }

    async fn enqueue_slot_set_packet(&self, packet: &CSetPlayerInventory) {
        self.client.enqueue_packet(packet).await;
    }

    async fn enqueue_set_held_item_packet(&self, packet: &CSetSelectedSlot) {
        self.client.enqueue_packet(packet).await;
    }
}<|MERGE_RESOLUTION|>--- conflicted
+++ resolved
@@ -1054,13 +1054,8 @@
                 new_world.players.write().await.insert(uuid, self.clone());
                 self.unload_watched_chunks(&current_world).await;
 
-<<<<<<< HEAD
                 let last_pos = self.living_entity.entity.last_pos.load();
-                let death_dimension = self.world().await.dimension_type.name();
-=======
-                let last_pos = self.living_entity.last_pos.load();
                 let death_dimension = self.world().await.dimension_type.resource_location();
->>>>>>> 9436e12c
                 let death_location = BlockPos(Vector3::new(
                     last_pos.x.round() as i32,
                     last_pos.y.round() as i32,
@@ -1843,7 +1838,6 @@
         }
     }
 
-<<<<<<< HEAD
     pub async fn get_off_ground_speed(&self) -> f64 {
         let sprinting = self.get_entity().sprinting.load(Ordering::Relaxed);
         if !self.get_entity().has_vehicle() {
@@ -1861,14 +1855,14 @@
     pub async fn is_flying(&self) -> bool {
         let abilities = self.abilities.lock().await;
         abilities.flying
-=======
+    }
+
     /// Check if the player has a specific permission
     pub async fn has_permission(&self, node: &str) -> bool {
         let perm_manager = PERMISSION_MANAGER.read().await;
         perm_manager
             .has_permission(&self.gameprofile.id, node, self.permission_lvl.load())
             .await
->>>>>>> 9436e12c
     }
 }
 
