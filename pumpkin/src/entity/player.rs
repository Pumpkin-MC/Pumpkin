--- conflicted
+++ resolved
@@ -21,11 +21,7 @@
     client::play::{
         CActionBar, CCombatDeath, CDisguisedChatMessage, CEntityStatus, CGameEvent, CHurtAnimation,
         CKeepAlive, CPlayDisconnect, CPlayerAbilities, CPlayerInfoUpdate, CPlayerPosition,
-<<<<<<< HEAD
-        CSetExperience, CSetHealth, CSubtitle, CSystemChatMessage, CTitleText, GameEvent,
-=======
-        CSetHealth, CSubtitle, CSystemChatMessage, CTitleText, GameEvent, MetaDataType,
->>>>>>> 819e0c62
+        CSetExperience, CSetHealth, CSubtitle, CSystemChatMessage, CTitleText, GameEvent, MetaDataType,
         PlayerAction,
     },
     server::play::{
