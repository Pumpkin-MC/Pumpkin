--- conflicted
+++ resolved
@@ -27,15 +27,9 @@
 use pumpkin_protocol::{
     bytebuf::packet_id::Packet,
     client::play::{
-<<<<<<< HEAD
         CCombatDeath, CEntityStatus, CGameEvent, CHurtAnimation, CKeepAlive, CPlayDisconnect,
-        CPlayerAbilities, CPlayerInfoUpdate, CRespawn, CSetContainerSlot, CSetHealth, CSpawnEntity,
+        CPlayerAbilities, CPlayerInfoUpdate, CRespawn, CSetHealth, CSpawnEntity,
         CSyncPlayerPosition, CSystemChatMessage, GameEvent, PlayerAction,
-=======
-        CCombatDeath, CGameEvent, CHurtAnimation, CKeepAlive, CPlayDisconnect, CPlayerAbilities,
-        CPlayerInfoUpdate, CRespawn, CSetHealth, CSpawnEntity, CSyncPlayerPosition,
-        CSystemChatMessage, GameEvent, PlayerAction,
->>>>>>> 98e8bba9
     },
     server::play::{
         SChatCommand, SChatMessage, SClientCommand, SClientInformationPlay, SClientTickEnd,
@@ -891,91 +885,6 @@
         };
         Ok(())
     }
-<<<<<<< HEAD
-
-    /// Syncs inventory slot with client.
-    pub async fn send_inventory_slot_update(
-        &self,
-        inventory: &mut PlayerInventory,
-        slot_index: usize,
-    ) -> Result<(), InventoryError> {
-        let slot = (&*inventory.get_slot(slot_index)?).into();
-
-        // Returns previous value
-        inventory.state_id += 1;
-        let packet = CSetContainerSlot::new(
-            PlayerInventory::CONTAINER_ID,
-            inventory.state_id as i32,
-            slot_index,
-            &slot,
-        );
-        self.client.send_packet(&packet).await;
-
-        Ok(())
-    }
-
-    /// Add items to inventory if there's space, else drop them to the ground.
-    ///
-    /// This method automatically syncs changes with the client.
-    pub async fn give_items(&self, item: &Item, count: i32) {
-        let mut remaining_items: i32 = count;
-        let max_stack_size = item.max_stack as u8;
-
-        let mut inventory = self.inventory.lock().await;
-
-        // try filling existing ItemStacks first
-        for slot_index in (36..45).chain(9..36) {
-            let Some(stack) = inventory.get_slot(slot_index).unwrap() else {
-                continue;
-            };
-
-            if stack.item_id != item.id {
-                continue;
-            }
-
-            if stack.item_count < max_stack_size {
-                let space = max_stack_size - stack.item_count;
-                let deposit_amount = min(remaining_items, space.into());
-
-                stack.item_count += deposit_amount as u8;
-                remaining_items -= deposit_amount;
-
-                self.send_inventory_slot_update(&mut inventory, slot_index)
-                    .await
-                    .unwrap();
-
-                if remaining_items == 0 {
-                    return;
-                }
-            }
-        }
-
-        // then try filling empty slots
-        for slot_index in (36..45).chain(9..36) {
-            let slot = inventory.get_slot(slot_index).unwrap();
-
-            if slot.is_some() {
-                continue;
-            }
-
-            let deposit_amount = min(remaining_items, max_stack_size.into());
-
-            *slot = Some(ItemStack::new(deposit_amount as u8, item.id));
-            remaining_items -= deposit_amount;
-
-            self.send_inventory_slot_update(&mut inventory, slot_index)
-                .await
-                .unwrap();
-
-            if remaining_items == 0 {
-                return;
-            }
-        }
-
-        log::warn!("{remaining_items} items ({}) were discarded because dropping them to the ground is not implemented", item.name);
-    }
-=======
->>>>>>> 98e8bba9
 }
 
 /// Represents a player's abilities and special powers.
