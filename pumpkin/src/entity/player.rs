--- conflicted
+++ resolved
@@ -234,12 +234,7 @@
     pub experience_pick_up_delay: Mutex<u32>,
     pub chunk_manager: Mutex<ChunkManager>,
     pub has_played_before: AtomicBool,
-<<<<<<< HEAD
-    /// The player's current chat session UUID
     pub chat_session: Mutex<ChatSession>,
-=======
-    pub global_chat_message_index: AtomicU32,
->>>>>>> 04ae9654
 }
 
 impl Player {
@@ -323,11 +318,7 @@
             last_sent_food: AtomicU32::new(0),
             last_food_saturation: AtomicBool::new(true),
             has_played_before: AtomicBool::new(false),
-<<<<<<< HEAD
             chat_session: Mutex::new(ChatSession::new(Uuid::nil())), // Placeholder value until the player actually sets their session id
-=======
-            global_chat_message_index: AtomicU32::new(0),
->>>>>>> 04ae9654
         }
     }
 
