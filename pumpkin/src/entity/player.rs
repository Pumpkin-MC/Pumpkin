use std::{
    collections::VecDeque,
    f64::{self, consts::TAU},
    num::NonZeroU8,
    ops::AddAssign,
    sync::{
        Arc,
        atomic::{AtomicBool, AtomicI32, AtomicI64, AtomicU8, AtomicU32, Ordering::Relaxed},
    },
    time::{Duration, Instant},
};

use super::living::LivingEntity;
use super::{
    Entity, EntityBase, EntityId, NBTStorage,
    combat::{self, AttackType, player_attack_sound},
    effect::Effect,
    hunger::HungerManager,
    item::ItemEntity,
};
use crate::{
    block,
    command::{client_suggestions, dispatcher::CommandDispatcher},
    data::op_data::OPERATOR_CONFIG,
    net::{Client, PlayerConfig},
    plugin::player::{
        player_change_world::PlayerChangeWorldEvent,
        player_gamemode_change::PlayerGamemodeChangeEvent, player_teleport::PlayerTeleportEvent,
    },
    server::Server,
    world::World,
};
use crate::{error::PumpkinError, net::GameProfile};
use async_trait::async_trait;
use crossbeam::atomic::AtomicCell;
use pumpkin_config::{BASIC_CONFIG, advanced_config};
use pumpkin_data::{
    BlockState,
    damage::DamageType,
    entity::{EffectType, EntityStatus, EntityType},
    item::Operation,
    particle::Particle,
    sound::{Sound, SoundCategory},
};
use pumpkin_inventory::player::{
    PlayerInventory, SLOT_BOOT, SLOT_CRAFT_INPUT_END, SLOT_CRAFT_INPUT_START, SLOT_HELM,
    SLOT_HOTBAR_END, SLOT_INV_START, SLOT_OFFHAND,
};
use pumpkin_macros::send_cancellable;
use pumpkin_nbt::compound::NbtCompound;
use pumpkin_nbt::tag::NbtTag;
use pumpkin_protocol::client::play::{
    CSetHeldItem, CTeleportEntity, PlayerInfoFlags, PreviousMessage,
};
use pumpkin_protocol::{
    IdOr, RawPacket, ServerPacket,
    client::play::{
        CAcknowledgeBlockChange, CActionBar, CChunkBatchEnd, CChunkBatchStart, CChunkData,
        CCombatDeath, CDisguisedChatMessage, CGameEvent, CKeepAlive, CParticle, CPlayDisconnect,
        CPlayerAbilities, CPlayerInfoUpdate, CPlayerPosition, CRespawn, CSetExperience, CSetHealth,
        CStopSound, CSubtitle, CSystemChatMessage, CTitleText, CUnloadChunk, CUpdateMobEffect,
        GameEvent, MetaDataType, PlayerAction,
    },
    codec::identifier::Identifier,
    ser::packet::Packet,
    server::play::{
        SChatCommand, SChatMessage, SChunkBatch, SClientCommand, SClientInformationPlay,
        SClientTickEnd, SCommandSuggestion, SConfirmTeleport, SInteract, SPickItemFromBlock,
        SPlayerAbilities, SPlayerAction, SPlayerCommand, SPlayerInput, SPlayerPosition,
        SPlayerPositionRotation, SPlayerRotation, SPlayerSession, SSetCreativeSlot, SSetHeldItem,
        SSetPlayerGround, SSwingArm, SUpdateSign, SUseItem, SUseItemOn,
    },
};
use pumpkin_protocol::{
    client::play::CSoundEffect,
    server::play::{
        SCloseContainer, SCookieResponse as SPCookieResponse, SPlayPingRequest, SPlayerLoaded,
    },
};
use pumpkin_protocol::{client::play::CUpdateTime, codec::var_int::VarInt};
use pumpkin_protocol::{
    client::play::Metadata,
    server::play::{SClickContainer, SKeepAlive},
};
use pumpkin_util::{
    GameMode,
    math::{
        boundingbox::BoundingBox, experience, position::BlockPos, vector2::Vector2,
        vector3::Vector3,
    },
    permission::PermissionLvl,
    text::TextComponent,
};
use pumpkin_world::{cylindrical_chunk_iterator::Cylindrical, item::ItemStack, level::SyncChunk};
use tokio::{sync::Mutex, task::JoinHandle};
use uuid::Uuid;

const MAX_CACHED_SIGNATURES: u8 = 128; // Vanilla: 128
const MAX_PREVIOUS_MESSAGES: u8 = 20; // Vanilla: 20

enum BatchState {
    Initial,
    Waiting,
    Count(u8),
}

pub struct ChunkManager {
    chunks_per_tick: usize,
    chunk_queue: VecDeque<(Vector2<i32>, SyncChunk)>,
    batches_sent_since_ack: BatchState,
}

impl ChunkManager {
    pub const NOTCHIAN_BATCHES_WITHOUT_ACK_UNTIL_PAUSE: u8 = 10;

    #[must_use]
    pub fn new(chunks_per_tick: usize) -> Self {
        Self {
            chunks_per_tick,
            chunk_queue: VecDeque::new(),
            batches_sent_since_ack: BatchState::Initial,
        }
    }

    pub fn handle_acknowledge(&mut self, chunks_per_tick: f32) {
        self.batches_sent_since_ack = BatchState::Count(0);
        self.chunks_per_tick = chunks_per_tick.ceil() as usize;
    }

    pub fn push_chunk(&mut self, position: Vector2<i32>, chunk: SyncChunk) {
        self.chunk_queue.push_back((position, chunk));
    }

    #[must_use]
    pub fn can_send_chunk(&self) -> bool {
        let state_available = match self.batches_sent_since_ack {
            BatchState::Count(count) => count < Self::NOTCHIAN_BATCHES_WITHOUT_ACK_UNTIL_PAUSE,
            BatchState::Initial => true,
            BatchState::Waiting => false,
        };

        state_available && !self.chunk_queue.is_empty()
    }

    pub fn next_chunk(&mut self) -> Box<[SyncChunk]> {
        let chunk_size = self.chunk_queue.len().min(self.chunks_per_tick);
        let mut chunks = Vec::with_capacity(chunk_size);
        chunks.extend(
            self.chunk_queue
                .drain(0..chunk_size)
                .map(|(_, chunk)| chunk),
        );

        match &mut self.batches_sent_since_ack {
            BatchState::Count(count) => {
                count.add_assign(1);
            }
            state @ BatchState::Initial => *state = BatchState::Waiting,
            BatchState::Waiting => unreachable!(),
        }

        chunks.into_boxed_slice()
    }

    #[must_use]
    pub fn is_chunk_pending(&self, pos: &Vector2<i32>) -> bool {
        // This is probably comparable to hashmap speed due to the relatively small count of chunks
        // (guestimated to be ~ 1024)
        self.chunk_queue.iter().any(|(elem_pos, _)| elem_pos == pos)
    }
}

/// Represents a Minecraft player entity.
///
/// A `Player` is a special type of entity that represents a human player connected to the server.
pub struct Player {
    /// The underlying living entity object that represents the player.
    pub living_entity: LivingEntity,
    /// The player's game profile information, including their username and UUID.
    pub gameprofile: GameProfile,
    /// The client connection associated with the player.
    pub client: Client,
    /// The player's inventory.
    pub inventory: Mutex<PlayerInventory>,
    /// The player's configuration settings. Changes when the player changes their settings.
    pub config: Mutex<PlayerConfig>,
    /// The player's current gamemode (e.g., Survival, Creative, Adventure).
    pub gamemode: AtomicCell<GameMode>,
    /// The player's previous gamemode
    pub previous_gamemode: AtomicCell<Option<GameMode>>,
    /// Manages the player's hunger level.
    pub hunger_manager: HungerManager,
    /// The ID of the currently open container (if any).
    pub open_container: AtomicCell<Option<u64>>,
    /// The item currently being held by the player.
    pub carried_item: Mutex<Option<ItemStack>>,
    /// The player's abilities and special powers.
    ///
    /// This field represents the various abilities that the player possesses, such as flight, invulnerability, and other special effects.
    ///
    /// **Note:** When the `abilities` field is updated, the server should send a `send_abilities_update` packet to the client to notify them of the changes.
    pub abilities: Mutex<Abilities>,
    /// The current stage of block destruction of the block the player is breaking.
    pub current_block_destroy_stage: AtomicI32,
    /// Indicates if the player is currently mining a block.
    pub mining: AtomicBool,
    pub start_mining_time: AtomicI32,
    pub tick_counter: AtomicI32,
    pub packet_sequence: AtomicI32,
    pub mining_pos: Mutex<BlockPos>,
    /// A counter for teleport IDs used to track pending teleports.
    pub teleport_id_count: AtomicI32,
    /// The pending teleport information, including the teleport ID and target location.
    pub awaiting_teleport: Mutex<Option<(VarInt, Vector3<f64>)>>,
    /// The coordinates of the chunk section the player is currently watching.
    pub watched_section: AtomicCell<Cylindrical>,
    /// Whether we are waiting for a response after sending a keep alive packet.
    pub wait_for_keep_alive: AtomicBool,
    /// The keep alive packet payload we send. The client should respond with the same id.
    pub keep_alive_id: AtomicI64,
    /// The last time we sent a keep alive packet.
    pub last_keep_alive_time: AtomicCell<Instant>,
    /// The amount of ticks since the player's last attack.
    pub last_attacked_ticks: AtomicU32,
    /// The player's last known experience level.
    pub last_sent_xp: AtomicI32,
    pub last_sent_health: AtomicI32,
    pub last_sent_food: AtomicU8,
    pub last_food_saturation: AtomicBool,
    /// The player's permission level.
    pub permission_lvl: AtomicCell<PermissionLvl>,
    /// Whether the client has reported that it has loaded.
    pub client_loaded: AtomicBool,
    /// The amount of time (in ticks) the client has to report having finished loading before being timed out.
    pub client_loaded_timeout: AtomicU32,
    /// The player's experience level.
    pub experience_level: AtomicI32,
    /// The player's experience progress (`0.0` to `1.0`)
    pub experience_progress: AtomicCell<f32>,
    /// The player's total experience points.
    pub experience_points: AtomicI32,
    pub experience_pick_up_delay: Mutex<u32>,
    pub chunk_manager: Mutex<ChunkManager>,
    pub has_played_before: AtomicBool,
    pub chat_session: Arc<Mutex<ChatSession>>,
    pub signature_cache: Mutex<MessageCache>,
}

impl Player {
    pub async fn new(client: Client, world: Arc<World>, gamemode: GameMode) -> Self {
        let gameprofile = client.gameprofile.lock().await.clone().map_or_else(
            || {
                log::error!("Client {} has no game profile!", client.id);
                GameProfile {
                    id: uuid::Uuid::new_v4(),
                    name: String::new(),
                    properties: vec![],
                    profile_actions: None,
                }
            },
            |profile| profile,
        );
        let player_uuid = gameprofile.id;

        let gameprofile_clone = gameprofile.clone();
        let config = client.config.lock().await.clone().unwrap_or_default();

        Self {
            living_entity: LivingEntity::new(Entity::new(
                player_uuid,
                world,
                Vector3::new(0.0, 0.0, 0.0),
                EntityType::PLAYER,
                matches!(gamemode, GameMode::Creative | GameMode::Spectator),
            )),
            config: Mutex::new(config),
            gameprofile,
            client,
            awaiting_teleport: Mutex::new(None),
            // TODO: Load this from previous instance
            hunger_manager: HungerManager::default(),
            current_block_destroy_stage: AtomicI32::new(-1),
            open_container: AtomicCell::new(None),
            tick_counter: AtomicI32::new(0),
            packet_sequence: AtomicI32::new(-1),
            start_mining_time: AtomicI32::new(0),
            carried_item: Mutex::new(None),
            experience_pick_up_delay: Mutex::new(0),
            teleport_id_count: AtomicI32::new(0),
            mining: AtomicBool::new(false),
            mining_pos: Mutex::new(BlockPos(Vector3::new(0, 0, 0))),
            abilities: Mutex::new(Abilities::default()),
            gamemode: AtomicCell::new(gamemode),
            previous_gamemode: AtomicCell::new(None),
            // We want this to be an impossible watched section so that `player_chunker::update_position`
            // will mark chunks as watched for a new join rather than a respawn.
            // (We left shift by one so we can search around that chunk)
            watched_section: AtomicCell::new(Cylindrical::new(
                Vector2::new(i32::MAX >> 1, i32::MAX >> 1),
                NonZeroU8::new(1).unwrap(),
            )),
            wait_for_keep_alive: AtomicBool::new(false),
            keep_alive_id: AtomicI64::new(0),
            last_keep_alive_time: AtomicCell::new(std::time::Instant::now()),
            last_attacked_ticks: AtomicU32::new(0),
            client_loaded: AtomicBool::new(false),
            client_loaded_timeout: AtomicU32::new(60),
            // Minecraft has no way to change the default permission level of new players.
            // Minecraft's default permission level is 0.
            permission_lvl: OPERATOR_CONFIG
                .read()
                .await
                .ops
                .iter()
                .find(|op| op.uuid == gameprofile_clone.id)
                .map_or(
                    AtomicCell::new(advanced_config().commands.default_op_level),
                    |op| AtomicCell::new(op.level),
                ),
            inventory: Mutex::new(PlayerInventory::new()),
            experience_level: AtomicI32::new(0),
            experience_progress: AtomicCell::new(0.0),
            experience_points: AtomicI32::new(0),
            // Default to sending 16 chunks per tick.
            chunk_manager: Mutex::new(ChunkManager::new(16)),
            last_sent_xp: AtomicI32::new(-1),
            last_sent_health: AtomicI32::new(-1),
            last_sent_food: AtomicU8::new(0),
            last_food_saturation: AtomicBool::new(true),
            has_played_before: AtomicBool::new(false),
            chat_session: Arc::new(Mutex::new(ChatSession::default())), // Placeholder value until the player actually sets their session id
            signature_cache: Mutex::new(MessageCache::default()),
        }
    }

    /// Spawns a task associated with this player-client. All tasks spawned with this method are awaited
    /// when the client. This means tasks should complete in a reasonable amount of time or select
    /// on `Self::await_close_interrupt` to cancel the task when the client is closed
    ///
    /// Returns an `Option<JoinHandle<F::Output>>`. If the client is closed, this returns `None`.
    pub fn spawn_task<F>(&self, task: F) -> Option<JoinHandle<F::Output>>
    where
        F: Future + Send + 'static,
        F::Output: Send + 'static,
    {
        self.client.spawn_task(task)
    }

    pub fn inventory(&self) -> &Mutex<PlayerInventory> {
        &self.inventory
    }

    /// Removes the [`Player`] out of the current [`World`].
    #[allow(unused_variables)]
    pub async fn remove(self: &Arc<Self>) {
        let world = self.world().await;
        world.remove_player(self, true).await;

        let cylindrical = self.watched_section.load();

        // Radial chunks are all of the chunks the player is theoretically viewing.
        // Given enough time, all of these chunks will be in memory.
        let radial_chunks = cylindrical.all_chunks_within();

        log::debug!(
            "Removing player {} ({}), unwatching {} chunks",
            self.gameprofile.name,
            self.client.id,
            radial_chunks.len()
        );

        let level = &world.level;

        // Decrement the value of watched chunks
        let chunks_to_clean = level.mark_chunks_as_not_watched(&radial_chunks).await;
        // Remove chunks with no watchers from the cache
        level.clean_chunks(&chunks_to_clean).await;
        // Remove left over entries from all possiblily loaded chunks
        level.clean_memory();

        log::debug!(
            "Removed player id {} ({}) from world {} ({} chunks remain cached)",
            self.gameprofile.name,
            self.client.id,
            "world", // TODO: Add world names
            level.loaded_chunk_count(),
        );

        level.clean_up_log().await;

        //self.world().level.list_cached();
    }

    pub async fn attack(&self, victim: Arc<dyn EntityBase>) {
        let world = self.world().await;
        let victim_entity = victim.get_entity();
        let attacker_entity = &self.living_entity.entity;
        let config = &advanced_config().pvp;

        let inventory = self.inventory().lock().await;
        let item_slot = inventory.held_item();

        let base_damage = 1.0;
        let base_attack_speed = 4.0;

        let mut damage_multiplier = 1.0;
        let mut add_damage = 0.0;
        let mut add_speed = 0.0;

        // Get the attack damage
        if let Some(item_stack) = item_slot {
            // TODO: this should be cached in memory
            if let Some(modifiers) = item_stack.item.components.attribute_modifiers {
                for item_mod in modifiers {
                    if item_mod.operation == Operation::AddValue {
                        if item_mod.id == "minecraft:base_attack_damage" {
                            add_damage = item_mod.amount;
                        }
                        if item_mod.id == "minecraft:base_attack_speed" {
                            add_speed = item_mod.amount;
                        }
                    }
                }
            }
        }
        drop(inventory);

        let attack_speed = base_attack_speed + add_speed;

        let attack_cooldown_progress = self.get_attack_cooldown_progress(0.5, attack_speed);
        self.last_attacked_ticks.store(0, Relaxed);

        // Only reduce attack damage if in cooldown
        // TODO: Enchantments are reduced in the same way, just without the square.
        if attack_cooldown_progress < 1.0 {
            damage_multiplier = 0.2 + attack_cooldown_progress.powi(2) * 0.8;
        }
        // Modify the added damage based on the multiplier.
        let mut damage = base_damage + add_damage * damage_multiplier;

        let pos = victim_entity.pos.load();

        let attack_type = AttackType::new(self, attack_cooldown_progress as f32).await;

        if matches!(attack_type, AttackType::Critical) {
            damage *= 1.5;
        }

        if !victim
            .damage(damage as f32, DamageType::PLAYER_ATTACK)
            .await
        {
            world
                .play_sound(
                    Sound::EntityPlayerAttackNodamage,
                    SoundCategory::Players,
                    &self.living_entity.entity.pos.load(),
                )
                .await;
            return;
        }

        if victim.get_living_entity().is_some() {
            let mut knockback_strength = 1.0;
            player_attack_sound(&pos, &world, attack_type).await;
            match attack_type {
                AttackType::Knockback => knockback_strength += 1.0,
                AttackType::Sweeping => {
                    combat::spawn_sweep_particle(attacker_entity, &world, &pos).await;
                }
                _ => {}
            }
            if config.knockback {
                combat::handle_knockback(
                    attacker_entity,
                    &world,
                    victim_entity,
                    knockback_strength,
                )
                .await;
            }
        }

        if config.swing {}
    }

    pub async fn show_title(&self, text: &TextComponent, mode: &TitleMode) {
        match mode {
            TitleMode::Title => self.client.enqueue_packet(&CTitleText::new(text)).await,
            TitleMode::SubTitle => self.client.enqueue_packet(&CSubtitle::new(text)).await,
            TitleMode::ActionBar => self.client.enqueue_packet(&CActionBar::new(text)).await,
        }
    }

    pub async fn spawn_particle(
        &self,
        position: Vector3<f64>,
        offset: Vector3<f32>,
        max_speed: f32,
        particle_count: i32,
        particle: Particle,
    ) {
        self.client
            .enqueue_packet(&CParticle::new(
                false,
                false,
                position,
                offset,
                max_speed,
                particle_count,
                VarInt(particle as i32),
                &[],
            ))
            .await;
    }

    pub async fn play_sound(
        &self,
        sound_id: u16,
        category: SoundCategory,
        position: &Vector3<f64>,
        volume: f32,
        pitch: f32,
        seed: f64,
    ) {
        self.client
            .enqueue_packet(&CSoundEffect::new(
                IdOr::Id(sound_id),
                category,
                position,
                volume,
                pitch,
                seed,
            ))
            .await;
    }

    /// Stops a sound playing on the client.
    ///
    /// # Arguments
    ///
    /// * `sound_id`: An optional `Identifier` specifying the sound to stop. If `None`, all sounds in the specified category (if any) will be stopped.
    /// * `category`: An optional `SoundCategory` specifying the sound category to stop. If `None`, all sounds with the specified identifier (if any) will be stopped.
    pub async fn stop_sound(&self, sound_id: Option<Identifier>, category: Option<SoundCategory>) {
        self.client
            .enqueue_packet(&CStopSound::new(sound_id, category))
            .await;
    }

    pub async fn tick(&self, server: &Server) {
        if self.client.closed.load(Relaxed) {
            return;
        }
        if self.packet_sequence.load(Relaxed) > -1 {
            self.client
                .enqueue_packet(&CAcknowledgeBlockChange::new(
                    self.packet_sequence.swap(-1, Relaxed).into(),
                ))
                .await;
        }
        {
            let mut xp = self.experience_pick_up_delay.lock().await;
            if *xp > 0 {
                *xp -= 1;
            }
        }

        let chunk_of_chunks = {
            let mut chunk_manager = self.chunk_manager.lock().await;
            chunk_manager
                .can_send_chunk()
                .then(|| chunk_manager.next_chunk())
        };

        if let Some(chunk_of_chunks) = chunk_of_chunks {
            let chunk_count = chunk_of_chunks.len();
            self.client.send_packet_now(&CChunkBatchStart).await;
            for chunk in chunk_of_chunks {
                let chunk = chunk.read().await;
                // TODO: Can we check if we still need to send the chunk? Like if it's a fast moving
                // player or something.
                self.client.send_packet_now(&CChunkData(&chunk)).await;
            }
            self.client
                .send_packet_now(&CChunkBatchEnd::new(chunk_count as u16))
                .await;
        }

        self.tick_counter.fetch_add(1, Relaxed);

        if self.mining.load(Relaxed) {
            let pos = self.mining_pos.lock().await;
            let world = self.world().await;
            let block = world.get_block(&pos).await.unwrap();
            let state = world.get_block_state(&pos).await.unwrap();
            // Is the block broken?
            if state.is_air() {
                world
                    .set_block_breaking(&self.living_entity.entity, *pos, -1)
                    .await;
                self.current_block_destroy_stage.store(-1, Relaxed);
                self.mining.store(false, Relaxed);
            } else {
                self.continue_mining(
                    *pos,
                    &world,
                    &state,
                    block.name,
                    self.start_mining_time.load(Relaxed),
                )
                .await;
            }
        }

        self.last_attacked_ticks.fetch_add(1, Relaxed);

        self.living_entity.tick(server).await;
        self.hunger_manager.tick(self).await;

        // experience handling
        self.tick_experience().await;
        self.tick_health().await;

        // Timeout/keep alive handling
        self.tick_client_load_timeout();

        let now = Instant::now();
        if now.duration_since(self.last_keep_alive_time.load()) >= Duration::from_secs(15) {
            // We never got a response from the last keep alive we sent.
            if self.wait_for_keep_alive.load(Relaxed) {
                self.kick(TextComponent::translate("disconnect.timeout", []))
                    .await;
                return;
            }
            self.wait_for_keep_alive.store(true, Relaxed);
            self.last_keep_alive_time.store(now);
            let id = now.elapsed().as_millis() as i64;
            self.keep_alive_id.store(id, Relaxed);
            self.client.enqueue_packet(&CKeepAlive::new(id)).await;
        }
    }

    async fn continue_mining(
        &self,
        location: BlockPos,
        world: &World,
        state: &BlockState,
        block_name: &str,
        starting_time: i32,
    ) {
        let time = self.tick_counter.load(Relaxed) - starting_time;
        let speed = block::calc_block_breaking(self, state, block_name).await * (time + 1) as f32;
        let progress = (speed * 10.0) as i32;
        if progress != self.current_block_destroy_stage.load(Relaxed) {
            world
                .set_block_breaking(&self.living_entity.entity, location, progress)
                .await;
            self.current_block_destroy_stage.store(progress, Relaxed);
        }
    }

    pub async fn jump(&self) {
        if self.living_entity.entity.sprinting.load(Relaxed) {
            self.add_exhaustion(0.2).await;
        } else {
            self.add_exhaustion(0.05).await;
        }
    }

    #[expect(clippy::cast_precision_loss)]
    pub async fn progress_motion(&self, delta_pos: Vector3<f64>) {
        // TODO: Swimming, gliding...
        if self.living_entity.entity.on_ground.load(Relaxed) {
            let delta = (delta_pos.horizontal_length() * 100.0).round() as i32;
            if delta > 0 {
                if self.living_entity.entity.sprinting.load(Relaxed) {
                    self.add_exhaustion(0.1 * delta as f32 * 0.01).await;
                } else {
                    self.add_exhaustion(0.0 * delta as f32 * 0.01).await;
                }
            }
        }
    }

    pub fn has_client_loaded(&self) -> bool {
        self.client_loaded.load(Relaxed) || self.client_loaded_timeout.load(Relaxed) == 0
    }

    pub fn set_client_loaded(&self, loaded: bool) {
        if !loaded {
            self.client_loaded_timeout.store(60, Relaxed);
        }
        self.client_loaded.store(loaded, Relaxed);
    }

    pub fn get_attack_cooldown_progress(&self, base_time: f64, attack_speed: f64) -> f64 {
        let x = f64::from(
            self.last_attacked_ticks
                .load(std::sync::atomic::Ordering::Acquire),
        ) + base_time;

        let progress_per_tick = f64::from(BASIC_CONFIG.tps) / attack_speed;
        let progress = x / progress_per_tick;
        progress.clamp(0.0, 1.0)
    }

    pub const fn entity_id(&self) -> EntityId {
        self.living_entity.entity.entity_id
    }

    pub async fn world(&self) -> Arc<World> {
        self.living_entity.entity.world.read().await.clone()
    }

    pub fn position(&self) -> Vector3<f64> {
        self.living_entity.entity.pos.load()
    }

    /// Updates the current abilities the player has.
    pub async fn send_abilities_update(&self) {
        let mut b = 0i8;
        let abilities = &self.abilities.lock().await;

        if abilities.invulnerable {
            b |= 1;
        }
        if abilities.flying {
            b |= 2;
        }
        if abilities.allow_flying {
            b |= 4;
        }
        if abilities.creative {
            b |= 8;
        }
        self.client
            .enqueue_packet(&CPlayerAbilities::new(
                b,
                abilities.fly_speed,
                abilities.walk_speed,
            ))
            .await;
    }

    /// Updates the client of the player's current permission level.
    pub async fn send_permission_lvl_update(&self) {
        let status = match self.permission_lvl.load() {
            PermissionLvl::Zero => EntityStatus::SetOpLevel0,
            PermissionLvl::One => EntityStatus::SetOpLevel1,
            PermissionLvl::Two => EntityStatus::SetOpLevel2,
            PermissionLvl::Three => EntityStatus::SetOpLevel3,
            PermissionLvl::Four => EntityStatus::SetOpLevel4,
        };
        self.world()
            .await
            .send_entity_status(&self.living_entity.entity, status)
            .await;
    }

    /// Sets the player's permission level and notifies the client.
    pub async fn set_permission_lvl(
        self: &Arc<Self>,
        lvl: PermissionLvl,
        command_dispatcher: &CommandDispatcher,
    ) {
        self.permission_lvl.store(lvl);
        self.send_permission_lvl_update().await;
        client_suggestions::send_c_commands_packet(self, command_dispatcher).await;
    }

    /// Sends the world time to only this player.
    pub async fn send_time(&self, world: &World) {
        let l_world = world.level_time.lock().await;
        self.client
            .enqueue_packet(&CUpdateTime::new(
                l_world.world_age,
                l_world.time_of_day,
                true,
            ))
            .await;
    }

    /// Sends a world's mobs to only this player.
    // TODO: This should be optimized for larger servers based on the player's current chunk.
    pub async fn send_mobs(&self, world: &World) {
        let entities = world.entities.read().await.clone();
        for entity in entities.values() {
            self.client
                .enqueue_packet(&entity.get_entity().create_spawn_packet())
                .await;
        }
    }

    async fn unload_watched_chunks(&self, world: &World) {
        let radial_chunks = self.watched_section.load().all_chunks_within();
        let level = &world.level;
        let chunks_to_clean = level.mark_chunks_as_not_watched(&radial_chunks).await;
        level.clean_chunks(&chunks_to_clean).await;
        for chunk in chunks_to_clean {
            self.client
                .enqueue_packet(&CUnloadChunk::new(chunk.x, chunk.z))
                .await;
        }

        self.watched_section.store(Cylindrical::new(
            Vector2::new(i32::MAX >> 1, i32::MAX >> 1),
            NonZeroU8::new(1).unwrap(),
        ));
    }

    /// Teleports the player to a different world or dimension with an optional position, yaw, and pitch.
    pub async fn teleport_world(
        self: &Arc<Self>,
        new_world: Arc<World>,
        position: Option<Vector3<f64>>,
        yaw: Option<f32>,
        pitch: Option<f32>,
    ) {
        let current_world = self.living_entity.entity.world.read().await.clone();
        let info = &new_world.level.level_info;
        let position = if let Some(pos) = position {
            pos
        } else {
            Vector3::new(
                f64::from(info.spawn_x),
                f64::from(
                    new_world
                        .get_top_block(Vector2::new(
                            f64::from(info.spawn_x) as i32,
                            f64::from(info.spawn_z) as i32,
                        ))
                        .await
                        + 1,
                ),
                f64::from(info.spawn_z),
            )
        };
        let yaw = yaw.unwrap_or(info.spawn_angle);
        let pitch = pitch.unwrap_or(10.0);

        send_cancellable! {{
            PlayerChangeWorldEvent {
                player: self.clone(),
                previous_world: current_world.clone(),
                new_world: new_world.clone(),
                position,
                yaw,
                pitch,
                cancelled: false,
            };

            'after: {
                let position = event.position;
                let yaw = event.yaw;
                let pitch = event.pitch;
                let new_world = event.new_world;

                self.set_client_loaded(false);
                let uuid = self.gameprofile.id;
                current_world.remove_player(self, false).await;
                *self.living_entity.entity.world.write().await = new_world.clone();
                new_world.players.write().await.insert(uuid, self.clone());
                self.unload_watched_chunks(&current_world).await;
                let last_pos = self.living_entity.last_pos.load();
                let death_dimension = self.world().await.dimension_type.name();
                let death_location = BlockPos(Vector3::new(
                    last_pos.x.round() as i32,
                    last_pos.y.round() as i32,
                    last_pos.z.round() as i32,
                ));
                self.client
                    .send_packet_now(&CRespawn::new(
                        (new_world.dimension_type as u8).into(),
                        new_world.dimension_type.name(),
                        0, // seed
                        self.gamemode.load() as u8,
                        self.gamemode.load() as i8,
                        false,
                        false,
                        Some((death_dimension, death_location)),
                        0.into(),
                        0.into(),
                        1,
                    )).await
                    ;
                self.send_abilities_update().await;
                self.send_permission_lvl_update().await;
                self.clone().request_teleport(position, yaw, pitch).await;
                self.living_entity.last_pos.store(position);

                new_world.send_world_info(self, position, yaw, pitch).await;
            }
        }}
    }

    /// `yaw` and `pitch` are in degrees.
    /// Rarly used, for example when waking up the player from a bed or their first time spawn. Otherwise, the `teleport` method should be used.
    /// The player should respond with the `SConfirmTeleport` packet.
    pub async fn request_teleport(self: &Arc<Self>, position: Vector3<f64>, yaw: f32, pitch: f32) {
        // This is the ultra special magic code used to create the teleport id
        // This returns the old value
        // This operation wraps around on overflow.

        send_cancellable! {{
            PlayerTeleportEvent {
                player: self.clone(),
                from: self.living_entity.entity.pos.load(),
                to: position,
                cancelled: false,
            };

            'after: {
                let position = event.to;
                let i = self
                    .teleport_id_count
                    .fetch_add(1, Relaxed);
                let teleport_id = i + 1;
                self.living_entity.set_pos(position);
                let entity = &self.living_entity.entity;
                entity.set_rotation(yaw, pitch);
                *self.awaiting_teleport.lock().await = Some((teleport_id.into(), position));
                self.client
                    .send_packet_now(&CPlayerPosition::new(
                        teleport_id.into(),
                        position,
                        Vector3::new(0.0, 0.0, 0.0),
                        yaw,
                        pitch,
                        // TODO
                        &[],
                    )).await;
            }
        }}
    }

    /// Teleports the player to a different position with an optional yaw and pitch.
    /// This method is identical to `entity.teleport()` but emits a `PlayerTeleportEvent` instead of a `EntityTeleportEvent`.
    pub async fn teleport(self: &Arc<Self>, position: Vector3<f64>, yaw: f32, pitch: f32) {
        send_cancellable! {{
            PlayerTeleportEvent {
                player: self.clone(),
                from: self.living_entity.entity.pos.load(),
                to: position,
                cancelled: false,
            };
            'after: {
                let position = event.to;
                let entity = self.get_entity();
                self.request_teleport(position, yaw, pitch).await;
                entity
                    .world
                    .read()
                    .await
                    .broadcast_packet_except(&[self.gameprofile.id], &CTeleportEntity::new(
                        self.living_entity.entity.entity_id.into(),
                        position,
                        Vector3::new(0.0, 0.0, 0.0),
                        yaw,
                        pitch,
                        entity.on_ground.load(Ordering::SeqCst),
                    ))
                    .await;
            }
        }}
    }

    pub fn block_interaction_range(&self) -> f64 {
        if self.gamemode.load() == GameMode::Creative {
            5.0
        } else {
            4.5
        }
    }

    pub fn can_interact_with_block_at(&self, pos: &BlockPos, additional_range: f64) -> bool {
        let d = self.block_interaction_range() + additional_range;
        let box_pos = BoundingBox::from_block(pos);
        let entity_pos = self.living_entity.entity.pos.load();
        let standing_eye_height = self.living_entity.entity.standing_eye_height;
        box_pos.squared_magnitude(Vector3 {
            x: entity_pos.x,
            y: entity_pos.y + f64::from(standing_eye_height),
            z: entity_pos.z,
        }) < d * d
    }

    /// Kicks the player with a reason depending on the connection state.
    pub async fn kick(&self, reason: TextComponent) {
        if self.client.closed.load(Relaxed) {
            log::debug!(
                "Tried to kick client id {} but connection is closed!",
                self.client.id
            );
            return;
        }

        self.client
            .send_packet_now(&CPlayDisconnect::new(&reason))
            .await;

        log::info!(
            "Kicked player {} (client {}) for {}",
            self.gameprofile.name,
            self.client.id,
            reason.to_pretty_console()
        );

        self.client.close();
    }

    pub fn can_food_heal(&self) -> bool {
        let health = self.living_entity.health.load();
        let max_health = 20.0; // TODO
        health > 0.0 && health < max_health
    }

    pub async fn add_exhaustion(&self, exhaustion: f32) {
        let abilities = self.abilities.lock().await;
        if abilities.invulnerable {
            return;
        }
        self.hunger_manager.add_exhausten(exhaustion);
    }

    pub async fn heal(&self, additional_health: f32) {
        self.living_entity.heal(additional_health).await;
        self.send_health().await;
    }

    pub async fn send_health(&self) {
        self.client
            .enqueue_packet(&CSetHealth::new(
                self.living_entity.health.load(),
                self.hunger_manager.level.load().into(),
                self.hunger_manager.saturation.load(),
            ))
            .await;
    }

    pub async fn tick_health(&self) {
        let health = self.living_entity.health.load() as i32;
        let food = self.hunger_manager.level.load();
        let saturation = self.hunger_manager.saturation.load();

        let last_health = self.last_sent_health.load(Relaxed);
        let last_food = self.last_sent_food.load(Relaxed);
        let last_saturation = self.last_food_saturation.load(Relaxed);

        if health != last_health || food != last_food || (saturation == 0.0) != last_saturation {
            self.last_sent_health.store(health, Relaxed);
            self.last_sent_food.store(food, Relaxed);
            self.last_food_saturation.store(saturation == 0.0, Relaxed);
            self.send_health().await;
        }
    }

    pub async fn set_health(&self, health: f32) {
        self.living_entity.set_health(health).await;
        self.send_health().await;
    }

    pub fn tick_client_load_timeout(&self) {
        if !self.client_loaded.load(Relaxed) {
            let timeout = self.client_loaded_timeout.load(Relaxed);
            self.client_loaded_timeout
                .store(timeout.saturating_sub(1), Relaxed);
        }
    }

    pub async fn kill(&self) {
        self.living_entity.kill().await;
        self.handle_killed().await;
    }

    async fn handle_killed(&self) {
        self.set_client_loaded(false);
        self.client
            .send_packet_now(&CCombatDeath::new(
                self.entity_id().into(),
                &TextComponent::text("noob"),
            ))
            .await;
    }

    pub async fn set_gamemode(self: &Arc<Self>, gamemode: GameMode) {
        // We could send the same gamemode without any problems. But why waste bandwidth?
        assert_ne!(
            self.gamemode.load(),
            gamemode,
            "Attempt to set the gamemode to the already current gamemode"
        );
        send_cancellable! {{
            PlayerGamemodeChangeEvent {
                player: self.clone(),
                new_gamemode: gamemode,
                previous_gamemode: self.gamemode.load(),
                cancelled: false,
            };

            'after: {
                let gamemode = event.new_gamemode;
                self.gamemode.store(gamemode);
                // TODO: Fix this when mojang fixes it
                // This is intentional to keep the pure vanilla mojang experience
                // self.previous_gamemode.store(self.previous_gamemode.load());
                {
                    // Use another scope so that we instantly unlock `abilities`.
                    let mut abilities = self.abilities.lock().await;
                    abilities.set_for_gamemode(gamemode);
                };
                self.send_abilities_update().await;

                self.living_entity.entity.invulnerable.store(
                    matches!(gamemode, GameMode::Creative | GameMode::Spectator),
                    Relaxed,
                );
                self.living_entity
                    .entity
                    .world
                    .read()
                    .await
                    .broadcast_packet_all(&CPlayerInfoUpdate::new(
                        PlayerInfoFlags::UPDATE_GAME_MODE.bits(),
                        &[pumpkin_protocol::client::play::Player {
                            uuid: self.gameprofile.id,
                            actions: &[PlayerAction::UpdateGameMode((gamemode as i32).into())],
                        }],
                    ))
                    .await;

                self.client
                    .enqueue_packet(&CGameEvent::new(
                        GameEvent::ChangeGameMode,
                        gamemode as i32 as f32,
                    )).await;
            }
        }}
    }

    /// Send the player's skin layers and used hand to all players.
    pub async fn send_client_information(&self) {
        let config = self.config.lock().await;
        self.living_entity
            .entity
            .send_meta_data(&[
                Metadata::new(17, MetaDataType::Byte, config.skin_parts),
                Metadata::new(18, MetaDataType::Byte, config.main_hand as u8),
            ])
            .await;
    }

    pub async fn can_harvest(&self, block: &BlockState, block_name: &str) -> bool {
        !block.tool_required()
            || self
                .inventory
                .lock()
                .await
                .held_item()
                .map_or_else(|| false, |e| e.is_correct_for_drops(block_name))
    }

    pub async fn get_mining_speed(&self, block_name: &str) -> f32 {
        let mut speed = self
            .inventory
            .lock()
            .await
            .get_mining_speed(block_name)
            .await;
        // Haste
        if self.living_entity.has_effect(EffectType::Haste).await
            || self
                .living_entity
                .has_effect(EffectType::ConduitPower)
                .await
        {
            speed *= 1.0 + (self.get_haste_amplifier().await + 1) as f32 * 0.2;
        }
        // Fatigue
        if let Some(fatigue) = self
            .living_entity
            .get_effect(EffectType::MiningFatigue)
            .await
        {
            let fatigue_speed = match fatigue.amplifier {
                0 => 0.3,
                1 => 0.09,
                2 => 0.0027,
                _ => 8.1E-4,
            };
            speed *= fatigue_speed;
        }
        // TODO: Handle when in water
        if !self.living_entity.entity.on_ground.load(Relaxed) {
            speed /= 5.0;
        }
        speed
    }

    async fn get_haste_amplifier(&self) -> u32 {
        let mut i = 0;
        let mut j = 0;
        if let Some(effect) = self.living_entity.get_effect(EffectType::Haste).await {
            i = effect.amplifier;
        }
        if let Some(effect) = self
            .living_entity
            .get_effect(EffectType::ConduitPower)
            .await
        {
            j = effect.amplifier;
        }
        u32::from(i.max(j))
    }

    pub async fn send_message(
        &self,
        message: &TextComponent,
        chat_type: u8,
        sender_name: &TextComponent,
        target_name: Option<&TextComponent>,
    ) {
        self.client
            .enqueue_packet(&CDisguisedChatMessage::new(
                message,
                (chat_type + 1).into(),
                sender_name,
                target_name,
            ))
            .await;
    }

    pub async fn drop_item(&self, item_id: u16, count: u32) {
        let entity = self.world().await.create_entity(
            self.living_entity.entity.pos.load()
                + Vector3::new(0.0, f64::from(EntityType::PLAYER.eye_height) - 0.3, 0.0),
            EntityType::ITEM,
        );

        let pitch = f64::from(self.living_entity.entity.pitch.load()).to_radians();
        let yaw = f64::from(self.living_entity.entity.yaw.load()).to_radians();
        let pitch_sin = pitch.sin();
        let pitch_cos = pitch.cos();
        let yaw_sin = yaw.sin();
        let yaw_cos = yaw.cos();
        let horizontal_offset = rand::random::<f64>() * TAU;
        let l = 0.02 * rand::random::<f64>();

        let velocity = Vector3::new(
            -yaw_sin * pitch_cos * 0.3 + horizontal_offset.cos() * l,
            -pitch_sin * 0.3 + 0.1 + (rand::random::<f64>() - rand::random::<f64>()) * 0.1,
            yaw_cos * pitch_cos * 0.3 + horizontal_offset.sin() * l,
        );

        // TODO: Merge stacks together
        let item_entity = Arc::new(ItemEntity::new(entity, item_id, count, velocity, 40).await);
        self.world().await.spawn_entity(item_entity.clone()).await;
        item_entity.send_meta_packet().await;
    }

    pub async fn drop_held_item(&self, drop_stack: bool) {
        let mut inv = self.inventory.lock().await;
        if let Some(item_stack) = inv.held_item_mut() {
            let drop_amount = if drop_stack { item_stack.item_count } else { 1 };
            self.drop_item(item_stack.item.id, u32::from(drop_amount))
                .await;
            inv.decrease_current_stack(drop_amount);
        }
    }

    pub async fn send_system_message(&self, text: &TextComponent) {
        self.send_system_message_raw(text, false).await;
    }

    pub async fn send_system_message_raw(&self, text: &TextComponent, overlay: bool) {
        self.client
            .enqueue_packet(&CSystemChatMessage::new(text, overlay))
            .await;
    }

    pub async fn tick_experience(&self) {
        let level = self.experience_level.load(Relaxed);
        if self.last_sent_xp.load(Relaxed) != level {
            let progress = self.experience_progress.load();
            let points = self.experience_points.load(Relaxed);

            self.last_sent_xp.store(level, Relaxed);

            self.client
                .send_packet_now(&CSetExperience::new(
                    progress.clamp(0.0, 1.0),
                    points.into(),
                    level.into(),
                ))
                .await;
        }
    }

    /// Sets the player's experience level and notifies the client.
    pub async fn set_experience(&self, level: i32, progress: f32, points: i32) {
        // TODO: These should be atomic together, not isolated; make a struct containing these. can cause ABA issues
        self.experience_level.store(level, Relaxed);
        self.experience_progress.store(progress.clamp(0.0, 1.0));
        self.experience_points.store(points, Relaxed);
        self.last_sent_xp.store(-1, Relaxed);
        self.tick_experience().await;

        self.client
            .enqueue_packet(&CSetExperience::new(
                progress.clamp(0.0, 1.0),
                points.into(),
                level.into(),
            ))
            .await;
    }

    /// Sets the player's experience level directly.
    pub async fn set_experience_level(&self, new_level: i32, keep_progress: bool) {
        let progress = self.experience_progress.load();
        let mut points = self.experience_points.load(Relaxed);

        // If `keep_progress` is `true` then calculate the number of points needed to keep the same progress scaled.
        if keep_progress {
            // Get our current level
            let current_level = self.experience_level.load(Relaxed);
            let current_max_points = experience::points_in_level(current_level);
            // Calculate the max value for the new level
            let new_max_points = experience::points_in_level(new_level);
            // Calculate the scaling factor
            let scale = new_max_points as f32 / current_max_points as f32;
            // Scale the points (Vanilla doesn't seem to recalculate progress so we won't)
            points = (points as f32 * scale) as i32;
        }

        self.set_experience(new_level, progress, points).await;
    }

    pub async fn add_effect(&self, effect: Effect, keep_fading: bool) {
        let mut flag: i8 = 0;

        if effect.ambient {
            flag |= 1;
        }
        if effect.show_particles {
            flag |= 2;
        }
        if effect.show_icon {
            flag |= 4;
        }
        if keep_fading {
            flag |= 8;
        }
        let effect_id = VarInt(effect.r#type as i32);
        self.client
            .enqueue_packet(&CUpdateMobEffect::new(
                self.entity_id().into(),
                effect_id,
                effect.amplifier.into(),
                effect.duration.into(),
                flag,
            ))
            .await;
        self.living_entity.add_effect(effect).await;
    }

    /// Add experience levels to the player.
    pub async fn add_experience_levels(&self, added_levels: i32) {
        let current_level = self.experience_level.load(Relaxed);
        let new_level = current_level + added_levels;
        self.set_experience_level(new_level, true).await;
    }

    /// Set the player's experience points directly. Returns `true` if successful.
    pub async fn set_experience_points(&self, new_points: i32) -> bool {
        let current_points = self.experience_points.load(Relaxed);

        if new_points == current_points {
            return true;
        }

        let current_level = self.experience_level.load(Relaxed);
        let max_points = experience::points_in_level(current_level);

        if new_points < 0 || new_points > max_points {
            return false;
        }

        let progress = new_points as f32 / max_points as f32;
        self.set_experience(current_level, progress, new_points)
            .await;
        true
    }

    /// Add experience points to the player.
    pub async fn add_experience_points(&self, added_points: i32) {
        let current_level = self.experience_level.load(Relaxed);
        let current_points = self.experience_points.load(Relaxed);
        let total_exp = experience::points_to_level(current_level) + current_points;
        let new_total_exp = total_exp + added_points;
        let (new_level, new_points) = experience::total_to_level_and_points(new_total_exp);
        let progress = experience::progress_in_level(new_points, new_level);
        self.set_experience(new_level, progress, new_points).await;
    }

    /// Send the player's inventory to the client.
    pub async fn send_inventory(&self) {
        self.set_container_content(None).await;
        self.client
            .send_packet_now(&CSetHeldItem::new(
                self.inventory.lock().await.selected as i8,
            ))
            .await;
    }
}

#[async_trait]
impl NBTStorage for Player {
    async fn write_nbt(&self, nbt: &mut NbtCompound) {
        self.living_entity.write_nbt(nbt).await;
        self.inventory.lock().await.write_nbt(nbt).await;

        self.abilities.lock().await.write_nbt(nbt).await;

        // Store total XP instead of individual components
        let total_exp = experience::points_to_level(self.experience_level.load(Relaxed))
            + self.experience_points.load(Relaxed);
        nbt.put_int("XpTotal", total_exp);
        nbt.put_byte("playerGameType", self.gamemode.load() as i8);
        if let Some(previous_gamemode) = self.previous_gamemode.load() {
            nbt.put_byte("previousPlayerGameType", previous_gamemode as i8);
        }

        nbt.put_bool("HasPlayedBefore", self.has_played_before.load(Relaxed));

        // Store food level, saturation, exhaustion, and tick timer
        self.hunger_manager.write_nbt(nbt).await;
    }

    async fn read_nbt(&mut self, nbt: &mut NbtCompound) {
        self.living_entity.read_nbt(nbt).await;
        self.inventory.lock().await.read_nbt(nbt).await;
        self.abilities.lock().await.read_nbt(nbt).await;

        self.gamemode.store(
            GameMode::try_from(nbt.get_byte("playerGameType").unwrap_or(0))
                .unwrap_or(GameMode::Survival),
        );

<<<<<<< HEAD
        self.has_played_before
            .store(nbt.get_bool("HasPlayedBefore").unwrap_or(false), Relaxed);
=======
        self.previous_gamemode.store(
            nbt.get_byte("previousPlayerGameType")
                .and_then(|byte| GameMode::try_from(byte).ok()),
        );

        self.has_played_before.store(
            nbt.get_bool("HasPlayedBefore").unwrap_or(false),
            Ordering::Relaxed,
        );
>>>>>>> a9b35fbf

        // Load food level, saturation, exhaustion, and tick timer
        self.hunger_manager.read_nbt(nbt).await;

        // Load from total XP
        let total_exp = nbt.get_int("XpTotal").unwrap_or(0);
        let (level, points) = experience::total_to_level_and_points(total_exp);
        let progress = experience::progress_in_level(level, points);
        self.experience_level.store(level, Relaxed);
        self.experience_progress.store(progress);
        self.experience_points.store(points, Relaxed);
    }
}

#[async_trait]
impl NBTStorage for PlayerInventory {
    async fn write_nbt(&self, nbt: &mut NbtCompound) {
        // Save the selected slot (hotbar)
        nbt.put_int("SelectedItemSlot", self.selected as i32);

        // Create inventory list with the correct capacity (inventory size)
        let mut vec: Vec<NbtTag> = Vec::with_capacity(SLOT_OFFHAND);

        // Helper function to add items to the vector
        let mut add_item = |slot: usize, stack_ref: Option<&ItemStack>| {
            if let Some(stack) = stack_ref {
                let mut item_compound = NbtCompound::new();
                item_compound.put_byte("Slot", slot as i8);
                stack.write_item_stack(&mut item_compound);
                vec.push(NbtTag::Compound(item_compound));
            }
        };

        // Crafting input slots
        for slot in SLOT_CRAFT_INPUT_START..=SLOT_CRAFT_INPUT_END {
            add_item(slot, self.crafting_slots()[slot - SLOT_CRAFT_INPUT_START]);
        }

        // Armor slots
        for slot in SLOT_HELM..=SLOT_BOOT {
            add_item(slot, self.armor_slots()[slot - SLOT_HELM]);
        }

        // Main inventory slots (includes hotbar in the data structure)
        for slot in SLOT_INV_START..=SLOT_HOTBAR_END {
            add_item(slot, self.item_slots()[slot - SLOT_INV_START]);
        }

        // Offhand
        add_item(SLOT_OFFHAND, self.offhand_slot());

        // Save the inventory list
        nbt.put("Inventory", NbtTag::List(vec.into_boxed_slice()));
    }

    async fn read_nbt(&mut self, nbt: &mut NbtCompound) {
        // Read selected hotbar slot
        self.selected = nbt.get_int("SelectedItemSlot").unwrap_or(0) as usize;

        // Process inventory list
        if let Some(inventory_list) = nbt.get_list("Inventory") {
            for tag in inventory_list {
                if let Some(item_compound) = tag.extract_compound() {
                    if let Some(slot_byte) = item_compound.get_byte("Slot") {
                        let slot = slot_byte as usize;
                        if let Some(item_stack) = ItemStack::read_item_stack(item_compound) {
                            let _ = self.set_slot(slot, Some(item_stack), true);
                        }
                    }
                }
            }
        }
    }
}

#[async_trait]
impl EntityBase for Player {
    async fn damage(&self, amount: f32, damage_type: DamageType) -> bool {
        self.world()
            .await
            .play_sound(
                Sound::EntityPlayerHurt,
                SoundCategory::Players,
                &self.living_entity.entity.pos.load(),
            )
            .await;
        let result = self.living_entity.damage(amount, damage_type).await;
        if result {
            let health = self.living_entity.health.load();
            if health <= 0.0 {
                self.handle_killed().await;
            }
        }
        result
    }

    fn get_entity(&self) -> &Entity {
        &self.living_entity.entity
    }

    fn get_living_entity(&self) -> Option<&LivingEntity> {
        Some(&self.living_entity)
    }
}

impl Player {
    pub async fn close(&self) {
        self.client.close();
        log::debug!("Awaiting tasks for player {}", self.gameprofile.name);
        self.client.await_tasks().await;
        log::debug!(
            "Finished awaiting tasks for client {}",
            self.gameprofile.name
        );
    }

    pub async fn process_packets(self: &Arc<Self>, server: &Arc<Server>) {
        while let Some(packet) = self.client.get_packet().await {
            let packet_result = self.handle_play_packet(server, &packet).await;
            match packet_result {
                Ok(()) => {}
                Err(e) => {
                    if e.is_kick() {
                        if let Some(kick_reason) = e.client_kick_reason() {
                            self.kick(TextComponent::text(kick_reason)).await;
                        } else {
                            self.kick(TextComponent::text(format!(
                                "Error while handling incoming packet {e}"
                            )))
                            .await;
                        }
                    }
                    e.log();
                }
            }
        }
    }

    #[allow(clippy::too_many_lines)]
    pub async fn handle_play_packet(
        self: &Arc<Self>,
        server: &Arc<Server>,
        packet: &RawPacket,
    ) -> Result<(), Box<dyn PumpkinError>> {
        let payload = &packet.payload[..];
        match packet.id {
            SConfirmTeleport::PACKET_ID => {
                self.handle_confirm_teleport(SConfirmTeleport::read(payload)?)
                    .await;
            }
            SChatCommand::PACKET_ID => {
                self.handle_chat_command(server, &(SChatCommand::read(payload)?))
                    .await;
            }
            SChatMessage::PACKET_ID => {
                self.handle_chat_message(SChatMessage::read(payload)?).await;
            }
            SClientInformationPlay::PACKET_ID => {
                self.handle_client_information(SClientInformationPlay::read(payload)?)
                    .await;
            }
            SClientCommand::PACKET_ID => {
                self.handle_client_status(SClientCommand::read(payload)?)
                    .await;
            }
            SPlayerInput::PACKET_ID => {
                // TODO
            }
            SInteract::PACKET_ID => {
                self.handle_interact(SInteract::read(payload)?).await;
            }
            SKeepAlive::PACKET_ID => {
                self.handle_keep_alive(SKeepAlive::read(payload)?).await;
            }
            SClientTickEnd::PACKET_ID => {
                // TODO
            }
            SPlayerPosition::PACKET_ID => {
                self.handle_position(SPlayerPosition::read(payload)?).await;
            }
            SPlayerPositionRotation::PACKET_ID => {
                self.handle_position_rotation(SPlayerPositionRotation::read(payload)?)
                    .await;
            }
            SPlayerRotation::PACKET_ID => {
                self.handle_rotation(SPlayerRotation::read(payload)?).await;
            }
            SSetPlayerGround::PACKET_ID => {
                self.handle_player_ground(&SSetPlayerGround::read(payload)?);
            }
            SPickItemFromBlock::PACKET_ID => {
                self.handle_pick_item_from_block(SPickItemFromBlock::read(payload)?)
                    .await;
            }
            SPlayerAbilities::PACKET_ID => {
                self.handle_player_abilities(SPlayerAbilities::read(payload)?)
                    .await;
            }
            SPlayerAction::PACKET_ID => {
                self.clone()
                    .handle_player_action(SPlayerAction::read(payload)?, server)
                    .await;
            }
            SPlayerCommand::PACKET_ID => {
                self.handle_player_command(SPlayerCommand::read(payload)?)
                    .await;
            }
            SPlayerLoaded::PACKET_ID => self.handle_player_loaded(),
            SPlayPingRequest::PACKET_ID => {
                self.handle_play_ping_request(SPlayPingRequest::read(payload)?)
                    .await;
            }
            SClickContainer::PACKET_ID => {
                self.handle_click_container(server, SClickContainer::read(payload)?)
                    .await?;
            }
            SSetHeldItem::PACKET_ID => {
                self.handle_set_held_item(SSetHeldItem::read(payload)?)
                    .await;
            }
            SSetCreativeSlot::PACKET_ID => {
                self.handle_set_creative_slot(SSetCreativeSlot::read(payload)?)
                    .await?;
            }
            SSwingArm::PACKET_ID => {
                self.handle_swing_arm(SSwingArm::read(payload)?).await;
            }
            SUpdateSign::PACKET_ID => {
                self.handle_sign_update(SUpdateSign::read(payload)?).await;
            }
            SUseItemOn::PACKET_ID => {
                self.handle_use_item_on(SUseItemOn::read(payload)?, server)
                    .await?;
            }
            SUseItem::PACKET_ID => {
                self.handle_use_item(&SUseItem::read(payload)?, server)
                    .await;
            }
            SCommandSuggestion::PACKET_ID => {
                self.handle_command_suggestion(SCommandSuggestion::read(payload)?, server)
                    .await;
            }
            SPCookieResponse::PACKET_ID => {
                self.handle_cookie_response(&SPCookieResponse::read(payload)?);
            }
            SCloseContainer::PACKET_ID => {
                self.handle_close_container(server, SCloseContainer::read(payload)?)
                    .await;
            }
            SChunkBatch::PACKET_ID => {
                self.handle_chunk_batch(SChunkBatch::read(payload)?).await;
            }
            SPlayerSession::PACKET_ID => {
                self.handle_chat_session_update(server, SPlayerSession::read(payload)?)
                    .await;
            }
            _ => {
                log::warn!("Failed to handle player packet id {}", packet.id);
                // TODO: We give an error if all play packets are implemented
                //  return Err(Box::new(DeserializerError::UnknownPacket));
            }
        }
        Ok(())
    }
}

#[derive(Debug)]
pub enum TitleMode {
    Title,
    SubTitle,
    ActionBar,
}

/// Represents a player's abilities and special powers.
///
/// This struct contains information about the player's current abilities, such as flight, invulnerability, and creative mode.
pub struct Abilities {
    /// Indicates whether the player is invulnerable to damage.
    pub invulnerable: bool,
    /// Indicates whether the player is currently flying.
    pub flying: bool,
    /// Indicates whether the player is allowed to fly (if enabled).
    pub allow_flying: bool,
    /// Indicates whether the player is in creative mode.
    pub creative: bool,
    /// Indicates whether the player is allowed to modify the world.
    pub allow_modify_world: bool,
    /// The player's flying speed.
    pub fly_speed: f32,
    /// The field of view adjustment when the player is walking or sprinting.
    pub walk_speed: f32,
}

#[async_trait]
impl NBTStorage for Abilities {
    async fn write_nbt(&self, nbt: &mut pumpkin_nbt::compound::NbtCompound) {
        let mut component = NbtCompound::new();
        component.put_bool("invulnerable", self.invulnerable);
        component.put_bool("flying", self.flying);
        component.put_bool("mayfly", self.allow_flying);
        component.put_bool("instabuild", self.creative);
        component.put_bool("mayBuild", self.allow_modify_world);
        component.put_float("flySpeed", self.fly_speed);
        component.put_float("walkSpeed", self.walk_speed);
        nbt.put_component("abilities", component);
    }

    async fn read_nbt(&mut self, nbt: &mut pumpkin_nbt::compound::NbtCompound) {
        if let Some(component) = nbt.get_compound("abilities") {
            self.invulnerable = component.get_bool("invulnerable").unwrap_or(false);
            self.flying = component.get_bool("flying").unwrap_or(false);
            self.allow_flying = component.get_bool("mayfly").unwrap_or(false);
            self.creative = component.get_bool("instabuild").unwrap_or(false);
            self.allow_modify_world = component.get_bool("mayBuild").unwrap_or(false);
            self.fly_speed = component.get_float("flySpeed").unwrap_or(0.0);
            self.walk_speed = component.get_float("walk_speed").unwrap_or(0.0);
        }
    }
}

impl Default for Abilities {
    fn default() -> Self {
        Self {
            invulnerable: false,
            flying: false,
            allow_flying: false,
            creative: false,
            allow_modify_world: true,
            fly_speed: 0.05,
            walk_speed: 0.1,
        }
    }
}

impl Abilities {
    pub fn set_for_gamemode(&mut self, gamemode: GameMode) {
        match gamemode {
            GameMode::Creative => {
                // self.flying = false; // Start not flying
                self.allow_flying = true;
                self.creative = true;
                self.invulnerable = true;
            }
            GameMode::Spectator => {
                self.flying = true;
                self.allow_flying = true;
                self.creative = false;
                self.invulnerable = true;
            }
            _ => {
                self.flying = false;
                self.allow_flying = false;
                self.creative = false;
                self.invulnerable = false;
            }
        }
    }
}

/// Represents the player's dominant hand.
#[derive(Debug, Clone, Copy, PartialEq, Eq)]
pub enum Hand {
    /// Usually the player's off-hand.
    Left,
    /// Usually the player's primary hand.
    Right,
}

pub struct InvalidHand;

impl TryFrom<i32> for Hand {
    type Error = InvalidHand;

    fn try_from(value: i32) -> Result<Self, Self::Error> {
        match value {
            0 => Ok(Self::Left),
            1 => Ok(Self::Right),
            _ => Err(InvalidHand),
        }
    }
}

/// Represents the player's chat mode settings.
#[derive(Debug, Clone)]
pub enum ChatMode {
    /// Chat is enabled for the player.
    Enabled,
    /// The player should only see chat messages from commands.
    CommandsOnly,
    /// All messages should be hidden.
    Hidden,
}

pub struct InvalidChatMode;

impl TryFrom<i32> for ChatMode {
    type Error = InvalidChatMode;

    fn try_from(value: i32) -> Result<Self, Self::Error> {
        match value {
            0 => Ok(Self::Enabled),
            1 => Ok(Self::CommandsOnly),
            2 => Ok(Self::Hidden),
            _ => Err(InvalidChatMode),
        }
    }
}

/// Player's current chat session
pub struct ChatSession {
    pub session_id: uuid::Uuid,
    pub expires_at: i64,
    pub public_key: Box<[u8]>,
    pub signature: Box<[u8]>,
    pub messages_sent: i32,
    pub messages_received: i32,
    pub signature_cache: Vec<Box<[u8]>>,
}

impl Default for ChatSession {
    fn default() -> Self {
        Self::new(Uuid::nil(), 0, Box::new([]), Box::new([]))
    }
}

impl ChatSession {
    #[must_use]
    pub fn new(
        session_id: Uuid,
        expires_at: i64,
        public_key: Box<[u8]>,
        key_signature: Box<[u8]>,
    ) -> Self {
        Self {
            session_id,
            expires_at,
            public_key,
            signature: key_signature,
            messages_sent: 0,
            messages_received: 0,
            signature_cache: Vec::new(),
        }
    }
}

#[derive(Clone, Default)]
pub struct LastSeen(Vec<Box<[u8]>>);

impl From<LastSeen> for Vec<Box<[u8]>> {
    fn from(seen: LastSeen) -> Self {
        seen.0
    }
}

impl AsRef<[Box<[u8]>]> for LastSeen {
    fn as_ref(&self) -> &[Box<[u8]>] {
        &self.0
    }
}

impl LastSeen {
    /// The sender's `last_seen` signatures are sent as ID's if the recipient has them in their cache.
    /// Otherwise, the full signature is sent. (ID:0 indicates full signature is being sent)
    pub async fn indexed_for(&self, recipient: &Arc<Player>) -> Box<[PreviousMessage]> {
        let mut indexed = Vec::new();
        for signature in &self.0 {
            if let Some(index) = recipient
                .signature_cache
                .lock()
                .await
                .full_cache
                .iter()
                .position(|s| s == signature)
            {
                indexed.push(PreviousMessage {
                    // Send ID reference to recipient's cache (index + 1 because 0 is reserved for full signature)
                    id: VarInt(1 + index as i32),
                    signature: None,
                });
            } else {
                indexed.push(PreviousMessage {
                    // Send ID as 0 for full signature
                    id: VarInt(0),
                    signature: Some(signature.clone()),
                });
            }
        }
        indexed.into_boxed_slice()
    }
}

pub struct MessageCache {
    /// max 128 cached message signatures. Most recent FIRST.
    /// Server should (when possible) reference indexes in this (recipient's) cache instead of sending full signatures in last seen.
    /// Must be 1:1 with client's signature cache.
    full_cache: VecDeque<Box<[u8]>>,
    /// max 20 last seen messages by the sender. Most Recent LAST
    pub last_seen: LastSeen,
}

impl Default for MessageCache {
    fn default() -> Self {
        Self {
            full_cache: VecDeque::with_capacity(MAX_CACHED_SIGNATURES as usize),
            last_seen: LastSeen::default(),
        }
    }
}

impl MessageCache {
    /// Not used for caching seen messages. Only for non-indexed signatures from senders.
    pub fn cache_signatures(&mut self, signatures: &[Box<[u8]>]) {
        for sig in signatures.iter().rev() {
            if self.full_cache.contains(sig) {
                continue;
            }
            // If the cache is maxed, and someone sends a signature older than the oldest in cache, ignore it
            if self.full_cache.len() < MAX_CACHED_SIGNATURES as usize {
                self.full_cache.push_back(sig.clone()); // Recipient never saw this message so it must be older than the oldest in cache
            }
        }
    }

    /// Adds a seen signature to `last_seen` and `full_cache`.
    pub fn add_seen_signature(&mut self, signature: &[u8]) {
        if self.last_seen.0.len() >= MAX_PREVIOUS_MESSAGES as usize {
            self.last_seen.0.remove(0);
        }
        self.last_seen.0.push(signature.into());
        // This probably doesn't need to be a loop, but better safe than sorry
        while self.full_cache.len() >= MAX_CACHED_SIGNATURES as usize {
            self.full_cache.pop_back();
        }
        self.full_cache.push_front(signature.into()); // Since recipient saw this message it will be most recent in cache
    }
}<|MERGE_RESOLUTION|>--- conflicted
+++ resolved
@@ -1445,20 +1445,18 @@
                 .unwrap_or(GameMode::Survival),
         );
 
-<<<<<<< HEAD
-        self.has_played_before
-            .store(nbt.get_bool("HasPlayedBefore").unwrap_or(false), Relaxed);
-=======
         self.previous_gamemode.store(
             nbt.get_byte("previousPlayerGameType")
                 .and_then(|byte| GameMode::try_from(byte).ok()),
         );
 
-        self.has_played_before.store(
-            nbt.get_bool("HasPlayedBefore").unwrap_or(false),
-            Ordering::Relaxed,
+        self.previous_gamemode.store(
+            nbt.get_byte("previousPlayerGameType")
+                .and_then(|byte| GameMode::try_from(byte).ok()),
         );
->>>>>>> a9b35fbf
+
+        self.has_played_before
+            .store(nbt.get_bool("HasPlayedBefore").unwrap_or(false), Relaxed);
 
         // Load food level, saturation, exhaustion, and tick timer
         self.hunger_manager.read_nbt(nbt).await;
