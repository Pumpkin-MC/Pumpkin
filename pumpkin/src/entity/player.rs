--- conflicted
+++ resolved
@@ -1280,7 +1280,7 @@
             self.last_sent_xp.store(level, Ordering::Relaxed);
 
             self.client
-                .send_packet(&CSetExperience::new(
+                .send_packet_now(&CSetExperience::new(
                     progress.clamp(0.0, 1.0),
                     points.into(),
                     level.into(),
@@ -1295,10 +1295,8 @@
         self.experience_level.store(level, Ordering::Relaxed);
         self.experience_progress.store(progress.clamp(0.0, 1.0));
         self.experience_points.store(points, Ordering::Relaxed);
-<<<<<<< HEAD
         self.last_sent_xp.store(-1, Ordering::Relaxed);
         self.tick_experience().await;
-=======
 
         self.client
             .enqueue_packet(&CSetExperience::new(
@@ -1307,7 +1305,6 @@
                 level.into(),
             ))
             .await;
->>>>>>> b9d9bacf
     }
 
     /// Sets the player's experience level directly.
@@ -1402,7 +1399,7 @@
     pub async fn send_inventory(&self) {
         self.set_container_content(None).await;
         self.client
-            .send_packet(&CSetHeldItem::new(
+            .send_packet_now(&CSetHeldItem::new(
                 self.inventory.lock().await.selected as i8,
             ))
             .await;
