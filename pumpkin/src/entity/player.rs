use std::{
    collections::VecDeque,
    f64::{self, consts::TAU},
    num::NonZeroU8,
    ops::AddAssign,
    sync::{
        Arc,
<<<<<<< HEAD
        atomic::{AtomicBool, AtomicI32, AtomicI64, AtomicU32, Ordering::Relaxed},
=======
        atomic::{AtomicBool, AtomicI32, AtomicI64, AtomicU8, AtomicU32, Ordering},
>>>>>>> 1b4ede57
    },
    time::{Duration, Instant},
};

use super::living::LivingEntity;
use super::{
    Entity, EntityBase, EntityId, NBTStorage,
    combat::{self, AttackType, player_attack_sound},
    effect::Effect,
    hunger::HungerManager,
    item::ItemEntity,
};
use crate::{
    block,
    command::{client_suggestions, dispatcher::CommandDispatcher},
    data::op_data::OPERATOR_CONFIG,
    net::{Client, PlayerConfig},
    plugin::player::{
        player_change_world::PlayerChangeWorldEvent,
        player_gamemode_change::PlayerGamemodeChangeEvent, player_teleport::PlayerTeleportEvent,
    },
    server::Server,
    world::World,
};
use crate::{error::PumpkinError, net::GameProfile};
use async_trait::async_trait;
use crossbeam::atomic::AtomicCell;
use pumpkin_config::{BASIC_CONFIG, advanced_config};
use pumpkin_data::{
    BlockState,
    damage::DamageType,
    entity::{EffectType, EntityStatus, EntityType},
    item::Operation,
    particle::Particle,
    sound::{Sound, SoundCategory},
};
use pumpkin_inventory::player::{
    PlayerInventory, SLOT_BOOT, SLOT_CRAFT_INPUT_END, SLOT_CRAFT_INPUT_START, SLOT_HELM,
    SLOT_HOTBAR_END, SLOT_INV_START, SLOT_OFFHAND,
};
use pumpkin_macros::send_cancellable;
use pumpkin_nbt::compound::NbtCompound;
use pumpkin_nbt::tag::NbtTag;
use pumpkin_protocol::client::play::{CSetHeldItem, PlayerInfoFlags, PreviousMessage};
use pumpkin_protocol::{
    IdOr, RawPacket, ServerPacket,
    client::play::{
        CAcknowledgeBlockChange, CActionBar, CChunkBatchEnd, CChunkBatchStart, CChunkData,
        CCombatDeath, CDisguisedChatMessage, CGameEvent, CKeepAlive, CParticle, CPlayDisconnect,
        CPlayerAbilities, CPlayerInfoUpdate, CPlayerPosition, CRespawn, CSetExperience, CSetHealth,
        CStopSound, CSubtitle, CSystemChatMessage, CTeleportEntity, CTitleText, CUnloadChunk,
        CUpdateMobEffect, GameEvent, MetaDataType, PlayerAction,
    },
    codec::identifier::Identifier,
    ser::packet::Packet,
    server::play::{
        SChatCommand, SChatMessage, SChunkBatch, SClientCommand, SClientInformationPlay,
        SClientTickEnd, SCommandSuggestion, SConfirmTeleport, SInteract, SPickItemFromBlock,
        SPlayerAbilities, SPlayerAction, SPlayerCommand, SPlayerInput, SPlayerPosition,
        SPlayerPositionRotation, SPlayerRotation, SPlayerSession, SSetCreativeSlot, SSetHeldItem,
        SSetPlayerGround, SSwingArm, SUpdateSign, SUseItem, SUseItemOn,
    },
};
use pumpkin_protocol::{
    client::play::CSoundEffect,
    server::play::{
        SCloseContainer, SCookieResponse as SPCookieResponse, SPlayPingRequest, SPlayerLoaded,
    },
};
use pumpkin_protocol::{client::play::CUpdateTime, codec::var_int::VarInt};
use pumpkin_protocol::{
    client::play::Metadata,
    server::play::{SClickContainer, SKeepAlive},
};
use pumpkin_util::{
    GameMode,
    math::{
        boundingbox::BoundingBox, experience, position::BlockPos, vector2::Vector2,
        vector3::Vector3,
    },
    permission::PermissionLvl,
    text::TextComponent,
};
use pumpkin_world::{cylindrical_chunk_iterator::Cylindrical, item::ItemStack, level::SyncChunk};
use tokio::{sync::Mutex, task::JoinHandle};
use uuid::Uuid;

const MAX_CACHED_SIGNATURES: u8 = 128; // Vanilla: 128
const MAX_PREVIOUS_MESSAGES: u8 = 20; // Vanilla: 20

enum BatchState {
    Initial,
    Waiting,
    Count(u8),
}

pub struct ChunkManager {
    chunks_per_tick: usize,
    chunk_queue: VecDeque<(Vector2<i32>, SyncChunk)>,
    batches_sent_since_ack: BatchState,
}

impl ChunkManager {
    pub const NOTCHIAN_BATCHES_WITHOUT_ACK_UNTIL_PAUSE: u8 = 10;

    #[must_use]
    pub fn new(chunks_per_tick: usize) -> Self {
        Self {
            chunks_per_tick,
            chunk_queue: VecDeque::new(),
            batches_sent_since_ack: BatchState::Initial,
        }
    }

    pub fn handle_acknowledge(&mut self, chunks_per_tick: f32) {
        self.batches_sent_since_ack = BatchState::Count(0);
        self.chunks_per_tick = chunks_per_tick.ceil() as usize;
    }

    pub fn push_chunk(&mut self, position: Vector2<i32>, chunk: SyncChunk) {
        self.chunk_queue.push_back((position, chunk));
    }

    #[must_use]
    pub fn can_send_chunk(&self) -> bool {
        let state_available = match self.batches_sent_since_ack {
            BatchState::Count(count) => count < Self::NOTCHIAN_BATCHES_WITHOUT_ACK_UNTIL_PAUSE,
            BatchState::Initial => true,
            BatchState::Waiting => false,
        };

        state_available && !self.chunk_queue.is_empty()
    }

    pub fn next_chunk(&mut self) -> Box<[SyncChunk]> {
        let chunk_size = self.chunk_queue.len().min(self.chunks_per_tick);
        let mut chunks = Vec::with_capacity(chunk_size);
        chunks.extend(
            self.chunk_queue
                .drain(0..chunk_size)
                .map(|(_, chunk)| chunk),
        );

        match &mut self.batches_sent_since_ack {
            BatchState::Count(count) => {
                count.add_assign(1);
            }
            state @ BatchState::Initial => *state = BatchState::Waiting,
            BatchState::Waiting => unreachable!(),
        }

        chunks.into_boxed_slice()
    }

    #[must_use]
    pub fn is_chunk_pending(&self, pos: &Vector2<i32>) -> bool {
        // This is probably comparable to hashmap speed due to the relatively small count of chunks
        // (guestimated to be ~ 1024)
        self.chunk_queue.iter().any(|(elem_pos, _)| elem_pos == pos)
    }
}

/// Represents a Minecraft player entity.
///
/// A `Player` is a special type of entity that represents a human player connected to the server.
pub struct Player {
    /// The underlying living entity object that represents the player.
    pub living_entity: LivingEntity,
    /// The player's game profile information, including their username and UUID.
    pub gameprofile: GameProfile,
    /// The client connection associated with the player.
    pub client: Client,
    /// The player's inventory.
    pub inventory: Mutex<PlayerInventory>,
    /// The player's configuration settings. Changes when the player changes their settings.
    pub config: Mutex<PlayerConfig>,
    /// The player's current gamemode (e.g., Survival, Creative, Adventure).
    pub gamemode: AtomicCell<GameMode>,
    /// Manages the player's hunger level.
    pub hunger_manager: HungerManager,
    /// The ID of the currently open container (if any).
    pub open_container: AtomicCell<Option<u64>>,
    /// The item currently being held by the player.
    pub carried_item: Mutex<Option<ItemStack>>,
    /// The player's abilities and special powers.
    ///
    /// This field represents the various abilities that the player possesses, such as flight, invulnerability, and other special effects.
    ///
    /// **Note:** When the `abilities` field is updated, the server should send a `send_abilities_update` packet to the client to notify them of the changes.
    pub abilities: Mutex<Abilities>,
    /// The current stage of block destruction of the block the player is breaking.
    pub current_block_destroy_stage: AtomicI32,
    /// Indicates if the player is currently mining a block.
    pub mining: AtomicBool,
    pub start_mining_time: AtomicI32,
    pub tick_counter: AtomicI32,
    pub packet_sequence: AtomicI32,
    pub mining_pos: Mutex<BlockPos>,
    /// A counter for teleport IDs used to track pending teleports.
    pub teleport_id_count: AtomicI32,
    /// The pending teleport information, including the teleport ID and target location.
    pub awaiting_teleport: Mutex<Option<(VarInt, Vector3<f64>)>>,
    /// The coordinates of the chunk section the player is currently watching.
    pub watched_section: AtomicCell<Cylindrical>,
    /// Whether we are waiting for a response after sending a keep alive packet.
    pub wait_for_keep_alive: AtomicBool,
    /// The keep alive packet payload we send. The client should respond with the same id.
    pub keep_alive_id: AtomicI64,
    /// The last time we sent a keep alive packet.
    pub last_keep_alive_time: AtomicCell<Instant>,
    /// The amount of ticks since the player's last attack.
    pub last_attacked_ticks: AtomicU32,
    /// The player's last known experience level.
    pub last_sent_xp: AtomicI32,
    pub last_sent_health: AtomicI32,
    pub last_sent_food: AtomicU8,
    pub last_food_saturation: AtomicBool,
    /// The player's permission level.
    pub permission_lvl: AtomicCell<PermissionLvl>,
    /// Whether the client has reported that it has loaded.
    pub client_loaded: AtomicBool,
    /// The amount of time (in ticks) the client has to report having finished loading before being timed out.
    pub client_loaded_timeout: AtomicU32,
    /// The player's experience level.
    pub experience_level: AtomicI32,
    /// The player's experience progress (`0.0` to `1.0`)
    pub experience_progress: AtomicCell<f32>,
    /// The player's total experience points.
    pub experience_points: AtomicI32,
    pub experience_pick_up_delay: Mutex<u32>,
    pub chunk_manager: Mutex<ChunkManager>,
    pub has_played_before: AtomicBool,
    pub chat_session: Arc<Mutex<ChatSession>>,
    pub signature_cache: Mutex<MessageCache>,
}

impl Player {
    pub async fn new(client: Client, world: Arc<World>, gamemode: GameMode) -> Self {
        let gameprofile = client.gameprofile.lock().await.clone().map_or_else(
            || {
                log::error!("Client {} has no game profile!", client.id);
                GameProfile {
                    id: uuid::Uuid::new_v4(),
                    name: String::new(),
                    properties: vec![],
                    profile_actions: None,
                }
            },
            |profile| profile,
        );
        let player_uuid = gameprofile.id;

        let gameprofile_clone = gameprofile.clone();
        let config = client.config.lock().await.clone().unwrap_or_default();

        Self {
            living_entity: LivingEntity::new(Entity::new(
                player_uuid,
                world,
                Vector3::new(0.0, 0.0, 0.0),
                EntityType::PLAYER,
                matches!(gamemode, GameMode::Creative | GameMode::Spectator),
            )),
            config: Mutex::new(config),
            gameprofile,
            client,
            awaiting_teleport: Mutex::new(None),
            // TODO: Load this from previous instance
            hunger_manager: HungerManager::default(),
            current_block_destroy_stage: AtomicI32::new(-1),
            open_container: AtomicCell::new(None),
            tick_counter: AtomicI32::new(0),
            packet_sequence: AtomicI32::new(-1),
            start_mining_time: AtomicI32::new(0),
            carried_item: Mutex::new(None),
            experience_pick_up_delay: Mutex::new(0),
            teleport_id_count: AtomicI32::new(0),
            mining: AtomicBool::new(false),
            mining_pos: Mutex::new(BlockPos(Vector3::new(0, 0, 0))),
            abilities: Mutex::new(Abilities::default()),
            gamemode: AtomicCell::new(gamemode),
            // We want this to be an impossible watched section so that `player_chunker::update_position`
            // will mark chunks as watched for a new join rather than a respawn.
            // (We left shift by one so we can search around that chunk)
            watched_section: AtomicCell::new(Cylindrical::new(
                Vector2::new(i32::MAX >> 1, i32::MAX >> 1),
                NonZeroU8::new(1).unwrap(),
            )),
            wait_for_keep_alive: AtomicBool::new(false),
            keep_alive_id: AtomicI64::new(0),
            last_keep_alive_time: AtomicCell::new(std::time::Instant::now()),
            last_attacked_ticks: AtomicU32::new(0),
            client_loaded: AtomicBool::new(false),
            client_loaded_timeout: AtomicU32::new(60),
            // Minecraft has no way to change the default permission level of new players.
            // Minecraft's default permission level is 0.
            permission_lvl: OPERATOR_CONFIG
                .read()
                .await
                .ops
                .iter()
                .find(|op| op.uuid == gameprofile_clone.id)
                .map_or(
                    AtomicCell::new(advanced_config().commands.default_op_level),
                    |op| AtomicCell::new(op.level),
                ),
            inventory: Mutex::new(PlayerInventory::new()),
            experience_level: AtomicI32::new(0),
            experience_progress: AtomicCell::new(0.0),
            experience_points: AtomicI32::new(0),
            // Default to sending 16 chunks per tick.
            chunk_manager: Mutex::new(ChunkManager::new(16)),
            last_sent_xp: AtomicI32::new(-1),
            last_sent_health: AtomicI32::new(-1),
            last_sent_food: AtomicU8::new(0),
            last_food_saturation: AtomicBool::new(true),
            has_played_before: AtomicBool::new(false),
            chat_session: Arc::new(Mutex::new(ChatSession::default())), // Placeholder value until the player actually sets their session id
            signature_cache: Mutex::new(MessageCache::default()),
        }
    }

    /// Spawns a task associated with this player-client. All tasks spawned with this method are awaited
    /// when the client. This means tasks should complete in a reasonable amount of time or select
    /// on `Self::await_close_interrupt` to cancel the task when the client is closed
    ///
    /// Returns an `Option<JoinHandle<F::Output>>`. If the client is closed, this returns `None`.
    pub fn spawn_task<F>(&self, task: F) -> Option<JoinHandle<F::Output>>
    where
        F: Future + Send + 'static,
        F::Output: Send + 'static,
    {
        self.client.spawn_task(task)
    }

    pub fn inventory(&self) -> &Mutex<PlayerInventory> {
        &self.inventory
    }

    /// Removes the [`Player`] out of the current [`World`].
    #[allow(unused_variables)]
    pub async fn remove(self: &Arc<Self>) {
        let world = self.world().await;
        world.remove_player(self, true).await;

        let cylindrical = self.watched_section.load();

        // Radial chunks are all of the chunks the player is theoretically viewing.
        // Given enough time, all of these chunks will be in memory.
        let radial_chunks = cylindrical.all_chunks_within();

        log::debug!(
            "Removing player {} ({}), unwatching {} chunks",
            self.gameprofile.name,
            self.client.id,
            radial_chunks.len()
        );

        let level = &world.level;

        // Decrement the value of watched chunks
        let chunks_to_clean = level.mark_chunks_as_not_watched(&radial_chunks).await;
        // Remove chunks with no watchers from the cache
        level.clean_chunks(&chunks_to_clean).await;
        // Remove left over entries from all possiblily loaded chunks
        level.clean_memory();

        log::debug!(
            "Removed player id {} ({}) from world {} ({} chunks remain cached)",
            self.gameprofile.name,
            self.client.id,
            "world", // TODO: Add world names
            level.loaded_chunk_count(),
        );

        level.clean_up_log().await;

        //self.world().level.list_cached();
    }

    pub async fn attack(&self, victim: Arc<dyn EntityBase>) {
        let world = self.world().await;
        let victim_entity = victim.get_entity();
        let attacker_entity = &self.living_entity.entity;
        let config = &advanced_config().pvp;

        let inventory = self.inventory().lock().await;
        let item_slot = inventory.held_item();

        let base_damage = 1.0;
        let base_attack_speed = 4.0;

        let mut damage_multiplier = 1.0;
        let mut add_damage = 0.0;
        let mut add_speed = 0.0;

        // Get the attack damage
        if let Some(item_stack) = item_slot {
            // TODO: this should be cached in memory
            if let Some(modifiers) = item_stack.item.components.attribute_modifiers {
                for item_mod in modifiers {
                    if item_mod.operation == Operation::AddValue {
                        if item_mod.id == "minecraft:base_attack_damage" {
                            add_damage = item_mod.amount;
                        }
                        if item_mod.id == "minecraft:base_attack_speed" {
                            add_speed = item_mod.amount;
                        }
                    }
                }
            }
        }
        drop(inventory);

        let attack_speed = base_attack_speed + add_speed;

        let attack_cooldown_progress = self.get_attack_cooldown_progress(0.5, attack_speed);
        self.last_attacked_ticks.store(0, Relaxed);

        // Only reduce attack damage if in cooldown
        // TODO: Enchantments are reduced in the same way, just without the square.
        if attack_cooldown_progress < 1.0 {
            damage_multiplier = 0.2 + attack_cooldown_progress.powi(2) * 0.8;
        }
        // Modify the added damage based on the multiplier.
        let mut damage = base_damage + add_damage * damage_multiplier;

        let pos = victim_entity.pos.load();

        let attack_type = AttackType::new(self, attack_cooldown_progress as f32).await;

        if matches!(attack_type, AttackType::Critical) {
            damage *= 1.5;
        }

        if !victim
            .damage(damage as f32, DamageType::PLAYER_ATTACK)
            .await
        {
            world
                .play_sound(
                    Sound::EntityPlayerAttackNodamage,
                    SoundCategory::Players,
                    &self.living_entity.entity.pos.load(),
                )
                .await;
            return;
        }

        if victim.get_living_entity().is_some() {
            let mut knockback_strength = 1.0;
            player_attack_sound(&pos, &world, attack_type).await;
            match attack_type {
                AttackType::Knockback => knockback_strength += 1.0,
                AttackType::Sweeping => {
                    combat::spawn_sweep_particle(attacker_entity, &world, &pos).await;
                }
                _ => {}
            }
            if config.knockback {
                combat::handle_knockback(
                    attacker_entity,
                    &world,
                    victim_entity,
                    knockback_strength,
                )
                .await;
            }
        }

        if config.swing {}
    }

    pub async fn show_title(&self, text: &TextComponent, mode: &TitleMode) {
        match mode {
            TitleMode::Title => self.client.enqueue_packet(&CTitleText::new(text)).await,
            TitleMode::SubTitle => self.client.enqueue_packet(&CSubtitle::new(text)).await,
            TitleMode::ActionBar => self.client.enqueue_packet(&CActionBar::new(text)).await,
        }
    }

    pub async fn spawn_particle(
        &self,
        position: Vector3<f64>,
        offset: Vector3<f32>,
        max_speed: f32,
        particle_count: i32,
        pariticle: Particle,
    ) {
        self.client
            .enqueue_packet(&CParticle::new(
                false,
                false,
                position,
                offset,
                max_speed,
                particle_count,
                VarInt(pariticle as i32),
                &[],
            ))
            .await;
    }

    pub async fn play_sound(
        &self,
        sound_id: u16,
        category: SoundCategory,
        position: &Vector3<f64>,
        volume: f32,
        pitch: f32,
        seed: f64,
    ) {
        self.client
            .enqueue_packet(&CSoundEffect::new(
                IdOr::Id(sound_id),
                category,
                position,
                volume,
                pitch,
                seed,
            ))
            .await;
    }

    /// Stops a sound playing on the client.
    ///
    /// # Arguments
    ///
    /// * `sound_id`: An optional `Identifier` specifying the sound to stop. If `None`, all sounds in the specified category (if any) will be stopped.
    /// * `category`: An optional `SoundCategory` specifying the sound category to stop. If `None`, all sounds with the specified identifier (if any) will be stopped.
    pub async fn stop_sound(&self, sound_id: Option<Identifier>, category: Option<SoundCategory>) {
        self.client
            .enqueue_packet(&CStopSound::new(sound_id, category))
            .await;
    }

    pub async fn tick(&self, server: &Server) {
        if self.client.closed.load(Relaxed) {
            return;
        }
        if self.packet_sequence.load(Relaxed) > -1 {
            self.client
                .enqueue_packet(&CAcknowledgeBlockChange::new(
                    self.packet_sequence.swap(-1, Relaxed).into(),
                ))
                .await;
        }
        {
            let mut xp = self.experience_pick_up_delay.lock().await;
            if *xp > 0 {
                *xp -= 1;
            }
        }

        let chunk_of_chunks = {
            let mut chunk_manager = self.chunk_manager.lock().await;
            chunk_manager
                .can_send_chunk()
                .then(|| chunk_manager.next_chunk())
        };

        if let Some(chunk_of_chunks) = chunk_of_chunks {
            let chunk_count = chunk_of_chunks.len();
            self.client.send_packet_now(&CChunkBatchStart).await;
            for chunk in chunk_of_chunks {
                let chunk = chunk.read().await;
                // TODO: Can we check if we still need to send the chunk? Like if it's a fast moving
                // player or something.
                self.client.send_packet_now(&CChunkData(&chunk)).await;
            }
            self.client
                .send_packet_now(&CChunkBatchEnd::new(chunk_count as u16))
                .await;
        }

        self.tick_counter.fetch_add(1, Relaxed);

        if self.mining.load(Relaxed) {
            let pos = self.mining_pos.lock().await;
            let world = self.world().await;
            let block = world.get_block(&pos).await.unwrap();
            let state = world.get_block_state(&pos).await.unwrap();
            // Is the block broken?
            if state.is_air() {
                world
                    .set_block_breaking(&self.living_entity.entity, *pos, -1)
                    .await;
                self.current_block_destroy_stage.store(-1, Relaxed);
                self.mining.store(false, Relaxed);
            } else {
                self.continue_mining(
                    *pos,
                    &world,
                    &state,
                    block.name,
                    self.start_mining_time.load(Relaxed),
                )
                .await;
            }
        }

        self.last_attacked_ticks.fetch_add(1, Relaxed);

        self.living_entity.tick(server).await;
        self.hunger_manager.tick(self).await;

        // experience handling
        self.tick_experience().await;
        self.tick_health().await;

        // Timeout/keep alive handling
        self.tick_client_load_timeout();

        let now = Instant::now();
        if now.duration_since(self.last_keep_alive_time.load()) >= Duration::from_secs(15) {
            // We never got a response from the last keep alive we sent.
            if self.wait_for_keep_alive.load(Relaxed) {
                self.kick(TextComponent::translate("disconnect.timeout", []))
                    .await;
                return;
            }
            self.wait_for_keep_alive.store(true, Relaxed);
            self.last_keep_alive_time.store(now);
            let id = now.elapsed().as_millis() as i64;
            self.keep_alive_id.store(id, Relaxed);
            self.client.enqueue_packet(&CKeepAlive::new(id)).await;
        }
    }

    async fn continue_mining(
        &self,
        location: BlockPos,
        world: &World,
        state: &BlockState,
        block_name: &str,
        starting_time: i32,
    ) {
        let time = self.tick_counter.load(Relaxed) - starting_time;
        let speed = block::calc_block_breaking(self, state, block_name).await * (time + 1) as f32;
        let progress = (speed * 10.0) as i32;
        if progress != self.current_block_destroy_stage.load(Relaxed) {
            world
                .set_block_breaking(&self.living_entity.entity, location, progress)
                .await;
            self.current_block_destroy_stage.store(progress, Relaxed);
        }
    }

    pub async fn jump(&self) {
        if self.living_entity.entity.sprinting.load(Relaxed) {
            self.add_exhaustion(0.2).await;
        } else {
            self.add_exhaustion(0.05).await;
        }
    }

    #[expect(clippy::cast_precision_loss)]
    pub async fn progress_motion(&self, delta_pos: Vector3<f64>) {
        // TODO: Swimming, gliding...
        if self.living_entity.entity.on_ground.load(Relaxed) {
            let delta = (delta_pos.horizontal_length() * 100.0).round() as i32;
            if delta > 0 {
                if self.living_entity.entity.sprinting.load(Relaxed) {
                    self.add_exhaustion(0.1 * delta as f32 * 0.01).await;
                } else {
                    self.add_exhaustion(0.0 * delta as f32 * 0.01).await;
                }
            }
        }
    }

    pub fn has_client_loaded(&self) -> bool {
        self.client_loaded.load(Relaxed) || self.client_loaded_timeout.load(Relaxed) == 0
    }

    pub fn set_client_loaded(&self, loaded: bool) {
        if !loaded {
            self.client_loaded_timeout.store(60, Relaxed);
        }
        self.client_loaded.store(loaded, Relaxed);
    }

    pub fn get_attack_cooldown_progress(&self, base_time: f64, attack_speed: f64) -> f64 {
        let x = f64::from(
            self.last_attacked_ticks
                .load(std::sync::atomic::Ordering::Acquire),
        ) + base_time;

        let progress_per_tick = f64::from(BASIC_CONFIG.tps) / attack_speed;
        let progress = x / progress_per_tick;
        progress.clamp(0.0, 1.0)
    }

    pub const fn entity_id(&self) -> EntityId {
        self.living_entity.entity.entity_id
    }

    pub async fn world(&self) -> Arc<World> {
        self.living_entity.entity.world.read().await.clone()
    }

    pub fn position(&self) -> Vector3<f64> {
        self.living_entity.entity.pos.load()
    }

    /// Updates the current abilities the player has.
    pub async fn send_abilities_update(&self) {
        let mut b = 0i8;
        let abilities = &self.abilities.lock().await;

        if abilities.invulnerable {
            b |= 1;
        }
        if abilities.flying {
            b |= 2;
        }
        if abilities.allow_flying {
            b |= 4;
        }
        if abilities.creative {
            b |= 8;
        }
        self.client
            .enqueue_packet(&CPlayerAbilities::new(
                b,
                abilities.fly_speed,
                abilities.walk_speed,
            ))
            .await;
    }

    /// Updates the client of the player's current permission level.
    pub async fn send_permission_lvl_update(&self) {
        let status = match self.permission_lvl.load() {
            PermissionLvl::Zero => EntityStatus::SetOpLevel0,
            PermissionLvl::One => EntityStatus::SetOpLevel1,
            PermissionLvl::Two => EntityStatus::SetOpLevel2,
            PermissionLvl::Three => EntityStatus::SetOpLevel3,
            PermissionLvl::Four => EntityStatus::SetOpLevel4,
        };
        self.world()
            .await
            .send_entity_status(&self.living_entity.entity, status)
            .await;
    }

    /// Sets the player's permission level and notifies the client.
    pub async fn set_permission_lvl(
        self: &Arc<Self>,
        lvl: PermissionLvl,
        command_dispatcher: &CommandDispatcher,
    ) {
        self.permission_lvl.store(lvl);
        self.send_permission_lvl_update().await;
        client_suggestions::send_c_commands_packet(self, command_dispatcher).await;
    }

    /// Sends the world time to only this player.
    pub async fn send_time(&self, world: &World) {
        let l_world = world.level_time.lock().await;
        self.client
            .enqueue_packet(&CUpdateTime::new(
                l_world.world_age,
                l_world.time_of_day,
                true,
            ))
            .await;
    }

    /// Sends a world's mobs to only this player.
    // TODO: This should be optimized for larger servers based on the player's current chunk.
    pub async fn send_mobs(&self, world: &World) {
        let entities = world.entities.read().await.clone();
        for entity in entities.values() {
            self.client
                .enqueue_packet(&entity.get_entity().create_spawn_packet())
                .await;
        }
    }

    async fn unload_watched_chunks(&self, world: &World) {
        let radial_chunks = self.watched_section.load().all_chunks_within();
        let level = &world.level;
        let chunks_to_clean = level.mark_chunks_as_not_watched(&radial_chunks).await;
        level.clean_chunks(&chunks_to_clean).await;
        for chunk in chunks_to_clean {
            self.client
                .enqueue_packet(&CUnloadChunk::new(chunk.x, chunk.z))
                .await;
        }

        self.watched_section.store(Cylindrical::new(
            Vector2::new(i32::MAX >> 1, i32::MAX >> 1),
            NonZeroU8::new(1).unwrap(),
        ));
    }

    /// Teleports the player to a different world or dimension with an optional position, yaw, and pitch.
    pub async fn teleport_world(
        self: &Arc<Self>,
        new_world: Arc<World>,
        position: Option<Vector3<f64>>,
        yaw: Option<f32>,
        pitch: Option<f32>,
    ) {
        let current_world = self.living_entity.entity.world.read().await.clone();
        let info = &new_world.level.level_info;
        let position = if let Some(pos) = position {
            pos
        } else {
            Vector3::new(
                f64::from(info.spawn_x),
                f64::from(
                    new_world
                        .get_top_block(Vector2::new(
                            f64::from(info.spawn_x) as i32,
                            f64::from(info.spawn_z) as i32,
                        ))
                        .await
                        + 1,
                ),
                f64::from(info.spawn_z),
            )
        };
        let yaw = yaw.unwrap_or(info.spawn_angle);
        let pitch = pitch.unwrap_or(10.0);

        send_cancellable! {{
            PlayerChangeWorldEvent {
                player: self.clone(),
                previous_world: current_world.clone(),
                new_world: new_world.clone(),
                position,
                yaw,
                pitch,
                cancelled: false,
            };

            'after: {
                let position = event.position;
                let yaw = event.yaw;
                let pitch = event.pitch;
                let new_world = event.new_world;

                self.set_client_loaded(false);
                let uuid = self.gameprofile.id;
                current_world.remove_player(self, false).await;
                *self.living_entity.entity.world.write().await = new_world.clone();
                new_world.players.write().await.insert(uuid, self.clone());
                self.unload_watched_chunks(&current_world).await;
                let last_pos = self.living_entity.last_pos.load();
                let death_dimension = self.world().await.dimension_type.name();
                let death_location = BlockPos(Vector3::new(
                    last_pos.x.round() as i32,
                    last_pos.y.round() as i32,
                    last_pos.z.round() as i32,
                ));
                self.client
                    .send_packet_now(&CRespawn::new(
                        (new_world.dimension_type as u8).into(),
                        new_world.dimension_type.name(),
                        0, // seed
                        self.gamemode.load() as u8,
                        self.gamemode.load() as i8,
                        false,
                        false,
                        Some((death_dimension, death_location)),
                        0.into(),
                        0.into(),
                        1,
                    )).await
                    ;
                self.send_abilities_update().await;
                self.send_permission_lvl_update().await;
                self.clone().request_teleport(position, yaw, pitch).await;
                self.living_entity.last_pos.store(position);

                new_world.send_world_info(self, position, yaw, pitch).await;
            }
        }}
    }

    /// `yaw` and `pitch` are in degrees.
    /// Rarly used, for example when waking up the player from a bed or their first time spawn. Otherwise, the `teleport` method should be used.
    /// The player should respond with the `SConfirmTeleport` packet.
    pub async fn request_teleport(self: &Arc<Self>, position: Vector3<f64>, yaw: f32, pitch: f32) {
        // This is the ultra special magic code used to create the teleport id
        // This returns the old value
        // This operation wraps around on overflow.

        send_cancellable! {{
            PlayerTeleportEvent {
                player: self.clone(),
                from: self.living_entity.entity.pos.load(),
                to: position,
                cancelled: false,
            };

            'after: {
                let position = event.to;
                let i = self
                    .teleport_id_count
                    .fetch_add(1, Relaxed);
                let teleport_id = i + 1;
                self.living_entity.set_pos(position);
                let entity = &self.living_entity.entity;
                entity.set_rotation(yaw, pitch);
                *self.awaiting_teleport.lock().await = Some((teleport_id.into(), position));
                self.client
                    .send_packet_now(&CPlayerPosition::new(
                        teleport_id.into(),
                        position,
                        Vector3::new(0.0, 0.0, 0.0),
                        yaw,
                        pitch,
                        // TODO
                        &[],
                    )).await;
            }
        }}
    }

    /// Teleports the player to a different position with an optional yaw and pitch.
    /// This method is identical to `entity.teleport()` but emits a `PlayerTeleportEvent` instead of a `EntityTeleportEvent`.
    pub async fn teleport(self: &Arc<Self>, position: Vector3<f64>, yaw: f32, pitch: f32) {
        send_cancellable! {{
            PlayerTeleportEvent {
                player: self.clone(),
                from: self.living_entity.entity.pos.load(),
                to: position,
                cancelled: false,
            };

            'after: {
                let position = event.to;
                self.living_entity
                    .entity
                    .world
                    .read()
                    .await
                    .broadcast_packet_all(&CTeleportEntity::new(
                        self.living_entity.entity.entity_id.into(),
                        position,
                        Vector3::new(0.0, 0.0, 0.0),
                        yaw,
                        pitch,
                        // TODO
                        &[],
                        self.living_entity
                            .entity
                            .on_ground
                            .load(std::sync::atomic::Ordering::SeqCst),
                    ))
                    .await;
                self.living_entity.entity.set_pos(position);
                self.living_entity.entity.set_rotation(yaw, pitch);
            }
        }}
    }

    pub fn block_interaction_range(&self) -> f64 {
        if self.gamemode.load() == GameMode::Creative {
            5.0
        } else {
            4.5
        }
    }

    pub fn can_interact_with_block_at(&self, pos: &BlockPos, additional_range: f64) -> bool {
        let d = self.block_interaction_range() + additional_range;
        let box_pos = BoundingBox::from_block(pos);
        let entity_pos = self.living_entity.entity.pos.load();
        let standing_eye_height = self.living_entity.entity.standing_eye_height;
        box_pos.squared_magnitude(Vector3 {
            x: entity_pos.x,
            y: entity_pos.y + f64::from(standing_eye_height),
            z: entity_pos.z,
        }) < d * d
    }

    /// Kicks the player with a reason depending on the connection state.
    pub async fn kick(&self, reason: TextComponent) {
        if self.client.closed.load(Relaxed) {
            log::debug!(
                "Tried to kick client id {} but connection is closed!",
                self.client.id
            );
            return;
        }

        self.client
            .send_packet_now(&CPlayDisconnect::new(&reason))
            .await;

        log::info!(
            "Kicked player {} (client {}) for {}",
            self.gameprofile.name,
            self.client.id,
            reason.to_pretty_console()
        );

        self.client.close();
    }

    pub fn can_food_heal(&self) -> bool {
        let health = self.living_entity.health.load();
        let max_health = 20.0; // TODO
        health > 0.0 && health < max_health
    }

    pub async fn add_exhaustion(&self, exhaustion: f32) {
        let abilities = self.abilities.lock().await;
        if abilities.invulnerable {
            return;
        }
        self.hunger_manager.add_exhausten(exhaustion);
    }

    pub async fn heal(&self, additional_health: f32) {
        self.living_entity.heal(additional_health).await;
        self.send_health().await;
    }

    pub async fn send_health(&self) {
        self.client
            .enqueue_packet(&CSetHealth::new(
                self.living_entity.health.load(),
                self.hunger_manager.level.load().into(),
                self.hunger_manager.saturation.load(),
            ))
            .await;
    }

    pub async fn tick_health(&self) {
        let health = self.living_entity.health.load() as i32;
        let food = self.hunger_manager.level.load();
        let saturation = self.hunger_manager.saturation.load();

        let last_health = self.last_sent_health.load(Relaxed);
        let last_food = self.last_sent_food.load(Relaxed);
        let last_saturation = self.last_food_saturation.load(Relaxed);

        if health != last_health || food != last_food || (saturation == 0.0) != last_saturation {
            self.last_sent_health.store(health, Relaxed);
            self.last_sent_food.store(food, Relaxed);
            self.last_food_saturation.store(saturation == 0.0, Relaxed);
            self.send_health().await;
        }
    }

    pub async fn set_health(&self, health: f32) {
        self.living_entity.set_health(health).await;
        self.send_health().await;
    }

    pub fn tick_client_load_timeout(&self) {
        if !self.client_loaded.load(Relaxed) {
            let timeout = self.client_loaded_timeout.load(Relaxed);
            self.client_loaded_timeout
                .store(timeout.saturating_sub(1), Relaxed);
        }
    }

    pub async fn kill(&self) {
        self.living_entity.kill().await;
        self.handle_killed().await;
    }

    async fn handle_killed(&self) {
        self.set_client_loaded(false);
        self.client
            .send_packet_now(&CCombatDeath::new(
                self.entity_id().into(),
                &TextComponent::text("noob"),
            ))
            .await;
    }

    pub async fn set_gamemode(self: &Arc<Self>, gamemode: GameMode) {
        // We could send the same gamemode without any problems. But why waste bandwidth?
        assert_ne!(
            self.gamemode.load(),
            gamemode,
            "Attempt to set the gamemode to the already current gamemode"
        );
        send_cancellable! {{
            PlayerGamemodeChangeEvent {
                player: self.clone(),
                new_gamemode: gamemode,
                previous_gamemode: self.gamemode.load(),
                cancelled: false,
            };

            'after: {
                let gamemode = event.new_gamemode;
                self.gamemode.store(gamemode);
                {
                    // Use another scope so that we instantly unlock `abilities`.
                    let mut abilities = self.abilities.lock().await;
                    abilities.set_for_gamemode(gamemode);
                };
                self.send_abilities_update().await;

                self.living_entity.entity.invulnerable.store(
                    matches!(gamemode, GameMode::Creative | GameMode::Spectator),
                    Relaxed,
                );
                self.living_entity
                    .entity
                    .world
                    .read()
                    .await
                    .broadcast_packet_all(&CPlayerInfoUpdate::new(
                        PlayerInfoFlags::UPDATE_GAME_MODE.bits(),
                        &[pumpkin_protocol::client::play::Player {
                            uuid: self.gameprofile.id,
                            actions: &[PlayerAction::UpdateGameMode((gamemode as i32).into())],
                        }],
                    ))
                    .await;

                self.client
                    .enqueue_packet(&CGameEvent::new(
                        GameEvent::ChangeGameMode,
                        gamemode as i32 as f32,
                    )).await;
            }
        }}
    }

    /// Send the player's skin layers and used hand to all players.
    pub async fn send_client_information(&self) {
        let config = self.config.lock().await;
        self.living_entity
            .entity
            .send_meta_data(&[
                Metadata::new(17, MetaDataType::Byte, config.skin_parts),
                Metadata::new(18, MetaDataType::Byte, config.main_hand as u8),
            ])
            .await;
    }

    pub async fn can_harvest(&self, block: &BlockState, block_name: &str) -> bool {
        !block.tool_required()
            || self
                .inventory
                .lock()
                .await
                .held_item()
                .map_or_else(|| false, |e| e.is_correct_for_drops(block_name))
    }

    pub async fn get_mining_speed(&self, block_name: &str) -> f32 {
        let mut speed = self
            .inventory
            .lock()
            .await
            .get_mining_speed(block_name)
            .await;
        // Haste
        if self.living_entity.has_effect(EffectType::Haste).await
            || self
                .living_entity
                .has_effect(EffectType::ConduitPower)
                .await
        {
            speed *= 1.0 + (self.get_haste_amplifier().await + 1) as f32 * 0.2;
        }
        // Fatigue
        if let Some(fatigue) = self
            .living_entity
            .get_effect(EffectType::MiningFatigue)
            .await
        {
            let fatigue_speed = match fatigue.amplifier {
                0 => 0.3,
                1 => 0.09,
                2 => 0.0027,
                _ => 8.1E-4,
            };
            speed *= fatigue_speed;
        }
        // TODO: Handle when in water
        if !self.living_entity.entity.on_ground.load(Relaxed) {
            speed /= 5.0;
        }
        speed
    }

    async fn get_haste_amplifier(&self) -> u32 {
        let mut i = 0;
        let mut j = 0;
        if let Some(effect) = self.living_entity.get_effect(EffectType::Haste).await {
            i = effect.amplifier;
        }
        if let Some(effect) = self
            .living_entity
            .get_effect(EffectType::ConduitPower)
            .await
        {
            j = effect.amplifier;
        }
        u32::from(i.max(j))
    }

    pub async fn send_message(
        &self,
        message: &TextComponent,
        chat_type: u8,
        sender_name: &TextComponent,
        target_name: Option<&TextComponent>,
    ) {
        self.client
            .enqueue_packet(&CDisguisedChatMessage::new(
                message,
                (chat_type + 1).into(),
                sender_name,
                target_name,
            ))
            .await;
    }

    pub async fn drop_item(&self, item_id: u16, count: u32) {
        let entity = self.world().await.create_entity(
            self.living_entity.entity.pos.load()
                + Vector3::new(0.0, EntityType::PLAYER.eye_height as f64 - 0.3, 0.0),
            EntityType::ITEM,
        );

        let pitch = (self.living_entity.entity.pitch.load() as f64).to_radians();
        let yaw = (self.living_entity.entity.yaw.load() as f64).to_radians();
        let pitch_sin = pitch.sin();
        let pitch_cos = pitch.cos();
        let yaw_sin = yaw.sin();
        let yaw_cos = yaw.cos();
        let horizontal_offset = rand::random::<f64>() * TAU;
        let l = 0.02 * rand::random::<f64>();

        let velocity = Vector3::new(
            -yaw_sin * pitch_cos * 0.3 + horizontal_offset.cos() * l,
            -pitch_sin * 0.3 + 0.1 + (rand::random::<f64>() - rand::random::<f64>()) * 0.1,
            yaw_cos * pitch_cos * 0.3 + horizontal_offset.sin() * l,
        );

        // TODO: Merge stacks together
        let item_entity = Arc::new(ItemEntity::new(entity, item_id, count, velocity, 40).await);
        self.world().await.spawn_entity(item_entity.clone()).await;
        item_entity.send_meta_packet().await;
    }

    pub async fn drop_held_item(&self, drop_stack: bool) {
        let mut inv = self.inventory.lock().await;
        if let Some(item_stack) = inv.held_item_mut() {
            let drop_amount = if drop_stack { item_stack.item_count } else { 1 };
            self.drop_item(item_stack.item.id, u32::from(drop_amount))
                .await;
            inv.decrease_current_stack(drop_amount);
        }
    }

    pub async fn send_system_message(&self, text: &TextComponent) {
        self.send_system_message_raw(text, false).await;
    }

    pub async fn send_system_message_raw(&self, text: &TextComponent, overlay: bool) {
        self.client
            .enqueue_packet(&CSystemChatMessage::new(text, overlay))
            .await;
    }

    pub async fn tick_experience(&self) {
        let level = self.experience_level.load(Relaxed);
        if self.last_sent_xp.load(Relaxed) != level {
            let progress = self.experience_progress.load();
            let points = self.experience_points.load(Relaxed);

            self.last_sent_xp.store(level, Relaxed);

            self.client
                .send_packet_now(&CSetExperience::new(
                    progress.clamp(0.0, 1.0),
                    points.into(),
                    level.into(),
                ))
                .await;
        }
    }

    /// Sets the player's experience level and notifies the client.
    pub async fn set_experience(&self, level: i32, progress: f32, points: i32) {
        // TODO: These should be atomic together, not isolated; make a struct containing these. can cause ABA issues
        self.experience_level.store(level, Relaxed);
        self.experience_progress.store(progress.clamp(0.0, 1.0));
        self.experience_points.store(points, Relaxed);
        self.last_sent_xp.store(-1, Relaxed);
        self.tick_experience().await;

        self.client
            .enqueue_packet(&CSetExperience::new(
                progress.clamp(0.0, 1.0),
                points.into(),
                level.into(),
            ))
            .await;
    }

    /// Sets the player's experience level directly.
    pub async fn set_experience_level(&self, new_level: i32, keep_progress: bool) {
        let progress = self.experience_progress.load();
        let mut points = self.experience_points.load(Relaxed);

        // If `keep_progress` is `true` then calculate the number of points needed to keep the same progress scaled.
        if keep_progress {
            // Get our current level
            let current_level = self.experience_level.load(Relaxed);
            let current_max_points = experience::points_in_level(current_level);
            // Calculate the max value for the new level
            let new_max_points = experience::points_in_level(new_level);
            // Calculate the scaling factor
            let scale = new_max_points as f32 / current_max_points as f32;
            // Scale the points (Vanilla doesn't seem to recalculate progress so we won't)
            points = (points as f32 * scale) as i32;
        }

        self.set_experience(new_level, progress, points).await;
    }

    pub async fn add_effect(&self, effect: Effect, keep_fading: bool) {
        let mut flag: i8 = 0;

        if effect.ambient {
            flag |= 1;
        }
        if effect.show_particles {
            flag |= 2;
        }
        if effect.show_icon {
            flag |= 4;
        }
        if keep_fading {
            flag |= 8;
        }
        let effect_id = VarInt(effect.r#type as i32);
        self.client
            .enqueue_packet(&CUpdateMobEffect::new(
                self.entity_id().into(),
                effect_id,
                effect.amplifier.into(),
                effect.duration.into(),
                flag,
            ))
            .await;
        self.living_entity.add_effect(effect).await;
    }

    /// Add experience levels to the player.
    pub async fn add_experience_levels(&self, added_levels: i32) {
        let current_level = self.experience_level.load(Relaxed);
        let new_level = current_level + added_levels;
        self.set_experience_level(new_level, true).await;
    }

    /// Set the player's experience points directly. Returns `true` if successful.
    pub async fn set_experience_points(&self, new_points: i32) -> bool {
        let current_points = self.experience_points.load(Relaxed);

        if new_points == current_points {
            return true;
        }

        let current_level = self.experience_level.load(Relaxed);
        let max_points = experience::points_in_level(current_level);

        if new_points < 0 || new_points > max_points {
            return false;
        }

        let progress = new_points as f32 / max_points as f32;
        self.set_experience(current_level, progress, new_points)
            .await;
        true
    }

    /// Add experience points to the player.
    pub async fn add_experience_points(&self, added_points: i32) {
        let current_level = self.experience_level.load(Relaxed);
        let current_points = self.experience_points.load(Relaxed);
        let total_exp = experience::points_to_level(current_level) + current_points;
        let new_total_exp = total_exp + added_points;
        let (new_level, new_points) = experience::total_to_level_and_points(new_total_exp);
        let progress = experience::progress_in_level(new_points, new_level);
        self.set_experience(new_level, progress, new_points).await;
    }

    /// Send the player's inventory to the client.
    pub async fn send_inventory(&self) {
        self.set_container_content(None).await;
        self.client
            .send_packet_now(&CSetHeldItem::new(
                self.inventory.lock().await.selected as i8,
            ))
            .await;
    }
}

#[async_trait]
impl NBTStorage for Player {
    async fn write_nbt(&self, nbt: &mut NbtCompound) {
        self.living_entity.write_nbt(nbt).await;
        self.inventory.lock().await.write_nbt(nbt).await;

        self.abilities.lock().await.write_nbt(nbt).await;

        // Store total XP instead of individual components
        let total_exp = experience::points_to_level(self.experience_level.load(Relaxed))
            + self.experience_points.load(Relaxed);
        nbt.put_int("XpTotal", total_exp);
        nbt.put_byte("playerGameType", self.gamemode.load() as i8);

        nbt.put_bool("HasPlayedBefore", self.has_played_before.load(Relaxed));

        // Store food level, saturation, exhaustion, and tick timer
        self.hunger_manager.write_nbt(nbt).await;
    }

    async fn read_nbt(&mut self, nbt: &mut NbtCompound) {
        self.living_entity.read_nbt(nbt).await;
        self.inventory.lock().await.read_nbt(nbt).await;
        self.abilities.lock().await.read_nbt(nbt).await;

        self.gamemode.store(
            GameMode::try_from(nbt.get_byte("playerGameType").unwrap_or(0))
                .unwrap_or(GameMode::Survival),
        );

        self.has_played_before
            .store(nbt.get_bool("HasPlayedBefore").unwrap_or(false), Relaxed);

        // Load food level, saturation, exhaustion, and tick timer
        self.hunger_manager.read_nbt(nbt).await;

        // Load from total XP
        let total_exp = nbt.get_int("XpTotal").unwrap_or(0);
        let (level, points) = experience::total_to_level_and_points(total_exp);
        let progress = experience::progress_in_level(level, points);
        self.experience_level.store(level, Relaxed);
        self.experience_progress.store(progress);
        self.experience_points.store(points, Relaxed);
    }
}

#[async_trait]
impl NBTStorage for PlayerInventory {
    async fn write_nbt(&self, nbt: &mut NbtCompound) {
        // Save the selected slot (hotbar)
        nbt.put_int("SelectedItemSlot", self.selected as i32);

        // Create inventory list with the correct capacity (inventory size)
        let mut vec: Vec<NbtTag> = Vec::with_capacity(SLOT_OFFHAND);

        // Helper function to add items to the vector
        let mut add_item = |slot: usize, stack_ref: Option<&ItemStack>| {
            if let Some(stack) = stack_ref {
                let mut item_compound = NbtCompound::new();
                item_compound.put_byte("Slot", slot as i8);
                stack.write_item_stack(&mut item_compound);
                vec.push(NbtTag::Compound(item_compound));
            }
        };

        // Crafting input slots
        for slot in SLOT_CRAFT_INPUT_START..=SLOT_CRAFT_INPUT_END {
            add_item(slot, self.crafting_slots()[slot - SLOT_CRAFT_INPUT_START]);
        }

        // Armor slots
        for slot in SLOT_HELM..=SLOT_BOOT {
            add_item(slot, self.armor_slots()[slot - SLOT_HELM]);
        }

        // Main inventory slots (includes hotbar in the data structure)
        for slot in SLOT_INV_START..=SLOT_HOTBAR_END {
            add_item(slot, self.item_slots()[slot - SLOT_INV_START]);
        }

        // Offhand
        add_item(SLOT_OFFHAND, self.offhand_slot());

        // Save the inventory list
        nbt.put("Inventory", NbtTag::List(vec.into_boxed_slice()));
    }

    async fn read_nbt(&mut self, nbt: &mut NbtCompound) {
        // Read selected hotbar slot
        self.selected = nbt.get_int("SelectedItemSlot").unwrap_or(0) as usize;

        // Process inventory list
        if let Some(inventory_list) = nbt.get_list("Inventory") {
            for tag in inventory_list {
                if let Some(item_compound) = tag.extract_compound() {
                    if let Some(slot_byte) = item_compound.get_byte("Slot") {
                        let slot = slot_byte as usize;
                        if let Some(item_stack) = ItemStack::read_item_stack(item_compound) {
                            let _ = self.set_slot(slot, Some(item_stack), true);
                        }
                    }
                }
            }
        }
    }
}

#[async_trait]
impl EntityBase for Player {
    async fn damage(&self, amount: f32, damage_type: DamageType) -> bool {
        self.world()
            .await
            .play_sound(
                Sound::EntityPlayerHurt,
                SoundCategory::Players,
                &self.living_entity.entity.pos.load(),
            )
            .await;
        let result = self.living_entity.damage(amount, damage_type).await;
        if result {
            let health = self.living_entity.health.load();
            if health <= 0.0 {
                self.handle_killed().await;
            }
        }
        result
    }

    fn get_entity(&self) -> &Entity {
        &self.living_entity.entity
    }

    fn get_living_entity(&self) -> Option<&LivingEntity> {
        Some(&self.living_entity)
    }
}

impl Player {
    pub async fn close(&self) {
        self.client.close();
        log::debug!("Awaiting tasks for player {}", self.gameprofile.name);
        self.client.await_tasks().await;
        log::debug!(
            "Finished awaiting tasks for client {}",
            self.gameprofile.name
        );
    }

    pub async fn process_packets(self: &Arc<Self>, server: &Arc<Server>) {
        while let Some(packet) = self.client.get_packet().await {
            let packet_result = self.handle_play_packet(server, &packet).await;
            match packet_result {
                Ok(()) => {}
                Err(e) => {
                    if e.is_kick() {
                        if let Some(kick_reason) = e.client_kick_reason() {
                            self.kick(TextComponent::text(kick_reason)).await;
                        } else {
                            self.kick(TextComponent::text(format!(
                                "Error while handling incoming packet {e}"
                            )))
                            .await;
                        }
                    }
                    e.log();
                }
            }
        }
    }

    #[allow(clippy::too_many_lines)]
    pub async fn handle_play_packet(
        self: &Arc<Self>,
        server: &Arc<Server>,
        packet: &RawPacket,
    ) -> Result<(), Box<dyn PumpkinError>> {
        let payload = &packet.payload[..];
        match packet.id {
            SConfirmTeleport::PACKET_ID => {
                self.handle_confirm_teleport(SConfirmTeleport::read(payload)?)
                    .await;
            }
            SChatCommand::PACKET_ID => {
                self.handle_chat_command(server, &(SChatCommand::read(payload)?))
                    .await;
            }
            SChatMessage::PACKET_ID => {
                self.handle_chat_message(SChatMessage::read(payload)?).await;
            }
            SClientInformationPlay::PACKET_ID => {
                self.handle_client_information(SClientInformationPlay::read(payload)?)
                    .await;
            }
            SClientCommand::PACKET_ID => {
                self.handle_client_status(SClientCommand::read(payload)?)
                    .await;
            }
            SPlayerInput::PACKET_ID => {
                // TODO
            }
            SInteract::PACKET_ID => {
                self.handle_interact(SInteract::read(payload)?).await;
            }
            SKeepAlive::PACKET_ID => {
                self.handle_keep_alive(SKeepAlive::read(payload)?).await;
            }
            SClientTickEnd::PACKET_ID => {
                // TODO
            }
            SPlayerPosition::PACKET_ID => {
                self.handle_position(SPlayerPosition::read(payload)?).await;
            }
            SPlayerPositionRotation::PACKET_ID => {
                self.handle_position_rotation(SPlayerPositionRotation::read(payload)?)
                    .await;
            }
            SPlayerRotation::PACKET_ID => {
                self.handle_rotation(SPlayerRotation::read(payload)?).await;
            }
            SSetPlayerGround::PACKET_ID => {
                self.handle_player_ground(&SSetPlayerGround::read(payload)?);
            }
            SPickItemFromBlock::PACKET_ID => {
                self.handle_pick_item_from_block(SPickItemFromBlock::read(payload)?)
                    .await;
            }
            SPlayerAbilities::PACKET_ID => {
                self.handle_player_abilities(SPlayerAbilities::read(payload)?)
                    .await;
            }
            SPlayerAction::PACKET_ID => {
                self.clone()
                    .handle_player_action(SPlayerAction::read(payload)?, server)
                    .await;
            }
            SPlayerCommand::PACKET_ID => {
                self.handle_player_command(SPlayerCommand::read(payload)?)
                    .await;
            }
            SPlayerLoaded::PACKET_ID => self.handle_player_loaded(),
            SPlayPingRequest::PACKET_ID => {
                self.handle_play_ping_request(SPlayPingRequest::read(payload)?)
                    .await;
            }
            SClickContainer::PACKET_ID => {
                self.handle_click_container(server, SClickContainer::read(payload)?)
                    .await?;
            }
            SSetHeldItem::PACKET_ID => {
                self.handle_set_held_item(SSetHeldItem::read(payload)?)
                    .await;
            }
            SSetCreativeSlot::PACKET_ID => {
                self.handle_set_creative_slot(SSetCreativeSlot::read(payload)?)
                    .await?;
            }
            SSwingArm::PACKET_ID => {
                self.handle_swing_arm(SSwingArm::read(payload)?).await;
            }
            SUpdateSign::PACKET_ID => {
                self.handle_sign_update(SUpdateSign::read(payload)?).await;
            }
            SUseItemOn::PACKET_ID => {
                self.handle_use_item_on(SUseItemOn::read(payload)?, server)
                    .await?;
            }
            SUseItem::PACKET_ID => {
                self.handle_use_item(&SUseItem::read(payload)?, server)
                    .await;
            }
            SCommandSuggestion::PACKET_ID => {
                self.handle_command_suggestion(SCommandSuggestion::read(payload)?, server)
                    .await;
            }
            SPCookieResponse::PACKET_ID => {
                self.handle_cookie_response(&SPCookieResponse::read(payload)?);
            }
            SCloseContainer::PACKET_ID => {
                self.handle_close_container(server, SCloseContainer::read(payload)?)
                    .await;
            }
            SChunkBatch::PACKET_ID => {
                self.handle_chunk_batch(SChunkBatch::read(payload)?).await;
            }
            SPlayerSession::PACKET_ID => {
                self.handle_chat_session_update(server, SPlayerSession::read(payload)?)
                    .await;
            }
            _ => {
                log::warn!("Failed to handle player packet id {}", packet.id);
                // TODO: We give an error if all play packets are implemented
                //  return Err(Box::new(DeserializerError::UnknownPacket));
            }
        }
        Ok(())
    }
}

#[derive(Debug)]
pub enum TitleMode {
    Title,
    SubTitle,
    ActionBar,
}

/// Represents a player's abilities and special powers.
///
/// This struct contains information about the player's current abilities, such as flight, invulnerability, and creative mode.
pub struct Abilities {
    /// Indicates whether the player is invulnerable to damage.
    pub invulnerable: bool,
    /// Indicates whether the player is currently flying.
    pub flying: bool,
    /// Indicates whether the player is allowed to fly (if enabled).
    pub allow_flying: bool,
    /// Indicates whether the player is in creative mode.
    pub creative: bool,
    /// Indicates whether the player is allowed to modify the world.
    pub allow_modify_world: bool,
    /// The player's flying speed.
    pub fly_speed: f32,
    /// The field of view adjustment when the player is walking or sprinting.
    pub walk_speed: f32,
}

#[async_trait]
impl NBTStorage for Abilities {
    async fn write_nbt(&self, nbt: &mut pumpkin_nbt::compound::NbtCompound) {
        let mut component = NbtCompound::new();
        component.put_bool("invulnerable", self.invulnerable);
        component.put_bool("flying", self.flying);
        component.put_bool("mayfly", self.allow_flying);
        component.put_bool("instabuild", self.creative);
        component.put_bool("mayBuild", self.allow_modify_world);
        component.put_float("flySpeed", self.fly_speed);
        component.put_float("walkSpeed", self.walk_speed);
        nbt.put_component("abilities", component);
    }

    async fn read_nbt(&mut self, nbt: &mut pumpkin_nbt::compound::NbtCompound) {
        if let Some(component) = nbt.get_compound("abilities") {
            self.invulnerable = component.get_bool("invulnerable").unwrap_or(false);
            self.flying = component.get_bool("flying").unwrap_or(false);
            self.allow_flying = component.get_bool("mayfly").unwrap_or(false);
            self.creative = component.get_bool("instabuild").unwrap_or(false);
            self.allow_modify_world = component.get_bool("mayBuild").unwrap_or(false);
            self.fly_speed = component.get_float("flySpeed").unwrap_or(0.0);
            self.walk_speed = component.get_float("walk_speed").unwrap_or(0.0);
        }
    }
}

impl Default for Abilities {
    fn default() -> Self {
        Self {
            invulnerable: false,
            flying: false,
            allow_flying: false,
            creative: false,
            allow_modify_world: true,
            fly_speed: 0.05,
            walk_speed: 0.1,
        }
    }
}

impl Abilities {
    pub fn set_for_gamemode(&mut self, gamemode: GameMode) {
        match gamemode {
            GameMode::Creative => {
                // self.flying = false; // Start not flying
                self.allow_flying = true;
                self.creative = true;
                self.invulnerable = true;
            }
            GameMode::Spectator => {
                self.flying = true;
                self.allow_flying = true;
                self.creative = false;
                self.invulnerable = true;
            }
            _ => {
                self.flying = false;
                self.allow_flying = false;
                self.creative = false;
                self.invulnerable = false;
            }
        }
    }
}

/// Represents the player's dominant hand.
#[derive(Debug, Clone, Copy, PartialEq, Eq)]
pub enum Hand {
    /// Usually the player's off-hand.
    Left,
    /// Usually the player's primary hand.
    Right,
}

pub struct InvalidHand;

impl TryFrom<i32> for Hand {
    type Error = InvalidHand;

    fn try_from(value: i32) -> Result<Self, Self::Error> {
        match value {
            0 => Ok(Self::Left),
            1 => Ok(Self::Right),
            _ => Err(InvalidHand),
        }
    }
}

/// Represents the player's chat mode settings.
#[derive(Debug, Clone)]
pub enum ChatMode {
    /// Chat is enabled for the player.
    Enabled,
    /// The player should only see chat messages from commands.
    CommandsOnly,
    /// All messages should be hidden.
    Hidden,
}

pub struct InvalidChatMode;

impl TryFrom<i32> for ChatMode {
    type Error = InvalidChatMode;

    fn try_from(value: i32) -> Result<Self, Self::Error> {
        match value {
            0 => Ok(Self::Enabled),
            1 => Ok(Self::CommandsOnly),
            2 => Ok(Self::Hidden),
            _ => Err(InvalidChatMode),
        }
    }
}

/// Player's current chat session
pub struct ChatSession {
    pub session_id: uuid::Uuid,
    pub expires_at: i64,
    pub public_key: Box<[u8]>,
    pub signature: Box<[u8]>,
    pub messages_sent: i32,
    pub messages_received: i32,
    pub signature_cache: Vec<Box<[u8]>>,
}

impl Default for ChatSession {
    fn default() -> Self {
        Self::new(Uuid::nil(), 0, Box::new([]), Box::new([]))
    }
}

impl ChatSession {
    #[must_use]
    pub fn new(
        session_id: Uuid,
        expires_at: i64,
        public_key: Box<[u8]>,
        key_signature: Box<[u8]>,
    ) -> Self {
        Self {
            session_id,
            expires_at,
            public_key,
            signature: key_signature,
            messages_sent: 0,
            messages_received: 0,
            signature_cache: Vec::new(),
        }
    }
}

#[derive(Clone, Default)]
pub struct LastSeen(Vec<Box<[u8]>>);

impl From<LastSeen> for Vec<Box<[u8]>> {
    fn from(seen: LastSeen) -> Self {
        seen.0
    }
}

impl AsRef<[Box<[u8]>]> for LastSeen {
    fn as_ref(&self) -> &[Box<[u8]>] {
        &self.0
    }
}

impl LastSeen {
    /// The sender's `last_seen` signatures are sent as ID's if the recipient has them in their cache.
    /// Otherwise, the full signature is sent. (ID:0 indicates full signature is being sent)
    pub async fn indexed_for(&self, recipient: &Arc<Player>) -> Box<[PreviousMessage]> {
        let mut indexed = Vec::new();
        for signature in &self.0 {
            if let Some(index) = recipient
                .signature_cache
                .lock()
                .await
                .full_cache
                .iter()
                .position(|s| s == signature)
            {
                indexed.push(PreviousMessage {
                    // Send ID reference to recipient's cache (index + 1 because 0 is reserved for full signature)
                    id: VarInt(1 + index as i32),
                    signature: None,
                });
            } else {
                indexed.push(PreviousMessage {
                    // Send ID as 0 for full signature
                    id: VarInt(0),
                    signature: Some(signature.clone()),
                });
            }
        }
        indexed.into_boxed_slice()
    }
}

pub struct MessageCache {
    /// max 128 cached message signatures. Most recent FIRST.
    /// Server should (when possible) reference indexes in this (recipient's) cache instead of sending full signatures in last seen.
    /// Must be 1:1 with client's signature cache.
    full_cache: VecDeque<Box<[u8]>>,
    /// max 20 last seen messages by the sender. Most Recent LAST
    pub last_seen: LastSeen,
}

impl Default for MessageCache {
    fn default() -> Self {
        Self {
            full_cache: VecDeque::with_capacity(MAX_CACHED_SIGNATURES as usize),
            last_seen: LastSeen::default(),
        }
    }
}

impl MessageCache {
    /// Not used for caching seen messages. Only for non-indexed signatures from senders.
    pub fn cache_signatures(&mut self, signatures: &[Box<[u8]>]) {
        for sig in signatures.iter().rev() {
            if self.full_cache.contains(sig) {
                continue;
            }
            // If the cache is maxed, and someone sends a signature older than the oldest in cache, ignore it
            if self.full_cache.len() < MAX_CACHED_SIGNATURES as usize {
                self.full_cache.push_back(sig.clone()); // Recipient never saw this message so it must be older than the oldest in cache
            }
        }
    }

    /// Adds a seen signature to `last_seen` and `full_cache`.
    pub fn add_seen_signature(&mut self, signature: &[u8]) {
        if self.last_seen.0.len() >= MAX_PREVIOUS_MESSAGES as usize {
            self.last_seen.0.remove(0);
        }
        self.last_seen.0.push(signature.into());
        // This probably doesn't need to be a loop, but better safe than sorry
        while self.full_cache.len() >= MAX_CACHED_SIGNATURES as usize {
            self.full_cache.pop_back();
        }
        self.full_cache.push_front(signature.into()); // Since recipient saw this message it will be most recent in cache
    }
}<|MERGE_RESOLUTION|>--- conflicted
+++ resolved
@@ -5,11 +5,7 @@
     ops::AddAssign,
     sync::{
         Arc,
-<<<<<<< HEAD
-        atomic::{AtomicBool, AtomicI32, AtomicI64, AtomicU32, Ordering::Relaxed},
-=======
-        atomic::{AtomicBool, AtomicI32, AtomicI64, AtomicU8, AtomicU32, Ordering},
->>>>>>> 1b4ede57
+        atomic::{AtomicBool, AtomicI32, AtomicI64, AtomicU8, AtomicU32, Ordering::Relaxed},
     },
     time::{Duration, Instant},
 };
