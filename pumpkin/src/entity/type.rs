--- conflicted
+++ resolved
@@ -9,29 +9,18 @@
     world::World,
 };
 
-<<<<<<< HEAD
-pub fn from_type(
+pub async fn from_type(
     entity_type: &'static EntityType,
-=======
-pub async fn from_type(
-    entity_type: EntityType,
->>>>>>> 7468f2cf
     position: Vector3<f64>,
     world: &Arc<World>,
     uuid: Uuid,
 ) -> Arc<dyn EntityBase> {
     let entity = Entity::new(uuid, world.clone(), position, entity_type, false);
 
-<<<<<<< HEAD
-    let base: Arc<dyn EntityBase> = match entity_type.id {
-        id if id == EntityType::ZOMBIE.id => Arc::new(Zombie::make(entity)),
-        id if id == EntityType::PAINTING.id => Arc::new(PaintingEntity::new(entity)),
-=======
     #[allow(clippy::single_match)]
     let mob: Arc<dyn EntityBase> = match entity_type {
         EntityType::ZOMBIE => Zombie::make(entity).await,
         EntityType::PAINTING => Arc::new(PaintingEntity::new(entity)),
->>>>>>> 7468f2cf
         // TODO
         _ => Arc::new(entity), // Fallback Entity
     };
