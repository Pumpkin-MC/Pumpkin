--- conflicted
+++ resolved
@@ -24,28 +24,16 @@
 ) -> Arc<dyn EntityBase> {
     let entity = Entity::new(uuid, world.clone(), position, entity_type, false);
 
-<<<<<<< HEAD
     #[allow(clippy::single_match)]
     let mob = match entity_type {
         EntityType::ZOMBIE => Zombie::make(entity).await,
-=======
-    let base: Arc<dyn EntityBase> = match entity_type {
-        EntityType::ZOMBIE => Arc::new(Zombie::make(entity)),
         EntityType::PAINTING => Arc::new(PaintingEntity::new(entity)),
->>>>>>> 8ce27b9b
         // TODO
         _ => Arc::new(MobEntity {
             living_entity: LivingEntity::new(entity),
             goals: Mutex::new(vec![]),
             navigator: Mutex::new(Navigator::default()),
-<<<<<<< HEAD
             target: Mutex::new(None),
         }),
     };
-    mob
-=======
-        }),
-    };
-    base
->>>>>>> 8ce27b9b
 }