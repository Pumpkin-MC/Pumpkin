--- conflicted
+++ resolved
@@ -142,12 +142,11 @@
         None
     }
 
-<<<<<<< HEAD
     fn as_nbt_storage(&self) -> &dyn NBTStorage {
         self
-=======
+    }
+
     fn get_gravity(&self) -> f64 {
         0.03
->>>>>>> 14db025f
     }
 }