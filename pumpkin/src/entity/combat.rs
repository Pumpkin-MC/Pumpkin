--- conflicted
+++ resolved
@@ -1,4 +1,3 @@
-<<<<<<< HEAD
 use crate::entity::{EntityBase, Flag};
 use crate::{
     entity::{Entity, player::Player},
@@ -6,10 +5,10 @@
 };
 use dashmap::DashMap;
 use pumpkin_config::advanced_config;
-=======
+
 use std::sync::atomic::Ordering;
 
->>>>>>> af498ce1
+
 use pumpkin_data::{
     particle::Particle,
     sound::{Sound, SoundCategory},
@@ -36,13 +35,9 @@
         let combat_profile = GLOBAL_COMBAT_PROFILE.clone();
         let entity = &player.living_entity.entity;
 
-<<<<<<< HEAD
         let sprinting = entity.sprinting.load(Acquire);
         let on_ground = entity.on_ground.load(Acquire);
-=======
-        let sprinting = entity.sprinting.load(Ordering::Relaxed);
-        let on_ground = entity.on_ground.load(Ordering::Relaxed);
->>>>>>> af498ce1
+
         let fall_distance = player.living_entity.fall_distance.load();
         let sword = player.inventory().held_item().lock().await.is_sword();
 
