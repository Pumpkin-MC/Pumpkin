use pumpkin_data::{
    particle::Particle,
    sound::{Sound, SoundCategory},
};
use pumpkin_protocol::{client::play::CEntityVelocity, codec::var_int::VarInt};
use pumpkin_util::math::vector3::Vector3;

use crate::{
    entity::{Entity, player::Player},
    world::World,
};

#[derive(Debug, Clone, Copy)]
pub enum AttackType {
    Knockback,
    Critical,
    Sweeping,
    Strong,
    Weak,
}

impl AttackType {
    pub async fn new(player: &Player, attack_cooldown_progress: f32) -> Self {
        let entity = &player.living_entity.entity;

        let sprinting = entity.sprinting.load(std::sync::atomic::Ordering::Relaxed);
        let on_ground = entity.on_ground.load(std::sync::atomic::Ordering::Relaxed);
<<<<<<< HEAD
        let sword = player.inventory().held_item().lock().await.is_sword();
=======
        let fall_distance = player.living_entity.fall_distance.load();
        let sword = player
            .inventory()
            .lock()
            .await
            .held_item()
            .is_some_and(ItemStack::is_sword);
>>>>>>> 5645eb4f

        let is_strong = attack_cooldown_progress > 0.9;
        if sprinting && is_strong {
            return Self::Knockback;
        }

        // TODO: even more checks
        if is_strong && !on_ground && fall_distance > 0.0 {
            // !sprinting omitted
            return Self::Critical;
        }

        // TODO: movement speed check
        if sword && is_strong {
            // !is_crit, !is_knockback_hit, on_ground omitted
            return Self::Sweeping;
        }

        if is_strong { Self::Strong } else { Self::Weak }
    }
}

pub async fn handle_knockback(attacker: &Entity, world: &World, victim: &Entity, strength: f64) {
    let yaw = attacker.yaw.load();

    let saved_velo = victim.velocity.load();
    victim.knockback(
        strength * 0.5,
        f64::from((yaw.to_radians()).sin()),
        f64::from(-(yaw.to_radians()).cos()),
    );

    let entity_id = VarInt(victim.entity_id);
    let victim_velocity = victim.velocity.load();

    let packet = CEntityVelocity::new(entity_id, victim_velocity);
    let velocity = attacker.velocity.load();
    attacker.velocity.store(velocity.multiply(0.6, 1.0, 0.6));

    victim.velocity.store(saved_velo);
    world.broadcast_packet_all(&packet).await;
}

pub async fn spawn_sweep_particle(attacker_entity: &Entity, world: &World, pos: &Vector3<f64>) {
    let yaw = attacker_entity.yaw.load();
    let d = -f64::from((yaw.to_radians()).sin());
    let e = f64::from((yaw.to_radians()).cos());

    let scale = 0.5;
    let body_y = pos.y + f64::from(attacker_entity.height()) * scale;

    world
        .spawn_particle(
            Vector3::new(pos.x + d, body_y, pos.z + e),
            Vector3::new(0.0, 0.0, 0.0),
            0.0,
            0,
            Particle::SweepAttack,
        )
        .await;
}

pub async fn player_attack_sound(pos: &Vector3<f64>, world: &World, attack_type: AttackType) {
    match attack_type {
        AttackType::Knockback => {
            world
                .play_sound(
                    Sound::EntityPlayerAttackKnockback,
                    SoundCategory::Players,
                    pos,
                )
                .await;
        }
        AttackType::Critical => {
            world
                .play_sound(Sound::EntityPlayerAttackCrit, SoundCategory::Players, pos)
                .await;
        }
        AttackType::Sweeping => {
            world
                .play_sound(Sound::EntityPlayerAttackSweep, SoundCategory::Players, pos)
                .await;
        }
        AttackType::Strong => {
            world
                .play_sound(Sound::EntityPlayerAttackStrong, SoundCategory::Players, pos)
                .await;
        }
        AttackType::Weak => {
            world
                .play_sound(Sound::EntityPlayerAttackWeak, SoundCategory::Players, pos)
                .await;
        }
    }
}<|MERGE_RESOLUTION|>--- conflicted
+++ resolved
@@ -25,17 +25,12 @@
 
         let sprinting = entity.sprinting.load(std::sync::atomic::Ordering::Relaxed);
         let on_ground = entity.on_ground.load(std::sync::atomic::Ordering::Relaxed);
-<<<<<<< HEAD
-        let sword = player.inventory().held_item().lock().await.is_sword();
-=======
         let fall_distance = player.living_entity.fall_distance.load();
         let sword = player
             .inventory()
-            .lock()
-            .await
-            .held_item()
+            .held_item().lock().await
             .is_some_and(ItemStack::is_sword);
->>>>>>> 5645eb4f
+        let sword = player.inventory().held_item().lock().await.is_sword();
 
         let is_strong = attack_cooldown_progress > 0.9;
         if sprinting && is_strong {
