use std::sync::{
    Arc,
    atomic::{AtomicI8, AtomicU8, AtomicU32},
};

use async_trait::async_trait;
use pumpkin_protocol::{
    client::play::{CTakeItemEntity, MetaDataType, Metadata},
    codec::slot::Slot,
};
use pumpkin_world::item::ItemStack;

<<<<<<< HEAD
use crate::server::Server;

use super::{living::LivingEntity, player::Player, Entity, EntityBase};
=======
use super::{Entity, EntityBase, living::LivingEntity, player::Player};
>>>>>>> 2af2fbbf

pub struct ItemEntity {
    entity: Entity,
    item: ItemStack,
    count: AtomicU8,
    item_age: AtomicU32,
    pickup_delay: AtomicI8,
}

impl ItemEntity {
    pub fn new(entity: Entity, stack: ItemStack) -> Self {
        Self {
            entity,
            item: stack,
            count: AtomicU8::new(stack.item_count),
            item_age: AtomicU32::new(0),
            pickup_delay: AtomicI8::new(10), // Vanilla
        }
    }
    pub async fn send_meta_packet(&self) {
        let slot = Slot::from(&self.item);
        self.entity
            .send_meta_data(Metadata::new(8, MetaDataType::ItemStack, &slot))
            .await;
    }
}

#[async_trait]
impl EntityBase for ItemEntity {
    async fn tick(&self, _server: &Server) {
        if self.pickup_delay.load(std::sync::atomic::Ordering::Relaxed) > 0 {
            self.pickup_delay
                .fetch_sub(1, std::sync::atomic::Ordering::Relaxed);
        }

        let age = self
            .item_age
            .fetch_add(1, std::sync::atomic::Ordering::Relaxed);
        if age >= 6000 {
            self.entity.remove().await;
        }
    }
    async fn on_player_collision(&self, player: Arc<Player>) {
        if self.pickup_delay.load(std::sync::atomic::Ordering::Relaxed) == 0 {
            let mut inv = player.inventory.lock().await;
            let mut item = self.item;
            // Check if we have space in inv
            if let Some(slot) = inv.collect_item_slot(item.item.id) {
                let max_stack = item.item.components.max_stack_size;
                if let Some(stack) = inv.get_slot(slot).unwrap() {
                    if stack.item_count + self.count.load(std::sync::atomic::Ordering::Relaxed)
                        > max_stack
                    {
                        // Fill the stack to max and store the overflow
                        let overflow = stack.item_count
                            + self.count.load(std::sync::atomic::Ordering::Relaxed)
                            - max_stack;

                        stack.item_count = max_stack;
                        item.item_count = stack.item_count;

                        self.count
                            .store(overflow, std::sync::atomic::Ordering::Relaxed);
                    } else {
                        // Add the item to the stack
                        stack.item_count += self.count.load(std::sync::atomic::Ordering::Relaxed);
                        item.item_count = stack.item_count;

                        player
                            .client
                            .send_packet(&CTakeItemEntity::new(
                                self.entity.entity_id.into(),
                                player.entity_id().into(),
                                item.item_count.into(),
                            ))
                            .await;
                        self.entity.remove().await;
                    }
                } else {
                    // Add the item as a new stack
                    item.item_count = self.count.load(std::sync::atomic::Ordering::Relaxed);

                    player
                        .client
                        .send_packet(&CTakeItemEntity::new(
                            self.entity.entity_id.into(),
                            player.entity_id().into(),
                            item.item_count.into(),
                        ))
                        .await;
                    self.entity.remove().await;
                }
                player.update_single_slot(&mut inv, slot as i16, item).await;
            }
        }
    }

    fn get_entity(&self) -> &Entity {
        &self.entity
    }

    fn get_living_entity(&self) -> Option<&LivingEntity> {
        None
    }
}<|MERGE_RESOLUTION|>--- conflicted
+++ resolved
@@ -10,13 +10,9 @@
 };
 use pumpkin_world::item::ItemStack;
 
-<<<<<<< HEAD
 use crate::server::Server;
 
-use super::{living::LivingEntity, player::Player, Entity, EntityBase};
-=======
 use super::{Entity, EntityBase, living::LivingEntity, player::Player};
->>>>>>> 2af2fbbf
 
 pub struct ItemEntity {
     entity: Entity,
