--- conflicted
+++ resolved
@@ -43,12 +43,8 @@
                 Item::from_id(item_id).expect("We passed a bad item id into ItemEntity"),
             )),
             item_age: AtomicU32::new(0),
-<<<<<<< HEAD
             item_count: Mutex::new(count),
             pickup_delay: Mutex::new(pickup_delay), // Vanilla pickup delay is 10 ticks
-=======
-            pickup_delay: Mutex::new(10), // Vanilla pickup delay is 10 ticks
->>>>>>> 929388fc
         }
     }
     pub async fn send_meta_packet(&self) {
