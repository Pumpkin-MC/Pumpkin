use std::sync::{Arc, atomic::AtomicU32};

use async_trait::async_trait;
use pumpkin_data::{damage::DamageType, item::Item};
use pumpkin_protocol::{
    client::play::{CTakeItemEntity, MetaDataType, Metadata},
    codec::slot::Slot,
};
use pumpkin_util::math::vector3::Vector3;
use pumpkin_world::item::ItemStack;
use tokio::sync::Mutex;

use crate::server::Server;

use crate::plugin::player::player_pickup_item::PlayerPickupItemEvent;
use pumpkin_macros::send_cancellable;

use super::{Entity, EntityBase, living::LivingEntity, player::Player};

pub struct ItemEntity {
    entity: Entity,
    item: Item,
    item_age: AtomicU32,
    // These cannot be atomic values because we mutate their state based on what they are; we run
    // into the ABA problem
    item_count: Mutex<u32>,
    pickup_delay: Mutex<u8>,
}

impl ItemEntity {
    pub async fn new(entity: Entity, item_id: u16, count: u32) -> Self {
        entity
            .set_velocity(Vector3::new(
                rand::random::<f64>() * 0.2 - 0.1,
                0.2,
                rand::random::<f64>() * 0.2 - 0.1,
            ))
            .await;
        entity.yaw.store(rand::random::<f32>() * 360.0);
        Self {
            entity,
            item: Item::from_id(item_id).expect("We passed a bad item id into ItemEntity"),
            item_age: AtomicU32::new(0),
            item_count: Mutex::new(count),
            pickup_delay: Mutex::new(10), // Vanilla pickup delay is 10 ticks
        }
    }
    pub async fn send_meta_packet(&self) {
        let slot = Slot::new(self.item.id, *self.item_count.lock().await);
        self.entity
            .send_meta_data(&[Metadata::new(8, MetaDataType::ItemStack, &slot)])
            .await;
    }
}

#[async_trait]
impl EntityBase for ItemEntity {
    async fn tick(&self, server: &Server) {
        self.entity.tick(server).await;
        {
            let mut delay = self.pickup_delay.lock().await;
            *delay = delay.saturating_sub(1);
        };

        let age = self
            .item_age
            .fetch_add(1, std::sync::atomic::Ordering::Relaxed);
        if age >= 6000 {
            self.entity.remove().await;
        }
    }
    async fn damage(&self, _amount: f32, _damage_type: DamageType) -> bool {
        false
    }

    async fn on_player_collision(&self, player: Arc<Player>) {
        let can_pickup = {
            let delay = self.pickup_delay.lock().await;
            *delay == 0
        };

        if can_pickup {
            let mut inv = player.inventory.lock().await;
            let mut total_pick_up = 0;
            let mut slot_updates = Vec::new();
            let remove_entity = {
                let mut stack_size = self.item_count.lock().await;

                send_cancellable! {{
                    PlayerPickupItemEvent::new(
                        player.clone(),
                        self.item.clone(),
                        *stack_size,
                    );

                    'after: {
                        let max_stack = self.item.components.max_stack_size;
                        while *stack_size > 0 {
                            if let Some(slot) = inv.get_pickup_item_slot(self.item.id) {
                                // Fill the inventory while there are items in the stack and space in the inventory
                                let maybe_stack = inv
                                    .get_slot(slot)
                                    .expect("collect item slot returned an invalid slot");

                                if let Some(existing_stack) = maybe_stack {
                                    // We have the item in this stack already

                                    // This is bounded to `u8::MAX`
                                    let amount_to_fill = u32::from(max_stack - existing_stack.item_count);
                                    // This is also bounded to `u8::MAX` since `amount_to_fill` is max `u8::MAX`
                                    let amount_to_add = amount_to_fill.min(*stack_size);
                                    // Therefore this is safe

                                    // Update referenced stack so next call to `get_pickup_item_slot` is
                                    // correct
                                    existing_stack.item_count += amount_to_add as u8;
                                    total_pick_up += amount_to_add;

                                    debug_assert!(amount_to_add > 0);
                                    *stack_size -= amount_to_add;

                                    slot_updates.push((slot, existing_stack.clone()));
                                } else {
                                    // A new stack

                                    // This is bounded to `u8::MAX`
                                    let amount_to_fill = u32::from(max_stack);
                                    // This is also bounded to `u8::MAX` since `amount_to_fill` is max `u8::MAX`
                                    let amount_to_add = amount_to_fill.min(*stack_size);
                                    total_pick_up += amount_to_add;

                                    debug_assert!(amount_to_add > 0);
                                    *stack_size -= amount_to_add;

                                    // Therefore this is safe
                                    let item_stack = ItemStack::new(amount_to_add as u8, self.item.clone());

                                    // Update referenced stack so next call to `get_pickup_item_slot` is
                                    // correct
                                    *maybe_stack = Some(item_stack.clone());

                                    slot_updates.push((slot, item_stack));
                                }
                            } else {
                                // We can't pick anything else up
                                break;
                            }
                        }

                        if total_pick_up > 0 {
                            player
                                .client
                                .enqueue_packet(&CTakeItemEntity::new(
                                    self.entity.entity_id.into(),
                                    player.entity_id().into(),
                                    total_pick_up.into(),
                                ))
                                .await;
                        }

<<<<<<< HEAD
                        // TODO: Can we batch slot updates?
                        for (slot, stack) in slot_updates {
                            player.update_single_slot(&mut inv, slot, stack).await;
                        }
=======
            if total_pick_up > 0 {
                player
                    .client
                    .enqueue_packet(&CTakeItemEntity::new(
                        self.entity.entity_id.into(),
                        player.entity_id().into(),
                        total_pick_up.try_into().unwrap(),
                    ))
                    .await;
            }
>>>>>>> f0636bb9

                        // This indicates whether the entity should be removed
                        *stack_size == 0
                    }

                    'cancelled: {
                        // Don't pick up the item if the event is cancelled
                        false
                    }
                }}
            };

            if remove_entity {
                self.entity.remove().await;
            } else {
                // Update entity
                self.send_meta_packet().await;
            }
        }
    }

    fn get_entity(&self) -> &Entity {
        &self.entity
    }

    fn get_living_entity(&self) -> Option<&LivingEntity> {
        None
    }
}<|MERGE_RESOLUTION|>--- conflicted
+++ resolved
@@ -84,7 +84,10 @@
             let mut total_pick_up = 0;
             let mut slot_updates = Vec::new();
             let remove_entity = {
-                let mut stack_size = self.item_count.lock().await;
+                let stack_size = {
+                    let stack_size = self.item_count.lock().await;
+                    *stack_size
+                };
 
                 send_cancellable! {{
                     PlayerPickupItemEvent::new(
@@ -153,28 +156,15 @@
                                 .enqueue_packet(&CTakeItemEntity::new(
                                     self.entity.entity_id.into(),
                                     player.entity_id().into(),
-                                    total_pick_up.into(),
+                                    total_pick_up.try_into().unwrap(),
                                 ))
                                 .await;
                         }
 
-<<<<<<< HEAD
                         // TODO: Can we batch slot updates?
                         for (slot, stack) in slot_updates {
                             player.update_single_slot(&mut inv, slot, stack).await;
                         }
-=======
-            if total_pick_up > 0 {
-                player
-                    .client
-                    .enqueue_packet(&CTakeItemEntity::new(
-                        self.entity.entity_id.into(),
-                        player.entity_id().into(),
-                        total_pick_up.try_into().unwrap(),
-                    ))
-                    .await;
-            }
->>>>>>> f0636bb9
 
                         // This indicates whether the entity should be removed
                         *stack_size == 0
