use std::sync::{
    Arc,
    atomic::{AtomicU32, Ordering::Relaxed},
};

use async_trait::async_trait;
use pumpkin_data::damage::DamageType;
use pumpkin_protocol::{
    client::play::{CTakeItemEntity, MetaDataType, Metadata},
    codec::item_stack_seralizer::ItemStackSerializer,
};
use pumpkin_util::math::vector3::Vector3;
use pumpkin_world::item::ItemStack;
use tokio::sync::Mutex;

use crate::server::Server;

use super::{Entity, EntityBase, living::LivingEntity, player::Player};

pub struct ItemEntity {
    entity: Entity,
    item_age: AtomicU32,
    // These cannot be atomic values because we mutate their state based on what they are; we run
    // into the ABA problem
    item_stack: Mutex<ItemStack>,
    pickup_delay: Mutex<u8>,
}

impl ItemEntity {
    pub async fn new(entity: Entity, item_stack: ItemStack) -> Self {
        entity
            .set_velocity(Vector3::new(
                rand::random::<f64>() * 0.2 - 0.1,
                0.2,
                rand::random::<f64>() * 0.2 - 0.1,
            ))
            .await;
        entity.yaw.store(rand::random::<f32>() * 360.0);
        Self {
            entity,
            item_stack: Mutex::new(item_stack),
            item_age: AtomicU32::new(0),
            pickup_delay: Mutex::new(10), // Vanilla pickup delay is 10 ticks
        }
    }

    pub async fn new_with_velocity(
        entity: Entity,
        item_id: u16,
        count: u32,
        velocity: Vector3<f64>,
        pickup_delay: u8,
    ) -> Self {
        entity.set_velocity(velocity).await;
        entity.yaw.store(rand::random::<f32>() * 360.0);
        Self {
            entity,
            item_stack: Mutex::new(ItemStack::new(
                count as u8,
                Item::from_id(item_id).expect("We passed a bad item id into ItemEntity"),
            )),
            item_age: AtomicU32::new(0),
            pickup_delay: Mutex::new(pickup_delay), // Vanilla pickup delay is 10 ticks
        }
    }

    pub async fn send_meta_packet(&self) {
        self.entity
            .send_meta_data(&[Metadata::new(
                8,
                MetaDataType::ItemStack,
                &ItemStackSerializer::from(*self.item_stack.lock().await),
            )])
            .await;
    }
}

#[async_trait]
impl EntityBase for ItemEntity {
    async fn tick(&self, server: &Server) {
        let entity = &self.entity;
        entity.tick(server).await;
        {
            let mut delay = self.pickup_delay.lock().await;
            *delay = delay.saturating_sub(1);
        };

        let age = self.item_age.fetch_add(1, Relaxed);
        if age >= 6000 {
            entity.remove().await;
        }
    }

    async fn damage(&self, _amount: f32, _damage_type: DamageType) -> bool {
        false
    }

    async fn on_player_collision(&self, player: Arc<Player>) {
        let can_pickup = {
            let delay = self.pickup_delay.lock().await;
            *delay == 0
        };

<<<<<<< HEAD
        if can_pickup
            && player
                .inventory
                .insert_stack_anywhere(&mut *self.item_stack.lock().await)
                .await
        {
            player
                .client
                .enqueue_packet(&CTakeItemEntity::new(
                    self.entity.entity_id.into(),
                    player.entity_id().into(),
                    self.item_stack.lock().await.item_count.into(),
                ))
                .await;
            player
                .current_screen_handler
                .lock()
                .await
                .lock()
                .await
                .send_content_updates()
                .await;

            if self.item_stack.lock().await.is_empty() {
=======
        if can_pickup {
            let mut inv = player.inventory.lock().await;
            let mut total_pick_up = 0;
            let mut slot_updates = Vec::new();
            let remove_entity = {
                let item_stack = self.item_stack.lock().await.clone();
                let mut stack_size = item_stack.item_count;
                let max_stack = item_stack.item.components.max_stack_size;
                while stack_size > 0 {
                    if let Some(slot) = inv.get_pickup_item_slot(item_stack.item.id) {
                        // Fill the inventory while there are items in the stack and space in the inventory
                        let maybe_stack = inv.get_slot(slot).unwrap();

                        if let Some(existing_stack) = maybe_stack {
                            // We have the item in this stack already

                            // This is bounded to `u8::MAX`
                            let amount_to_fill = u32::from(max_stack - existing_stack.item_count);
                            // This is also bounded to `u8::MAX` since `amount_to_fill` is max `u8::MAX`
                            let amount_to_add = amount_to_fill.min(u32::from(stack_size));
                            // Therefore this is safe

                            // Update referenced stack so next call to `get_pickup_item_slot` is
                            // correct
                            existing_stack.item_count += amount_to_add as u8;
                            total_pick_up += amount_to_add;

                            debug_assert!(amount_to_add > 0);
                            stack_size = stack_size.saturating_sub(amount_to_add as u8);

                            slot_updates.push((slot, existing_stack.clone()));
                        } else {
                            // A new stack

                            // This is bounded to `u8::MAX`
                            let amount_to_fill = u32::from(max_stack);
                            // This is also bounded to `u8::MAX` since `amount_to_fill` is max `u8::MAX`
                            let amount_to_add = amount_to_fill.min(u32::from(stack_size));
                            total_pick_up += amount_to_add;

                            debug_assert!(amount_to_add > 0);
                            stack_size = stack_size.saturating_sub(amount_to_add as u8);

                            slot_updates.push((slot, self.item_stack.lock().await.clone()));
                        }
                    } else {
                        // We can't pick anything else up
                        break;
                    }
                }

                stack_size == 0
            };

            if total_pick_up > 0 {
                player
                    .client
                    .enqueue_packet(&CTakeItemEntity::new(
                        self.entity.entity_id.into(),
                        player.entity_id().into(),
                        total_pick_up.try_into().unwrap(),
                    ))
                    .await;
            }

            // TODO: Can we batch slot updates?
            for (slot, stack) in slot_updates {
                player.update_single_slot(&mut inv, slot, stack).await;
            }

            if remove_entity {
>>>>>>> 5645eb4f
                self.entity.remove().await;
            } else {
                // Update entity
                self.send_meta_packet().await;
            }
        }
    }

    fn get_entity(&self) -> &Entity {
        &self.entity
    }

    fn get_living_entity(&self) -> Option<&LivingEntity> {
        None
    }
}<|MERGE_RESOLUTION|>--- conflicted
+++ resolved
@@ -55,15 +55,11 @@
         entity.yaw.store(rand::random::<f32>() * 360.0);
         Self {
             entity,
-            item_stack: Mutex::new(ItemStack::new(
-                count as u8,
-                Item::from_id(item_id).expect("We passed a bad item id into ItemEntity"),
-            )),
+            item_stack: Mutex::new(item_stack),
             item_age: AtomicU32::new(0),
             pickup_delay: Mutex::new(pickup_delay), // Vanilla pickup delay is 10 ticks
         }
     }
-
     pub async fn send_meta_packet(&self) {
         self.entity
             .send_meta_data(&[Metadata::new(
@@ -101,7 +97,6 @@
             *delay == 0
         };
 
-<<<<<<< HEAD
         if can_pickup
             && player
                 .inventory
@@ -126,79 +121,6 @@
                 .await;
 
             if self.item_stack.lock().await.is_empty() {
-=======
-        if can_pickup {
-            let mut inv = player.inventory.lock().await;
-            let mut total_pick_up = 0;
-            let mut slot_updates = Vec::new();
-            let remove_entity = {
-                let item_stack = self.item_stack.lock().await.clone();
-                let mut stack_size = item_stack.item_count;
-                let max_stack = item_stack.item.components.max_stack_size;
-                while stack_size > 0 {
-                    if let Some(slot) = inv.get_pickup_item_slot(item_stack.item.id) {
-                        // Fill the inventory while there are items in the stack and space in the inventory
-                        let maybe_stack = inv.get_slot(slot).unwrap();
-
-                        if let Some(existing_stack) = maybe_stack {
-                            // We have the item in this stack already
-
-                            // This is bounded to `u8::MAX`
-                            let amount_to_fill = u32::from(max_stack - existing_stack.item_count);
-                            // This is also bounded to `u8::MAX` since `amount_to_fill` is max `u8::MAX`
-                            let amount_to_add = amount_to_fill.min(u32::from(stack_size));
-                            // Therefore this is safe
-
-                            // Update referenced stack so next call to `get_pickup_item_slot` is
-                            // correct
-                            existing_stack.item_count += amount_to_add as u8;
-                            total_pick_up += amount_to_add;
-
-                            debug_assert!(amount_to_add > 0);
-                            stack_size = stack_size.saturating_sub(amount_to_add as u8);
-
-                            slot_updates.push((slot, existing_stack.clone()));
-                        } else {
-                            // A new stack
-
-                            // This is bounded to `u8::MAX`
-                            let amount_to_fill = u32::from(max_stack);
-                            // This is also bounded to `u8::MAX` since `amount_to_fill` is max `u8::MAX`
-                            let amount_to_add = amount_to_fill.min(u32::from(stack_size));
-                            total_pick_up += amount_to_add;
-
-                            debug_assert!(amount_to_add > 0);
-                            stack_size = stack_size.saturating_sub(amount_to_add as u8);
-
-                            slot_updates.push((slot, self.item_stack.lock().await.clone()));
-                        }
-                    } else {
-                        // We can't pick anything else up
-                        break;
-                    }
-                }
-
-                stack_size == 0
-            };
-
-            if total_pick_up > 0 {
-                player
-                    .client
-                    .enqueue_packet(&CTakeItemEntity::new(
-                        self.entity.entity_id.into(),
-                        player.entity_id().into(),
-                        total_pick_up.try_into().unwrap(),
-                    ))
-                    .await;
-            }
-
-            // TODO: Can we batch slot updates?
-            for (slot, stack) in slot_updates {
-                player.update_single_slot(&mut inv, slot, stack).await;
-            }
-
-            if remove_entity {
->>>>>>> 5645eb4f
                 self.entity.remove().await;
             } else {
                 // Update entity
