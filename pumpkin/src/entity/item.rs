--- conflicted
+++ resolved
@@ -3,11 +3,7 @@
 use async_trait::async_trait;
 use pumpkin_data::{damage::DamageType, item::Item};
 use pumpkin_protocol::{
-<<<<<<< HEAD
-    client::play::{MetaDataType, Metadata},
-=======
     client::play::{CTakeItemEntity, MetaDataType, Metadata},
->>>>>>> 9c40cbab
     codec::item_stack_seralizer::ItemStackSerializer,
 };
 use pumpkin_util::math::vector3::Vector3;
@@ -84,8 +80,6 @@
             *delay == 0
         };
 
-        /*
-        TODO: Implement this
         if can_pickup {
             let mut inv = player.inventory.lock().await;
             let mut total_pick_up = 0;
@@ -165,7 +159,6 @@
                 self.send_meta_packet().await;
             }
         }
-        */
     }
 
     fn get_entity(&self) -> &Entity {
