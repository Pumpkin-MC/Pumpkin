--- conflicted
+++ resolved
@@ -58,17 +58,7 @@
         self.health.store(health);
         // tell everyone entities health changed
         self.entity
-<<<<<<< HEAD
-            .world
-            .read()
-            .await
-            .broadcast_packet_all(&CSetEntityMetadata::new(
-                self.entity.entity_id.into(),
-                Metadata::new(9, 3.into(), health),
-            ))
-=======
             .send_meta_data(Metadata::new(9, MetaDataType::Float, health))
->>>>>>> 466d4380
             .await;
     }
 
