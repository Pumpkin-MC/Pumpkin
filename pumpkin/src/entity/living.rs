--- conflicted
+++ resolved
@@ -983,15 +983,11 @@
                 return false;
             }
 
-<<<<<<< HEAD
-        let config = &world.server.upgrade().unwrap().advanced_config.pvp;
-=======
             if (damage_type == DamageType::IN_FIRE || damage_type == DamageType::ON_FIRE)
                 && self.has_effect(&StatusEffect::FIRE_RESISTANCE).await
             {
                 return false; // Fire resistance
             }
->>>>>>> ae751f3a
 
             let world = &self.entity.world;
 
@@ -1011,7 +1007,7 @@
             self.last_damage_taken.store(amount);
             damage_amount = damage_amount.max(0.0);
 
-            let config = &advanced_config().pvp;
+            let config = &world.server.upgrade().unwrap().advanced_config.pvp;
 
             if config.hurt_animation {
                 let entity_id = VarInt(self.entity.entity_id);
