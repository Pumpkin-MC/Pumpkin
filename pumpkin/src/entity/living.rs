<<<<<<< HEAD
=======
use std::sync::Arc;
use std::sync::atomic::Ordering;
use std::sync::atomic::{AtomicU8, Ordering::Relaxed};
use std::{collections::HashMap, sync::atomic::AtomicI32};

>>>>>>> af498ce1
use super::EntityBase;
use super::{Entity, NBTStorage, effect::Effect};
use crate::block::loot::{LootContextParameters, LootTableExt};
use crate::entity::combat::{CombatType, GLOBAL_COMBAT_PROFILE};
use crate::server::Server;
use async_trait::async_trait;
use crossbeam::atomic::AtomicCell;
use pumpkin_config::advanced_config;
use pumpkin_data::Block;
use pumpkin_data::entity::{EffectType, EntityStatus};
use pumpkin_data::{damage::DamageType, sound::Sound};
use pumpkin_inventory::entity_equipment::EntityEquipment;
use pumpkin_inventory::equipment_slot::EquipmentSlot;
use pumpkin_nbt::tag::NbtTag;
use pumpkin_protocol::codec::var_int::VarInt;
use pumpkin_protocol::java::client::play::{CHurtAnimation, CTakeItemEntity};
use pumpkin_protocol::{
    codec::item_stack_seralizer::ItemStackSerializer,
    java::client::play::{CDamageEvent, CSetEquipment, MetaDataType, Metadata},
};
use pumpkin_util::math::vector3::Vector3;
use pumpkin_world::item::ItemStack;
use std::sync::Arc;
use std::sync::atomic::{
    AtomicBool, AtomicU8,
    Ordering::{Acquire, Relaxed, Release},
};
use std::{collections::HashMap, sync::atomic::AtomicI32};
use tokio::sync::Mutex;

/// Represents a living entity within the game world.
///
/// This struct encapsulates the core properties and behaviors of living entities, including players, mobs, and other creatures.
pub struct LivingEntity {
    /// The underlying entity object, providing basic entity information and functionality.
    pub entity: Entity,
    /// The last known position of the entity.
    pub last_pos: AtomicCell<Vector3<f64>>,
    /// Tracks the remaining time until the entity can regenerate health.
    pub time_until_regen: AtomicI32,
    /// Stores the amount of damage the entity last received.
    pub last_damage_taken: AtomicCell<f32>,
    /// The current health level of the entity.
    pub health: AtomicCell<f32>,
    pub death_time: AtomicU8,
    /// The distance the entity has been falling.
    pub fall_distance: AtomicCell<f32>,
    pub active_effects: Mutex<HashMap<EffectType, Effect>>,
    pub entity_equipment: Arc<Mutex<EntityEquipment>>,
    /// Stuff for classic combat
    pub hurt_time: AtomicU8,
    pub hurt_resistant_time: AtomicU8,
    pub max_hurt_resistant_time: AtomicU8,
    pub velocity_changed: AtomicBool,
}
impl LivingEntity {
    pub fn new(entity: Entity) -> Self {
        let pos = entity.pos.load();
        Self {
            entity,
            last_pos: AtomicCell::new(pos),
            time_until_regen: AtomicI32::new(0),
            last_damage_taken: AtomicCell::new(0.0),
            health: AtomicCell::new(20.0),
            fall_distance: AtomicCell::new(0.0),
            death_time: AtomicU8::new(0),
            active_effects: Mutex::new(HashMap::new()),
            entity_equipment: Arc::new(Mutex::new(EntityEquipment::new())),
            hurt_time: AtomicU8::new(0),
            hurt_resistant_time: AtomicU8::new(0),
            max_hurt_resistant_time: AtomicU8::new(20),
            velocity_changed: AtomicBool::new(false),
        }
    }

    pub async fn send_equipment_changes(&self, equipment: &[(EquipmentSlot, ItemStack)]) {
        let equipment: Vec<(i8, ItemStackSerializer)> = equipment
            .iter()
            .map(|(slot, stack)| (slot.discriminant(), ItemStackSerializer::from(*stack)))
            .collect();
        self.entity
            .world
            .read()
            .await
            .broadcast_packet_except(
                &[self.entity.entity_uuid],
                &CSetEquipment::new(self.entity_id().into(), equipment),
            )
            .await;
    }

    /// Picks up and Item entity or XP Orb
    pub async fn pickup(&self, item: &Entity, stack_amount: u32) {
        // TODO: Only nearby
        self.entity
            .world
            .read()
            .await
            .broadcast_packet_all(&CTakeItemEntity::new(
                item.entity_id.into(),
                self.entity.entity_id.into(),
                stack_amount.try_into().unwrap(),
            ))
            .await;
    }

    pub fn set_pos(&self, position: Vector3<f64>) {
        self.last_pos.store(self.entity.pos.load());
        self.entity.set_pos(position);
    }

    pub async fn heal(&self, additional_health: f32) {
        assert!(additional_health > 0.0);
        self.set_health(self.health.load() + additional_health)
            .await;
    }

    pub async fn set_health(&self, health: f32) {
        self.health.store(health);
        // tell everyone entities health changed
        self.entity
            .send_meta_data(&[Metadata::new(9, MetaDataType::Float, health)])
            .await;
    }

    pub const fn entity_id(&self) -> i32 {
        self.entity.entity_id
    }

    pub async fn damage_with_context(
        &self,
        amount: f32,
        damage_type: DamageType,
        position: Option<Vector3<f64>>,
        source: Option<&Entity>,
        cause: Option<&Entity>,
    ) -> bool {
        // Check invulnerability before applying damage
        if self.entity.is_invulnerable_to(&damage_type) {
            return false;
        }

        self.entity
            .world
            .read()
            .await
            .broadcast_packet_all(&CDamageEvent::new(
                self.entity.entity_id.into(),
                damage_type.id.into(),
                source.map(|e| e.entity_id.into()),
                cause.map(|e| e.entity_id.into()),
                position,
            ))
            .await;

        let new_health = (self.health.load() - amount).max(0.0);

        if new_health == 0.0 {
            self.kill().await;
        } else {
            self.set_health(new_health).await;
        }

        true
    }

    pub async fn add_effect(&self, effect: Effect) {
        let mut effects = self.active_effects.lock().await;
        effects.insert(effect.r#type, effect);
        // TODO broadcast metadata
    }

    pub async fn remove_effect(&self, effect_type: EffectType) {
        let mut effects = self.active_effects.lock().await;
        effects.remove(&effect_type);
        self.entity
            .world
            .read()
            .await
            .send_remove_mob_effect(&self.entity, effect_type)
            .await;
    }

    pub async fn has_effect(&self, effect: EffectType) -> bool {
        let effects = self.active_effects.lock().await;
        effects.contains_key(&effect)
    }

    pub async fn get_effect(&self, effect: EffectType) -> Option<Effect> {
        let effects = self.active_effects.lock().await;
        effects.get(&effect).cloned()
    }

    /// Returns if the entity was damaged or not
    pub fn check_damage(&self, amount: f32) -> bool {
        let regen = self.time_until_regen.load(Relaxed);

        let last_damage = self.last_damage_taken.load();
        // TODO: check if bypasses iframe
        if regen > 10 {
            if amount <= last_damage {
                return false;
            }
        } else {
            self.time_until_regen.store(20, Relaxed);
        }

        self.last_damage_taken.store(amount);
        amount > 0.0
    }

    // Check if the entity is in water
    pub async fn is_in_water(&self) -> bool {
        let world = self.entity.world.read().await;
        let block_pos = self.entity.block_pos.load();
        world.get_block(&block_pos).await == &Block::WATER
    }

    // Check if the entity is in powder snow
    pub async fn is_in_powder_snow(&self) -> bool {
        let world = self.entity.world.read().await;
        let block_pos = self.entity.block_pos.load();
        world.get_block(&block_pos).await == &Block::POWDER_SNOW
    }

    pub async fn update_fall_distance(
        &self,
        height_difference: f64,
        ground: bool,
        dont_damage: bool,
    ) {
        if ground {
            let fall_distance = self.fall_distance.swap(0.0);
            if fall_distance <= 0.0
                || dont_damage
                || self.is_in_water().await
                || self.is_in_powder_snow().await
            {
                return;
            }

            let safe_fall_distance = 3.0;
            let mut damage = fall_distance - safe_fall_distance;
            damage = (damage).ceil();

            // TODO: Play block fall sound
            let check_damage = self.damage(damage, DamageType::FALL).await; // Fall
            if check_damage {
                self.entity
                    .play_sound(Self::get_fall_sound(fall_distance as i32))
                    .await;
            }
        } else if height_difference < 0.0 {
            let new_fall_distance = if !self.is_in_water().await && !self.is_in_powder_snow().await
            {
                let distance = self.fall_distance.load();
                distance - (height_difference as f32)
            } else {
                0f32
            };

            // Reset fall distance if is in water or powder_snow
            self.fall_distance.store(new_fall_distance);
        }
    }

    fn get_fall_sound(distance: i32) -> Sound {
        if distance > 4 {
            Sound::EntityGenericBigFall
        } else {
            Sound::EntityGenericSmallFall
        }
    }

    /// Kills the Entity
    ///
    /// This is similar to `kill` but Spawn Particles, Animation and plays death sound
    pub async fn kill(&self) {
        self.set_health(0.0).await;

        // Plays the death sound
        self.entity
            .world
            .read()
            .await
            .send_entity_status(
                &self.entity,
                EntityStatus::PlayDeathSoundOrAddProjectileHitParticles,
            )
            .await;
        self.drop_loot().await;
    }

    async fn drop_loot(&self) {
        if let Some(loot_table) = &self.get_entity().entity_type.loot_table {
            let world = self.entity.world.read().await;
            let pos = self.entity.block_pos.load();
            let params = LootContextParameters {
                ..Default::default()
            };
            for stack in loot_table.get_loot(params) {
                world.drop_stack(&pos, stack).await;
            }
        }
    }

    async fn tick_move(&self, entity: &dyn EntityBase, server: &Server) {
        let velo = self.entity.velocity.load();
        let pos = self.entity.pos.load();
        self.entity
            .pos
            .store(Vector3::new(pos.x + velo.x, pos.y + velo.y, pos.z + velo.z));
        let multiplier = f64::from(Entity::velocity_multiplier(pos));
        self.entity
            .velocity
            .store(velo.multiply(multiplier, 1.0, multiplier));
        Entity::check_block_collision(entity, server).await;
    }

    async fn tick_effects(&self) {
        let mut effects_to_remove = Vec::new();

        {
            let mut effects = self.active_effects.lock().await;
            for effect in effects.values_mut() {
                if effect.duration == 0 {
                    effects_to_remove.push(effect.r#type);
                }
                effect.duration -= 1;
            }
        }

        for effect_type in effects_to_remove {
            self.remove_effect(effect_type).await;
        }
    }
}

#[async_trait]
impl EntityBase for LivingEntity {
    async fn tick(&self, caller: Arc<dyn EntityBase>, server: &Server) {
        self.entity.tick(caller.clone(), server).await;
        self.tick_move(caller.as_ref(), server).await;
        self.tick_effects().await;
        if self.time_until_regen.load(Relaxed) > 0 {
            self.time_until_regen.fetch_sub(1, Relaxed);
        }
        // Tick the relevant values for classic combat if it is enabled
        if GLOBAL_COMBAT_PROFILE.clone().combat_type() != CombatType::Modern {
            let hurt_time = self.hurt_time.load(Acquire);
            if hurt_time > 0 {
                self.hurt_time.store(hurt_time - 1, Release);
            }
            let hurt_resistant_time = self.hurt_resistant_time.load(Acquire);
            if hurt_resistant_time > 0 {
                self.hurt_resistant_time
                    .store(hurt_resistant_time - 1, Release);
            }
        }

        if self.health.load() <= 0.0 {
<<<<<<< HEAD
            let time = self.death_time.fetch_add(1, Relaxed);
=======
            let time = self.death_time.fetch_add(1, Ordering::Relaxed);
>>>>>>> af498ce1
            if time == 20 {
                // Spawn Death particles
                self.entity
                    .world
                    .read()
                    .await
                    .send_entity_status(&self.entity, EntityStatus::AddDeathParticles)
                    .await;
                self.entity.remove().await;
            }
        }
    }
    async fn damage(&self, amount: f32, damage_type: DamageType) -> bool {
        let world = self.entity.world.read().await;
        if !self.check_damage(amount) {
            return false;
        }
        let config = &advanced_config().pvp;

        if !self
            .damage_with_context(amount, damage_type, None, None, None)
            .await
        {
            return false;
        }

        if config.hurt_animation {
            let entity_id = VarInt(self.entity.entity_id);
            world
                .broadcast_packet_all(&CHurtAnimation::new(entity_id, self.entity.yaw.load()))
                .await;
        }
        true
    }
    fn get_entity(&self) -> &Entity {
        &self.entity
    }

    fn get_living_entity(&self) -> Option<&LivingEntity> {
        Some(self)
    }

    async fn write_nbt(&self, nbt: &mut pumpkin_nbt::compound::NbtCompound) {
        self.entity.write_nbt(nbt).await;
        nbt.put("Health", NbtTag::Float(self.health.load()));
        nbt.put("fall_distance", NbtTag::Float(self.fall_distance.load()));
        {
            let effects = self.active_effects.lock().await;
            if !effects.is_empty() {
                // Iterate effects and create Box<[NbtTag]>
                let mut effects_list = Vec::with_capacity(effects.len());
                for effect in effects.values() {
                    let mut effect_nbt = pumpkin_nbt::compound::NbtCompound::new();
                    effect.write_nbt(&mut effect_nbt).await;
                    effects_list.push(NbtTag::Compound(effect_nbt));
                }
                nbt.put("active_effects", NbtTag::List(effects_list));
            }
        }
        //TODO: write equipment
        // todo more...
    }

    async fn read_nbt(&self, nbt: &pumpkin_nbt::compound::NbtCompound) {
        self.entity.read_nbt(nbt).await;
        self.health.store(nbt.get_float("Health").unwrap_or(0.0));
        self.fall_distance
            .store(nbt.get_float("fall_distance").unwrap_or(0.0));
        {
            let mut active_effects = self.active_effects.lock().await;
            let nbt_effects = nbt.get_list("active_effects");
            if let Some(nbt_effects) = nbt_effects {
                for effect in nbt_effects {
                    if let NbtTag::Compound(effect_nbt) = effect {
                        let effect = Effect::create_from_nbt(&mut effect_nbt.clone()).await;
                        if effect.is_none() {
                            log::warn!("Unable to read effect from nbt");
                            continue;
                        }
                        let mut effect = effect.unwrap();
                        effect.blend = true; // TODO: change, is taken from effect give command
                        active_effects.insert(effect.r#type, effect);
                    }
                }
            }
        }
        // todo more...
    }
}<|MERGE_RESOLUTION|>--- conflicted
+++ resolved
@@ -1,11 +1,8 @@
-<<<<<<< HEAD
-=======
 use std::sync::Arc;
 use std::sync::atomic::Ordering;
 use std::sync::atomic::{AtomicU8, Ordering::Relaxed};
 use std::{collections::HashMap, sync::atomic::AtomicI32};
 
->>>>>>> af498ce1
 use super::EntityBase;
 use super::{Entity, NBTStorage, effect::Effect};
 use crate::block::loot::{LootContextParameters, LootTableExt};
@@ -367,11 +364,8 @@
         }
 
         if self.health.load() <= 0.0 {
-<<<<<<< HEAD
             let time = self.death_time.fetch_add(1, Relaxed);
-=======
-            let time = self.death_time.fetch_add(1, Ordering::Relaxed);
->>>>>>> af498ce1
+
             if time == 20 {
                 // Spawn Death particles
                 self.entity
