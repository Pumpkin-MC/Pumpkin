use super::{Entity, EntityBase, NBTStorage, ai::path::Navigator, living::LivingEntity};
use crate::entity::ai::control::look_control::LookControl;
use crate::entity::ai::goal::goal_selector::GoalSelector;
use crate::server::Server;
use crate::world::World;
use async_trait::async_trait;
use crossbeam::atomic::AtomicCell;
use pumpkin_data::damage::DamageType;
use pumpkin_util::math::position::BlockPos;
use pumpkin_util::math::vector3::Vector3;
use std::sync::Arc;
use std::sync::atomic::AtomicI32;
use std::sync::atomic::Ordering::Relaxed;
use tokio::sync::Mutex;

pub mod zombie;

pub struct MobEntity {
    pub living_entity: LivingEntity,
    pub goals_selector: GoalSelector, // Mutex isn't needed because all fields of GoalSelector are thread safe
    pub target_selector: GoalSelector,
    pub navigator: Mutex<Navigator>,
    pub target: Mutex<Option<Arc<dyn EntityBase>>>,
    pub look_control: Mutex<LookControl>,
    pub position_target: AtomicCell<BlockPos>,
    pub position_target_range: AtomicI32,
}

impl MobEntity {
    #[must_use]
    pub fn new(entity: Entity) -> Self {
        Self {
            living_entity: LivingEntity::new(entity),
            goals_selector: GoalSelector::default(),
            target_selector: GoalSelector::default(),
            navigator: Mutex::new(Navigator::default()),
            target: Mutex::new(None),
            look_control: Mutex::new(LookControl::default()),
            position_target: AtomicCell::new(BlockPos::ZERO),
            position_target_range: AtomicI32::new(-1),
        }
    }
    pub fn is_in_position_target_range(&self) -> bool {
        self.is_in_position_target_range_pos(self.living_entity.entity.block_pos.load())
    }

    pub fn is_in_position_target_range_pos(&self, block_pos: BlockPos) -> bool {
        let position_target_range = self.position_target_range.load(Relaxed);
        if position_target_range == -1 {
            true
        } else {
            self.position_target.load().squared_distance(block_pos)
                < position_target_range * position_target_range
        }
    }

    pub fn set_attacking(&self, _attacking: bool) {
        // TODO: set to data tracker
    }
}

// This trait contains all overridable functions
pub trait Mob: EntityBase + Send + Sync {
    fn get_random(&self) -> rand::rngs::ThreadRng {
        rand::rng()
    }

    fn get_max_look_yaw_change(&self) -> i32 {
        10
    }

    fn get_max_look_pitch_change(&self) -> i32 {
        40
    }

    fn get_max_head_rotation(&self) -> i32 {
        75
    }

    fn get_mob_entity(&self) -> &MobEntity;

    fn get_path_aware_entity(&self) -> Option<&dyn PathAwareEntity> {
        None
    }
}

#[async_trait]
impl<T> EntityBase for T
where
    T: Mob + Send + 'static,
{
    async fn tick(&self, caller: Arc<dyn EntityBase>, server: &Server) {
        let mob_entity = self.get_mob_entity();
        mob_entity.living_entity.tick(caller, server).await;

        let age = mob_entity.living_entity.entity.age.load(Relaxed);
        if (age + mob_entity.living_entity.entity.entity_id) % 2 != 0 && age > 1 {
            mob_entity.target_selector.tick_goals(self, false).await;
            mob_entity.goals_selector.tick_goals(self, false).await;
        } else {
            mob_entity.target_selector.tick(self).await;
            mob_entity.goals_selector.tick(self).await;
        }

        let mut navigator = mob_entity.navigator.lock().await;
        navigator.tick(&mob_entity.living_entity).await;
        drop(navigator);

        let look_control = mob_entity.look_control.lock().await;
        look_control.tick(self).await;
        drop(look_control);
    }

    async fn damage_with_context(
        &self,
        amount: f32,
        damage_type: DamageType,
        position: Option<Vector3<f64>>,
        source: Option<&dyn EntityBase>,
        cause: Option<&dyn EntityBase>,
    ) -> bool {
        self.get_mob_entity()
            .living_entity
            .damage_with_context(amount, damage_type, position, source, cause)
            .await
    }

    fn get_entity(&self) -> &Entity {
        &self.get_mob_entity().living_entity.entity
    }

    fn get_living_entity(&self) -> Option<&LivingEntity> {
        Some(&self.get_mob_entity().living_entity)
    }

<<<<<<< HEAD
    fn as_nbt_storage(&self) -> &dyn NBTStorage {
        self
=======
    fn get_gravity(&self) -> f64 {
        self.get_mob_entity().living_entity.get_gravity()
>>>>>>> 14db025f
    }
}

#[allow(dead_code)]
const DEFAULT_PATHFINDING_FAVOR: f32 = 0.0;
#[async_trait]
pub trait PathAwareEntity: Mob + Send + Sync {
    fn get_pathfinding_favor(&self, _block_pos: BlockPos, _world: Arc<World>) -> f32 {
        0.0
    }

    // TODO: missing SpawnReason attribute
    fn can_spawn(&self, world: Arc<World>) -> bool {
        self.get_pathfinding_favor(
            self.get_mob_entity().living_entity.entity.block_pos.load(),
            world,
        ) >= 0.0
    }

    async fn is_navigation(&self) -> bool {
        let navigator = self.get_mob_entity().navigator.lock().await;
        !navigator.is_idle()
    }

    // TODO: implement
    fn is_panicking(&self) -> bool {
        false
    }

    fn should_follow_leash(&self) -> bool {
        true
    }

    fn on_short_leash_tick(&self) {
        // TODO: implement
    }

    fn before_leash_tick(&self) {
        // TODO: implement
    }

    fn get_follow_leash_speed(&self) -> f32 {
        1.0
    }
}<|MERGE_RESOLUTION|>--- conflicted
+++ resolved
@@ -133,13 +133,12 @@
         Some(&self.get_mob_entity().living_entity)
     }
 
-<<<<<<< HEAD
     fn as_nbt_storage(&self) -> &dyn NBTStorage {
         self
-=======
+    }
+
     fn get_gravity(&self) -> f64 {
         self.get_mob_entity().living_entity.get_gravity()
->>>>>>> 14db025f
     }
 }
 
