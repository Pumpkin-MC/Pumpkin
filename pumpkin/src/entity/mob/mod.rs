<<<<<<< HEAD
use super::{Entity, EntityBase, ai::path::Navigator, living::LivingEntity};
use crate::entity::ai::control::look_control::LookControl;
use crate::entity::ai::goal::goal_selector::GoalSelector;
use crate::server::Server;
use crate::world::World;
use async_trait::async_trait;
use crossbeam::atomic::AtomicCell;
use pumpkin_util::math::position::BlockPos;
use std::sync::Arc;
use std::sync::atomic::AtomicI32;
use std::sync::atomic::Ordering::Relaxed;
use tokio::sync::Mutex;

=======
use core::f32;
use std::sync::Arc;

use crate::server::Server;
use async_trait::async_trait;
use pumpkin_data::damage::DamageType;
use pumpkin_util::math::vector3::Vector3;
use tokio::sync::Mutex;

use super::{
    Entity, EntityBase,
    ai::{goal::Goal, path::Navigator},
    living::LivingEntity,
};

>>>>>>> 0e375434
pub mod zombie;

pub struct MobEntity {
    pub living_entity: LivingEntity,
    pub goals_selector: GoalSelector, // Mutex isn't needed because all fields of GoalSelector are thread safe
    pub target_selector: GoalSelector,
    pub navigator: Mutex<Navigator>,
    pub target: Mutex<Option<Arc<dyn EntityBase>>>,
    pub look_control: Mutex<LookControl>,
    pub position_target: AtomicCell<BlockPos>,
    pub position_target_range: AtomicI32,
}

impl MobEntity {
    #[must_use]
    pub fn new(entity: Entity) -> Self {
        Self {
            living_entity: LivingEntity::new(entity),
            goals_selector: GoalSelector::default(),
            target_selector: GoalSelector::default(),
            navigator: Mutex::new(Navigator::default()),
            target: Mutex::new(None),
            look_control: Mutex::new(LookControl::default()),
            position_target: AtomicCell::new(BlockPos::ZERO),
            position_target_range: AtomicI32::new(-1),
        }
    }
    pub fn is_in_position_target_range(&self) -> bool {
        self.is_in_position_target_range_pos(self.living_entity.entity.block_pos.load())
    }

    pub fn is_in_position_target_range_pos(&self, block_pos: BlockPos) -> bool {
        let position_target_range = self.position_target_range.load(Relaxed);
        if position_target_range == -1 {
            true
        } else {
            self.position_target.load().squared_distance(block_pos)
                < position_target_range * position_target_range
        }
    }

    pub fn set_attacking(&self, _attacking: bool) {
        // TODO: set to data tracker
    }
}

// This trait contains all overridable functions
pub trait Mob: EntityBase + Send + Sync {
    fn get_random(&self) -> rand::rngs::ThreadRng {
        rand::rng()
    }

    fn get_max_look_yaw_change(&self) -> i32 {
        10
    }

    fn get_max_look_pitch_change(&self) -> i32 {
        40
    }

    fn get_max_head_rotation(&self) -> i32 {
        75
    }

    fn get_mob_entity(&self) -> &MobEntity;

    fn get_path_aware_entity(&self) -> Option<&dyn PathAwareEntity> {
        None
    }
}

#[async_trait]
impl<T> EntityBase for T
where
    T: Mob + Send + 'static,
{
    async fn tick(&self, caller: Arc<dyn EntityBase>, server: &Server) {
        let mob_entity = self.get_mob_entity();
        mob_entity.living_entity.tick(caller, server).await;

        let age = mob_entity.living_entity.entity.age.load(Relaxed);
        if (age + mob_entity.living_entity.entity.entity_id) % 2 != 0 && age > 1 {
            mob_entity.target_selector.tick_goals(self, false).await;
            mob_entity.goals_selector.tick_goals(self, false).await;
        } else {
            mob_entity.target_selector.tick(self).await;
            mob_entity.goals_selector.tick(self).await;
        }

        let mut navigator = mob_entity.navigator.lock().await;
        navigator.tick(&mob_entity.living_entity).await;
        drop(navigator);

        let look_control = mob_entity.look_control.lock().await;
        look_control.tick(self).await;
        drop(look_control);
    }

    async fn damage_with_context(
        &self,
        amount: f32,
        damage_type: DamageType,
        position: Option<Vector3<f64>>,
        source: Option<&dyn EntityBase>,
        cause: Option<&dyn EntityBase>,
    ) -> bool {
        self.living_entity
            .damage_with_context(amount, damage_type, position, source, cause)
            .await
    }

    fn get_entity(&self) -> &Entity {
        &self.get_mob_entity().living_entity.entity
    }

    fn get_living_entity(&self) -> Option<&LivingEntity> {
        Some(&self.get_mob_entity().living_entity)
    }
}

#[allow(dead_code)]
const DEFAULT_PATHFINDING_FAVOR: f32 = 0.0;
#[async_trait]
pub trait PathAwareEntity: Mob + Send + Sync {
    fn get_pathfinding_favor(&self, _block_pos: BlockPos, _world: Arc<World>) -> f32 {
        0.0
    }

    // TODO: missing SpawnReason attribute
    fn can_spawn(&self, world: Arc<World>) -> bool {
        self.get_pathfinding_favor(
            self.get_mob_entity().living_entity.entity.block_pos.load(),
            world,
        ) >= 0.0
    }

    async fn is_navigation(&self) -> bool {
        let navigator = self.get_mob_entity().navigator.lock().await;
        !navigator.is_idle()
    }

    // TODO: implement
    fn is_panicking(&self) -> bool {
        false
    }

    fn should_follow_leash(&self) -> bool {
        true
    }

    fn on_short_leash_tick(&self) {
        // TODO: implement
    }

    fn before_leash_tick(&self) {
        // TODO: implement
    }

    fn get_follow_leash_speed(&self) -> f32 {
        1.0
    }
}<|MERGE_RESOLUTION|>--- conflicted
+++ resolved
@@ -1,4 +1,3 @@
-<<<<<<< HEAD
 use super::{Entity, EntityBase, ai::path::Navigator, living::LivingEntity};
 use crate::entity::ai::control::look_control::LookControl;
 use crate::entity::ai::goal::goal_selector::GoalSelector;
@@ -11,24 +10,9 @@
 use std::sync::atomic::AtomicI32;
 use std::sync::atomic::Ordering::Relaxed;
 use tokio::sync::Mutex;
-
-=======
-use core::f32;
-use std::sync::Arc;
-
-use crate::server::Server;
-use async_trait::async_trait;
 use pumpkin_data::damage::DamageType;
 use pumpkin_util::math::vector3::Vector3;
-use tokio::sync::Mutex;
 
-use super::{
-    Entity, EntityBase,
-    ai::{goal::Goal, path::Navigator},
-    living::LivingEntity,
-};
-
->>>>>>> 0e375434
 pub mod zombie;
 
 pub struct MobEntity {
@@ -135,7 +119,7 @@
         source: Option<&dyn EntityBase>,
         cause: Option<&dyn EntityBase>,
     ) -> bool {
-        self.living_entity
+        self.get_mob_entity().living_entity
             .damage_with_context(amount, damage_type, position, source, cause)
             .await
     }
