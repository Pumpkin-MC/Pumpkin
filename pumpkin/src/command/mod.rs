--- conflicted
+++ resolved
@@ -11,11 +11,7 @@
 use async_trait::async_trait;
 use commands::{
     cmd_clear, cmd_craft, cmd_echest, cmd_fill, cmd_gamemode, cmd_give, cmd_help, cmd_kick,
-<<<<<<< HEAD
-    cmd_kill, cmd_list, cmd_plugins, cmd_pumpkin, cmd_say, cmd_setblock, cmd_stop, cmd_teleport,
-=======
-    cmd_kill, cmd_list, cmd_pumpkin, cmd_say, cmd_setblock, cmd_stop, cmd_teleport, cmd_time,
->>>>>>> 5efa8810
+    cmd_kill, cmd_list, cmd_plugins, cmd_pumpkin, cmd_say, cmd_setblock, cmd_stop, cmd_teleport, cmd_time,
     cmd_worldborder,
 };
 use dispatcher::CommandError;
