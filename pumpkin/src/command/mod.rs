--- conflicted
+++ resolved
@@ -10,14 +10,9 @@
 use args::ConsumedArgs;
 use async_trait::async_trait;
 use commands::{
-<<<<<<< HEAD
-    cmd_clear, cmd_fill, cmd_gamemode, cmd_give, cmd_help, cmd_kick, cmd_kill, cmd_list,
-    cmd_plugin, cmd_plugins, cmd_pumpkin, cmd_say, cmd_setblock, cmd_stop, cmd_teleport, cmd_time,
-    cmd_worldborder,
-=======
     cmd_clear, cmd_deop, cmd_fill, cmd_gamemode, cmd_give, cmd_help, cmd_kick, cmd_kill, cmd_list,
-    cmd_op, cmd_pumpkin, cmd_say, cmd_setblock, cmd_stop, cmd_teleport, cmd_time, cmd_worldborder,
->>>>>>> 495de3db
+    cmd_op, cmd_plugin, cmd_plugins, cmd_pumpkin, cmd_say, cmd_setblock, cmd_stop, cmd_teleport,
+    cmd_time, cmd_worldborder,
 };
 use dispatcher::CommandError;
 use pumpkin_core::math::vector3::Vector3;
