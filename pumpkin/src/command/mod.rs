--- conflicted
+++ resolved
@@ -11,12 +11,8 @@
 use async_trait::async_trait;
 use commands::{
     cmd_clear, cmd_deop, cmd_fill, cmd_gamemode, cmd_give, cmd_help, cmd_kick, cmd_kill, cmd_list,
-<<<<<<< HEAD
-    cmd_op, cmd_plugin, cmd_plugins, cmd_pumpkin, cmd_say, cmd_setblock, cmd_stop, cmd_teleport,
-=======
-    cmd_me, cmd_op, cmd_playsound, cmd_pumpkin, cmd_say, cmd_setblock, cmd_stop, cmd_teleport,
->>>>>>> 5c787f9c
-    cmd_time, cmd_worldborder,
+    cmd_me, cmd_op, cmd_playsound, cmd_plugin, cmd_plugins, cmd_pumpkin, cmd_say, cmd_setblock,
+    cmd_stop, cmd_teleport, cmd_time, cmd_worldborder,
 };
 use dispatcher::CommandError;
 use pumpkin_util::math::vector3::Vector3;
