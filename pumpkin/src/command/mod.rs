use std::fmt;
use std::sync::Arc;

use crate::command::commands::seed;
use crate::command::commands::{bossbar, transfer};
use crate::command::dispatcher::CommandDispatcher;
use crate::entity::player::Player;
use crate::server::Server;
use crate::world::World;
use args::ConsumedArgs;
use async_trait::async_trait;
use commands::{
<<<<<<< HEAD
    ban, banip, banlist, clear, damage, deop, fill, gamemode, give, help, kick, kill, list, me,
=======
    ban, banip, banlist, clear, deop, experience, fill, gamemode, give, help, kick, kill, list, me,
>>>>>>> 1729f58a
    msg, op, pardon, pardonip, playsound, plugin, plugins, pumpkin, say, setblock, stop, summon,
    teleport, time, title, worldborder,
};
use dispatcher::CommandError;
use pumpkin_util::math::vector3::Vector3;
use pumpkin_util::permission::PermissionLvl;
use pumpkin_util::text::TextComponent;

pub mod args;
pub mod client_suggestions;
mod commands;
pub mod dispatcher;
pub mod tree;

pub enum CommandSender<'a> {
    Rcon(&'a tokio::sync::Mutex<Vec<String>>),
    Console,
    Player(Arc<Player>),
}

impl fmt::Display for CommandSender<'_> {
    fn fmt(&self, f: &mut fmt::Formatter) -> fmt::Result {
        write!(
            f,
            "{}",
            match self {
                CommandSender::Console => "Server",
                CommandSender::Rcon(_) => "Rcon",
                CommandSender::Player(p) => &p.gameprofile.name,
            }
        )
    }
}

impl CommandSender<'_> {
    pub async fn send_message(&self, text: TextComponent) {
        match self {
            CommandSender::Console => log::info!("{}", text.to_pretty_console()),
            CommandSender::Player(c) => c.send_system_message(&text).await,
            CommandSender::Rcon(s) => s.lock().await.push(text.to_pretty_console()),
        }
    }

    #[must_use]
    pub const fn is_player(&self) -> bool {
        matches!(self, CommandSender::Player(_))
    }

    #[must_use]
    pub const fn is_console(&self) -> bool {
        matches!(self, CommandSender::Console)
    }
    #[must_use]
    pub fn as_player(&self) -> Option<Arc<Player>> {
        match self {
            CommandSender::Player(player) => Some(player.clone()),
            _ => None,
        }
    }

    /// prefer using `has_permission_lvl(lvl)`
    #[must_use]
    pub fn permission_lvl(&self) -> PermissionLvl {
        match self {
            CommandSender::Console | CommandSender::Rcon(_) => PermissionLvl::Four,
            CommandSender::Player(p) => p.permission_lvl.load(),
        }
    }

    #[must_use]
    pub fn has_permission_lvl(&self, lvl: PermissionLvl) -> bool {
        match self {
            CommandSender::Console | CommandSender::Rcon(_) => true,
            CommandSender::Player(p) => p.permission_lvl.load().ge(&lvl),
        }
    }

    #[must_use]
    pub fn position(&self) -> Option<Vector3<f64>> {
        match self {
            CommandSender::Console | CommandSender::Rcon(..) => None,
            CommandSender::Player(p) => Some(p.living_entity.entity.pos.load()),
        }
    }

    #[must_use]
    pub fn world(&self) -> Option<&World> {
        match self {
            // TODO: maybe return first world when console
            CommandSender::Console | CommandSender::Rcon(..) => None,
            CommandSender::Player(p) => Some(&p.living_entity.entity.world),
        }
    }
}

#[must_use]
pub fn default_dispatcher() -> CommandDispatcher {
    let mut dispatcher = CommandDispatcher::default();

    dispatcher.register(pumpkin::init_command_tree(), PermissionLvl::Zero);
    dispatcher.register(bossbar::init_command_tree(), PermissionLvl::Two);
    dispatcher.register(say::init_command_tree(), PermissionLvl::Two);
    dispatcher.register(gamemode::init_command_tree(), PermissionLvl::Two);
    dispatcher.register(stop::init_command_tree(), PermissionLvl::Four);
    dispatcher.register(help::init_command_tree(), PermissionLvl::Zero);
    dispatcher.register(kill::init_command_tree(), PermissionLvl::Two);
    dispatcher.register(kick::init_command_tree(), PermissionLvl::Three);
    dispatcher.register(plugin::init_command_tree(), PermissionLvl::Three);
    dispatcher.register(plugins::init_command_tree(), PermissionLvl::Three);
    dispatcher.register(worldborder::init_command_tree(), PermissionLvl::Two);
    dispatcher.register(teleport::init_command_tree(), PermissionLvl::Two);
    dispatcher.register(time::init_command_tree(), PermissionLvl::Two);
    dispatcher.register(give::init_command_tree(), PermissionLvl::Two);
    dispatcher.register(list::init_command_tree(), PermissionLvl::Zero);
    dispatcher.register(clear::init_command_tree(), PermissionLvl::Two);
    dispatcher.register(setblock::init_command_tree(), PermissionLvl::Two);
    dispatcher.register(seed::init_command_tree(), PermissionLvl::Two);
    dispatcher.register(transfer::init_command_tree(), PermissionLvl::Zero);
    dispatcher.register(fill::init_command_tree(), PermissionLvl::Two);
    dispatcher.register(op::init_command_tree(), PermissionLvl::Three);
    dispatcher.register(deop::init_command_tree(), PermissionLvl::Three);
    dispatcher.register(me::init_command_tree(), PermissionLvl::Zero);
    dispatcher.register(playsound::init_command_tree(), PermissionLvl::Two);
    dispatcher.register(title::init_command_tree(), PermissionLvl::Two);
    dispatcher.register(summon::init_command_tree(), PermissionLvl::Two);
    dispatcher.register(msg::init_command_tree(), PermissionLvl::Zero);
    dispatcher.register(ban::init_command_tree(), PermissionLvl::Three);
    dispatcher.register(banip::init_command_tree(), PermissionLvl::Three);
    dispatcher.register(banlist::init_command_tree(), PermissionLvl::Three);
    dispatcher.register(pardon::init_command_tree(), PermissionLvl::Three);
    dispatcher.register(pardonip::init_command_tree(), PermissionLvl::Three);
<<<<<<< HEAD
    dispatcher.register(damage::init_command_tree(), PermissionLvl::Two);
=======
    dispatcher.register(experience::init_command_tree(), PermissionLvl::Two);
>>>>>>> 1729f58a

    dispatcher
}

#[async_trait]
pub trait CommandExecutor: Sync {
    async fn execute<'a>(
        &self,
        sender: &mut CommandSender<'a>,
        server: &Server,
        args: &ConsumedArgs<'a>,
    ) -> Result<(), CommandError>;
}<|MERGE_RESOLUTION|>--- conflicted
+++ resolved
@@ -10,13 +10,9 @@
 use args::ConsumedArgs;
 use async_trait::async_trait;
 use commands::{
-<<<<<<< HEAD
-    ban, banip, banlist, clear, damage, deop, fill, gamemode, give, help, kick, kill, list, me,
-=======
-    ban, banip, banlist, clear, deop, experience, fill, gamemode, give, help, kick, kill, list, me,
->>>>>>> 1729f58a
-    msg, op, pardon, pardonip, playsound, plugin, plugins, pumpkin, say, setblock, stop, summon,
-    teleport, time, title, worldborder,
+    ban, banip, banlist, clear, deop, fill, gamemode, give, help, kill, kick, list,
+    me, msg, op, pardon, pardonip, plugin, plugins, playsound, say, seed as seed_cmd,
+    setblock, stop, summon, time, title, teleport as tp_cmd, worldborder,
 };
 use dispatcher::CommandError;
 use pumpkin_util::math::vector3::Vector3;
@@ -146,11 +142,8 @@
     dispatcher.register(banlist::init_command_tree(), PermissionLvl::Three);
     dispatcher.register(pardon::init_command_tree(), PermissionLvl::Three);
     dispatcher.register(pardonip::init_command_tree(), PermissionLvl::Three);
-<<<<<<< HEAD
     dispatcher.register(damage::init_command_tree(), PermissionLvl::Two);
-=======
     dispatcher.register(experience::init_command_tree(), PermissionLvl::Two);
->>>>>>> 1729f58a
 
     dispatcher
 }
