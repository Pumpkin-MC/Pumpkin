use std::fmt;
use std::sync::Arc;

use crate::entity::player::Player;
use crate::server::Server;
use crate::world::World;
use args::ConsumedArgs;
use async_trait::async_trait;
<<<<<<< HEAD
use commands::{
    ban, banip, banlist, clear, damage, defaultgamemode, deop, experience, fill, gamemode, give, help, kick, kill,
    list, me, msg, op, pardon, pardonip, particle, playsound, plugin, plugins, pumpkin, say,
    setblock, stop, summon, teleport, time, title, weather, worldborder,
};
=======

>>>>>>> 7c3487e9
use dispatcher::CommandError;
use pumpkin_util::math::vector3::Vector3;
use pumpkin_util::permission::PermissionLvl;
use pumpkin_util::text::TextComponent;

pub mod args;
pub mod client_suggestions;
pub mod commands;
pub mod dispatcher;
pub mod tree;

pub enum CommandSender<'a> {
    Rcon(&'a tokio::sync::Mutex<Vec<String>>),
    Console,
    Player(Arc<Player>),
}

impl fmt::Display for CommandSender<'_> {
    fn fmt(&self, f: &mut fmt::Formatter) -> fmt::Result {
        write!(
            f,
            "{}",
            match self {
                CommandSender::Console => "Server",
                CommandSender::Rcon(_) => "Rcon",
                CommandSender::Player(p) => &p.gameprofile.name,
            }
        )
    }
}

impl CommandSender<'_> {
    pub async fn send_message(&self, text: TextComponent) {
        match self {
            CommandSender::Console => log::info!("{}", text.to_pretty_console()),
            CommandSender::Player(c) => c.send_system_message(&text).await,
            CommandSender::Rcon(s) => s.lock().await.push(text.to_pretty_console()),
        }
    }

    #[must_use]
    pub const fn is_player(&self) -> bool {
        matches!(self, CommandSender::Player(_))
    }

    #[must_use]
    pub const fn is_console(&self) -> bool {
        matches!(self, CommandSender::Console)
    }
    #[must_use]
    pub fn as_player(&self) -> Option<Arc<Player>> {
        match self {
            CommandSender::Player(player) => Some(player.clone()),
            _ => None,
        }
    }

    /// prefer using `has_permission_lvl(lvl)`
    #[must_use]
    pub fn permission_lvl(&self) -> PermissionLvl {
        match self {
            CommandSender::Console | CommandSender::Rcon(_) => PermissionLvl::Four,
            CommandSender::Player(p) => p.permission_lvl.load(),
        }
    }

    #[must_use]
    pub fn has_permission_lvl(&self, lvl: PermissionLvl) -> bool {
        match self {
            CommandSender::Console | CommandSender::Rcon(_) => true,
            CommandSender::Player(p) => p.permission_lvl.load().ge(&lvl),
        }
    }

    #[must_use]
    pub fn position(&self) -> Option<Vector3<f64>> {
        match self {
            CommandSender::Console | CommandSender::Rcon(..) => None,
            CommandSender::Player(p) => Some(p.living_entity.entity.pos.load()),
        }
    }

    #[must_use]
    pub async fn world(&self) -> Option<Arc<World>> {
        match self {
            // TODO: maybe return first world when console
            CommandSender::Console | CommandSender::Rcon(..) => None,
            CommandSender::Player(p) => Some(p.living_entity.entity.world.read().await.clone()),
        }
    }
}

<<<<<<< HEAD
#[must_use]
pub fn default_dispatcher() -> CommandDispatcher {
    let mut dispatcher = CommandDispatcher::default();

    // Zero
    dispatcher.register(pumpkin::init_command_tree(), PermissionLvl::Zero);
    dispatcher.register(help::init_command_tree(), PermissionLvl::Zero);
    dispatcher.register(list::init_command_tree(), PermissionLvl::Zero);
    dispatcher.register(transfer::init_command_tree(), PermissionLvl::Zero);
    dispatcher.register(me::init_command_tree(), PermissionLvl::Zero);
    dispatcher.register(msg::init_command_tree(), PermissionLvl::Zero);
    // Two
    dispatcher.register(kill::init_command_tree(), PermissionLvl::Two);
    dispatcher.register(worldborder::init_command_tree(), PermissionLvl::Two);
    dispatcher.register(teleport::init_command_tree(), PermissionLvl::Two);
    dispatcher.register(time::init_command_tree(), PermissionLvl::Two);
    dispatcher.register(give::init_command_tree(), PermissionLvl::Two);
    dispatcher.register(clear::init_command_tree(), PermissionLvl::Two);
    dispatcher.register(setblock::init_command_tree(), PermissionLvl::Two);
    dispatcher.register(seed::init_command_tree(), PermissionLvl::Two);
    dispatcher.register(fill::init_command_tree(), PermissionLvl::Two);
    dispatcher.register(playsound::init_command_tree(), PermissionLvl::Two);
    dispatcher.register(title::init_command_tree(), PermissionLvl::Two);
    dispatcher.register(summon::init_command_tree(), PermissionLvl::Two);
    dispatcher.register(experience::init_command_tree(), PermissionLvl::Two);
    dispatcher.register(weather::init_command_tree(), PermissionLvl::Two);
    dispatcher.register(particle::init_command_tree(), PermissionLvl::Two);
    dispatcher.register(damage::init_command_tree(), PermissionLvl::Two);
    dispatcher.register(bossbar::init_command_tree(), PermissionLvl::Two);
    dispatcher.register(say::init_command_tree(), PermissionLvl::Two);
    dispatcher.register(gamemode::init_command_tree(), PermissionLvl::Two);
    dispatcher.register(defaultgamemode::init_command_tree(), PermissionLvl::Two);
    // Three
    dispatcher.register(op::init_command_tree(), PermissionLvl::Three);
    dispatcher.register(deop::init_command_tree(), PermissionLvl::Three);
    dispatcher.register(kick::init_command_tree(), PermissionLvl::Three);
    dispatcher.register(plugin::init_command_tree(), PermissionLvl::Three);
    dispatcher.register(plugins::init_command_tree(), PermissionLvl::Three);
    dispatcher.register(ban::init_command_tree(), PermissionLvl::Three);
    dispatcher.register(banip::init_command_tree(), PermissionLvl::Three);
    dispatcher.register(banlist::init_command_tree(), PermissionLvl::Three);
    dispatcher.register(pardon::init_command_tree(), PermissionLvl::Three);
    dispatcher.register(pardonip::init_command_tree(), PermissionLvl::Three);
    // Four
    dispatcher.register(stop::init_command_tree(), PermissionLvl::Four);

    dispatcher
}

=======
>>>>>>> 7c3487e9
#[async_trait]
pub trait CommandExecutor: Sync {
    async fn execute<'a>(
        &self,
        sender: &mut CommandSender<'a>,
        server: &Server,
        args: &ConsumedArgs<'a>,
    ) -> Result<(), CommandError>;
}<|MERGE_RESOLUTION|>--- conflicted
+++ resolved
@@ -6,15 +6,6 @@
 use crate::world::World;
 use args::ConsumedArgs;
 use async_trait::async_trait;
-<<<<<<< HEAD
-use commands::{
-    ban, banip, banlist, clear, damage, defaultgamemode, deop, experience, fill, gamemode, give, help, kick, kill,
-    list, me, msg, op, pardon, pardonip, particle, playsound, plugin, plugins, pumpkin, say,
-    setblock, stop, summon, teleport, time, title, weather, worldborder,
-};
-=======
-
->>>>>>> 7c3487e9
 use dispatcher::CommandError;
 use pumpkin_util::math::vector3::Vector3;
 use pumpkin_util::permission::PermissionLvl;
@@ -107,58 +98,6 @@
     }
 }
 
-<<<<<<< HEAD
-#[must_use]
-pub fn default_dispatcher() -> CommandDispatcher {
-    let mut dispatcher = CommandDispatcher::default();
-
-    // Zero
-    dispatcher.register(pumpkin::init_command_tree(), PermissionLvl::Zero);
-    dispatcher.register(help::init_command_tree(), PermissionLvl::Zero);
-    dispatcher.register(list::init_command_tree(), PermissionLvl::Zero);
-    dispatcher.register(transfer::init_command_tree(), PermissionLvl::Zero);
-    dispatcher.register(me::init_command_tree(), PermissionLvl::Zero);
-    dispatcher.register(msg::init_command_tree(), PermissionLvl::Zero);
-    // Two
-    dispatcher.register(kill::init_command_tree(), PermissionLvl::Two);
-    dispatcher.register(worldborder::init_command_tree(), PermissionLvl::Two);
-    dispatcher.register(teleport::init_command_tree(), PermissionLvl::Two);
-    dispatcher.register(time::init_command_tree(), PermissionLvl::Two);
-    dispatcher.register(give::init_command_tree(), PermissionLvl::Two);
-    dispatcher.register(clear::init_command_tree(), PermissionLvl::Two);
-    dispatcher.register(setblock::init_command_tree(), PermissionLvl::Two);
-    dispatcher.register(seed::init_command_tree(), PermissionLvl::Two);
-    dispatcher.register(fill::init_command_tree(), PermissionLvl::Two);
-    dispatcher.register(playsound::init_command_tree(), PermissionLvl::Two);
-    dispatcher.register(title::init_command_tree(), PermissionLvl::Two);
-    dispatcher.register(summon::init_command_tree(), PermissionLvl::Two);
-    dispatcher.register(experience::init_command_tree(), PermissionLvl::Two);
-    dispatcher.register(weather::init_command_tree(), PermissionLvl::Two);
-    dispatcher.register(particle::init_command_tree(), PermissionLvl::Two);
-    dispatcher.register(damage::init_command_tree(), PermissionLvl::Two);
-    dispatcher.register(bossbar::init_command_tree(), PermissionLvl::Two);
-    dispatcher.register(say::init_command_tree(), PermissionLvl::Two);
-    dispatcher.register(gamemode::init_command_tree(), PermissionLvl::Two);
-    dispatcher.register(defaultgamemode::init_command_tree(), PermissionLvl::Two);
-    // Three
-    dispatcher.register(op::init_command_tree(), PermissionLvl::Three);
-    dispatcher.register(deop::init_command_tree(), PermissionLvl::Three);
-    dispatcher.register(kick::init_command_tree(), PermissionLvl::Three);
-    dispatcher.register(plugin::init_command_tree(), PermissionLvl::Three);
-    dispatcher.register(plugins::init_command_tree(), PermissionLvl::Three);
-    dispatcher.register(ban::init_command_tree(), PermissionLvl::Three);
-    dispatcher.register(banip::init_command_tree(), PermissionLvl::Three);
-    dispatcher.register(banlist::init_command_tree(), PermissionLvl::Three);
-    dispatcher.register(pardon::init_command_tree(), PermissionLvl::Three);
-    dispatcher.register(pardonip::init_command_tree(), PermissionLvl::Three);
-    // Four
-    dispatcher.register(stop::init_command_tree(), PermissionLvl::Four);
-
-    dispatcher
-}
-
-=======
->>>>>>> 7c3487e9
 #[async_trait]
 pub trait CommandExecutor: Sync {
     async fn execute<'a>(
