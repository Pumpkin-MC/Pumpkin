use std::fmt;
use std::sync::Arc;

use crate::command::commands::cmd_seed;
use crate::command::commands::{cmd_bossbar, cmd_transfer};
use crate::command::dispatcher::CommandDispatcher;
use crate::entity::player::Player;
use crate::server::Server;
use crate::world::World;
use args::ConsumedArgs;
use async_trait::async_trait;
use commands::{
<<<<<<< HEAD
    cmd_ban, cmd_banip, cmd_banlist, cmd_clear, cmd_deop, cmd_fill, cmd_gamemode, cmd_give,
    cmd_help, cmd_kick, cmd_kill, cmd_list, cmd_op, cmd_pardon, cmd_pardonip, cmd_pumpkin, cmd_say,
    cmd_setblock, cmd_stop, cmd_teleport, cmd_time, cmd_worldborder,
=======
    cmd_clear, cmd_deop, cmd_fill, cmd_gamemode, cmd_give, cmd_help, cmd_kick, cmd_kill, cmd_list,
    cmd_me, cmd_op, cmd_playsound, cmd_plugin, cmd_plugins, cmd_pumpkin, cmd_say, cmd_setblock,
    cmd_stop, cmd_teleport, cmd_time, cmd_worldborder,
>>>>>>> a0ae1ae5
};
use dispatcher::CommandError;
use pumpkin_util::math::vector3::Vector3;
use pumpkin_util::permission::PermissionLvl;
use pumpkin_util::text::TextComponent;

pub mod args;
pub mod client_cmd_suggestions;
mod commands;
pub mod dispatcher;
pub mod tree;
pub mod tree_builder;
mod tree_format;

pub enum CommandSender<'a> {
    Rcon(&'a tokio::sync::Mutex<Vec<String>>),
    Console,
    Player(Arc<Player>),
}

impl fmt::Display for CommandSender<'_> {
    fn fmt(&self, f: &mut fmt::Formatter) -> fmt::Result {
        write!(
            f,
            "{}",
            match self {
                CommandSender::Console => "Server",
                CommandSender::Rcon(_) => "Rcon",
                CommandSender::Player(p) => &p.gameprofile.name,
            }
        )
    }
}

impl CommandSender<'_> {
    pub async fn send_message(&self, text: TextComponent) {
        match self {
            CommandSender::Console => log::info!("{}", text.to_pretty_console()),
            CommandSender::Player(c) => c.send_system_message(&text).await,
            CommandSender::Rcon(s) => s.lock().await.push(text.to_pretty_console()),
        }
    }

    #[must_use]
    pub const fn is_player(&self) -> bool {
        matches!(self, CommandSender::Player(_))
    }

    #[must_use]
    pub const fn is_console(&self) -> bool {
        matches!(self, CommandSender::Console)
    }
    #[must_use]
    pub fn as_player(&self) -> Option<Arc<Player>> {
        match self {
            CommandSender::Player(player) => Some(player.clone()),
            _ => None,
        }
    }

    /// prefer using `has_permission_lvl(lvl)`
    #[must_use]
    pub fn permission_lvl(&self) -> PermissionLvl {
        match self {
            CommandSender::Console | CommandSender::Rcon(_) => PermissionLvl::Four,
            CommandSender::Player(p) => p.permission_lvl.load(),
        }
    }

    #[must_use]
    pub fn has_permission_lvl(&self, lvl: PermissionLvl) -> bool {
        match self {
            CommandSender::Console | CommandSender::Rcon(_) => true,
            CommandSender::Player(p) => p.permission_lvl.load().ge(&lvl),
        }
    }

    #[must_use]
    pub fn position(&self) -> Option<Vector3<f64>> {
        match self {
            CommandSender::Console | CommandSender::Rcon(..) => None,
            CommandSender::Player(p) => Some(p.living_entity.entity.pos.load()),
        }
    }

    #[must_use]
    pub fn world(&self) -> Option<&World> {
        match self {
            // TODO: maybe return first world when console
            CommandSender::Console | CommandSender::Rcon(..) => None,
            CommandSender::Player(p) => Some(&p.living_entity.entity.world),
        }
    }
}

#[must_use]
pub fn default_dispatcher() -> CommandDispatcher {
    let mut dispatcher = CommandDispatcher::default();

    dispatcher.register(cmd_pumpkin::init_command_tree(), PermissionLvl::Zero);
    dispatcher.register(cmd_bossbar::init_command_tree(), PermissionLvl::Two);
    dispatcher.register(cmd_say::init_command_tree(), PermissionLvl::Two);
    dispatcher.register(cmd_gamemode::init_command_tree(), PermissionLvl::Two);
    dispatcher.register(cmd_stop::init_command_tree(), PermissionLvl::Four);
    dispatcher.register(cmd_help::init_command_tree(), PermissionLvl::Zero);
    dispatcher.register(cmd_kill::init_command_tree(), PermissionLvl::Two);
    dispatcher.register(cmd_kick::init_command_tree(), PermissionLvl::Three);
    dispatcher.register(cmd_plugin::init_command_tree(), PermissionLvl::Three);
    dispatcher.register(cmd_plugins::init_command_tree(), PermissionLvl::Three);
    dispatcher.register(cmd_worldborder::init_command_tree(), PermissionLvl::Two);
    dispatcher.register(cmd_teleport::init_command_tree(), PermissionLvl::Two);
    dispatcher.register(cmd_time::init_command_tree(), PermissionLvl::Two);
    dispatcher.register(cmd_give::init_command_tree(), PermissionLvl::Two);
    dispatcher.register(cmd_list::init_command_tree(), PermissionLvl::Zero);
    dispatcher.register(cmd_clear::init_command_tree(), PermissionLvl::Two);
    dispatcher.register(cmd_setblock::init_command_tree(), PermissionLvl::Two);
    dispatcher.register(cmd_seed::init_command_tree(), PermissionLvl::Two);
    dispatcher.register(cmd_transfer::init_command_tree(), PermissionLvl::Zero);
    dispatcher.register(cmd_fill::init_command_tree(), PermissionLvl::Two);
    dispatcher.register(cmd_op::init_command_tree(), PermissionLvl::Three);
    dispatcher.register(cmd_deop::init_command_tree(), PermissionLvl::Three);
<<<<<<< HEAD
    dispatcher.register(cmd_ban::init_command_tree(), PermissionLvl::Three);
    dispatcher.register(cmd_banip::init_command_tree(), PermissionLvl::Three);
    dispatcher.register(cmd_banlist::init_command_tree(), PermissionLvl::Three);
    dispatcher.register(cmd_pardon::init_command_tree(), PermissionLvl::Three);
    dispatcher.register(cmd_pardonip::init_command_tree(), PermissionLvl::Three);
=======
    dispatcher.register(cmd_me::init_command_tree(), PermissionLvl::Zero);
    dispatcher.register(cmd_playsound::init_command_tree(), PermissionLvl::Two);
>>>>>>> a0ae1ae5

    dispatcher
}

#[async_trait]
pub trait CommandExecutor: Sync {
    async fn execute<'a>(
        &self,
        sender: &mut CommandSender<'a>,
        server: &Server,
        args: &ConsumedArgs<'a>,
    ) -> Result<(), CommandError>;
}<|MERGE_RESOLUTION|>--- conflicted
+++ resolved
@@ -10,15 +10,10 @@
 use args::ConsumedArgs;
 use async_trait::async_trait;
 use commands::{
-<<<<<<< HEAD
     cmd_ban, cmd_banip, cmd_banlist, cmd_clear, cmd_deop, cmd_fill, cmd_gamemode, cmd_give,
-    cmd_help, cmd_kick, cmd_kill, cmd_list, cmd_op, cmd_pardon, cmd_pardonip, cmd_pumpkin, cmd_say,
-    cmd_setblock, cmd_stop, cmd_teleport, cmd_time, cmd_worldborder,
-=======
-    cmd_clear, cmd_deop, cmd_fill, cmd_gamemode, cmd_give, cmd_help, cmd_kick, cmd_kill, cmd_list,
-    cmd_me, cmd_op, cmd_playsound, cmd_plugin, cmd_plugins, cmd_pumpkin, cmd_say, cmd_setblock,
+    cmd_help, cmd_kick, cmd_kill, cmd_list, cmd_me, cmd_op, cmd_playsound, cmd_plugin, cmd_plugins, cmd_pardon, cmd_pardonip, cmd_pumpkin, cmd_say,
+    cmd_setblock,
     cmd_stop, cmd_teleport, cmd_time, cmd_worldborder,
->>>>>>> a0ae1ae5
 };
 use dispatcher::CommandError;
 use pumpkin_util::math::vector3::Vector3;
@@ -140,16 +135,13 @@
     dispatcher.register(cmd_fill::init_command_tree(), PermissionLvl::Two);
     dispatcher.register(cmd_op::init_command_tree(), PermissionLvl::Three);
     dispatcher.register(cmd_deop::init_command_tree(), PermissionLvl::Three);
-<<<<<<< HEAD
+    dispatcher.register(cmd_me::init_command_tree(), PermissionLvl::Zero);
+    dispatcher.register(cmd_playsound::init_command_tree(), PermissionLvl::Two);
     dispatcher.register(cmd_ban::init_command_tree(), PermissionLvl::Three);
     dispatcher.register(cmd_banip::init_command_tree(), PermissionLvl::Three);
     dispatcher.register(cmd_banlist::init_command_tree(), PermissionLvl::Three);
     dispatcher.register(cmd_pardon::init_command_tree(), PermissionLvl::Three);
     dispatcher.register(cmd_pardonip::init_command_tree(), PermissionLvl::Three);
-=======
-    dispatcher.register(cmd_me::init_command_tree(), PermissionLvl::Zero);
-    dispatcher.register(cmd_playsound::init_command_tree(), PermissionLvl::Two);
->>>>>>> a0ae1ae5
 
     dispatcher
 }
