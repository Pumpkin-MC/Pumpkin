--- conflicted
+++ resolved
@@ -57,13 +57,8 @@
 
 #[derive(Default)]
 pub struct CommandDispatcher {
-<<<<<<< HEAD
     pub commands: HashMap<String, Command>,
-    pub permissions: HashMap<String, PermissionLvl>,
-=======
-    pub(crate) commands: HashMap<String, Command>,
-    pub(crate) permissions: HashMap<String, String>,
->>>>>>> f8031386
+    pub permissions: HashMap<String, String>,
 }
 
 /// Stores registered [`CommandTree`]s and dispatches commands to them.
@@ -310,14 +305,9 @@
         }
     }
 
-<<<<<<< HEAD
     #[must_use]
-    pub fn get_permission_lvl(&self, key: &str) -> Option<PermissionLvl> {
-        self.permissions.get(key).copied()
-=======
-    pub(crate) fn get_permission(&self, key: &str) -> Option<&String> {
+    pub fn get_permission(&self, key: &str) -> Option<&String> {
         self.permissions.get(key)
->>>>>>> f8031386
     }
 
     async fn try_is_fitting_path<'a>(
@@ -422,11 +412,7 @@
     }
 
     /// Register a command with the dispatcher.
-<<<<<<< HEAD
-    pub fn register(&mut self, tree: CommandTree, permission: PermissionLvl) {
-=======
-    pub(crate) fn register(&mut self, tree: CommandTree, permission: &str) {
->>>>>>> f8031386
+    pub fn register(&mut self, tree: CommandTree, permission: &str) {
         let mut names = tree.names.iter();
         let permission = permission.to_string();
 
