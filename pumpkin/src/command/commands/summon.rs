--- conflicted
+++ resolved
@@ -54,20 +54,12 @@
                 CommandSender::Player(player) => {
                     let pos = pos.unwrap_or(player.living_entity.entity.pos.load());
 
-<<<<<<< HEAD
-                (player.world().clone(), pos)
-            }
-            CommandSender::CommandBlock(c, w) => (w.clone(), c.get_position().to_centered_f64()),
-        };
-        let mob = from_type(entity, pos, &world, Uuid::new_v4()).await;
-        world.spawn_entity(mob).await;
-=======
                     (player.world().clone(), pos)
-                }
+                },
+                CommandSender::CommandBlock(c, w) => (w.clone(), c.get_position().to_centered_f64()),
             };
             let mob = from_type(entity, pos, &world, Uuid::new_v4()).await;
             world.spawn_entity(mob).await;
->>>>>>> a3cfb28d
 
             sender
                 .send_message(TextComponent::translate(
