--- conflicted
+++ resolved
@@ -62,16 +62,10 @@
                 CommandSender::Player(player) => {
                     let pos = pos.unwrap_or(player.living_entity.entity.pos.load());
 
-<<<<<<< HEAD
-                (player.world().clone(), pos)
-            }
-            CommandSender::CommandBlock(c, w) => (w.clone(), c.get_position().to_centered_f64()),
-        };
-=======
                     (player.world().clone(), pos)
-                }
+                },
+                CommandSender::CommandBlock(c, w) => (w.clone(), c.get_position().to_centered_f64()),
             };
->>>>>>> a3cfb28d
 
             world
                 .spawn_particle(pos, delta, speed, count, *particle)
