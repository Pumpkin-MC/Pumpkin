--- conflicted
+++ resolved
@@ -231,13 +231,8 @@
                         .send_message(TextComponent::translate(
                             "commands.effect.clear.specific.success.single",
                             [
-<<<<<<< HEAD
                                 TextComponent::translate(effect.translation_key, []),
-                                TextComponent::text(targets[0].gameprofile.name.to_string()),
-=======
-                                TextComponent::text(effect.to_name()),
                                 targets[0].get_display_name().await,
->>>>>>> 0e375434
                             ],
                         ))
                         .await;
