<<<<<<< HEAD
use async_trait::async_trait;
=======
use pumpkin_config::BASIC_CONFIG;
>>>>>>> 71392b4a
use pumpkin_util::text::{
    TextComponent,
    color::{Color, NamedColor},
};
use std::sync::atomic::Ordering;

use crate::command::{
    CommandExecutor, CommandResult, CommandSender,
    args::{
        ConsumedArgs, FindArg, bounded_num::BoundedNumArgumentConsumer, time::TimeArgumentConsumer,
    },
    dispatcher::CommandError,
    tree::{
        CommandTree,
        builder::{argument, literal},
    },
};

const NAMES: [&str; 1] = ["tick"];
const DESCRIPTION: &str = "Controls or queries the game's ticking state.";

// Helper function to format nanoseconds to milliseconds with 2 decimal places
fn nanos_to_millis_string(nanos: i64) -> String {
    format!("{:.2}", nanos as f64 / 1_000_000.0)
}

fn rate_consumer() -> BoundedNumArgumentConsumer<f32> {
    BoundedNumArgumentConsumer::new()
        .name("rate")
        .min(1.0)
        .max(10000.0)
}

fn time_consumer() -> TimeArgumentConsumer {
    TimeArgumentConsumer
}

enum SubCommand {
    Query,
    Rate,
    RateLiteral(f32),
    Freeze(bool),
    StepDefault,
    StepTimed,
    StepLiteral(i32),
    StepStop,
    SprintTimed,
    SprintLiteral(i32),
    SprintStop,
}

struct TickExecutor(SubCommand);

impl TickExecutor {
    async fn handle_query(
        &self,
        sender: &CommandSender,
        server: &crate::server::Server,
        manager: &crate::server::tick_rate_manager::ServerTickRateManager,
    ) -> Result<(), CommandError> {
        let tickrate = manager.tickrate();
        let avg_tick_nanos = server.get_average_tick_time_nanos();
        let avg_mspt_str = nanos_to_millis_string(avg_tick_nanos);

        if manager.is_sprinting() {
            sender
                .send_message(TextComponent::translate(
                    "commands.tick.status.sprinting",
                    [],
                ))
                .await;
            sender
                .send_message(TextComponent::translate(
                    "commands.tick.query.rate.sprinting",
                    [
                        TextComponent::text(format!("{tickrate:.1}")),
                        TextComponent::text(avg_mspt_str),
                    ],
                ))
                .await;
        } else {
            self.handle_non_sprinting_status(sender, manager, avg_tick_nanos)
                .await;

            let target_mspt_str = nanos_to_millis_string(manager.nanoseconds_per_tick());
            sender
                .send_message(TextComponent::translate(
                    "commands.tick.query.rate.running",
                    [
                        TextComponent::text(format!("{tickrate:.1}")),
                        TextComponent::text(avg_mspt_str),
                        TextComponent::text(target_mspt_str),
                    ],
                ))
                .await;
        }

        self.send_percentiles(sender, server).await;
        Ok(())
    }
    async fn handle_non_sprinting_status(
        &self,
        sender: &CommandSender,
        manager: &crate::server::tick_rate_manager::ServerTickRateManager,
        avg_tick_nanos: i64,
    ) {
        if manager.is_frozen() {
            sender
                .send_message(TextComponent::translate("commands.tick.status.frozen", []))
                .await;
        } else if avg_tick_nanos > manager.nanoseconds_per_tick() {
            sender
                .send_message(TextComponent::translate("commands.tick.status.lagging", []))
                .await;
        } else {
            sender
                .send_message(TextComponent::translate("commands.tick.status.running", []))
                .await;
        }
    }

    async fn send_percentiles(&self, sender: &CommandSender, server: &crate::server::Server) {
        let tick_count = server.tick_count.load(Ordering::Relaxed);
        let sample_size = (tick_count as usize).min(100);

        if sample_size > 0 {
            let mut tick_times = server.get_tick_times_nanos_copy().await;
            let relevant_ticks = &mut tick_times[..sample_size];
            relevant_ticks.sort_unstable();

            let p50_nanos = relevant_ticks[sample_size / 2];
            let p95_nanos = relevant_ticks[(sample_size as f32 * 0.95).floor() as usize];
            let p99_nanos = relevant_ticks[(sample_size as f32 * 0.99).floor() as usize];

            sender
                .send_message(TextComponent::translate(
                    "commands.tick.query.percentiles",
                    [
                        TextComponent::text(nanos_to_millis_string(p50_nanos)),
                        TextComponent::text(nanos_to_millis_string(p95_nanos)),
                        TextComponent::text(nanos_to_millis_string(p99_nanos)),
                        TextComponent::text(sample_size.to_string()),
                    ],
                ))
                .await;
        }
    }
    async fn handle_step_command(
        &self,
        sender: &CommandSender,
        server: &crate::server::Server,
        manager: &crate::server::tick_rate_manager::ServerTickRateManager,
        ticks: i32,
    ) -> Result<(), CommandError> {
        if manager.step_game_if_paused(server, ticks).await {
            sender
                .send_message(TextComponent::translate(
                    "commands.tick.step.success",
                    [TextComponent::text(ticks.to_string())],
                ))
                .await;
        } else {
            sender
                .send_message(
                    TextComponent::translate("commands.tick.step.fail", [])
                        .color_named(NamedColor::Red),
                )
                .await;
        }
        Ok(())
    }
    async fn handle_sprint_command(
        &self,
        sender: &CommandSender,
        server: &crate::server::Server,
        manager: &crate::server::tick_rate_manager::ServerTickRateManager,
        ticks: i32,
    ) -> Result<(), CommandError> {
        if manager
            .request_game_to_sprint(server, i64::from(ticks))
            .await
        {
            sender
                .send_message(TextComponent::translate(
                    "commands.tick.sprint.stop.success",
                    [],
                ))
                .await;
        }
        sender
            .send_message(TextComponent::translate(
                "commands.tick.status.sprinting",
                [],
            ))
            .await;
        Ok(())
    }
}

impl CommandExecutor for TickExecutor {
    fn execute<'a>(
        &'a self,
        sender: &'a CommandSender,
        server: &'a crate::server::Server,
        args: &'a ConsumedArgs<'a>,
    ) -> CommandResult<'a> {
        Box::pin(async move {
            let manager = &server.tick_rate_manager;

            match self.0 {
                SubCommand::Query => self.handle_query(sender, server, manager).await,
                SubCommand::Rate => {
                    let rate = BoundedNumArgumentConsumer::<f32>::find_arg(args, "rate")??;
                    manager.set_tick_rate(server, rate).await;
                    sender
                        .send_message(TextComponent::translate(
                            "commands.tick.rate.success",
                            [TextComponent::text(format!("{rate:.1}"))],
                        ))
                        .await;
                    Ok(())
                }
                SubCommand::RateLiteral(rate) => {
                    manager.set_tick_rate(server, rate).await;
                    sender
                        .send_message(TextComponent::translate(
                            "commands.tick.rate.success",
                            [TextComponent::text(format!("{rate:.1}"))],
                        ))
                        .await;
                    Ok(())
                }
                SubCommand::Freeze(freeze) => {
                    manager.set_frozen(server, freeze).await;
                    let message_key = if freeze {
                        "commands.tick.status.frozen"
                    } else {
                        "commands.tick.status.running"
                    };
                    sender
                        .send_message(TextComponent::translate(message_key, []))
                        .await;
                    Ok(())
                }
                SubCommand::StepDefault => {
                    self.handle_step_command(sender, server, manager, 1).await
                }
                SubCommand::StepTimed => {
                    let ticks = TimeArgumentConsumer::find_arg(args, "time")?;
                    self.handle_step_command(sender, server, manager, ticks)
                        .await
                }
                SubCommand::StepLiteral(ticks) => {
                    self.handle_step_command(sender, server, manager, ticks)
                        .await
                }
                SubCommand::StepStop => {
                    if manager.stop_stepping(server).await {
                        sender
                            .send_message(TextComponent::translate(
                                "commands.tick.step.stop.success",
                                [],
                            ))
                            .await;
                    } else {
                        sender
                            .send_message(TextComponent::translate(
                                "commands.tick.step.stop.fail",
                                [],
                            ))
                            .await;
                    }
                    Ok(())
                }
                SubCommand::SprintTimed => {
                    let ticks = TimeArgumentConsumer::find_arg(args, "time")?;
                    self.handle_sprint_command(sender, server, manager, ticks)
                        .await
                }
                SubCommand::SprintLiteral(ticks) => {
                    self.handle_sprint_command(sender, server, manager, ticks)
                        .await
                }
                SubCommand::SprintStop => {
                    if manager.stop_sprinting(server).await {
                        sender
                            .send_message(TextComponent::translate(
                                "commands.tick.sprint.stop.success",
                                [],
                            ))
                            .await;
                    } else {
                        sender
                            .send_message(
                                TextComponent::translate("commands.tick.sprint.stop.fail", [])
                                    .color(Color::Named(NamedColor::Red)),
                            )
                            .await;
                    }
                    Ok(())
                }
            }
        })
    }
}

pub fn init_command_tree(default_tps: f32) -> CommandTree {
    CommandTree::new(NAMES, DESCRIPTION)
        .then(literal("query").execute(TickExecutor(SubCommand::Query)))
        .then(
            literal("rate")
                .then(literal("20").execute(TickExecutor(SubCommand::RateLiteral(default_tps))))
                .then(argument("rate", rate_consumer()).execute(TickExecutor(SubCommand::Rate))),
        )
        .then(literal("freeze").execute(TickExecutor(SubCommand::Freeze(true))))
        .then(literal("unfreeze").execute(TickExecutor(SubCommand::Freeze(false))))
        .then(
            literal("step")
                .then(literal("stop").execute(TickExecutor(SubCommand::StepStop)))
                .then(literal("1s").execute(TickExecutor(SubCommand::StepLiteral(20))))
                .then(literal("1t").execute(TickExecutor(SubCommand::StepLiteral(1))))
                .then(
                    argument("time", time_consumer()).execute(TickExecutor(SubCommand::StepTimed)),
                )
                .execute(TickExecutor(SubCommand::StepDefault)),
        )
        .then(
            literal("sprint")
                .then(literal("stop").execute(TickExecutor(SubCommand::SprintStop)))
                .then(literal("1d").execute(TickExecutor(SubCommand::SprintLiteral(24000))))
                .then(literal("3d").execute(TickExecutor(SubCommand::SprintLiteral(72000))))
                .then(literal("60s").execute(TickExecutor(SubCommand::SprintLiteral(1200))))
                .then(
                    argument("time", time_consumer())
                        .execute(TickExecutor(SubCommand::SprintTimed)),
                ),
        )
}<|MERGE_RESOLUTION|>--- conflicted
+++ resolved
@@ -1,8 +1,3 @@
-<<<<<<< HEAD
-use async_trait::async_trait;
-=======
-use pumpkin_config::BASIC_CONFIG;
->>>>>>> 71392b4a
 use pumpkin_util::text::{
     TextComponent,
     color::{Color, NamedColor},
