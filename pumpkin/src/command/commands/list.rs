--- conflicted
+++ resolved
@@ -1,10 +1,5 @@
 use std::sync::Arc;
 
-<<<<<<< HEAD
-use async_trait::async_trait;
-=======
-use pumpkin_config::BASIC_CONFIG;
->>>>>>> 71392b4a
 use pumpkin_util::text::TextComponent;
 
 use crate::{
@@ -21,28 +16,6 @@
 struct Executor;
 
 impl CommandExecutor for Executor {
-<<<<<<< HEAD
-    async fn execute<'a>(
-        &self,
-        sender: &mut CommandSender,
-        server: &crate::server::Server,
-        _args: &ConsumedArgs<'a>,
-    ) -> Result<(), CommandError> {
-        let players: Vec<Arc<Player>> = server.get_all_players().await;
-
-        sender
-            .send_message(TextComponent::translate(
-                "commands.list.players",
-                [
-                    TextComponent::text(players.len().to_string()),
-                    TextComponent::text(server.basic_config.max_players.to_string()),
-                    TextComponent::text(get_player_names(players)),
-                ],
-            ))
-            .await;
-
-        Ok(())
-=======
     fn execute<'a>(
         &'a self,
         sender: &'a CommandSender,
@@ -51,21 +24,18 @@
     ) -> CommandResult<'a> {
         Box::pin(async move {
             let players: Vec<Arc<Player>> = server.get_all_players().await;
-
             sender
                 .send_message(TextComponent::translate(
                     "commands.list.players",
                     [
                         TextComponent::text(players.len().to_string()),
-                        TextComponent::text(BASIC_CONFIG.max_players.to_string()),
+                        TextComponent::text(server.basic_config.max_players.to_string()),
                         TextComponent::text(get_player_names(players)),
                     ],
                 ))
                 .await;
-
             Ok(())
         })
->>>>>>> 71392b4a
     }
 }
 
