--- conflicted
+++ resolved
@@ -1,42 +1,3 @@
-<<<<<<< HEAD
-pub mod ban;
-pub mod banip;
-pub mod banlist;
-pub mod bossbar;
-pub mod clear;
-pub mod damage;
-pub mod defaultgamemode;
-pub mod deop;
-pub mod experience;
-pub mod fill;
-pub mod gamemode;
-pub mod give;
-pub mod help;
-pub mod kick;
-pub mod kill;
-pub mod list;
-pub mod me;
-pub mod msg;
-pub mod op;
-pub mod pardon;
-pub mod pardonip;
-pub mod particle;
-pub mod playsound;
-pub mod plugin;
-pub mod plugins;
-pub mod pumpkin;
-pub mod say;
-pub mod seed;
-pub mod setblock;
-pub mod stop;
-pub mod summon;
-pub mod teleport;
-pub mod time;
-pub mod title;
-pub mod transfer;
-pub mod weather;
-pub mod worldborder;
-=======
 use pumpkin_util::PermissionLvl;
 
 use super::dispatcher::CommandDispatcher;
@@ -47,6 +8,7 @@
 mod bossbar;
 mod clear;
 mod damage;
+pub mod defaultgamemode;
 mod deop;
 mod effect;
 mod experience;
@@ -111,6 +73,7 @@
     dispatcher.register(bossbar::init_command_tree(), PermissionLvl::Two);
     dispatcher.register(say::init_command_tree(), PermissionLvl::Two);
     dispatcher.register(gamemode::init_command_tree(), PermissionLvl::Two);
+    dispatcher.register(defaultgamemode::init_command_tree(), PermissionLvl::Two);
     // Three
     dispatcher.register(op::init_command_tree(), PermissionLvl::Three);
     dispatcher.register(deop::init_command_tree(), PermissionLvl::Three);
@@ -126,5 +89,4 @@
     dispatcher.register(stop::init_command_tree(), PermissionLvl::Four);
 
     dispatcher
-}
->>>>>>> 7c3487e9
+}