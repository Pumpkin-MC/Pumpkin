--- conflicted
+++ resolved
@@ -1,42 +1,3 @@
-<<<<<<< HEAD
-pub mod ban;
-pub mod banip;
-pub mod banlist;
-pub mod bossbar;
-pub mod clear;
-pub mod damage;
-pub mod defaultgamemode;
-pub mod deop;
-pub mod experience;
-pub mod fill;
-pub mod gamemode;
-pub mod give;
-pub mod help;
-pub mod kick;
-pub mod kill;
-pub mod list;
-pub mod me;
-pub mod msg;
-pub mod op;
-pub mod pardon;
-pub mod pardonip;
-pub mod particle;
-pub mod playsound;
-pub mod plugin;
-pub mod plugins;
-pub mod pumpkin;
-pub mod say;
-pub mod seed;
-pub mod setblock;
-pub mod stop;
-pub mod summon;
-pub mod teleport;
-pub mod time;
-pub mod title;
-pub mod transfer;
-pub mod weather;
-pub mod worldborder;
-=======
 use pumpkin_util::PermissionLvl;
 
 use super::dispatcher::CommandDispatcher;
@@ -128,5 +89,4 @@
     dispatcher.register(stop::init_command_tree(), PermissionLvl::Four);
 
     dispatcher
-}
->>>>>>> 4296d789
+}