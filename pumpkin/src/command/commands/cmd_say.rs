use async_trait::async_trait;
use pumpkin_core::text::TextComponent;
use pumpkin_protocol::client::play::CSystemChatMessage;

<<<<<<< HEAD
use crate::{
    command::{
        args::{arg_message::MsgArgConsumer, Arg, ConsumedArgs},
        tree::CommandTree,
        tree_builder::{argument, require},
        CommandExecutor, CommandSender, InvalidTreeError,
    },
    entity::player::PermissionLvl,
=======
use crate::command::{
    args::{arg_message::MsgArgConsumer, Arg, ConsumedArgs},
    tree::CommandTree,
    tree_builder::{argument, require},
    CommandError, CommandExecutor, CommandSender,
>>>>>>> 98e8bba9
};
use CommandError::InvalidConsumption;

const NAMES: [&str; 1] = ["say"];

const DESCRIPTION: &str = "Broadcast a message to all Players.";

const ARG_MESSAGE: &str = "message";

struct SayExecutor;

#[async_trait]
impl CommandExecutor for SayExecutor {
    async fn execute<'a>(
        &self,
        sender: &mut CommandSender<'a>,
        server: &crate::server::Server,
        args: &ConsumedArgs<'a>,
    ) -> Result<(), CommandError> {
        let sender = match sender {
            CommandSender::Console => "Console",
            CommandSender::Rcon(_) => "Rcon",
            CommandSender::Player(player) => &player.gameprofile.name,
        };

        let Some(Arg::Msg(msg)) = args.get(ARG_MESSAGE) else {
            return Err(InvalidConsumption(Some(ARG_MESSAGE.into())));
        };

        server
            .broadcast_packet_all(&CSystemChatMessage::new(
                &TextComponent::text(&format!("[{sender}] {msg}")),
                false,
            ))
            .await;
        Ok(())
    }
}

pub fn init_command_tree<'a>() -> CommandTree<'a> {
    CommandTree::new(NAMES, DESCRIPTION).with_child(
        require(&|sender| sender.has_permission_lvl(PermissionLvl::Two))
            .with_child(argument(ARG_MESSAGE, &MsgArgConsumer).execute(&SayExecutor)),
    )
}<|MERGE_RESOLUTION|>--- conflicted
+++ resolved
@@ -2,22 +2,14 @@
 use pumpkin_core::text::TextComponent;
 use pumpkin_protocol::client::play::CSystemChatMessage;
 
-<<<<<<< HEAD
 use crate::{
     command::{
         args::{arg_message::MsgArgConsumer, Arg, ConsumedArgs},
         tree::CommandTree,
         tree_builder::{argument, require},
-        CommandExecutor, CommandSender, InvalidTreeError,
+        CommandError, CommandExecutor, CommandSender,
     },
     entity::player::PermissionLvl,
-=======
-use crate::command::{
-    args::{arg_message::MsgArgConsumer, Arg, ConsumedArgs},
-    tree::CommandTree,
-    tree_builder::{argument, require},
-    CommandError, CommandExecutor, CommandSender,
->>>>>>> 98e8bba9
 };
 use CommandError::InvalidConsumption;
 
