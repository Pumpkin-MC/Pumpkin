--- conflicted
+++ resolved
@@ -45,50 +45,13 @@
                 CommandSender::Console | CommandSender::Rcon(_) => {
                     let guard = server.worlds.read().await;
 
-<<<<<<< HEAD
-                guard
-                    .first()
-                    .cloned()
-                    .ok_or(CommandError::InvalidRequirement)?
-            }
-            CommandSender::Player(player) => player.world().clone(),
-            CommandSender::CommandBlock(_, w) => w.clone(),
-        };
-        let success = match mode {
-            Mode::Destroy => {
-                world
-                    .clone()
-                    .break_block(&pos, None, BlockFlags::SKIP_DROPS | BlockFlags::FORCE_STATE)
-                    .await;
-                world
-                    .set_block_state(
-                        &pos,
-                        block_state_id,
-                        BlockFlags::FORCE_STATE | BlockFlags::NOTIFY_NEIGHBORS,
-                    )
-                    .await;
-                true
-            }
-            Mode::Replace => {
-                world
-                    .set_block_state(
-                        &pos,
-                        block_state_id,
-                        BlockFlags::FORCE_STATE | BlockFlags::NOTIFY_NEIGHBORS,
-                    )
-                    .await;
-                true
-            }
-            Mode::Keep => {
-                let old_state = world.get_block_state(&pos).await;
-                if old_state.is_air() {
-=======
                     guard
                         .first()
                         .cloned()
                         .ok_or(CommandError::InvalidRequirement)?
                 }
                 CommandSender::Player(player) => player.world().clone(),
+                CommandSender::CommandBlock(_, w) => w.clone(),
             };
             let success = match mode {
                 Mode::Destroy => {
@@ -96,7 +59,6 @@
                         .clone()
                         .break_block(&pos, None, BlockFlags::SKIP_DROPS | BlockFlags::FORCE_STATE)
                         .await;
->>>>>>> a3cfb28d
                     world
                         .set_block_state(
                             &pos,
