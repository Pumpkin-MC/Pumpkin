use async_trait::async_trait;
use pumpkin_util::text::TextComponent;

use crate::command::args::entities::EntitiesArgumentConsumer;
use crate::command::args::{Arg, ConsumedArgs};
use crate::command::tree::CommandTree;
use crate::command::tree::builder::{argument, require};
use crate::command::{CommandError, CommandExecutor, CommandSender};
use crate::entity::EntityBase;
use CommandError::InvalidConsumption;

const NAMES: [&str; 1] = ["kill"];
const DESCRIPTION: &str = "Kills all target entities.";

const ARG_TARGET: &str = "target";

struct Executor;

#[async_trait]
impl CommandExecutor for Executor {
    async fn execute<'a>(
        &self,
        sender: &mut CommandSender,
        _server: &crate::server::Server,
        args: &ConsumedArgs<'a>,
    ) -> Result<(), CommandError> {
        let Some(Arg::Entities(targets)) = args.get(&ARG_TARGET) else {
            return Err(InvalidConsumption(Some(ARG_TARGET.into())));
        };

        let target_count = targets.len();
        for target in targets {
            target.kill().await;
        }

        let msg = if target_count == 1 {
<<<<<<< HEAD
            let entity = &targets[0].living_entity.entity;
            let mut entity_display =
                TextComponent::text(name.clone()).hover_event(HoverEvent::show_entity(
                    entity.entity_uuid.to_string(),
                    entity.entity_type.resource_name.into(),
                    Some(TextComponent::text(name.clone())),
                ));

            if entity.entity_type == &entity::EntityType::PLAYER {
                entity_display = entity_display.click_event(ClickEvent::SuggestCommand {
                    command: format!("/tell {} ", name.clone()).into(),
                });
            }

            TextComponent::translate("commands.kill.success.single", [entity_display])
=======
            TextComponent::translate(
                "commands.kill.success.single",
                [targets[0].get_display_name().await],
            )
>>>>>>> 0e375434
        } else {
            TextComponent::translate(
                "commands.kill.success.multiple",
                [TextComponent::text(target_count.to_string())],
            )
        };

        sender.send_message(msg).await;

        Ok(())
    }
}

struct SelfExecutor;

#[async_trait]
impl CommandExecutor for SelfExecutor {
    async fn execute<'a>(
        &self,
        sender: &mut CommandSender,
        _server: &crate::server::Server,
        _args: &ConsumedArgs<'a>,
    ) -> Result<(), CommandError> {
        let target = sender.as_player().ok_or(CommandError::InvalidRequirement)?;
        target.kill().await;

        sender
            .send_message(TextComponent::translate(
                "commands.kill.success.single",
                [target.get_display_name().await],
            ))
            .await;

        Ok(())
    }
}

#[allow(clippy::redundant_closure_for_method_calls)] // causes lifetime issues
pub fn init_command_tree() -> CommandTree {
    CommandTree::new(NAMES, DESCRIPTION)
        .then(argument(ARG_TARGET, EntitiesArgumentConsumer).execute(Executor))
        .then(require(|sender| sender.is_player()).execute(SelfExecutor))
}<|MERGE_RESOLUTION|>--- conflicted
+++ resolved
@@ -34,28 +34,10 @@
         }
 
         let msg = if target_count == 1 {
-<<<<<<< HEAD
-            let entity = &targets[0].living_entity.entity;
-            let mut entity_display =
-                TextComponent::text(name.clone()).hover_event(HoverEvent::show_entity(
-                    entity.entity_uuid.to_string(),
-                    entity.entity_type.resource_name.into(),
-                    Some(TextComponent::text(name.clone())),
-                ));
-
-            if entity.entity_type == &entity::EntityType::PLAYER {
-                entity_display = entity_display.click_event(ClickEvent::SuggestCommand {
-                    command: format!("/tell {} ", name.clone()).into(),
-                });
-            }
-
-            TextComponent::translate("commands.kill.success.single", [entity_display])
-=======
             TextComponent::translate(
                 "commands.kill.success.single",
                 [targets[0].get_display_name().await],
             )
->>>>>>> 0e375434
         } else {
             TextComponent::translate(
                 "commands.kill.success.multiple",
