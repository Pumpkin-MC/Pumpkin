use crate::{
    command::{
        args::{arg_players::PlayersArgumentConsumer, Arg, ConsumedArgs},
        tree::CommandTree,
        tree_builder::argument,
        CommandError, CommandExecutor, CommandSender,
    },
    data::{op_data::OPERATOR_CONFIG, SaveJSONConfiguration},
};
use async_trait::async_trait;
use pumpkin_config::{op::Op, BASIC_CONFIG};
use pumpkin_core::text::TextComponent;
use CommandError::InvalidConsumption;

const NAMES: [&str; 1] = ["op"];
const DESCRIPTION: &str = "Grants operator status to a player.";
const ARG_TARGET: &str = "player";

struct OpExecutor;

#[async_trait]
impl CommandExecutor for OpExecutor {
    async fn execute<'a>(
        &self,
        sender: &mut CommandSender<'a>,
        server: &crate::server::Server,
        args: &ConsumedArgs<'a>,
    ) -> Result<(), CommandError> {
        let mut config = OPERATOR_CONFIG.write().await;

        let Some(Arg::Players(targets)) = args.get(&ARG_TARGET) else {
            return Err(InvalidConsumption(Some(ARG_TARGET.into())))
        };

        // from the command tree, the command can only be executed with one player
        let player = &targets[0];

        let new_level = BASIC_CONFIG
            .op_permission_level
            .min(sender.permission_lvl());

        if let Some(op) = config
            .ops
            .iter_mut()
            .find(|o| o.uuid == player.gameprofile.id)
        {
            op.level = new_level;
        } else {
            let op_entry = Op::new(
                player.gameprofile.id,
                player.gameprofile.name.clone(),
                new_level,
                false,
            );
            config.ops.push(op_entry);
        }

        config.save();

<<<<<<< HEAD
        player
            .set_permission_lvl(new_level, &server.command_dispatcher)
            .await;

        let player_name = &player.gameprofile.name;
        let message = format!("Made {player_name} a server operator.");
        let msg = TextComponent::text(&message);
        sender.send_message(msg).await;
        player
            .send_system_message(&TextComponent::text("You are now a server operator."))
            .await;
=======
            let player_name = player.gameprofile.name.clone();
            let message = format!("Made {player_name} a server operator.");
            let msg = TextComponent::text(message);
            sender.send_message(msg).await;
        }
>>>>>>> 72a9670b

        Ok(())
    }
}

pub fn init_command_tree() -> CommandTree {
    CommandTree::new(NAMES, DESCRIPTION)
        .with_child(argument(ARG_TARGET, PlayersArgumentConsumer).execute(OpExecutor))
}<|MERGE_RESOLUTION|>--- conflicted
+++ resolved
@@ -57,25 +57,17 @@
 
         config.save();
 
-<<<<<<< HEAD
         player
             .set_permission_lvl(new_level, &server.command_dispatcher)
             .await;
 
         let player_name = &player.gameprofile.name;
         let message = format!("Made {player_name} a server operator.");
-        let msg = TextComponent::text(&message);
+        let msg = TextComponent::text(message);
         sender.send_message(msg).await;
         player
             .send_system_message(&TextComponent::text("You are now a server operator."))
             .await;
-=======
-            let player_name = player.gameprofile.name.clone();
-            let message = format!("Made {player_name} a server operator.");
-            let msg = TextComponent::text(message);
-            sender.send_message(msg).await;
-        }
->>>>>>> 72a9670b
 
         Ok(())
     }
