use crate::command::CommandResult;
use crate::entity::EntityBase;
use crate::{
    command::{
        CommandError, CommandExecutor, CommandSender,
        args::{Arg, ConsumedArgs, players::PlayersArgumentConsumer},
        tree::CommandTree,
        tree::builder::argument,
    },
    data::{SaveJSONConfiguration, op_data::OPERATOR_CONFIG},
};
use CommandError::InvalidConsumption;
<<<<<<< HEAD
use async_trait::async_trait;
use pumpkin_config::op::Op;
=======
use pumpkin_config::{BASIC_CONFIG, op::Op};
>>>>>>> 71392b4a
use pumpkin_util::text::TextComponent;

const NAMES: [&str; 1] = ["op"];
const DESCRIPTION: &str = "Grants operator status to a player.";
const ARG_TARGETS: &str = "targets";

struct Executor;

impl CommandExecutor for Executor {
    fn execute<'a>(
        &'a self,
        sender: &'a CommandSender,
        server: &'a crate::server::Server,
        args: &'a ConsumedArgs<'a>,
    ) -> CommandResult<'a> {
        Box::pin(async move {
            let mut config = OPERATOR_CONFIG.write().await;

            let Some(Arg::Players(targets)) = args.get(&ARG_TARGETS) else {
                return Err(InvalidConsumption(Some(ARG_TARGETS.into())));
            };

<<<<<<< HEAD
        for player in targets {
            let new_level = server
                .basic_config
                .op_permission_level
                .min(sender.permission_lvl());
=======
            for player in targets {
                let new_level = BASIC_CONFIG
                    .op_permission_level
                    .min(sender.permission_lvl());
>>>>>>> 71392b4a

                if player.permission_lvl.load() == new_level {
                    sender
                        .send_message(TextComponent::translate("commands.op.failed", []))
                        .await;
                    continue;
                }

                if let Some(op) = config
                    .ops
                    .iter_mut()
                    .find(|o| o.uuid == player.gameprofile.id)
                {
                    op.level = new_level;
                } else {
                    let op_entry = Op::new(
                        player.gameprofile.id,
                        player.gameprofile.name.clone(),
                        new_level,
                        false,
                    );
                    config.ops.push(op_entry);
                }

                config.save();

                {
                    let command_dispatcher = server.command_dispatcher.read().await;
                    player
                        .set_permission_lvl(new_level, &command_dispatcher)
                        .await;
                };

                sender
                    .send_message(TextComponent::translate(
                        "commands.op.success",
                        [player.get_display_name().await],
                    ))
                    .await;
            }

            Ok(())
        })
    }
}

pub fn init_command_tree() -> CommandTree {
    CommandTree::new(NAMES, DESCRIPTION)
        .then(argument(ARG_TARGETS, PlayersArgumentConsumer).execute(Executor))
}<|MERGE_RESOLUTION|>--- conflicted
+++ resolved
@@ -10,12 +10,7 @@
     data::{SaveJSONConfiguration, op_data::OPERATOR_CONFIG},
 };
 use CommandError::InvalidConsumption;
-<<<<<<< HEAD
-use async_trait::async_trait;
 use pumpkin_config::op::Op;
-=======
-use pumpkin_config::{BASIC_CONFIG, op::Op};
->>>>>>> 71392b4a
 use pumpkin_util::text::TextComponent;
 
 const NAMES: [&str; 1] = ["op"];
@@ -38,18 +33,11 @@
                 return Err(InvalidConsumption(Some(ARG_TARGETS.into())));
             };
 
-<<<<<<< HEAD
-        for player in targets {
-            let new_level = server
-                .basic_config
-                .op_permission_level
-                .min(sender.permission_lvl());
-=======
             for player in targets {
-                let new_level = BASIC_CONFIG
+                let new_level = server
+                    .basic_config
                     .op_permission_level
                     .min(sender.permission_lvl());
->>>>>>> 71392b4a
 
                 if player.permission_lvl.load() == new_level {
                     sender
