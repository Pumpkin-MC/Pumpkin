--- conflicted
+++ resolved
@@ -9,12 +9,8 @@
 
 impl CommandTree {
     /// Add a child [Node] to the root of this [`CommandTree`].
-<<<<<<< HEAD
     #[must_use]
-    pub fn with_child(mut self, child: impl NodeBuilder<'a>) -> Self {
-=======
     pub fn with_child(mut self, child: impl NodeBuilder) -> Self {
->>>>>>> 71614910
         let node = child.build(&mut self);
         self.children.push(self.nodes.len());
         self.nodes.push(node);
@@ -22,16 +18,10 @@
     }
 
     /// provide at least one name
-<<<<<<< HEAD
     #[must_use]
-    pub fn new<const NAME_COUNT: usize>(
-        names: [&'a str; NAME_COUNT],
-        description: &'a str,
-=======
     pub fn new(
         names: impl IntoIterator<Item: Into<String>>,
         description: impl Into<String>,
->>>>>>> 71614910
     ) -> Self {
         let names_vec = names.into_iter().map(Into::into).collect();
 
@@ -50,12 +40,8 @@
     /// desired type.
     ///
     /// Also see [`NonLeafNodeBuilder::execute`].
-<<<<<<< HEAD
     #[must_use]
-    pub fn execute(mut self, executor: &'a dyn CommandExecutor) -> Self {
-=======
     pub fn execute(mut self, executor: impl CommandExecutor + 'static + Send) -> Self {
->>>>>>> 71614910
         let node = Node {
             node_type: NodeType::ExecuteLeaf {
                 executor: Arc::new(executor),
@@ -131,12 +117,8 @@
     /// desired type.
     ///
     /// Also see [`CommandTree::execute`].
-<<<<<<< HEAD
     #[must_use]
-    pub fn execute(mut self, executor: &'a dyn CommandExecutor) -> Self {
-=======
     pub fn execute(mut self, executor: impl CommandExecutor + 'static + Send) -> Self {
->>>>>>> 71614910
         self.leaf_nodes.push(LeafNodeBuilder {
             node_type: NodeType::ExecuteLeaf {
                 executor: Arc::new(executor),
@@ -148,12 +130,8 @@
 }
 
 /// Matches a sting literal.
-<<<<<<< HEAD
 #[must_use]
-pub const fn literal(string: &str) -> NonLeafNodeBuilder {
-=======
 pub fn literal(string: impl Into<String>) -> NonLeafNodeBuilder {
->>>>>>> 71614910
     NonLeafNodeBuilder {
         node_type: NodeType::Literal {
             string: string.into(),
