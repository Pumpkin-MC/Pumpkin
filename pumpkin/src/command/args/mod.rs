use std::{collections::HashMap, hash::Hash, sync::Arc};

use arg_bounded_num::{NotInBounds, Number};
use async_trait::async_trait;
use pumpkin_protocol::client::play::{
    CommandSuggestion, ProtoCmdArgParser, ProtoCmdArgSuggestionType,
};
use pumpkin_util::text::TextComponent;
use pumpkin_util::{
    math::{position::BlockPos, vector2::Vector2, vector3::Vector3},
    GameMode,
};

use super::{
    dispatcher::CommandError,
    tree::{CommandTree, RawArgs},
    CommandSender,
};
use crate::world::bossbar::{BossbarColor, BossbarDivisions};
use crate::{entity::player::Player, server::Server};

<<<<<<< HEAD
pub mod arg_block;
pub mod arg_bool;
pub mod arg_bossbar_color;
pub mod arg_bossbar_style;
pub mod arg_bounded_num;
pub mod arg_command;
pub mod arg_entities;
pub mod arg_entity;
pub mod arg_gamemode;
pub mod arg_item;
pub mod arg_message;
pub mod arg_players;
pub mod arg_position_2d;
pub mod arg_position_3d;
pub mod arg_position_block;
pub mod arg_resource_location;
pub mod arg_rotation;
pub mod arg_simple;
pub mod arg_textcomponent;
=======
pub(crate) mod arg_block;
pub(crate) mod arg_bool;
pub(crate) mod arg_bossbar_color;
pub(crate) mod arg_bossbar_style;
pub(crate) mod arg_bounded_num;
pub(crate) mod arg_command;
pub(crate) mod arg_entities;
pub(crate) mod arg_entity;
pub(crate) mod arg_gamemode;
pub(crate) mod arg_item;
pub(crate) mod arg_message;
pub(crate) mod arg_players;
pub(crate) mod arg_position_2d;
pub(crate) mod arg_position_3d;
pub(crate) mod arg_position_block;
pub(crate) mod arg_resource_location;
pub(crate) mod arg_rotation;
pub(crate) mod arg_simple;
pub(crate) mod arg_sound;
pub(crate) mod arg_textcomponent;
>>>>>>> 5c787f9c
mod coordinate;

/// see [`crate::commands::tree_builder::argument`]
#[async_trait]
pub trait ArgumentConsumer: Sync + GetClientSideArgParser {
    async fn consume<'a>(
        &'a self,
        sender: &CommandSender<'a>,
        server: &'a Server,
        args: &mut RawArgs<'a>,
    ) -> Option<Arg>;

    /// Used for tab completion (but only if argument suggestion type is "minecraft:ask_server"!).
    ///
    /// NOTE: This is called after this consumer's [`ArgumentConsumer::consume`] method returned None, so if args is used here, make sure [`ArgumentConsumer::consume`] never returns None after mutating args.
    async fn suggest<'a>(
        &'a self,
        sender: &CommandSender<'a>,
        server: &'a Server,
        input: &'a str,
    ) -> Result<Option<Vec<CommandSuggestion>>, CommandError>;
}

pub trait GetClientSideArgParser {
    /// Return the parser the client should use while typing a command in chat.
    fn get_client_side_parser(&self) -> ProtoCmdArgParser;
    /// Usually this should return None. This can be used to force suggestions to be processed on serverside.
    fn get_client_side_suggestion_type_override(&self) -> Option<ProtoCmdArgSuggestionType>;
}

pub trait DefaultNameArgConsumer: ArgumentConsumer {
    fn default_name(&self) -> String;
}

#[derive(Clone)]
pub enum Arg<'a> {
    Entities(Vec<Arc<Player>>),
    Entity(Arc<Player>),
    Players(Vec<Arc<Player>>),
    BlockPos(BlockPos),
    Pos3D(Vector3<f64>),
    Pos2D(Vector2<f64>),
    Rotation(f32, f32),
    GameMode(GameMode),
    CommandTree(CommandTree),
    Item(&'a str),
    ResourceLocation(&'a str),
    Block(&'a str),
    BossbarColor(BossbarColor),
    BossbarStyle(BossbarDivisions),
    Msg(String),
    TextComponent(TextComponent),
    Num(Result<Number, NotInBounds>),
    Bool(bool),
    #[allow(unused)]
    Simple(&'a str),
}

/// see [`crate::commands::tree_builder::argument`] and [`CommandTree::execute`]/[`crate::commands::tree_builder::NonLeafNodeBuilder::execute`]
pub type ConsumedArgs<'a> = HashMap<&'a str, Arg<'a>>;

pub(crate) trait GetCloned<K, V: Clone> {
    fn get_cloned(&self, key: &K) -> Option<V>;
}

impl<K: Eq + Hash, V: Clone> GetCloned<K, V> for HashMap<K, V> {
    fn get_cloned(&self, key: &K) -> Option<V> {
        self.get(key).cloned()
    }
}

pub trait FindArg<'a> {
    type Data;

    fn find_arg(args: &'a ConsumedArgs, name: &str) -> Result<Self::Data, CommandError>;
}

pub(crate) trait FindArgDefaultName<'a, T> {
    fn find_arg_default_name(&self, args: &'a ConsumedArgs) -> Result<T, CommandError>;
}

impl<'a, T, C: FindArg<'a, Data = T> + DefaultNameArgConsumer> FindArgDefaultName<'a, T> for C {
    fn find_arg_default_name(&self, args: &'a ConsumedArgs) -> Result<T, CommandError> {
        C::find_arg(args, &self.default_name())
    }
}

pub(crate) trait SplitSingleWhitespaceIncludingEmptyParts<'a> {
    /// Splits a string at every single unicode whitespace. Therefore the returned iterator sometimes contains empty strings. This is useful for command suggestions.
    ///
    /// Note: Vanilla does this only for command suggestions, for execution consecutive whitespaces are treated as one.
    fn split_single_whitespace_including_empty_parts(self) -> impl Iterator<Item = &'a str>;
}

impl<'a> SplitSingleWhitespaceIncludingEmptyParts<'a> for &'a str {
    fn split_single_whitespace_including_empty_parts(self) -> impl Iterator<Item = &'a str> {
        SplitSingleWhitespaceIncludingEmptyPartsIter {
            s: self,
            pos: 0,
            chars_iter: self.char_indices(),
            is_complete: false,
        }
    }
}

struct SplitSingleWhitespaceIncludingEmptyPartsIter<'a, T: Iterator<Item = (usize, char)>> {
    s: &'a str,
    pos: usize,
    chars_iter: T,
    is_complete: bool,
}

impl<'a, T: DoubleEndedIterator<Item = (usize, char)>> Iterator
    for SplitSingleWhitespaceIncludingEmptyPartsIter<'a, T>
{
    type Item = &'a str;

    fn next(&mut self) -> Option<Self::Item> {
        if self.is_complete {
            return None;
        }

        let start = self.pos;

        loop {
            match self.chars_iter.next() {
                Some((i, c)) if c.is_whitespace() => {
                    let whitespace_len = c.len_utf8();
                    self.pos = i + whitespace_len;
                    return Some(&self.s[start..i]);
                }
                Some(_) => {}
                None => {
                    self.is_complete = true;
                    return Some(&self.s[start..self.pos]);
                }
            };
        }
    }
}<|MERGE_RESOLUTION|>--- conflicted
+++ resolved
@@ -19,7 +19,6 @@
 use crate::world::bossbar::{BossbarColor, BossbarDivisions};
 use crate::{entity::player::Player, server::Server};
 
-<<<<<<< HEAD
 pub mod arg_block;
 pub mod arg_bool;
 pub mod arg_bossbar_color;
@@ -38,29 +37,8 @@
 pub mod arg_resource_location;
 pub mod arg_rotation;
 pub mod arg_simple;
+pub mod arg_sound;
 pub mod arg_textcomponent;
-=======
-pub(crate) mod arg_block;
-pub(crate) mod arg_bool;
-pub(crate) mod arg_bossbar_color;
-pub(crate) mod arg_bossbar_style;
-pub(crate) mod arg_bounded_num;
-pub(crate) mod arg_command;
-pub(crate) mod arg_entities;
-pub(crate) mod arg_entity;
-pub(crate) mod arg_gamemode;
-pub(crate) mod arg_item;
-pub(crate) mod arg_message;
-pub(crate) mod arg_players;
-pub(crate) mod arg_position_2d;
-pub(crate) mod arg_position_3d;
-pub(crate) mod arg_position_block;
-pub(crate) mod arg_resource_location;
-pub(crate) mod arg_rotation;
-pub(crate) mod arg_simple;
-pub(crate) mod arg_sound;
-pub(crate) mod arg_textcomponent;
->>>>>>> 5c787f9c
 mod coordinate;
 
 /// see [`crate::commands::tree_builder::argument`]
