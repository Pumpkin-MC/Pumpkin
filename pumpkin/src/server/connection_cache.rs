use crate::entity::player::Player;
use base64::{Engine as _, engine::general_purpose};
use core::error;
use pumpkin_config::{BASIC_CONFIG, BasicConfiguration};
use pumpkin_data::packet::CURRENT_MC_PROTOCOL;
use pumpkin_protocol::{
    Players, StatusResponse, Version,
    codec::var_int::VarInt,
    java::client::{config::CPluginMessage, status::CStatusResponse},
};
<<<<<<< HEAD
use pumpkin_world::CURRENT_MC_VERSION;
use std::{
    fs::File,
    io::{Cursor, Read},
    path::Path,
};
=======
use std::{fs::File, io::Read, path::Path};
>>>>>>> 8fec1d56

const DEFAULT_ICON: &[u8] = include_bytes!("../../../assets/default_icon.png");

fn load_icon_from_file<P: AsRef<Path>>(path: P) -> Result<String, Box<dyn error::Error>> {
    let mut icon_file = File::open(path)?;
    let mut buf = Vec::new();
    icon_file.read_to_end(&mut buf)?;
    Ok(load_icon_from_bytes(&buf))
}

fn load_icon_from_bytes(png_data: &[u8]) -> String {
    assert!(!png_data.is_empty(), "PNG data is empty");
    let mut result = "data:image/png;base64,".to_owned();
    general_purpose::STANDARD.encode_string(png_data, &mut result);
    result
}

pub struct CachedStatus {
    status_response: StatusResponse,
    // We cache the json response here so we don't parse it every time someone makes a status request.
    // Keep in mind that we must parse this again when the StatusResponse changes, which usually happen when a player joins or leaves.
    status_response_json: String,
}

pub struct CachedBranding {
    /// Cached server brand buffer so we don't have to rebuild them every time a player joins
    cached_server_brand: Box<[u8]>,
}

impl CachedBranding {
    pub fn new() -> Self {
        let cached_server_brand = Self::build_brand();
        Self {
            cached_server_brand,
        }
    }
    pub fn get_branding(&self) -> CPluginMessage {
        CPluginMessage::new("minecraft:brand", &self.cached_server_brand)
    }
    const BRAND: &str = "Pumpkin";
    const BRAND_BYTES: &[u8] = Self::BRAND.as_bytes();

    fn build_brand() -> Box<[u8]> {
        let mut buf = Vec::new();
        VarInt(Self::BRAND.len() as i32).encode(&mut buf).unwrap();
        buf.extend_from_slice(Self::BRAND_BYTES);
        buf.into_boxed_slice()
    }
}

impl CachedStatus {
    #[must_use]
    pub fn new() -> Self {
        let status_response = Self::build_response(&BASIC_CONFIG);
        let status_response_json = serde_json::to_string(&status_response)
            .expect("Failed to parse status response into JSON");

        Self {
            status_response,
            status_response_json,
        }
    }

    pub fn get_status(&self) -> CStatusResponse<'_> {
        CStatusResponse::new(&self.status_response_json)
    }

    // TODO: Player samples
    pub fn add_player(&mut self, _player: &Player) {
        let status_response = &mut self.status_response;
        if let Some(players) = &mut status_response.players {
            // TODO
            // if player
            //     .client
            //     .added_to_server_listing
            //     .compare_exchange(false, true, Ordering::Acquire, Ordering::Relaxed)
            //     .is_ok()
            // {
            players.online += 1;
            // }
        }

        self.status_response_json = serde_json::to_string(&status_response)
            .expect("Failed to parse status response into JSON");
    }

    pub fn remove_player(&mut self, _player: &Player) {
        let status_response = &mut self.status_response;
        if let Some(players) = &mut status_response.players {
            // TODO
            // if player
            //     .client
            //     .added_to_server_listing
            //     .compare_exchange(true, false, Ordering::Acquire, Ordering::Relaxed)
            //     .is_ok()
            // {
            players.online -= 1;
            // }
        }

        self.status_response_json = serde_json::to_string(&status_response)
            .expect("Failed to parse status response into JSON");
    }

    pub fn build_response(config: &BasicConfiguration) -> StatusResponse {
        let favicon = if config.use_favicon {
            let icon_path = &config.favicon_path;
            log::debug!("Attempting to load server favicon from '{icon_path}'");

            match load_icon_from_file(icon_path) {
                Ok(icon) => Some(icon),
                Err(e) => {
                    let error_message = e.downcast_ref::<std::io::Error>().map_or_else(
                        || format!("other error: {e}; using default."),
                        |io_err| {
                            if io_err.kind() == std::io::ErrorKind::NotFound {
                                "not found; using default.".to_string()
                            } else {
                                format!("I/O error: {io_err}; using default.")
                            }
                        },
                    );
                    log::warn!("Failed to load favicon from '{icon_path}': {error_message}");

                    // Attempt to load default icon
                    Some(load_icon_from_bytes(DEFAULT_ICON))
                }
            }
        } else {
            log::info!("Favicon usage is disabled.");
            None
        };

        StatusResponse {
            version: Some(Version {
                name: CURRENT_MC_VERSION.into(),
                protocol: CURRENT_MC_PROTOCOL,
            }),
            players: Some(Players {
                max: config.max_players,
                online: 0,
                sample: vec![],
            }),
            description: config.motd.clone(),
            favicon,
            // This should stay true even when reports are disabled.
            // It prevents the annoying popup when joining the server.
            enforce_secure_chat: true,
        }
    }
}

impl Default for CachedStatus {
    fn default() -> Self {
        Self::new()
    }
}<|MERGE_RESOLUTION|>--- conflicted
+++ resolved
@@ -8,16 +8,9 @@
     codec::var_int::VarInt,
     java::client::{config::CPluginMessage, status::CStatusResponse},
 };
-<<<<<<< HEAD
 use pumpkin_world::CURRENT_MC_VERSION;
-use std::{
-    fs::File,
-    io::{Cursor, Read},
-    path::Path,
-};
-=======
 use std::{fs::File, io::Read, path::Path};
->>>>>>> 8fec1d56
+
 
 const DEFAULT_ICON: &[u8] = include_bytes!("../../../assets/default_icon.png");
 
