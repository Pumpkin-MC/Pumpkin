use crate::block::registry::BlockRegistry;
use crate::command::commands::default_dispatcher;
use crate::command::commands::defaultgamemode::DefaultGamemode;
use crate::data::player_server_data::ServerPlayerData;
use crate::entity::{EntityBase, NBTStorage};
use crate::item::registry::ItemRegistry;
use crate::net::{ClientPlatform, DisconnectReason, EncryptionError, GameProfile, PlayerConfig};
use crate::plugin::player::player_login::PlayerLoginEvent;
use crate::plugin::server::server_broadcast::ServerBroadcastEvent;
use crate::server::tick_rate_manager::ServerTickRateManager;
use crate::world::custom_bossbar::CustomBossbars;
use crate::{command::dispatcher::CommandDispatcher, entity::player::Player, world::World};
use connection_cache::{CachedBranding, CachedStatus};
use key_store::KeyStore;
use pumpkin_config::{BASIC_CONFIG, advanced_config};

use crate::command::CommandSender;
use pumpkin_macros::send_cancellable;
use pumpkin_protocol::java::client::login::CEncryptionRequest;
use pumpkin_protocol::java::client::play::CChangeDifficulty;
use pumpkin_protocol::{ClientPacket, java::client::config::CPluginMessage};
use pumpkin_registry::{Registry, VanillaDimensionType};
use pumpkin_util::Difficulty;
use pumpkin_util::math::vector3::Vector3;
use pumpkin_util::text::TextComponent;
use pumpkin_world::dimension::Dimension;
use pumpkin_world::lock::LevelLocker;
use pumpkin_world::lock::anvil::AnvilLevelLocker;
use pumpkin_world::world_info::anvil::{
    AnvilLevelInfo, LEVEL_DAT_BACKUP_FILE_NAME, LEVEL_DAT_FILE_NAME,
};
use pumpkin_world::world_info::{LevelData, WorldInfoError, WorldInfoReader, WorldInfoWriter};
use rand::seq::{IndexedRandom, IteratorRandom, SliceRandom};
use rsa::RsaPublicKey;
use std::collections::HashSet;
use std::fs;
use std::net::IpAddr;
use std::sync::atomic::{AtomicBool, AtomicI32, AtomicI64, AtomicU32};
use std::{
    future::Future,
    sync::{Arc, atomic::Ordering},
    time::Duration,
};
use tokio::sync::{Mutex, RwLock};
use tokio::task::JoinHandle;
use tokio_util::task::TaskTracker;

mod connection_cache;
mod key_store;
pub mod seasonal_events;
pub mod tick_rate_manager;
pub mod ticker;

<<<<<<< HEAD
pub const CURRENT_MC_VERSION: &str = "1.21.8";
pub const CURRENT_BEDROCK_MC_VERSION: &str = "1.21.94";

use super::command::args::entities::{
    EntityFilter, EntityFilterSort, EntitySelectorType, TargetSelector, ValueCondition,
};

=======
>>>>>>> a4180e05
/// Represents a Minecraft server instance.
pub struct Server {
    /// Handles cryptographic keys for secure communication.
    key_store: KeyStore,
    /// Manages server status information.
    listing: Mutex<CachedStatus>,
    /// Saves server branding information.
    branding: CachedBranding,
    /// Saves and dispatches commands to appropriate handlers.
    pub command_dispatcher: RwLock<CommandDispatcher>,
    /// Block behaviour.
    pub block_registry: Arc<BlockRegistry>,
    /// Item behaviour.
    pub item_registry: Arc<ItemRegistry>,
    /// Manages multiple worlds within the server.
    pub worlds: RwLock<Vec<Arc<World>>>,
    /// All the dimensions that exist on the server.
    pub dimensions: Vec<VanillaDimensionType>,
    /// Caches game registries for efficient access.
    pub cached_registry: Vec<Registry>,
    /// Assigns unique IDs to containers.
    container_id: AtomicU32,
    /// Mojang's public keys, used for chat session signing
    /// Pulled from Mojang API on startup
    pub mojang_public_keys: Mutex<Vec<RsaPublicKey>>,
    /// The server's custom bossbars
    pub bossbars: Mutex<CustomBossbars>,
    /// The default gamemode when a player joins the server (reset every restart)
    pub defaultgamemode: Mutex<DefaultGamemode>,
    /// Manages player data storage
    pub player_data_storage: ServerPlayerData,
    // Whether the server whitelist is on or off
    pub white_list: AtomicBool,
    /// Manages the server's tick rate, freezing, and sprinting
    pub tick_rate_manager: Arc<ServerTickRateManager>,
    /// Stores the duration of the last 100 ticks for performance analysis
    pub tick_times_nanos: Mutex<[i64; 100]>,
    /// Aggregated tick times for efficient rolling average calculation
    pub aggregated_tick_times_nanos: AtomicI64,
    /// Total number of ticks processed by the server
    pub tick_count: AtomicI32,
    /// Random unique Server ID used by Bedrock Edition
    pub server_guid: u64,
    tasks: TaskTracker,

    // world stuff which maybe should be put into a struct
    pub level_info: Arc<RwLock<LevelData>>,
    world_info_writer: Arc<dyn WorldInfoWriter>,
    // Gets unlocked when dropped
    // TODO: Make this a trait
    _locker: Arc<AnvilLevelLocker>,
}

impl Server {
    #[allow(clippy::new_without_default)]
    #[allow(clippy::too_many_lines)]
    #[must_use]
    pub async fn new() -> Arc<Self> {
        // First register the default commands. After that, plugins can put in their own.
        let command_dispatcher = RwLock::new(default_dispatcher().await);
        let world_path = BASIC_CONFIG.get_world_path();

        let block_registry = super::block::registry::default_registry();

        let level_info = AnvilLevelInfo.read_world_info(&world_path);
        if let Err(error) = &level_info {
            match error {
                // If it doesn't exist, just make a new one
                WorldInfoError::InfoNotFound => (),
                WorldInfoError::UnsupportedDataVersion(_version)
                | WorldInfoError::UnsupportedLevelVersion(_version) => {
                    log::error!("Failed to load world info!");
                    log::error!("{error}");
                    panic!("Unsupported world version! See the logs for more info.");
                }
                e => {
                    panic!("World Error {e}");
                }
            }
        } else {
            let dat_path = world_path.join(LEVEL_DAT_FILE_NAME);
            if dat_path.exists() {
                let backup_path = world_path.join(LEVEL_DAT_BACKUP_FILE_NAME);
                fs::copy(dat_path, backup_path).unwrap();
            }
        }
        // if we fail to lock, lets crash ???. maybe not the best solution when we have a large server with many worlds and one is locked.
        // So TODO
        let locker = AnvilLevelLocker::lock(&world_path).expect("Failed to lock level");

        let world_name = world_path.to_str().unwrap();

        let level_info = level_info.unwrap_or_else(|err| {
            log::warn!("Failed to get level_info, using default instead: {err}");
            LevelData::default()
        });

        let seed = level_info.world_gen_settings.seed;
        let level_info = Arc::new(RwLock::new(level_info));

        let server = Self {
            cached_registry: Registry::get_synced(),
            container_id: 0.into(),
            worlds: RwLock::new(vec![]),
            dimensions: vec![
                VanillaDimensionType::Overworld,
                VanillaDimensionType::OverworldCaves,
                VanillaDimensionType::TheNether,
                VanillaDimensionType::TheEnd,
            ],
            command_dispatcher,
            block_registry: block_registry.clone(),
            item_registry: super::item::items::default_registry(),
            key_store: KeyStore::new(),
            listing: Mutex::new(CachedStatus::new()),
            branding: CachedBranding::new(),
            bossbars: Mutex::new(CustomBossbars::new()),
            defaultgamemode: Mutex::new(DefaultGamemode {
                gamemode: BASIC_CONFIG.default_gamemode,
            }),
            player_data_storage: ServerPlayerData::new(
                format!("{world_name}/playerdata"),
                Duration::from_secs(advanced_config().player_data.save_player_cron_interval),
            ),
            white_list: AtomicBool::new(BASIC_CONFIG.white_list),
            tick_rate_manager: Arc::new(ServerTickRateManager::default()),
            tick_times_nanos: Mutex::new([0; 100]),
            aggregated_tick_times_nanos: AtomicI64::new(0),
            tick_count: AtomicI32::new(0),
            tasks: TaskTracker::new(),
            server_guid: rand::random(),
            mojang_public_keys: Mutex::new(Vec::new()),
            world_info_writer: Arc::new(AnvilLevelInfo),
            level_info: level_info.clone(),
            _locker: Arc::new(locker),
        };

        let server = Arc::new(server);
        let weak = Arc::downgrade(&server);
        log::info!("Loading Overworld: {seed}");
        let overworld = World::load(
            Dimension::Overworld.into_level(world_path.clone(), block_registry.clone(), seed),
            level_info.clone(),
            VanillaDimensionType::Overworld,
            block_registry.clone(),
            weak.clone(),
        );
        log::info!("Loading Nether: {seed}");
        let nether = World::load(
            Dimension::Nether.into_level(world_path.clone(), block_registry.clone(), seed),
            level_info.clone(),
            VanillaDimensionType::TheNether,
            block_registry.clone(),
            weak.clone(),
        );
        log::info!("Loading End: {seed}");
        let end = World::load(
            Dimension::End.into_level(world_path.clone(), block_registry.clone(), seed),
            level_info.clone(),
            VanillaDimensionType::TheEnd,
            block_registry.clone(),
            weak.clone(),
        );
        *server
            .worlds
            .try_write()
            .expect("Nothing should hold a lock of worlds before server startup") =
            vec![overworld.into(), nether.into(), end.into()];
        server
    }

    /// Spawns a task associated with this server. All tasks spawned with this method are awaited
    /// when the server stops. This means tasks should complete in a reasonable (no looping) amount of time.
    pub fn spawn_task<F>(&self, task: F) -> JoinHandle<F::Output>
    where
        F: Future + Send + 'static,
        F::Output: Send + 'static,
    {
        self.tasks.spawn(task)
    }

    pub async fn get_world_from_dimension(&self, dimension: VanillaDimensionType) -> Arc<World> {
        // TODO: this is really bad
        let world_guard = self.worlds.read().await;
        let world = match dimension {
            VanillaDimensionType::Overworld => world_guard.first(),
            VanillaDimensionType::OverworldCaves => todo!(),
            VanillaDimensionType::TheEnd => world_guard.get(2),
            VanillaDimensionType::TheNether => world_guard.get(1),
        };
        world.cloned().unwrap()
    }

    #[allow(clippy::if_then_some_else_none)]
    /// Adds a new player to the server.
    ///
    /// This function takes an `Arc<Client>` representing the connected client and performs the following actions:
    ///
    /// 1. Generates a new entity ID for the player.
    /// 2. Determines the player's gamemode (defaulting to Survival if not specified in configuration).
    /// 3. **(TODO: Select default from config)** Selects the world for the player (currently uses the first world).
    /// 4. Creates a new `Player` instance using the provided information.
    /// 5. Adds the player to the chosen world.
    /// 6. **(TODO: Config if we want increase online)** Optionally updates server listing information based on the player's configuration.
    ///
    /// # Arguments
    ///
    /// * `client`: An `Arc<Client>` representing the connected client.
    ///
    /// # Returns
    ///
    /// A tuple containing:
    ///
    /// - `Arc<Player>`: A reference to the newly created player object.
    /// - `Arc<World>`: A reference to the world the player was added to.
    ///
    /// # Note
    ///
    /// You still have to spawn the `Player` in a `World` to let them join and make them visible.
    pub async fn add_player(
        &self,
        client: ClientPlatform,
        profile: GameProfile,
        config: Option<PlayerConfig>,
    ) -> Option<(Arc<Player>, Arc<World>)> {
        let gamemode = self.defaultgamemode.lock().await.gamemode;

        let (world, nbt) = if let Ok(Some(data)) = self.player_data_storage.load_data(&profile.id) {
            if let Some(dimension_key) = data.get_string("Dimension") {
                if let Some(dimension) =
                    VanillaDimensionType::from_resource_location_string(dimension_key)
                {
                    let world = self.get_world_from_dimension(dimension).await;
                    (world, Some(data))
                } else {
                    log::warn!("Invalid dimension key in player data: {dimension_key}");
                    let default_world_guard = self.worlds.read().await;
                    let default_world = default_world_guard
                        .first()
                        .expect("Default world should exist");
                    (default_world.clone(), Some(data))
                }
            } else {
                // Player data exists but doesn't have a "Dimension" key.
                let default_world_guard = self.worlds.read().await;
                let default_world = default_world_guard
                    .first()
                    .expect("Default world should exist");
                (default_world.clone(), Some(data))
            }
        } else {
            // No player data found or an error occurred, default to the Overworld.
            let default_world_guard = self.worlds.read().await;
            let default_world = default_world_guard
                .first()
                .expect("Default world should exist");
            (default_world.clone(), None)
        };

        let mut player = Player::new(
            client,
            profile,
            config.clone().unwrap_or_default(),
            world.clone(),
            gamemode,
        )
        .await;

        if let Some(mut nbt_data) = nbt {
            player.read_nbt(&mut nbt_data).await;
        }

        // Wrap in Arc after data is loaded
        let player = Arc::new(player);

        send_cancellable! {{
            PlayerLoginEvent::new(player.clone(), TextComponent::text("You have been kicked from the server"));
            'after: {
                player.screen_handler_sync_handler.store_player(player.clone()).await;
                if world
                    .add_player(player.gameprofile.id, player.clone())
                    .await.is_ok() {
                    // TODO: Config if we want increase online
                    if let Some(config) = config {
                        // TODO: Config so we can also just ignore this hehe
                        if config.server_listing {
                            self.listing.lock().await.add_player(&player);
                        }
                    }

                    Some((player, world.clone()))
                } else {
                    None
                }
            }

            'cancelled: {
                player.kick(DisconnectReason::Kicked, event.kick_message).await;
                None
            }
        }}
    }

    pub async fn remove_player(&self, player: &Player) {
        // TODO: Config if we want decrease online
        self.listing.lock().await.remove_player(player);
    }

    pub async fn shutdown(&self) {
        self.tasks.close();
        log::debug!("Awaiting tasks for server");
        self.tasks.wait().await;
        log::debug!("Done awaiting tasks for server");

        log::info!("Starting worlds");
        for world in self.worlds.read().await.iter() {
            world.shutdown().await;
        }
        let level_data = self.level_info.read().await;
        // then lets save the world info

        if let Err(err) = self
            .world_info_writer
            .write_world_info(&level_data, &BASIC_CONFIG.get_world_path())
        {
            log::error!("Failed to save level.dat: {err}");
        }
        log::info!("Completed worlds");
    }

    /// Broadcasts a packet to all players in all worlds.
    ///
    /// This function sends the specified packet to every connected player in every world managed by the server.
    ///
    /// # Arguments
    ///
    /// * `packet`: A reference to the packet to be broadcast. The packet must implement the `ClientPacket` trait.
    pub async fn broadcast_packet_all<P: ClientPacket>(&self, packet: &P) {
        for world in self.worlds.read().await.iter() {
            let current_players = world.players.read().await;
            for player in current_players.values() {
                player.client.enqueue_packet(packet).await;
            }
        }
    }

    pub async fn broadcast_message(
        &self,
        message: &TextComponent,
        sender_name: &TextComponent,
        chat_type: u8,
        target_name: Option<&TextComponent>,
    ) {
        send_cancellable! {{
            ServerBroadcastEvent::new(message.clone(), sender_name.clone());

            'after: {
                for world in self.worlds.read().await.iter() {
                    world
                        .broadcast_message(&event.message, &event.sender, chat_type, target_name)
                        .await;
                }
            }
        }}
    }

    /// Sets the difficulty of the server.
    ///
    /// This function updates the difficulty level of the server and broadcasts the change to all players.
    /// It also iterates through all worlds to ensure the difficulty is applied consistently.
    /// If `force_update` is `Some(true)`, the difficulty will be set regardless of the current state.
    /// If `force_update` is `Some(false)` or `None`, the difficulty will only be updated if it is not locked.
    ///
    /// # Arguments
    ///
    /// * `difficulty`: The new difficulty level to set. This should be one of the variants of the `Difficulty` enum.
    /// * `force_update`: An optional boolean that, if set to `Some(true)`, forces the difficulty to be updated even if it is currently locked.
    ///
    /// # Note
    ///
    /// This function does not handle the actual mob spawn options update, which is a TODO item for future implementation.
    pub async fn set_difficulty(&self, difficulty: Difficulty, force_update: Option<bool>) {
        let mut level_info = self.level_info.write().await;
        if force_update.unwrap_or_default() || !level_info.difficulty_locked {
            level_info.difficulty = if BASIC_CONFIG.hardcore {
                Difficulty::Hard
            } else {
                difficulty
            };
            // Minecraft server updates mob spawn options here
            // but its not implemented in Pumpkin yet
            // todo: update mob spawn options

            for world in &*self.worlds.read().await {
                world.level_info.write().await.difficulty = level_info.difficulty;
            }

            self.broadcast_packet_all(&CChangeDifficulty::new(
                level_info.difficulty as u8,
                level_info.difficulty_locked,
            ))
            .await;
        }
    }

    /// Searches for a player by their username across all worlds.
    ///
    /// This function iterates through each world managed by the server and attempts to find a player with the specified username.
    /// If a player is found in any world, it returns an `Arc<Player>` reference to that player. Otherwise, it returns `None`.
    ///
    /// # Arguments
    ///
    /// * `name`: The username of the player to search for.
    ///
    /// # Returns
    ///
    /// An `Option<Arc<Player>>` containing the player if found, or `None` if not found.
    pub async fn get_player_by_name(&self, name: &str) -> Option<Arc<Player>> {
        for world in self.worlds.read().await.iter() {
            if let Some(player) = world.get_player_by_name(name).await {
                return Some(player);
            }
        }
        None
    }

    pub async fn get_players_by_ip(&self, ip: IpAddr) -> Vec<Arc<Player>> {
        let mut players = Vec::<Arc<Player>>::new();

        for world in self.worlds.read().await.iter() {
            for player in world.players.read().await.values() {
                if player.client.address().await.ip() == ip {
                    players.push(player.clone());
                }
            }
        }

        players
    }

    /// Returns all players from all worlds.
    pub async fn get_all_players(&self) -> Vec<Arc<Player>> {
        let mut players = Vec::<Arc<Player>>::new();

        for world in self.worlds.read().await.iter() {
            for player in world.players.read().await.values() {
                players.push(player.clone());
            }
        }

        players
    }

    /// Returns a random player from any of the worlds, or `None` if all worlds are empty.
    pub async fn get_random_player(&self) -> Option<Arc<Player>> {
        let players = self.get_all_players().await;

        players.choose(&mut rand::rng()).map(Arc::<_>::clone)
    }

    /// Searches for a player by their UUID across all worlds.
    ///
    /// This function iterates through each world managed by the server and attempts to find a player with the specified UUID.
    /// If a player is found in any world, it returns an `Arc<Player>` reference to that player. Otherwise, it returns `None`.
    ///
    /// # Arguments
    ///
    /// * `id`: The UUID of the player to search for.
    ///
    /// # Returns
    ///
    /// An `Option<Arc<Player>>` containing the player if found, or `None` if not found.
    pub async fn get_player_by_uuid(&self, id: uuid::Uuid) -> Option<Arc<Player>> {
        for world in self.worlds.read().await.iter() {
            if let Some(player) = world.get_player_by_uuid(id).await {
                return Some(player);
            }
        }
        None
    }

    /// Counts the total number of players across all worlds.
    ///
    /// This function iterates through each world and sums up the number of players currently connected to that world.
    ///
    /// # Returns
    ///
    /// The total number of players connected to the server.
    pub async fn get_player_count(&self) -> usize {
        let mut count = 0;
        for world in self.worlds.read().await.iter() {
            count += world.players.read().await.len();
        }
        count
    }

    /// Similar to [`Server::get_player_count`] >= n, but may be more efficient since it stops its iteration through all worlds as soon as n players were found.
    pub async fn has_n_players(&self, n: usize) -> bool {
        let mut count = 0;
        for world in self.worlds.read().await.iter() {
            count += world.players.read().await.len();
            if count >= n {
                return true;
            }
        }
        false
    }

    /// Generates a new container id.
    pub fn new_container_id(&self) -> u32 {
        self.container_id.fetch_add(1, Ordering::SeqCst)
    }

    pub fn get_branding(&self) -> CPluginMessage<'_> {
        self.branding.get_branding()
    }

    pub fn get_status(&self) -> &Mutex<CachedStatus> {
        &self.listing
    }

    pub fn encryption_request<'a>(
        &'a self,
        verification_token: &'a [u8; 4],
        should_authenticate: bool,
    ) -> CEncryptionRequest<'a> {
        self.key_store
            .encryption_request("", verification_token, should_authenticate)
    }

    pub fn decrypt(&self, data: &[u8]) -> Result<Vec<u8>, EncryptionError> {
        self.key_store.decrypt(data)
    }

    pub fn digest_secret(&self, secret: &[u8]) -> String {
        self.key_store.get_digest(secret)
    }

    /// Main server tick method. This now handles both player/network ticking (which always runs)
    /// and world/game logic ticking (which is affected by freeze state).
    pub async fn tick(self: &Arc<Self>) {
        if self.tick_rate_manager.runs_normally() || self.tick_rate_manager.is_sprinting() {
            self.tick_worlds().await;
            // Always run player and network ticking, even when game is frozen
        } else {
            self.tick_players_and_network().await;
        }
    }

    /// Ticks essential server functions that must run even when the game is frozen.
    /// This includes player ticking (network, keep-alives) and flushing world updates to clients.
    pub async fn tick_players_and_network(&self) {
        // First, flush pending block updates and synced block events to clients
        for world in self.worlds.read().await.iter() {
            world.flush_block_updates().await;
            world.flush_synced_block_events().await;
        }

        let players_to_tick: Vec<_> = self.get_all_players().await;
        for player in players_to_tick {
            player.tick(self).await;
        }
    }
    /// Ticks the game logic for all worlds. This is the part that is affected by `/tick freeze`.
    pub async fn tick_worlds(self: &Arc<Self>) {
        let worlds = self.worlds.read().await.clone();
        let mut handles = Vec::with_capacity(worlds.len());
        for world in &worlds {
            let world = world.clone();
            let server = self.clone();
            handles.push(tokio::spawn(async move {
                world.tick(&server).await;
            }));
        }
        for handle in handles {
            // Wait for all world ticks to complete
            let _ = handle.await;
        }

        // Global periodic tasks
        if let Err(e) = self.player_data_storage.tick(self).await {
            log::error!("Error ticking player data: {e}");
        }
    }

    /// Updates the tick time statistics with the duration of the last tick.
    pub async fn update_tick_times(&self, tick_duration_nanos: i64) {
        let tick_count = self.tick_count.fetch_add(1, Ordering::Relaxed);
        let index = (tick_count % 100) as usize;

        let mut tick_times = self.tick_times_nanos.lock().await;
        let old_time = tick_times[index];
        tick_times[index] = tick_duration_nanos;
        drop(tick_times);

        self.aggregated_tick_times_nanos
            .fetch_add(tick_duration_nanos - old_time, Ordering::Relaxed);
    }

    /// Gets the rolling average tick time over the last 100 ticks, in nanoseconds.
    pub fn get_average_tick_time_nanos(&self) -> i64 {
        let tick_count = self.tick_count.load(Ordering::Relaxed);
        let sample_size = (tick_count as usize).min(100);
        if sample_size == 0 {
            return 0;
        }
        self.aggregated_tick_times_nanos.load(Ordering::Relaxed) / sample_size as i64
    }

    /// Returns a copy of the last 100 tick times.
    pub async fn get_tick_times_nanos_copy(&self) -> [i64; 100] {
        *self.tick_times_nanos.lock().await
    }

    #[allow(clippy::too_many_lines)]
    #[allow(clippy::option_if_let_else)]
    pub async fn select_entities(
        &self,
        target_selector: &TargetSelector,
        source: Option<&CommandSender>,
    ) -> Vec<Arc<dyn EntityBase>> {
        let iter = match &target_selector.selector_type {
            EntitySelectorType::Source
            | EntitySelectorType::NearestEntity
            | EntitySelectorType::NearestPlayer => {
                // todo: command context, currently the nearest entity is the player itself
                if let Some(sender) = source {
                    if let Some(player) = sender.as_player() {
                        vec![player as Arc<dyn EntityBase>].into_iter()
                    } else {
                        vec![].into_iter()
                    }
                } else {
                    vec![].into_iter()
                }
            }
            EntitySelectorType::RandomPlayer => {
                if let Some(player) = self.get_random_player().await {
                    vec![player as Arc<dyn EntityBase>].into_iter()
                } else {
                    vec![].into_iter()
                }
            }
            EntitySelectorType::AllPlayers => self
                .get_all_players()
                .await
                .into_iter()
                .map(|p| p as Arc<dyn EntityBase>)
                .collect::<Vec<_>>()
                .into_iter(),
            EntitySelectorType::AllEntities => {
                let mut entities = Vec::new();
                for world in self.worlds.read().await.iter() {
                    entities.extend(
                        world
                            .entities
                            .read()
                            .await
                            .values()
                            .cloned()
                            .collect::<Vec<_>>(),
                    );
                    entities.extend(
                        world
                            .players
                            .read()
                            .await
                            .values()
                            .cloned()
                            .map(|p| p as Arc<dyn EntityBase>)
                            .collect::<Vec<_>>(),
                    );
                }
                entities.into_iter()
            }
            EntitySelectorType::NamedPlayer(name) => {
                if let Some(player) = self.get_player_by_name(name).await {
                    vec![player as Arc<dyn EntityBase>].into_iter()
                } else {
                    vec![].into_iter()
                }
            }
            EntitySelectorType::Uuid(uuid) => {
                if let Some(player) = self.get_player_by_uuid(*uuid).await {
                    vec![player as Arc<dyn EntityBase>].into_iter()
                } else {
                    vec![].into_iter()
                }
            }
        };
        let type_included = target_selector
            .conditions
            .iter()
            .filter_map(|f| {
                if let EntityFilter::Type(ValueCondition::Equals(entity_type)) = f {
                    Some(*entity_type)
                } else {
                    None
                }
            })
            .collect::<HashSet<_>>();
        let type_excluded = target_selector
            .conditions
            .iter()
            .filter_map(|f| {
                if let EntityFilter::Type(ValueCondition::NotEquals(entity_type)) = f {
                    Some(*entity_type)
                } else {
                    None
                }
            })
            .collect::<HashSet<_>>();
        let type_filtered = iter.filter(|e| {
            // Filter by entity type
            (type_excluded.is_empty() || !type_excluded.contains(&e.get_entity().entity_type))
                && (type_included.is_empty() || type_included.contains(&e.get_entity().entity_type))
        });
        let iter = type_filtered;
        match target_selector
            .get_sort()
            .unwrap_or(EntityFilterSort::Arbitrary)
        {
            // If the sort is arbitrary, we just return all entities in all worlds
            EntityFilterSort::Arbitrary => iter.take(target_selector.get_limit()).collect(),
            EntityFilterSort::Random => {
                if target_selector.get_limit() == 0 {
                    return vec![];
                } else if target_selector.get_limit() == 1 {
                    // If the limit is 1, we just return a random entity
                    return if let Some(entity) = iter.choose(&mut rand::rng()) {
                        vec![entity.clone()]
                    } else {
                        vec![]
                    };
                }
                // If the sort is random, we shuffle the entities and then take the limit
                let mut entities: Vec<_> = iter.collect();
                entities.shuffle(&mut rand::rng());
                entities
                    .into_iter()
                    .take(target_selector.get_limit())
                    .collect()
            }
            EntityFilterSort::Nearest | EntityFilterSort::Furthest => {
                if target_selector.get_limit() == 0 {
                    return vec![];
                }
                // sort entities first
                // todo: command context
                let center = if let Some(source) = source {
                    source.position().unwrap_or_default()
                } else {
                    Vector3::default()
                };
                let mut entities = iter.collect::<Vec<_>>();
                entities.sort_by(|a, b| {
                    let a_distance = a.get_entity().pos.load().squared_distance_to_vec(center);
                    let b_distance = b.get_entity().pos.load().squared_distance_to_vec(center);
                    if target_selector.get_sort() == Some(EntityFilterSort::Nearest) {
                        a_distance
                            .partial_cmp(&b_distance)
                            .unwrap_or(core::cmp::Ordering::Equal)
                    } else {
                        b_distance
                            .partial_cmp(&a_distance)
                            .unwrap_or(core::cmp::Ordering::Equal)
                    }
                });
                entities
                    .into_iter()
                    .take(target_selector.get_limit())
                    .collect()
            }
        }
    }
}<|MERGE_RESOLUTION|>--- conflicted
+++ resolved
@@ -51,16 +51,10 @@
 pub mod tick_rate_manager;
 pub mod ticker;
 
-<<<<<<< HEAD
-pub const CURRENT_MC_VERSION: &str = "1.21.8";
-pub const CURRENT_BEDROCK_MC_VERSION: &str = "1.21.94";
-
 use super::command::args::entities::{
     EntityFilter, EntityFilterSort, EntitySelectorType, TargetSelector, ValueCondition,
 };
 
-=======
->>>>>>> a4180e05
 /// Represents a Minecraft server instance.
 pub struct Server {
     /// Handles cryptographic keys for secure communication.
