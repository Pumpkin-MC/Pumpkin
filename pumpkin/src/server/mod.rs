--- conflicted
+++ resolved
@@ -14,11 +14,10 @@
 use key_store::KeyStore;
 use pumpkin_config::{BASIC_CONFIG, advanced_config};
 
-<<<<<<< HEAD
+
 use crate::plugin::task::TaskScheduler;
-=======
 use crate::command::CommandSender;
->>>>>>> 9f94ce1d
+
 use pumpkin_macros::send_cancellable;
 use pumpkin_protocol::java::client::login::CEncryptionRequest;
 use pumpkin_protocol::java::client::play::CChangeDifficulty;
@@ -196,15 +195,12 @@
             world_info_writer: Arc::new(AnvilLevelInfo),
             level_info: level_info.clone(),
             _locker: Arc::new(locker),
-<<<<<<< HEAD
             task_scheduler: TaskScheduler::new(),
         }
     }
 
-    const SPAWN_CHUNK_RADIUS: i32 = 1;
-=======
+
         };
->>>>>>> 9f94ce1d
 
         let server = Arc::new(server);
         let weak = Arc::downgrade(&server);
