--- conflicted
+++ resolved
@@ -109,23 +109,7 @@
     #[allow(clippy::new_without_default)]
     #[allow(clippy::too_many_lines)]
     #[must_use]
-<<<<<<< HEAD
     pub async fn new() -> Arc<Self> {
-        let auth_client = BASIC_CONFIG.online_mode.then(|| {
-            reqwest::Client::builder()
-                .connect_timeout(Duration::from_millis(u64::from(
-                    advanced_config().networking.authentication.connect_timeout,
-                )))
-                .read_timeout(Duration::from_millis(u64::from(
-                    advanced_config().networking.authentication.read_timeout,
-                )))
-                .build()
-                .expect("Failed to to make reqwest client")
-        });
-
-=======
-    pub async fn new() -> Self {
->>>>>>> 60d83022
         // First register the default commands. After that, plugins can put in their own.
         let command_dispatcher = RwLock::new(default_dispatcher().await);
         let world_path = BASIC_CONFIG.get_world_path();
