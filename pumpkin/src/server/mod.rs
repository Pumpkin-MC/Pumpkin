use crate::block::registry::BlockRegistry;
use crate::command::commands::default_dispatcher;
use crate::command::commands::defaultgamemode::DefaultGamemode;
use crate::data::player_server_data::ServerPlayerData;
use crate::entity::EntityId;
use crate::item::registry::ItemRegistry;
use crate::net::EncryptionError;
use crate::plugin::player::player_login::PlayerLoginEvent;
use crate::plugin::server::server_broadcast::ServerBroadcastEvent;
use crate::world::custom_bossbar::CustomBossbars;
use crate::{
    command::dispatcher::CommandDispatcher, entity::player::Player, net::Client, world::World,
};
use bytes::Bytes;
use connection_cache::{CachedBranding, CachedStatus};
use key_store::KeyStore;
use pumpkin_config::{BASIC_CONFIG, advanced_config};
use pumpkin_data::block::Block;
use pumpkin_inventory::drag_handler::DragHandler;
use pumpkin_inventory::{Container, OpenContainer};
use pumpkin_macros::send_cancellable;
use pumpkin_protocol::client::login::CEncryptionRequest;
use pumpkin_protocol::{ClientPacket, client::config::CPluginMessage};
use pumpkin_registry::{DimensionType, Registry};
use pumpkin_util::math::position::BlockPos;
use pumpkin_util::math::vector2::Vector2;
use pumpkin_util::text::TextComponent;
use pumpkin_world::dimension::Dimension;
use rand::prelude::SliceRandom;
use std::collections::HashMap;
use std::net::IpAddr;
use std::sync::atomic::AtomicU32;
use std::{
    sync::{Arc, atomic::Ordering},
    time::Duration,
};
use tokio::sync::{Mutex, RwLock};
use tokio::task::JoinHandle;
use tokio_util::task::TaskTracker;

mod connection_cache;
mod key_store;
pub mod ticker;

pub const CURRENT_MC_VERSION: &str = "1.21.4";

/// Represents a Minecraft server instance.
pub struct Server {
    /// Handles cryptographic keys for secure communication.
    key_store: KeyStore,
    /// Manages server status information.
    server_listing: Mutex<CachedStatus>,
    /// Saves server branding information.
    server_branding: CachedBranding,
    /// Saves and dispatches commands to appropriate handlers.
    pub command_dispatcher: RwLock<CommandDispatcher>,
    /// Block behaviour.
    pub block_registry: Arc<BlockRegistry>,
    /// Item behaviour.
    pub item_registry: Arc<ItemRegistry>,
    /// Manages multiple worlds within the server.
    pub worlds: RwLock<Vec<Arc<World>>>,
    // All the dimensions that exist on the server.
    pub dimensions: Vec<DimensionType>,
    /// Caches game registries for efficient access.
    pub cached_registry: Vec<Registry>,
    /// Tracks open containers used for item interactions.
    // TODO: should have per player open_containers
    pub open_containers: RwLock<HashMap<u64, OpenContainer>>,
    pub drag_handler: DragHandler,
    /// Assigns unique IDs to containers.
    container_id: AtomicU32,
    /// Manages authentication with an authentication server, if enabled.
    pub auth_client: Option<reqwest::Client>,
    /// The server's custom bossbars
    pub bossbars: Mutex<CustomBossbars>,
    /// The default gamemode when a player joins the server (reset every restart)
    pub defaultgamemode: Mutex<DefaultGamemode>,
<<<<<<< HEAD
    /// Manages player data storage
    pub player_data_storage: ServerPlayerData,
=======

    tasks: TaskTracker,
>>>>>>> b9d9bacf
}

impl Server {
    #[allow(clippy::new_without_default)]
    #[must_use]
    pub fn new() -> Self {
        let auth_client = BASIC_CONFIG.online_mode.then(|| {
            reqwest::Client::builder()
                .connect_timeout(Duration::from_millis(u64::from(
                    advanced_config().networking.authentication.connect_timeout,
                )))
                .read_timeout(Duration::from_millis(u64::from(
                    advanced_config().networking.authentication.read_timeout,
                )))
                .build()
                .expect("Failed to to make reqwest client")
        });

        // First register the default commands. After that, plugins can put in their own.
        let command_dispatcher = RwLock::new(default_dispatcher());
        let world_path = BASIC_CONFIG.get_world_path();

        let world = World::load(
<<<<<<< HEAD
            Dimension::OverWorld.into_level(world_path.clone()),
=======
            Dimension::Overworld.into_level(
                // TODO: load form config
                "./world".parse().unwrap(),
            ),
>>>>>>> b9d9bacf
            DimensionType::Overworld,
        );

        let world_name = world_path.to_str().unwrap();

        Self {
            cached_registry: Registry::get_synced(),
            open_containers: RwLock::new(HashMap::new()),
            drag_handler: DragHandler::new(),
            container_id: 0.into(),
            worlds: RwLock::new(vec![Arc::new(world)]),
            dimensions: vec![
                DimensionType::Overworld,
                DimensionType::OverworldCaves,
                DimensionType::TheNether,
                DimensionType::TheEnd,
            ],
            command_dispatcher,
            block_registry: super::block::default_registry(),
            item_registry: super::item::items::default_registry(),
            auth_client,
            key_store: KeyStore::new(),
            server_listing: Mutex::new(CachedStatus::new()),
            server_branding: CachedBranding::new(),
            bossbars: Mutex::new(CustomBossbars::new()),
            defaultgamemode: Mutex::new(DefaultGamemode {
                gamemode: BASIC_CONFIG.default_gamemode,
            }),
<<<<<<< HEAD
            player_data_storage: ServerPlayerData::new(
                format!("{world_name}/playerdata"),
                Duration::from_secs(advanced_config().player_data.save_player_cron_interval),
            ),
=======
            tasks: TaskTracker::new(),
>>>>>>> b9d9bacf
        }
    }

    const SPAWN_CHUNK_RADIUS: i32 = 1;

    #[must_use]
    pub fn spawn_chunks() -> Box<[Vector2<i32>]> {
        (-Self::SPAWN_CHUNK_RADIUS..=Self::SPAWN_CHUNK_RADIUS)
            .flat_map(|x| {
                (-Self::SPAWN_CHUNK_RADIUS..=Self::SPAWN_CHUNK_RADIUS)
                    .map(move |z| Vector2::new(x, z))
            })
            .collect()
    }

    /// Spawns a task associated with this server. All tasks spawned with this method are awaited
    /// when the server stops. This means tasks should complete in a reasonable (no looping) amount of time.
    pub fn spawn_task<F>(&self, task: F) -> JoinHandle<F::Output>
    where
        F: Future + Send + 'static,
        F::Output: Send + 'static,
    {
        self.tasks.spawn(task)
    }

    /// Adds a new player to the server.
    ///
    /// This function takes an `Arc<Client>` representing the connected client and performs the following actions:
    ///
    /// 1. Generates a new entity ID for the player.
    /// 2. Determines the player's gamemode (defaulting to Survival if not specified in configuration).
    /// 3. **(TODO: Select default from config)** Selects the world for the player (currently uses the first world).
    /// 4. Creates a new `Player` instance using the provided information.
    /// 5. Adds the player to the chosen world.
    /// 6. **(TODO: Config if we want increase online)** Optionally updates server listing information based on the player's configuration.
    ///
    /// # Arguments
    ///
    /// * `client`: An `Arc<Client>` representing the connected client.
    ///
    /// # Returns
    ///
    /// A tuple containing:
    ///
    /// - `Arc<Player>`: A reference to the newly created player object.
    /// - `Arc<World>`: A reference to the world the player was added to.
    ///
    /// # Note
    ///
    /// You still have to spawn the `Player` in a `World` to let them join and make them visible.
    pub async fn add_player(&self, client: Client) -> Option<(Arc<Player>, Arc<World>)> {
        let gamemode = self.defaultgamemode.lock().await.gamemode;
        // Basically the default world
        // TODO: select default from config
        let world = &self.worlds.read().await[0];

        let mut player = Player::new(client, world.clone(), gamemode).await;

        // Load player data
        if let Err(e) = self
            .player_data_storage
            .handle_player_join(&mut player)
            .await
        {
            log::error!("Unexpected error loading player data: {}", e);
        }

        // Wrap in Arc after data is loaded
        let player = Arc::new(player);

        send_cancellable! {{
            PlayerLoginEvent::new(player.clone(), TextComponent::text("You have been kicked from the server"));
            'after: {
                world
                    .add_player(player.gameprofile.id, player.clone())
                    .await;
                // TODO: Config if we want increase online
                if let Some(config) = player.client.config.lock().await.as_ref() {
                    // TODO: Config so we can also just ignore this hehe
                    if config.server_listing {
                        self.server_listing.lock().await.add_player();
                    }
                }

                Some((player, world.clone()))
            }

            'cancelled: {
                player.kick(event.kick_message).await;
                None
            }
        }}
    }

    pub async fn remove_player(&self) {
        // TODO: Config if we want decrease online
        self.server_listing.lock().await.remove_player();
    }

    pub async fn shutdown(&self) {
        self.tasks.close();
        log::debug!("Awaiting tasks for server");
        self.tasks.wait().await;
        log::debug!("Done awaiting tasks for server");

        log::info!("Starting worlds");
        for world in self.worlds.read().await.iter() {
            world.shutdown().await;
        }
        log::info!("Completed worlds");
    }

    pub async fn try_get_container(
        &self,
        player_id: EntityId,
        container_id: u64,
    ) -> Option<Arc<Mutex<Box<dyn Container>>>> {
        let open_containers = self.open_containers.read().await;
        open_containers
            .get(&container_id)?
            .try_open(player_id)
            .cloned()
    }

    /// Returns the first id with a matching location and block type. If this is used with unique
    /// blocks, the output will return a random result.
    pub async fn get_container_id(&self, location: BlockPos, block: Block) -> Option<u32> {
        let open_containers = self.open_containers.read().await;
        // TODO: do better than brute force
        for (id, container) in open_containers.iter() {
            if container.is_location(location) {
                if let Some(container_block) = container.get_block() {
                    if container_block.id == block.id {
                        log::debug!("Found container id: {}", id);
                        return Some(*id as u32);
                    }
                }
            }
        }

        drop(open_containers);

        None
    }

    pub async fn get_all_container_ids(
        &self,
        location: BlockPos,
        block: Block,
    ) -> Option<Vec<u32>> {
        let open_containers = self.open_containers.read().await;
        let mut matching_container_ids: Vec<u32> = vec![];
        // TODO: do better than brute force
        for (id, container) in open_containers.iter() {
            if container.is_location(location) {
                if let Some(container_block) = container.get_block() {
                    if container_block.id == block.id {
                        log::debug!("Found matching container id: {}", id);
                        matching_container_ids.push(*id as u32);
                    }
                }
            }
        }

        drop(open_containers);

        Some(matching_container_ids)
    }

    /// Broadcasts a packet to all players in all worlds.
    ///
    /// This function sends the specified packet to every connected player in every world managed by the server.
    ///
    /// # Arguments
    ///
    /// * `packet`: A reference to the packet to be broadcast. The packet must implement the `ClientPacket` trait.
    pub async fn broadcast_packet_all<P>(&self, packet: &P)
    where
        P: ClientPacket,
    {
        let mut packet_buf = Vec::new();
        if let Err(err) = packet.write(&mut packet_buf) {
            log::error!("Failed to serialize packet {}: {}", P::PACKET_ID, err);
            return;
        }
        let packet_data: Bytes = packet_buf.into();

        for world in self.worlds.read().await.iter() {
            let current_players = world.players.read().await;
            for player in current_players.values() {
                player.client.enqueue_packet_data(packet_data.clone()).await;
            }
        }
    }

    pub async fn broadcast_message(
        &self,
        message: &TextComponent,
        sender_name: &TextComponent,
        chat_type: u32,
        target_name: Option<&TextComponent>,
    ) {
        send_cancellable! {{
            ServerBroadcastEvent::new(message.clone(), sender_name.clone());

            'after: {
                for world in self.worlds.read().await.iter() {
                    world
                        .broadcast_message(&event.message, &event.sender, chat_type, target_name)
                        .await;
                }
            }
        }}
    }

    /// Searches for a player by their username across all worlds.
    ///
    /// This function iterates through each world managed by the server and attempts to find a player with the specified username.
    /// If a player is found in any world, it returns an `Arc<Player>` reference to that player. Otherwise, it returns `None`.
    ///
    /// # Arguments
    ///
    /// * `name`: The username of the player to search for.
    ///
    /// # Returns
    ///
    /// An `Option<Arc<Player>>` containing the player if found, or `None` if not found.
    pub async fn get_player_by_name(&self, name: &str) -> Option<Arc<Player>> {
        for world in self.worlds.read().await.iter() {
            if let Some(player) = world.get_player_by_name(name).await {
                return Some(player);
            }
        }
        None
    }

    pub async fn get_players_by_ip(&self, ip: IpAddr) -> Vec<Arc<Player>> {
        let mut players = Vec::<Arc<Player>>::new();

        for world in self.worlds.read().await.iter() {
            for player in world.players.read().await.values() {
                if player.client.address.lock().await.ip() == ip {
                    players.push(player.clone());
                }
            }
        }

        players
    }

    /// Returns all players from all worlds.
    pub async fn get_all_players(&self) -> Vec<Arc<Player>> {
        let mut players = Vec::<Arc<Player>>::new();

        for world in self.worlds.read().await.iter() {
            for player in world.players.read().await.values() {
                players.push(player.clone());
            }
        }

        players
    }

    /// Returns a random player from any of the worlds, or `None` if all worlds are empty.
    pub async fn get_random_player(&self) -> Option<Arc<Player>> {
        let players = self.get_all_players().await;

        players.choose(&mut rand::thread_rng()).map(Arc::<_>::clone)
    }

    /// Searches for a player by their UUID across all worlds.
    ///
    /// This function iterates through each world managed by the server and attempts to find a player with the specified UUID.
    /// If a player is found in any world, it returns an `Arc<Player>` reference to that player. Otherwise, it returns `None`.
    ///
    /// # Arguments
    ///
    /// * `id`: The UUID of the player to search for.
    ///
    /// # Returns
    ///
    /// An `Option<Arc<Player>>` containing the player if found, or `None` if not found.
    pub async fn get_player_by_uuid(&self, id: uuid::Uuid) -> Option<Arc<Player>> {
        for world in self.worlds.read().await.iter() {
            if let Some(player) = world.get_player_by_uuid(id).await {
                return Some(player);
            }
        }
        None
    }

    /// Counts the total number of players across all worlds.
    ///
    /// This function iterates through each world and sums up the number of players currently connected to that world.
    ///
    /// # Returns
    ///
    /// The total number of players connected to the server.
    pub async fn get_player_count(&self) -> usize {
        let mut count = 0;
        for world in self.worlds.read().await.iter() {
            count += world.players.read().await.len();
        }
        count
    }

    /// Similar to [`Server::get_player_count`] >= n, but may be more efficient since it stops its iteration through all worlds as soon as n players were found.
    pub async fn has_n_players(&self, n: usize) -> bool {
        let mut count = 0;
        for world in self.worlds.read().await.iter() {
            count += world.players.read().await.len();
            if count >= n {
                return true;
            }
        }
        false
    }

    /// Generates a new container id.
    pub fn new_container_id(&self) -> u32 {
        self.container_id.fetch_add(1, Ordering::SeqCst)
    }

    pub fn get_branding(&self) -> CPluginMessage<'_> {
        self.server_branding.get_branding()
    }

    pub fn get_status(&self) -> &Mutex<CachedStatus> {
        &self.server_listing
    }

    pub fn encryption_request<'a>(
        &'a self,
        verification_token: &'a [u8; 4],
        should_authenticate: bool,
    ) -> CEncryptionRequest<'a> {
        self.key_store
            .encryption_request("", verification_token, should_authenticate)
    }

    pub fn decrypt(&self, data: &[u8]) -> Result<Vec<u8>, EncryptionError> {
        self.key_store.decrypt(data)
    }

    pub fn digest_secret(&self, secret: &[u8]) -> String {
        self.key_store.get_digest(secret)
    }

    async fn tick(&self) {
        for world in self.worlds.read().await.iter() {
            world.tick(self).await;
        }

        if let Err(e) = self.player_data_storage.tick(self).await {
            log::error!("Error ticking player data: {}", e);
        }
    }
}<|MERGE_RESOLUTION|>--- conflicted
+++ resolved
@@ -76,13 +76,9 @@
     pub bossbars: Mutex<CustomBossbars>,
     /// The default gamemode when a player joins the server (reset every restart)
     pub defaultgamemode: Mutex<DefaultGamemode>,
-<<<<<<< HEAD
     /// Manages player data storage
     pub player_data_storage: ServerPlayerData,
-=======
-
     tasks: TaskTracker,
->>>>>>> b9d9bacf
 }
 
 impl Server {
@@ -106,14 +102,7 @@
         let world_path = BASIC_CONFIG.get_world_path();
 
         let world = World::load(
-<<<<<<< HEAD
-            Dimension::OverWorld.into_level(world_path.clone()),
-=======
-            Dimension::Overworld.into_level(
-                // TODO: load form config
-                "./world".parse().unwrap(),
-            ),
->>>>>>> b9d9bacf
+            Dimension::Overworld.into_level(world_path.clone()),
             DimensionType::Overworld,
         );
 
@@ -142,14 +131,11 @@
             defaultgamemode: Mutex::new(DefaultGamemode {
                 gamemode: BASIC_CONFIG.default_gamemode,
             }),
-<<<<<<< HEAD
             player_data_storage: ServerPlayerData::new(
                 format!("{world_name}/playerdata"),
                 Duration::from_secs(advanced_config().player_data.save_player_cron_interval),
             ),
-=======
             tasks: TaskTracker::new(),
->>>>>>> b9d9bacf
         }
     }
 
