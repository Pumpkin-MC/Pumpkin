--- conflicted
+++ resolved
@@ -138,41 +138,8 @@
             }
         }
 
-        let level_info = match level_info {
-            Ok(level_info) => level_info,
-            Err(err) => {
-                log::warn!("Failed to get level_info, using default instead: {err}");
-                LevelData::default()
-            }
-        };
-
+        let level_info = level_info.unwrap_or_default(); // TODO: Improve error handling
         let seed = level_info.world_gen_settings.seed;
-<<<<<<< HEAD
-=======
-        log::info!("Loading Overworld: {seed}");
-
-        let level_info = Arc::new(RwLock::new(level_info));
-        let overworld = World::load(
-            Dimension::Overworld.into_level(world_path.clone(), block_registry.clone(), seed),
-            Arc::clone(&level_info),
-            VanillaDimensionType::Overworld,
-            Arc::clone(&block_registry),
-        );
-        log::info!("Loading Nether");
-        let nether = World::load(
-            Dimension::Nether.into_level(world_path.clone(), block_registry.clone(), seed),
-            Arc::clone(&level_info),
-            VanillaDimensionType::TheNether,
-            Arc::clone(&block_registry),
-        );
-        log::info!("Loading End");
-        let end = World::load(
-            Dimension::End.into_level(world_path.clone(), block_registry.clone(), seed),
-            Arc::clone(&level_info),
-            VanillaDimensionType::TheEnd,
-            Arc::clone(&block_registry),
-        );
->>>>>>> 15c9aa4a
 
         // if we fail to lock, lets crash ???. maybe not the best solution when we have a large server with many worlds and one is locked.
         // So TODO
@@ -213,13 +180,22 @@
             server_guid: rand::random(),
             mojang_public_keys: Mutex::new(Vec::new()),
             world_info_writer: Arc::new(AnvilLevelInfo),
-<<<<<<< HEAD
-            level_info: Arc::new(RwLock::new(level_info.clone())),
-=======
             level_info,
->>>>>>> 15c9aa4a
             _locker: Arc::new(locker),
         };
+        let level_info = match level_info {
+            Ok(level_info) => level_info,
+            Err(err) => {
+                log::warn!("Failed to get level_info, using default instead: {err}");
+                LevelData::default()
+            }
+        };
+
+        let seed = level_info.world_gen_settings.seed;
+        log::info!("Loading Overworld: {seed}");
+
+        let level_info = Arc::new(RwLock::new(level_info));
+
         let server = Arc::new(server);
         let weak = Arc::downgrade(&server);
         log::info!("Loading Overworld: {seed}");
