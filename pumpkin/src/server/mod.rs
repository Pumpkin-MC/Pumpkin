--- conflicted
+++ resolved
@@ -48,12 +48,8 @@
 pub mod tick_rate_manager;
 pub mod ticker;
 
-<<<<<<< HEAD
-pub const CURRENT_BEDROCK_MC_VERSION: &str = "1.21.93";
-=======
 pub const CURRENT_MC_VERSION: &str = "1.21.8";
 pub const CURRENT_BEDROCK_MC_VERSION: &str = "1.21.94";
->>>>>>> 3f248467
 
 /// Represents a Minecraft server instance.
 pub struct Server {
