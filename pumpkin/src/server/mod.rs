--- conflicted
+++ resolved
@@ -2,11 +2,8 @@
 use crossbeam::atomic::AtomicCell;
 use key_store::KeyStore;
 use pumpkin_config::BASIC_CONFIG;
-<<<<<<< HEAD
 use pumpkin_core::math::boundingbox::{BoundingBox, BoundingBoxSize};
-=======
 use pumpkin_core::math::vector2::Vector2;
->>>>>>> f5c20fb5
 use pumpkin_core::GameMode;
 use pumpkin_entity::entity_type::EntityType;
 use pumpkin_entity::EntityId;
@@ -28,15 +25,11 @@
 use tokio::sync::{Mutex, RwLock};
 use uuid::Uuid;
 
-<<<<<<< HEAD
-use crate::client::EncryptionError;
+use crate::block::block_manager::BlockManager;
+use crate::block::default_block_manager;
 use crate::entity::living::LivingEntity;
 use crate::entity::Entity;
-=======
-use crate::block::block_manager::BlockManager;
-use crate::block::default_block_manager;
 use crate::net::EncryptionError;
->>>>>>> f5c20fb5
 use crate::world::custom_bossbar::CustomBossbars;
 use crate::{
     command::{default_dispatcher, dispatcher::CommandDispatcher},
@@ -187,7 +180,12 @@
         self.server_listing.lock().await.remove_player();
     }
 
-<<<<<<< HEAD
+    pub async fn save(&self) {
+        for world in &self.worlds {
+            world.save().await;
+        }
+    }
+
     // TODO: move to world
     pub fn add_mob(&self, entity_type: EntityType) -> (Arc<LivingEntity>, Arc<World>, Uuid) {
         let entity_id = self.new_entity_id();
@@ -211,12 +209,6 @@
         )));
 
         (mob, world.clone(), uuid::Uuid::new_v4())
-=======
-    pub async fn save(&self) {
-        for world in &self.worlds {
-            world.save().await;
-        }
->>>>>>> f5c20fb5
     }
 
     pub async fn try_get_container(
