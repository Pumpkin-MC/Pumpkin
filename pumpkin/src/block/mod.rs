use blocks::cactus::CactusBlock;
use blocks::dirt_path::DirtPathBlock;
use blocks::doors::register_door_blocks;
use blocks::farmland::FarmLandBlock;
use blocks::fence_gates::register_fence_gate_blocks;
use blocks::fences::register_fence_blocks;
use blocks::fluids::{lava::FlowingLava, water::FlowingWater};
use blocks::logs::register_log_blocks;
use blocks::redstone::buttons::register_button_blocks;
use blocks::redstone::observer::ObserverBlock;
use blocks::redstone::piston::PistonBlock;
use blocks::redstone::redstone_block::RedstoneBlock;
use blocks::redstone::redstone_lamp::RedstoneLamp;
use blocks::redstone::redstone_torch::register_redstone_torch_blocks;
use blocks::redstone::redstone_wire::RedstoneWireBlock;
use blocks::redstone::repeater::RepeaterBlock;
use blocks::redstone::target_block::TargetBlock;
use blocks::sugar_cane::SugarCaneBlock;
use blocks::torches::register_torch_blocks;
use blocks::{
    chest::ChestBlock, furnace::FurnaceBlock, redstone::lever::LeverBlock, tnt::TNTBlock,
};
use pumpkin_data::block::{Block, BlockState};
use pumpkin_data::entity::EntityType;
use pumpkin_data::item::Item;
use pumpkin_util::loot_table::{
    AlternativeEntry, ItemEntry, LootCondition, LootPool, LootPoolEntryTypes, LootTable,
};
use pumpkin_util::math::position::BlockPos;
use pumpkin_util::math::vector3::Vector3;
use pumpkin_world::item::ItemStack;
use rand::Rng;

use crate::block::blocks::oxidizable::Oxidation;
use crate::block::registry::BlockRegistry;
use crate::entity::item::ItemEntity;
use crate::world::World;
use crate::{block::blocks::crafting_table::CraftingTableBlock, entity::player::Player};
use crate::{block::blocks::jukebox::JukeboxBlock, entity::experience_orb::ExperienceOrbEntity};
use std::sync::Arc;

mod blocks;
pub mod pumpkin_block;
pub mod pumpkin_fluid;
pub mod registry;

#[must_use]
pub fn default_registry() -> Arc<BlockRegistry> {
    let mut manager = BlockRegistry::default();

    manager.register(JukeboxBlock);
    manager.register(SugarCaneBlock);
    manager.register(CactusBlock);
    manager.register(CraftingTableBlock);
    manager.register(FurnaceBlock);
    manager.register(ChestBlock);
    manager.register(TNTBlock);
    manager.register(LeverBlock);
    manager.register(DirtPathBlock);
    manager.register(FarmLandBlock);
    manager.register(RedstoneWireBlock);
    manager.register(RedstoneBlock);
    manager.register(RedstoneLamp);
    manager.register(RepeaterBlock);
    manager.register(ObserverBlock);
    manager.register(PistonBlock);
    manager.register(TargetBlock);
<<<<<<< HEAD
=======
    manager.register_fluid(FlowingWater);
    manager.register_fluid(FlowingLava);

>>>>>>> 67f26cf9
    register_door_blocks(&mut manager);
    register_fence_blocks(&mut manager);
    register_fence_gate_blocks(&mut manager);
    register_log_blocks(&mut manager);
    register_button_blocks(&mut manager);
    register_torch_blocks(&mut manager);
    register_redstone_torch_blocks(&mut manager);

    Arc::new(manager)
}

pub async fn get_oxidizable() -> Box<Oxidation> {
    Box::new(Oxidation {})
}

pub async fn drop_loot(
    world: &Arc<World>,
    block: &Block,
    pos: &BlockPos,
    experience: bool,
    state_id: u16,
) {
    if let Some(table) = &block.loot_table {
        let props =
            Block::properties(block, state_id).map_or_else(Vec::new, |props| props.to_props());
        let loot = table.get_loot(
            &props
                .iter()
                .map(|(key, value)| (key.as_str(), value.as_str()))
                .collect::<Vec<_>>(),
        );
        for stack in loot {
            drop_stack(world, pos, stack).await;
        }
    }

    if experience {
        if let Some(experience) = &block.experience {
            let amount = experience.experience.get();
            // TODO: Silk touch gives no exp
            if amount > 0 {
                ExperienceOrbEntity::spawn(world, pos.to_f64(), amount as u32).await;
            }
        }
    }
}

#[allow(dead_code)]
async fn drop_stack(world: &Arc<World>, pos: &BlockPos, stack: ItemStack) {
    let height = EntityType::ITEM.dimension[1] / 2.0;
    let pos = Vector3::new(
        f64::from(pos.0.x) + 0.5 + rand::thread_rng().gen_range(-0.25..0.25),
        f64::from(pos.0.y) + 0.5 + rand::thread_rng().gen_range(-0.25..0.25) - f64::from(height),
        f64::from(pos.0.z) + 0.5 + rand::thread_rng().gen_range(-0.25..0.25),
    );

    let entity = world.create_entity(pos, EntityType::ITEM);
    let item_entity =
        Arc::new(ItemEntity::new(entity, stack.item.id, u32::from(stack.item_count)).await);
    world.spawn_entity(item_entity.clone()).await;
    item_entity.send_meta_packet().await;
}

pub async fn calc_block_breaking(player: &Player, state: &BlockState, block_name: &str) -> f32 {
    let hardness = state.hardness;
    #[expect(clippy::float_cmp)]
    if hardness == -1.0 {
        // unbreakable
        return 0.0;
    }
    let i = if player.can_harvest(state, block_name).await {
        30
    } else {
        100
    };

    player.get_mining_speed(block_name).await / hardness / i as f32
}

// These traits need to be implemented here so they have access to pumpkin_data

trait LootTableExt {
    fn get_loot(&self, block_props: &[(&str, &str)]) -> Vec<ItemStack>;
}

impl LootTableExt for LootTable {
    fn get_loot(&self, block_props: &[(&str, &str)]) -> Vec<ItemStack> {
        let mut items = vec![];
        if let Some(pools) = &self.pools {
            for i in 0..pools.len() {
                let pool = &pools[i];
                items.extend_from_slice(&pool.get_loot(block_props));
            }
        }
        items
    }
}

trait LootPoolExt {
    fn get_loot(&self, block_props: &[(&str, &str)]) -> Vec<ItemStack>;
}

impl LootPoolExt for LootPool {
    fn get_loot(&self, block_props: &[(&str, &str)]) -> Vec<ItemStack> {
        let i = self.rolls.round() as i32 + self.bonus_rolls.floor() as i32; // TODO: mul by luck
        let mut items = vec![];
        for _ in 0..i {
            for entry_idx in 0..self.entries.len() {
                let entry = &self.entries[entry_idx];
                if let Some(conditions) = &entry.conditions {
                    if !conditions.iter().all(|c| c.test(block_props)) {
                        continue;
                    }
                }
                items.extend_from_slice(&entry.content.get_items(block_props));
            }
        }
        items
    }
}

trait ItemEntryExt {
    fn get_items(&self) -> Vec<ItemStack>;
}

impl ItemEntryExt for ItemEntry {
    fn get_items(&self) -> Vec<ItemStack> {
        let item = &self.name.replace("minecraft:", "");
        vec![ItemStack::new(1, Item::from_registry_key(item).unwrap())]
    }
}

trait AlternativeEntryExt {
    fn get_items(&self, block_props: &[(&str, &str)]) -> Vec<ItemStack>;
}

impl AlternativeEntryExt for AlternativeEntry {
    fn get_items(&self, block_props: &[(&str, &str)]) -> Vec<ItemStack> {
        let mut items = vec![];
        for i in 0..self.children.len() {
            let child = &self.children[i];
            if let Some(conditions) = &child.conditions {
                if !conditions.iter().all(|c| c.test(block_props)) {
                    continue;
                }
            }
            items.extend_from_slice(&child.content.get_items(block_props));
        }
        items
    }
}

trait LootPoolEntryTypesExt {
    fn get_items(&self, block_props: &[(&str, &str)]) -> Vec<ItemStack>;
}

impl LootPoolEntryTypesExt for LootPoolEntryTypes {
    fn get_items(&self, block_props: &[(&str, &str)]) -> Vec<ItemStack> {
        match self {
            Self::Empty => todo!(),
            Self::Item(item_entry) => item_entry.get_items(),
            Self::LootTable => todo!(),
            Self::Dynamic => todo!(),
            Self::Tag => todo!(),
            Self::Alternatives(alternative) => alternative.get_items(block_props),
            Self::Sequence => todo!(),
            Self::Group => todo!(),
        }
    }
}

trait LootConditionExt {
    fn test(&self, block_props: &[(&str, &str)]) -> bool;
}

impl LootConditionExt for LootCondition {
    // TODO: This is trash. Make this right
    fn test(&self, block_props: &[(&str, &str)]) -> bool {
        match self {
            Self::SurvivesExplosion => true,
            Self::BlockStateProperty { properties } => properties
                .iter()
                .all(|(key, value)| block_props.iter().any(|(k, v)| k == key && v == value)),
            _ => false,
        }
    }
}<|MERGE_RESOLUTION|>--- conflicted
+++ resolved
@@ -65,12 +65,8 @@
     manager.register(ObserverBlock);
     manager.register(PistonBlock);
     manager.register(TargetBlock);
-<<<<<<< HEAD
-=======
     manager.register_fluid(FlowingWater);
     manager.register_fluid(FlowingLava);
-
->>>>>>> 67f26cf9
     register_door_blocks(&mut manager);
     register_fence_blocks(&mut manager);
     register_fence_gate_blocks(&mut manager);
