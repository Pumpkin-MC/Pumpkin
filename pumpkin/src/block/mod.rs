use blocks::bamboo::BambooBlock;
use blocks::barrel::BarrelBlock;
use blocks::bed::BedBlock;
use blocks::cactus::CactusBlock;
use blocks::carpet::{CarpetBlock, MossCarpetBlock, PaleMossCarpetBlock};
use blocks::command::CommandBlock;
use blocks::dirt_path::DirtPathBlock;
use blocks::doors::DoorBlock;
use blocks::end_portal::EndPortalBlock;
use blocks::end_portal_frame::EndPortalFrameBlock;
use blocks::farmland::FarmLandBlock;
use blocks::fence_gates::FenceGateBlock;
use blocks::fences::FenceBlock;
use blocks::fire::fire::FireBlock;
use blocks::fire::soul_fire::SoulFireBlock;
use blocks::glass_panes::GlassPaneBlock;
use blocks::iron_bars::IronBarsBlock;
use blocks::logs::LogBlock;
use blocks::nether_portal::NetherPortalBlock;
use blocks::note::NoteBlock;
use blocks::piston::piston::PistonBlock;
use blocks::piston::piston_extension::PistonExtensionBlock;
use blocks::piston::piston_head::PistonHeadBlock;
use blocks::plant::bush::BushBlock;
use blocks::plant::dry_vegetation::DryVegetationBlock;
use blocks::plant::flower::FlowerBlock;
use blocks::plant::flowerbed::FlowerbedBlock;
use blocks::plant::leaf_litter::LeafLitterBlock;
use blocks::plant::lily_pad::LilyPadBlock;
use blocks::plant::mushroom_plant::MushroomPlantBlock;
use blocks::plant::sapling::SaplingBlock;
use blocks::plant::short_plant::ShortPlantBlock;
use blocks::plant::tall_plant::TallPlantBlock;
use blocks::pumpkin::PumpkinBlock;
use blocks::redstone::buttons::ButtonBlock;
use blocks::redstone::observer::ObserverBlock;
use blocks::redstone::pressure_plate::plate::PressurePlateBlock;
use blocks::redstone::pressure_plate::weighted::WeightedPressurePlateBlock;
use blocks::redstone::rails::activator_rail::ActivatorRailBlock;
use blocks::redstone::rails::detector_rail::DetectorRailBlock;
use blocks::redstone::rails::powered_rail::PoweredRailBlock;
use blocks::redstone::rails::rail::RailBlock;
use blocks::redstone::redstone_block::RedstoneBlock;
use blocks::redstone::redstone_lamp::RedstoneLamp;
use blocks::redstone::redstone_torch::RedstoneTorchBlock;
use blocks::redstone::redstone_wire::RedstoneWireBlock;
use blocks::redstone::repeater::RepeaterBlock;
use blocks::redstone::target_block::TargetBlock;
use blocks::redstone::tripwire::TripwireBlock;
use blocks::redstone::tripwire_hook::TripwireHookBlock;
use blocks::sea_pickles::SeaPickleBlock;
use blocks::signs::SignBlock;
use blocks::slabs::SlabBlock;
use blocks::stairs::StairBlock;
use blocks::sugar_cane::SugarCaneBlock;
use blocks::torches::TorchBlock;
use blocks::trapdoor::TrapDoorBlock;
use blocks::vine::VineBlock;
use blocks::walls::WallBlock;
use blocks::{
    chest::ChestBlock, furnace::FurnaceBlock, redstone::lever::LeverBlock, tnt::TNTBlock,
};
use fluid::lava::FlowingLava;
use fluid::water::FlowingWater;
use loot::LootTableExt;
use pumpkin_data::block_properties::Integer0To15;
use pumpkin_data::{Block, BlockState};

use pumpkin_util::math::position::BlockPos;
<<<<<<< HEAD
=======
use pumpkin_util::math::vector3::Vector3;
use pumpkin_util::random::{RandomGenerator, get_seed, xoroshiro128::Xoroshiro};
>>>>>>> 9436e12c
use pumpkin_world::BlockStateId;

use crate::block::blocks::plant::roots::RootsBlock;
use crate::block::registry::BlockRegistry;
use crate::world::World;
use crate::{block::blocks::crafting_table::CraftingTableBlock, entity::player::Player};
use crate::{block::blocks::jukebox::JukeboxBlock, entity::experience_orb::ExperienceOrbEntity};
use std::sync::Arc;

pub mod blocks;
mod fluid;
mod loot;
pub mod pumpkin_block;
pub mod pumpkin_fluid;
pub mod registry;

#[must_use]
pub fn default_registry() -> Arc<BlockRegistry> {
    let mut manager = BlockRegistry::default();

    // Blocks
    manager.register(BedBlock);
    manager.register(SaplingBlock);
    manager.register(CactusBlock);
    manager.register(CarpetBlock);
    manager.register(MossCarpetBlock);
    manager.register(PaleMossCarpetBlock);
    manager.register(ChestBlock);
    manager.register(CraftingTableBlock);
    manager.register(DirtPathBlock);
    manager.register(DoorBlock);
    manager.register(FarmLandBlock);
    manager.register(FenceGateBlock);
    manager.register(FenceBlock);
    manager.register(FurnaceBlock);
    manager.register(GlassPaneBlock);
    manager.register(IronBarsBlock);
    manager.register(JukeboxBlock);
    manager.register(LogBlock);
    manager.register(BambooBlock);
    manager.register(SignBlock);
    manager.register(SlabBlock);
    manager.register(StairBlock);
    manager.register(ShortPlantBlock);
    manager.register(DryVegetationBlock);
    manager.register(LilyPadBlock);
    manager.register(SugarCaneBlock);
    manager.register(VineBlock);
    manager.register(TNTBlock);
    manager.register(BushBlock);
    manager.register(FlowerBlock);
    manager.register(TorchBlock);
    manager.register(TrapDoorBlock);
    manager.register(MushroomPlantBlock);
    manager.register(FlowerbedBlock);
    manager.register(LeafLitterBlock);
    manager.register(WallBlock);
    manager.register(RootsBlock);
    manager.register(NetherPortalBlock);
    manager.register(TallPlantBlock);
    manager.register(NoteBlock);
    manager.register(PumpkinBlock);
    manager.register(CommandBlock);
    manager.register(PressurePlateBlock);
    manager.register(WeightedPressurePlateBlock);
    manager.register(EndPortalBlock);
    manager.register(EndPortalFrameBlock);
    manager.register(SeaPickleBlock);

    // Fire
    manager.register(SoulFireBlock);
    manager.register(FireBlock);

    // Redstone
    manager.register(ButtonBlock);
    manager.register(LeverBlock);
    manager.register(ObserverBlock);
    manager.register(TripwireBlock);
    manager.register(TripwireHookBlock);

    // Piston
    manager.register(PistonBlock);
    manager.register(PistonExtensionBlock);
    manager.register(PistonHeadBlock);

    manager.register(RedstoneBlock);
    manager.register(RedstoneLamp);
    manager.register(RedstoneTorchBlock);
    manager.register(RedstoneWireBlock);
    manager.register(RepeaterBlock);
    manager.register(TargetBlock);
    manager.register(BarrelBlock);

    // Rails
    manager.register(RailBlock);
    manager.register(ActivatorRailBlock);
    manager.register(DetectorRailBlock);
    manager.register(PoweredRailBlock);

    // Fluids
    manager.register_fluid(FlowingWater);
    manager.register_fluid(FlowingLava);
    Arc::new(manager)
}

#[derive(Clone)]
pub struct BlockEvent {
    pub pos: BlockPos,
    pub r#type: u8,
    pub data: u8,
}

pub async fn drop_loot(
    world: &Arc<World>,
    block: &Block,
    pos: &BlockPos,
    experience: bool,
    state_id: BlockStateId,
) {
    if let Some(loot_table) = &block.loot_table {
        let props =
            Block::properties(block, state_id).map_or_else(Vec::new, |props| props.to_props());

        for stack in loot_table.get_loot(&props) {
            world.drop_stack(pos, stack).await;
        }
    }

    if experience {
        if let Some(experience) = &block.experience {
            let mut random = RandomGenerator::Xoroshiro(Xoroshiro::from_seed(get_seed()));
            let amount = experience.experience.get(&mut random);
            // TODO: Silk touch gives no exp
            if amount > 0 {
                ExperienceOrbEntity::spawn(world, pos.to_f64(), amount as u32).await;
            }
        }
    }
}

<<<<<<< HEAD
=======
async fn drop_stack(world: &Arc<World>, pos: &BlockPos, stack: ItemStack) {
    let height = EntityType::ITEM.dimension[1] / 2.0;
    let pos = Vector3::new(
        f64::from(pos.0.x) + 0.5 + rand::rng().random_range(-0.25..0.25),
        f64::from(pos.0.y) + 0.5 + rand::rng().random_range(-0.25..0.25) - f64::from(height),
        f64::from(pos.0.z) + 0.5 + rand::rng().random_range(-0.25..0.25),
    );

    let entity = world.create_entity(pos, EntityType::ITEM);
    let item_entity = Arc::new(ItemEntity::new(entity, stack).await);
    world.spawn_entity(item_entity).await;
}

>>>>>>> 9436e12c
pub async fn calc_block_breaking(player: &Player, state: &BlockState, block_name: &str) -> f32 {
    let hardness = state.hardness;
    #[expect(clippy::float_cmp)]
    if hardness == -1.0 {
        // unbreakable
        return 0.0;
    }
    let i = if player.can_harvest(state, block_name).await {
        30
    } else {
        100
    };

    player.get_mining_speed(block_name).await / hardness / i as f32
}

#[derive(PartialEq)]
pub enum BlockIsReplacing {
    Itself(BlockStateId),
    Water(Integer0To15),
    Other,
    None,
}

impl BlockIsReplacing {
    #[must_use]
    /// Returns true if the block was a water source block.
    pub fn water_source(&self) -> bool {
        match self {
            // Level 0 means the water is a source block
            Self::Water(level) => *level == Integer0To15::L0,
            _ => false,
        }
    }
}<|MERGE_RESOLUTION|>--- conflicted
+++ resolved
@@ -66,12 +66,8 @@
 use pumpkin_data::block_properties::Integer0To15;
 use pumpkin_data::{Block, BlockState};
 
-use pumpkin_util::math::position::BlockPos;
-<<<<<<< HEAD
-=======
-use pumpkin_util::math::vector3::Vector3;
+use pumpkin_util::math::{position::BlockPos, vector3::Vector3};
 use pumpkin_util::random::{RandomGenerator, get_seed, xoroshiro128::Xoroshiro};
->>>>>>> 9436e12c
 use pumpkin_world::BlockStateId;
 
 use crate::block::blocks::plant::roots::RootsBlock;
@@ -212,22 +208,6 @@
     }
 }
 
-<<<<<<< HEAD
-=======
-async fn drop_stack(world: &Arc<World>, pos: &BlockPos, stack: ItemStack) {
-    let height = EntityType::ITEM.dimension[1] / 2.0;
-    let pos = Vector3::new(
-        f64::from(pos.0.x) + 0.5 + rand::rng().random_range(-0.25..0.25),
-        f64::from(pos.0.y) + 0.5 + rand::rng().random_range(-0.25..0.25) - f64::from(height),
-        f64::from(pos.0.z) + 0.5 + rand::rng().random_range(-0.25..0.25),
-    );
-
-    let entity = world.create_entity(pos, EntityType::ITEM);
-    let item_entity = Arc::new(ItemEntity::new(entity, stack).await);
-    world.spawn_entity(item_entity).await;
-}
-
->>>>>>> 9436e12c
 pub async fn calc_block_breaking(player: &Player, state: &BlockState, block_name: &str) -> f32 {
     let hardness = state.hardness;
     #[expect(clippy::float_cmp)]
