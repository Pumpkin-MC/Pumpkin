use blocks::bamboo::BambooBlock;
use blocks::barrel::BarrelBlock;
use blocks::bed::BedBlock;
use blocks::cactus::CactusBlock;
use blocks::command::CommandBlock;
use blocks::dirt_path::DirtPathBlock;
use blocks::doors::DoorBlock;
use blocks::farmland::FarmLandBlock;
use blocks::fence_gates::FenceGateBlock;
use blocks::fences::FenceBlock;
use blocks::fire::fire::FireBlock;
use blocks::fire::soul_fire::SoulFireBlock;
use blocks::glass_panes::GlassPaneBlock;
use blocks::iron_bars::IronBarsBlock;
use blocks::logs::LogBlock;
use blocks::nether_portal::NetherPortalBlock;
use blocks::note::NoteBlock;
use blocks::piston::piston::PistonBlock;
use blocks::piston::piston_extension::PistonExtensionBlock;
use blocks::piston::piston_head::PistonHeadBlock;
use blocks::plant::bush::BushBlock;
use blocks::plant::dry_vegetation::DryVegetationBlock;
use blocks::plant::flower::FlowerBlock;
use blocks::plant::flowerbed::FlowerbedBlock;
use blocks::plant::leaf_litter::LeafLitterBlock;
use blocks::plant::lily_pad::LilyPadBlock;
use blocks::plant::mushroom_plant::MushroomPlantBlock;
use blocks::plant::sapling::SaplingBlock;
use blocks::plant::short_plant::ShortPlantBlock;
use blocks::plant::tall_plant::TallPlantBlock;
use blocks::pumpkin::PumpkinBlock;
use blocks::redstone::buttons::ButtonBlock;
use blocks::redstone::observer::ObserverBlock;
use blocks::redstone::pressure_plate::plate::PressurePlateBlock;
use blocks::redstone::pressure_plate::weighted::WeightedPressurePlateBlock;
use blocks::redstone::rails::activator_rail::ActivatorRailBlock;
use blocks::redstone::rails::detector_rail::DetectorRailBlock;
use blocks::redstone::rails::powered_rail::PoweredRailBlock;
use blocks::redstone::rails::rail::RailBlock;
use blocks::redstone::redstone_block::RedstoneBlock;
use blocks::redstone::redstone_lamp::RedstoneLamp;
use blocks::redstone::redstone_torch::RedstoneTorchBlock;
use blocks::redstone::redstone_wire::RedstoneWireBlock;
use blocks::redstone::repeater::RepeaterBlock;
use blocks::redstone::target_block::TargetBlock;
use blocks::signs::SignBlock;
use blocks::slabs::SlabBlock;
use blocks::stairs::StairBlock;
use blocks::sugar_cane::SugarCaneBlock;
use blocks::torches::TorchBlock;
use blocks::trapdoor::TrapDoorBlock;
use blocks::vine::VineBlock;
use blocks::walls::WallBlock;
use blocks::{
    chest::ChestBlock, furnace::FurnaceBlock, redstone::lever::LeverBlock, tnt::TNTBlock,
};
use fluid::lava::FlowingLava;
use fluid::water::FlowingWater;
use loot::LootTableExt;
use pumpkin_data::block_properties::Integer0To15;
use pumpkin_data::entity::EntityType;
use pumpkin_data::{Block, BlockState};

use pumpkin_util::math::position::BlockPos;
use pumpkin_util::math::vector3::Vector3;
<<<<<<< HEAD
use pumpkin_util::random::{RandomGenerator, get_seed, xoroshiro128::Xoroshiro};
=======
use pumpkin_util::random::get_seed;
use pumpkin_util::random::xoroshiro128::Xoroshiro;
>>>>>>> 2a2d553c
use pumpkin_world::BlockStateId;
use pumpkin_world::item::ItemStack;
use rand::Rng;

use crate::block::registry::BlockRegistry;
use crate::entity::item::ItemEntity;
use crate::world::World;
use crate::{block::blocks::crafting_table::CraftingTableBlock, entity::player::Player};
use crate::{block::blocks::jukebox::JukeboxBlock, entity::experience_orb::ExperienceOrbEntity};
use std::sync::Arc;

pub(crate) mod blocks;
mod fluid;
mod loot;
pub mod pumpkin_block;
pub mod pumpkin_fluid;
pub mod registry;

#[must_use]
pub fn default_registry() -> Arc<BlockRegistry> {
    let mut manager = BlockRegistry::default();

    // Blocks
    manager.register(BedBlock);
    manager.register(SaplingBlock);
    manager.register(CactusBlock);
    manager.register(ChestBlock);
    manager.register(CraftingTableBlock);
    manager.register(DirtPathBlock);
    manager.register(DoorBlock);
    manager.register(FarmLandBlock);
    manager.register(FenceGateBlock);
    manager.register(FenceBlock);
    manager.register(FurnaceBlock);
    manager.register(GlassPaneBlock);
    manager.register(IronBarsBlock);
    manager.register(JukeboxBlock);
    manager.register(LogBlock);
    manager.register(BambooBlock);
    manager.register(SignBlock);
    manager.register(SlabBlock);
    manager.register(StairBlock);
    manager.register(ShortPlantBlock);
    manager.register(DryVegetationBlock);
    manager.register(LilyPadBlock);
    manager.register(SugarCaneBlock);
    manager.register(VineBlock);
    manager.register(TNTBlock);
    manager.register(BushBlock);
    manager.register(FlowerBlock);
    manager.register(TorchBlock);
    manager.register(TrapDoorBlock);
    manager.register(MushroomPlantBlock);
    manager.register(FlowerbedBlock);
    manager.register(LeafLitterBlock);
    manager.register(WallBlock);
    manager.register(NetherPortalBlock);
    manager.register(TallPlantBlock);
    manager.register(NoteBlock);
    manager.register(PumpkinBlock);
    manager.register(CommandBlock);
    manager.register(PressurePlateBlock);
    manager.register(WeightedPressurePlateBlock);

    // Fire
    manager.register(SoulFireBlock);
    manager.register(FireBlock);

    // Redstone
    manager.register(ButtonBlock);
    manager.register(LeverBlock);
    manager.register(ObserverBlock);

    // Piston
    manager.register(PistonBlock);
    manager.register(PistonExtensionBlock);
    manager.register(PistonHeadBlock);

    manager.register(RedstoneBlock);
    manager.register(RedstoneLamp);
    manager.register(RedstoneTorchBlock);
    manager.register(RedstoneWireBlock);
    manager.register(RepeaterBlock);
    manager.register(TargetBlock);
    manager.register(BarrelBlock);

    // Rails
    manager.register(RailBlock);
    manager.register(ActivatorRailBlock);
    manager.register(DetectorRailBlock);
    manager.register(PoweredRailBlock);

    // Fluids
    manager.register_fluid(FlowingWater);
    manager.register_fluid(FlowingLava);
    Arc::new(manager)
}

#[derive(Clone)]
pub struct BlockEvent {
    pub pos: BlockPos,
    pub r#type: u8,
    pub data: u8,
}

pub async fn drop_loot(
    world: &Arc<World>,
    block: &Block,
    pos: &BlockPos,
    experience: bool,
    state_id: BlockStateId,
) {
    if let Some(loot_table) = &block.loot_table {
        let props =
            Block::properties(block, state_id).map_or_else(Vec::new, |props| props.to_props());

        for stack in loot_table.get_loot(&props) {
            drop_stack(world, pos, stack).await;
        }
    }

    if experience {
        if let Some(experience) = &block.experience {
<<<<<<< HEAD
            let mut random = RandomGenerator::Xoroshiro(Xoroshiro::from_seed(get_seed()));
            let amount = experience.experience.get(&mut random);
=======
            // TODO: this is bad, this is ugly, this is used :D
            let amount =
                experience
                    .experience
                    .get(&mut pumpkin_util::random::RandomGenerator::Xoroshiro(
                        Xoroshiro::from_seed(get_seed()),
                    ));
>>>>>>> 2a2d553c
            // TODO: Silk touch gives no exp
            if amount > 0 {
                ExperienceOrbEntity::spawn(world, pos.to_f64(), amount as u32).await;
            }
        }
    }
}

async fn drop_stack(world: &Arc<World>, pos: &BlockPos, stack: ItemStack) {
    let height = EntityType::ITEM.dimension[1] / 2.0;
    let pos = Vector3::new(
        f64::from(pos.0.x) + 0.5 + rand::thread_rng().gen_range(-0.25..0.25),
        f64::from(pos.0.y) + 0.5 + rand::thread_rng().gen_range(-0.25..0.25) - f64::from(height),
        f64::from(pos.0.z) + 0.5 + rand::thread_rng().gen_range(-0.25..0.25),
    );

    let entity = world.create_entity(pos, EntityType::ITEM);
    let item_entity = Arc::new(ItemEntity::new(entity, stack).await);
    world.spawn_entity(item_entity).await;
}

pub async fn calc_block_breaking(player: &Player, state: &BlockState, block_name: &str) -> f32 {
    let hardness = state.hardness;
    #[expect(clippy::float_cmp)]
    if hardness == -1.0 {
        // unbreakable
        return 0.0;
    }
    let i = if player.can_harvest(state, block_name).await {
        30
    } else {
        100
    };

    player.get_mining_speed(block_name).await / hardness / i as f32
}

#[derive(PartialEq)]
pub enum BlockIsReplacing {
    Itself(BlockStateId),
    Water(Integer0To15),
    Other,
    None,
}

impl BlockIsReplacing {
    #[must_use]
    /// Returns true if the block was a water source block.
    pub fn water_source(&self) -> bool {
        match self {
            // Level 0 means the water is a source block
            Self::Water(level) => *level == Integer0To15::L0,
            _ => false,
        }
    }
}<|MERGE_RESOLUTION|>--- conflicted
+++ resolved
@@ -63,12 +63,7 @@
 
 use pumpkin_util::math::position::BlockPos;
 use pumpkin_util::math::vector3::Vector3;
-<<<<<<< HEAD
 use pumpkin_util::random::{RandomGenerator, get_seed, xoroshiro128::Xoroshiro};
-=======
-use pumpkin_util::random::get_seed;
-use pumpkin_util::random::xoroshiro128::Xoroshiro;
->>>>>>> 2a2d553c
 use pumpkin_world::BlockStateId;
 use pumpkin_world::item::ItemStack;
 use rand::Rng;
@@ -192,18 +187,8 @@
 
     if experience {
         if let Some(experience) = &block.experience {
-<<<<<<< HEAD
             let mut random = RandomGenerator::Xoroshiro(Xoroshiro::from_seed(get_seed()));
             let amount = experience.experience.get(&mut random);
-=======
-            // TODO: this is bad, this is ugly, this is used :D
-            let amount =
-                experience
-                    .experience
-                    .get(&mut pumpkin_util::random::RandomGenerator::Xoroshiro(
-                        Xoroshiro::from_seed(get_seed()),
-                    ));
->>>>>>> 2a2d553c
             // TODO: Silk touch gives no exp
             if amount > 0 {
                 ExperienceOrbEntity::spawn(world, pos.to_f64(), amount as u32).await;
