use blocks::bamboo::BambooBlock;
use blocks::barrel::BarrelBlock;
use blocks::bed::BedBlock;
use blocks::cactus::CactusBlock;
use blocks::carpet::{CarpetBlock, MossCarpetBlock, PaleMossCarpetBlock};
use blocks::command::CommandBlock;
use blocks::composter::ComposterBlock;
use blocks::dirt_path::DirtPathBlock;
use blocks::doors::DoorBlock;
use blocks::end_portal::EndPortalBlock;
use blocks::end_portal_frame::EndPortalFrameBlock;
use blocks::farmland::FarmLandBlock;
use blocks::fence_gates::FenceGateBlock;
use blocks::fences::FenceBlock;
use blocks::fire::fire::FireBlock;
use blocks::fire::soul_fire::SoulFireBlock;
use blocks::glass_panes::GlassPaneBlock;
use blocks::grindstone::GrindstoneBlock;
use blocks::iron_bars::IronBarsBlock;
use blocks::logs::LogBlock;
use blocks::nether_portal::NetherPortalBlock;
use blocks::note::NoteBlock;
use blocks::piston::piston::PistonBlock;
use blocks::piston::piston_extension::PistonExtensionBlock;
use blocks::piston::piston_head::PistonHeadBlock;
use blocks::plant::bush::BushBlock;
use blocks::plant::dry_vegetation::DryVegetationBlock;
use blocks::plant::flower::FlowerBlock;
use blocks::plant::flowerbed::FlowerbedBlock;
use blocks::plant::leaf_litter::LeafLitterBlock;
use blocks::plant::lily_pad::LilyPadBlock;
use blocks::plant::mushroom_plant::MushroomPlantBlock;
use blocks::plant::sapling::SaplingBlock;
use blocks::plant::short_plant::ShortPlantBlock;
use blocks::plant::tall_plant::TallPlantBlock;
use blocks::pumpkin::PumpkinBlock;
use blocks::redstone::buttons::ButtonBlock;
use blocks::redstone::comparator::ComparatorBlock;
use blocks::redstone::copper_bulb::CopperBulbBlock;
use blocks::redstone::observer::ObserverBlock;
use blocks::redstone::pressure_plate::plate::PressurePlateBlock;
use blocks::redstone::pressure_plate::weighted::WeightedPressurePlateBlock;
use blocks::redstone::rails::activator_rail::ActivatorRailBlock;
use blocks::redstone::rails::detector_rail::DetectorRailBlock;
use blocks::redstone::rails::powered_rail::PoweredRailBlock;
use blocks::redstone::rails::rail::RailBlock;
use blocks::redstone::redstone_block::RedstoneBlock;
use blocks::redstone::redstone_lamp::RedstoneLamp;
use blocks::redstone::redstone_torch::RedstoneTorchBlock;
use blocks::redstone::redstone_wire::RedstoneWireBlock;
use blocks::redstone::repeater::RepeaterBlock;
use blocks::redstone::target_block::TargetBlock;
use blocks::redstone::tripwire::TripwireBlock;
use blocks::redstone::tripwire_hook::TripwireHookBlock;
use blocks::sea_pickles::SeaPickleBlock;
use blocks::signs::SignBlock;
use blocks::slabs::SlabBlock;
use blocks::stairs::StairBlock;
use blocks::sugar_cane::SugarCaneBlock;
use blocks::torches::TorchBlock;
use blocks::trapdoor::TrapDoorBlock;
use blocks::vine::VineBlock;
use blocks::walls::WallBlock;
use blocks::{
    chest::ChestBlock, furnace::FurnaceBlock, redstone::lever::LeverBlock, tnt::TNTBlock,
};
use fluid::lava::FlowingLava;
use fluid::water::FlowingWater;
use loot::LootTableExt;
use pumpkin_data::block_properties::Integer0To15;
use pumpkin_data::{Block, BlockState};

use pumpkin_util::math::position::BlockPos;
use pumpkin_util::random::{RandomGenerator, get_seed, xoroshiro128::Xoroshiro};
use pumpkin_world::BlockStateId;

use crate::block::blocks::cake::CakeBlock;
use crate::block::blocks::campfire::CampfireBlock;
use crate::block::blocks::candle_cakes::CandleCakeBlock;
use crate::block::blocks::candles::CandleBlock;
use crate::block::blocks::plant::roots::RootsBlock;
use crate::block::blocks::skull_block::SkullBlock;
use crate::block::loot::LootContextParameters;
use crate::block::registry::BlockRegistry;
use crate::world::World;
use crate::{block::blocks::crafting_table::CraftingTableBlock, entity::player::Player};
use crate::{block::blocks::jukebox::JukeboxBlock, entity::experience_orb::ExperienceOrbEntity};
use std::sync::Arc;

pub mod blocks;
mod fluid;
pub mod loot;
pub mod pumpkin_block;
pub mod pumpkin_fluid;
pub mod registry;

#[must_use]
pub fn default_registry() -> Arc<BlockRegistry> {
    let mut manager = BlockRegistry::default();

    // Blocks
    manager.register(BedBlock);
    manager.register(SaplingBlock);
    manager.register(CactusBlock);
    manager.register(CarpetBlock);
    manager.register(CampfireBlock);
    manager.register(MossCarpetBlock);
    manager.register(PaleMossCarpetBlock);
    manager.register(ChestBlock);
    manager.register(CraftingTableBlock);
    manager.register(DirtPathBlock);
    manager.register(DoorBlock);
    manager.register(FarmLandBlock);
    manager.register(FenceGateBlock);
    manager.register(FenceBlock);
    manager.register(FurnaceBlock);
    manager.register(GlassPaneBlock);
    manager.register(GrindstoneBlock);
    manager.register(IronBarsBlock);
    manager.register(JukeboxBlock);
    manager.register(LogBlock);
    manager.register(BambooBlock);
    manager.register(SignBlock);
    manager.register(SlabBlock);
    manager.register(StairBlock);
    manager.register(ShortPlantBlock);
    manager.register(DryVegetationBlock);
    manager.register(LilyPadBlock);
    manager.register(SugarCaneBlock);
    manager.register(VineBlock);
    manager.register(TNTBlock);
    manager.register(BushBlock);
    manager.register(FlowerBlock);
    manager.register(TorchBlock);
    manager.register(TrapDoorBlock);
    manager.register(MushroomPlantBlock);
    manager.register(FlowerbedBlock);
    manager.register(LeafLitterBlock);
    manager.register(WallBlock);
    manager.register(RootsBlock);
    manager.register(NetherPortalBlock);
    manager.register(TallPlantBlock);
    manager.register(NoteBlock);
    manager.register(PumpkinBlock);
    manager.register(CommandBlock);
    manager.register(ComposterBlock);
    manager.register(PressurePlateBlock);
    manager.register(WeightedPressurePlateBlock);
    manager.register(EndPortalBlock);
    manager.register(EndPortalFrameBlock);
    manager.register(CandleBlock);
    manager.register(SeaPickleBlock);
<<<<<<< HEAD
    manager.register(CakeBlock);
    manager.register(CandleCakeBlock);
=======
    manager.register(SkullBlock);
>>>>>>> b31548e5

    // Fire
    manager.register(SoulFireBlock);
    manager.register(FireBlock);

    // Redstone
    manager.register(ButtonBlock);
    manager.register(LeverBlock);
    manager.register(ObserverBlock);
    manager.register(TripwireBlock);
    manager.register(TripwireHookBlock);

    // Piston
    manager.register(PistonBlock);
    manager.register(PistonExtensionBlock);
    manager.register(PistonHeadBlock);

    manager.register(RedstoneBlock);
    manager.register(RedstoneLamp);
    manager.register(CopperBulbBlock);
    manager.register(RedstoneTorchBlock);
    manager.register(RedstoneWireBlock);
    manager.register(RepeaterBlock);
    manager.register(ComparatorBlock);
    manager.register(TargetBlock);
    manager.register(BarrelBlock);

    // Rails
    manager.register(RailBlock);
    manager.register(ActivatorRailBlock);
    manager.register(DetectorRailBlock);
    manager.register(PoweredRailBlock);

    // Fluids
    manager.register_fluid(FlowingWater);
    manager.register_fluid(FlowingLava);
    Arc::new(manager)
}

#[derive(Clone)]
pub struct BlockEvent {
    pub pos: BlockPos,
    pub r#type: u8,
    pub data: u8,
}

pub async fn drop_loot(
    world: &Arc<World>,
    block: &Block,
    pos: &BlockPos,
    experience: bool,
    params: LootContextParameters,
) {
    if let Some(loot_table) = &block.loot_table {
        for stack in loot_table.get_loot(params) {
            world.drop_stack(pos, stack).await;
        }
    }

    if experience {
        if let Some(experience) = &block.experience {
            let mut random = RandomGenerator::Xoroshiro(Xoroshiro::from_seed(get_seed()));
            let amount = experience.experience.get(&mut random);
            // TODO: Silk touch gives no exp
            if amount > 0 {
                ExperienceOrbEntity::spawn(world, pos.to_f64(), amount as u32).await;
            }
        }
    }
}

pub async fn calc_block_breaking(player: &Player, state: &BlockState, block_name: &str) -> f32 {
    let hardness = state.hardness;
    #[expect(clippy::float_cmp)]
    if hardness == -1.0 {
        // unbreakable
        return 0.0;
    }
    let i = if player.can_harvest(state, block_name).await {
        30
    } else {
        100
    };

    player.get_mining_speed(block_name).await / hardness / i as f32
}

#[derive(PartialEq)]
pub enum BlockIsReplacing {
    Itself(BlockStateId),
    Water(Integer0To15),
    Other,
    None,
}

impl BlockIsReplacing {
    #[must_use]
    /// Returns true if the block was a water source block.
    pub fn water_source(&self) -> bool {
        match self {
            // Level 0 means the water is a source block
            Self::Water(level) => *level == Integer0To15::L0,
            _ => false,
        }
    }
}<|MERGE_RESOLUTION|>--- conflicted
+++ resolved
@@ -150,12 +150,10 @@
     manager.register(EndPortalFrameBlock);
     manager.register(CandleBlock);
     manager.register(SeaPickleBlock);
-<<<<<<< HEAD
     manager.register(CakeBlock);
     manager.register(CandleCakeBlock);
-=======
     manager.register(SkullBlock);
->>>>>>> b31548e5
+
 
     // Fire
     manager.register(SoulFireBlock);
