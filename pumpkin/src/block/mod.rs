--- conflicted
+++ resolved
@@ -14,8 +14,6 @@
 use pumpkin_world::item::ItemStack;
 use rand::Rng;
 
-use crate::block::blocks::torch::{RedstoneTorchBlock, SoulTorchBlock, TorchBlock};
-use crate::block::properties::lit::Lit;
 use crate::block::registry::BlockRegistry;
 use crate::entity::item::ItemEntity;
 use crate::world::World;
@@ -37,9 +35,6 @@
     manager.register(ChestBlock);
     manager.register(TNTBlock);
     manager.register(LeverBlock);
-    manager.register(TorchBlock);
-    manager.register(RedstoneTorchBlock);
-    manager.register(SoulTorchBlock);
 
     register_door_blocks(&mut manager);
     register_fence_blocks(&mut manager);
@@ -113,38 +108,7 @@
     player.get_mining_speed(block_name).await / hardness / i as f32
 }
 
-<<<<<<< HEAD
-#[must_use]
-pub fn default_block_properties_manager() -> Arc<BlockPropertiesManager> {
-    let mut manager = BlockPropertiesManager::default();
-
-    // This is the default state of the blocks
-    manager.register(Age::Age0);
-    manager.register(Attachment::Floor);
-    manager.register(Axis::Y);
-    manager.register(Down::False);
-    manager.register(East::False);
-    manager.register(Face::Floor);
-    manager.register(Facing::North);
-    manager.register(Half::Bottom);
-    manager.register(Layers::Lay1);
-    manager.register(North::False);
-    manager.register(Open::False());
-    manager.register(Powered::False());
-    manager.register(Unstable::False());
-    manager.register(SignalFire::False());
-    manager.register(SlabType::Bottom);
-    manager.register(South::False);
-    manager.register(StairShape::Straight);
-    manager.register(Up::False);
-    manager.register(Waterlogged::False());
-    manager.register(West::False);
-    manager.register(Lit::True());
-
-    manager.build_properties_registry();
-=======
 // These traits need to be implemented here so they have accses to pumpkin_data
->>>>>>> eb27cfa1
 
 trait LootTableExt {
     fn get_loot(&self, block_props: &[(&str, &str)]) -> Vec<ItemStack>;
