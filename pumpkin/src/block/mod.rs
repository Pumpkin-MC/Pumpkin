--- conflicted
+++ resolved
@@ -3,31 +3,7 @@
 use blocks::fences::register_fence_blocks;
 use blocks::logs::register_log_blocks;
 use blocks::{chest::ChestBlock, furnace::FurnaceBlock, lever::LeverBlock, tnt::TNTBlock};
-<<<<<<< HEAD
-use properties::{
-    BlockPropertiesManager,
-    age::Age,
-    attachment::Attachment,
-    axis::Axis,
-    cardinal::{Down, East, North, South, Up, West},
-    chest_type::ChestType,
-    face::Face,
-    facing::Facing,
-    half::Half,
-    layers::Layers,
-    lit::Lit,
-    open::Open,
-    powered::Powered,
-    rotation::Rotation,
-    signal_fire::SignalFire,
-    slab_type::SlabType,
-    stair_shape::StairShape,
-    unstable::Unstable,
-    waterlog::Waterlogged,
-};
-=======
 use pumpkin_data::block::{Block, BlockState};
->>>>>>> eb27cfa1
 use pumpkin_data::entity::EntityType;
 use pumpkin_data::item::Item;
 use pumpkin_util::loot_table::{
@@ -53,6 +29,7 @@
 pub fn default_registry() -> Arc<BlockRegistry> {
     let mut manager = BlockRegistry::default();
 
+    // Single block
     manager.register(JukeboxBlock);
     manager.register(CraftingTableBlock);
     manager.register(FurnaceBlock);
@@ -60,10 +37,12 @@
     manager.register(TNTBlock);
     manager.register(LeverBlock);
 
+    // Multiple blocks
     register_door_blocks(&mut manager);
     register_fence_blocks(&mut manager);
     register_fence_gate_blocks(&mut manager);
     register_log_blocks(&mut manager);
+    // register_sign_blocks(&mut manager);
 
     Arc::new(manager)
 }
@@ -132,40 +111,7 @@
     player.get_mining_speed(block_name).await / hardness / i as f32
 }
 
-<<<<<<< HEAD
-#[must_use]
-pub fn default_block_properties_manager() -> Arc<BlockPropertiesManager> {
-    let mut manager = BlockPropertiesManager::default();
-
-    // This is the default state of the blocks
-    manager.register(Age::Age0);
-    manager.register(Attachment::Floor);
-    manager.register(Axis::Y);
-    manager.register(Down::False);
-    manager.register(East::False);
-    manager.register(Face::Floor);
-    manager.register(Facing::North);
-    manager.register(Half::Bottom);
-    manager.register(Layers::Lay1);
-    manager.register(Lit::True());
-    manager.register(North::False);
-    manager.register(Open::False());
-    manager.register(Powered::False());
-    manager.register(Rotation::Rotation0);
-    manager.register(Unstable::False());
-    manager.register(SignalFire::False());
-    manager.register(SlabType::Bottom);
-    manager.register(ChestType::Single);
-    manager.register(South::False);
-    manager.register(StairShape::Straight);
-    manager.register(Up::False);
-    manager.register(Waterlogged::False());
-    manager.register(West::False);
-
-    manager.build_properties_registry();
-=======
 // These traits need to be implemented here so they have accses to pumpkin_data
->>>>>>> eb27cfa1
 
 trait LootTableExt {
     fn get_loot(&self, block_props: &[(&str, &str)]) -> Vec<ItemStack>;
