use std::sync::Arc;

use async_trait::async_trait;
use pumpkin_data::Block;
use pumpkin_data::block_properties::BedPart;
use pumpkin_data::block_properties::BlockProperties;
use pumpkin_data::entity::EntityType;
use pumpkin_data::tag::{RegistryKey, get_tag_values};
use pumpkin_registry::VanillaDimensionType;
use pumpkin_util::GameMode;
use pumpkin_util::math::position::BlockPos;
use pumpkin_util::text::TextComponent;
use pumpkin_world::BlockStateId;
use pumpkin_world::block::entities::bed::BedBlockEntity;
use pumpkin_world::world::BlockFlags;

<<<<<<< HEAD
use crate::PLUGIN_MANAGER;
use crate::block::BlockIsReplacing;
use crate::block::pumpkin_block::{BlockMetadata, PumpkinBlock};
use crate::entity::player::Player;
use crate::entity::{Entity, EntityBase};
use crate::plugin::player::player_bed_enter::{BedEnterResult, PlayerBedEnterEvent};
use crate::server::Server;
=======
use crate::block::pumpkin_block::{
    BlockMetadata, BrokenArgs, CanPlaceAtArgs, NormalUseArgs, OnPlaceArgs, PlacedArgs, PumpkinBlock,
};
use crate::entity::{Entity, EntityBase};
>>>>>>> fcf2700d
use crate::world::World;

type BedProperties = pumpkin_data::block_properties::WhiteBedLikeProperties;

pub struct BedBlock;
impl BlockMetadata for BedBlock {
    fn namespace(&self) -> &'static str {
        "minecraft"
    }

    fn ids(&self) -> &'static [&'static str] {
        get_tag_values(RegistryKey::Block, "minecraft:beds").unwrap()
    }
}

#[async_trait]
impl PumpkinBlock for BedBlock {
<<<<<<< HEAD
    #[allow(clippy::too_many_lines)]
    async fn normal_use(
        &self,
        block: &Block,
        player: &Player,
        block_pos: BlockPos,
        server: &Server,
        world: &Arc<World>,
    ) {
        let state_id = world.get_block_state_id(&block_pos).await;
        let bed_props = BedProperties::from_state_id(state_id, block);
=======
    async fn can_place_at(&self, args: CanPlaceAtArgs<'_>) -> bool {
        if let Some(player) = args.player {
            let facing = player.living_entity.entity.get_horizontal_facing();
            return args
                .block_accessor
                .get_block_state(args.location)
                .await
                .replaceable()
                && args
                    .block_accessor
                    .get_block_state(&args.location.offset(facing.to_offset()))
                    .await
                    .replaceable();
        }
        false
    }

    async fn on_place(&self, args: OnPlaceArgs<'_>) -> BlockStateId {
        let mut bed_props = BedProperties::default(args.block);

        bed_props.facing = args.player.living_entity.entity.get_horizontal_facing();
        bed_props.part = BedPart::Foot;

        bed_props.to_state_id(args.block)
    }

    async fn placed(&self, args: PlacedArgs<'_>) {
        let bed_entity = BedBlockEntity::new(*args.location);
        args.world.add_block_entity(Arc::new(bed_entity)).await;

        let mut bed_head_props = BedProperties::default(args.block);
        bed_head_props.facing = BedProperties::from_state_id(args.state_id, args.block).facing;
        bed_head_props.part = BedPart::Head;

        let bed_head_pos = args.location.offset(bed_head_props.facing.to_offset());
        args.world
            .set_block_state(
                &bed_head_pos,
                bed_head_props.to_state_id(args.block),
                BlockFlags::NOTIFY_ALL | BlockFlags::SKIP_BLOCK_ADDED_CALLBACK,
            )
            .await;

        let bed_head_entity = BedBlockEntity::new(bed_head_pos);
        args.world.add_block_entity(Arc::new(bed_head_entity)).await;
    }

    async fn broken(&self, args: BrokenArgs<'_>) {
        let bed_props = BedProperties::from_state_id(args.state.id, args.block);
        let other_half_pos = if bed_props.part == BedPart::Head {
            args.location
                .offset(bed_props.facing.opposite().to_offset())
        } else {
            args.location.offset(bed_props.facing.to_offset())
        };

        args.world
            .break_block(
                &other_half_pos,
                Some(args.player.clone()),
                if args.player.gamemode.load() == GameMode::Creative {
                    BlockFlags::SKIP_DROPS | BlockFlags::NOTIFY_NEIGHBORS
                } else {
                    BlockFlags::NOTIFY_NEIGHBORS
                },
            )
            .await;
    }

    #[allow(clippy::too_many_lines)]
    async fn normal_use(&self, args: NormalUseArgs<'_>) {
        let state_id = args.world.get_block_state_id(args.location).await;
        let bed_props = BedProperties::from_state_id(state_id, args.block);
>>>>>>> fcf2700d

        let (bed_head_pos, bed_foot_pos) = if bed_props.part == BedPart::Head {
            (
                *args.location,
                args.location
                    .offset(bed_props.facing.opposite().to_offset()),
            )
        } else {
            (
                args.location.offset(bed_props.facing.to_offset()),
                *args.location,
            )
        };

        // Explode if not in the overworld
        if args.world.dimension_type != VanillaDimensionType::Overworld {
            args.world
                .break_block(&bed_head_pos, None, BlockFlags::SKIP_DROPS)
                .await;
            args.world
                .break_block(&bed_foot_pos, None, BlockFlags::SKIP_DROPS)
                .await;

            args.world
                .explode(args.server, bed_head_pos.to_centered_f64(), 5.0)
                .await;

            return;
        }

        // Make sure the bed is not obstructed
        if args
            .world
            .get_block_state(&bed_head_pos.up())
            .await
            .is_solid()
            || args
                .world
                .get_block_state(&bed_head_pos.up())
                .await
                .is_solid()
        {
<<<<<<< HEAD
            if let Some(player) = player
                .world()
                .await
                .get_player_by_uuid(player.gameprofile.id)
                .await
            {
                let mut event = PlayerBedEnterEvent::new(
                    player.clone(),
                    block.clone(),
                    BedEnterResult::Obstructed,
                );

                event = PLUGIN_MANAGER.read().await.fire(event).await;

                if !event.cancelled {
                    player
                        .send_system_message_raw(
                            &TextComponent::translate("block.minecraft.bed.obstructed", []),
                            true,
                        )
                        .await;
                }
            }
=======
            args.player
                .send_system_message_raw(
                    &TextComponent::translate("block.minecraft.bed.obstructed", []),
                    true,
                )
                .await;
>>>>>>> fcf2700d
            return;
        }

        // Make sure the bed is not occupied
        if bed_props.occupied {
            // TODO: Wake up villager
<<<<<<< HEAD
            // TODO: Should there be a specific `BedEnterResult::Occupied`? Because Paper doesn't have that in the event itself
            if let Some(player) = player
                .world()
                .await
                .get_player_by_uuid(player.gameprofile.id)
                .await
            {
                let mut event = PlayerBedEnterEvent::new(
                    player.clone(),
                    block.clone(),
                    BedEnterResult::NotPossibleHere,
                );

                event = PLUGIN_MANAGER.read().await.fire(event).await;

                if !event.cancelled {
                    player
                        .send_system_message_raw(
                            &TextComponent::translate("block.minecraft.bed.occupied", []),
                            true,
                        )
                        .await;
                }
            }
=======

            args.player
                .send_system_message_raw(
                    &TextComponent::translate("block.minecraft.bed.occupied", []),
                    true,
                )
                .await;
>>>>>>> fcf2700d
            return;
        }

        // Make sure player is close enough
        if !args
            .player
            .position()
            .is_within_bounds(bed_head_pos.to_f64(), 3.0, 3.0, 3.0)
            && !args
                .player
                .position()
                .is_within_bounds(bed_foot_pos.to_f64(), 3.0, 3.0, 3.0)
        {
<<<<<<< HEAD
            if let Some(player) = player
                .world()
                .await
                .get_player_by_uuid(player.gameprofile.id)
                .await
            {
                let mut event = PlayerBedEnterEvent::new(
                    player.clone(),
                    block.clone(),
                    BedEnterResult::TooFarAway,
                );

                event = PLUGIN_MANAGER.read().await.fire(event).await;

                if !event.cancelled {
                    player
                        .send_system_message_raw(
                            &TextComponent::translate("block.minecraft.bed.too_far_away", []),
                            true,
                        )
                        .await;
                }
            }
=======
            args.player
                .send_system_message_raw(
                    &TextComponent::translate("block.minecraft.bed.too_far_away", []),
                    true,
                )
                .await;
>>>>>>> fcf2700d
            return;
        }

        // Set respawn point
        if args
            .player
            .set_respawn_point(
                args.world.dimension_type,
                bed_head_pos,
                args.player.get_entity().yaw.load(),
            )
            .await
        {
            args.player
                .send_system_message(&TextComponent::translate("block.minecraft.set_spawn", []))
                .await;
        }

        // Make sure the time and weather allows sleep
<<<<<<< HEAD
        if !can_sleep(world).await {
            if let Some(player) = player
                .world()
                .await
                .get_player_by_uuid(player.gameprofile.id)
                .await
            {
                let mut event = PlayerBedEnterEvent::new(
                    player.clone(),
                    block.clone(),
                    BedEnterResult::NotPossibleNow,
                );

                event = PLUGIN_MANAGER.read().await.fire(event).await;

                if !event.cancelled {
                    player
                        .send_system_message_raw(
                            &TextComponent::translate("block.minecraft.bed.no_sleep", []),
                            true,
                        )
                        .await;
                }
            }
=======
        if !can_sleep(args.world).await {
            args.player
                .send_system_message_raw(
                    &TextComponent::translate("block.minecraft.bed.no_sleep", []),
                    true,
                )
                .await;
>>>>>>> fcf2700d
            return;
        }

        // Make sure there are no monsters nearby
        for entity in args.world.entities.read().await.values() {
            if !entity_prevents_sleep(entity.get_entity()) {
                continue;
            }

            let pos = entity.get_entity().pos.load();
            if pos.is_within_bounds(bed_head_pos.to_f64(), 8.0, 5.0, 8.0)
                || pos.is_within_bounds(bed_foot_pos.to_f64(), 8.0, 5.0, 8.0)
            {
<<<<<<< HEAD
                if let Some(player) = player
                    .world()
                    .await
                    .get_player_by_uuid(player.gameprofile.id)
                    .await
                {
                    let mut event = PlayerBedEnterEvent::new(
                        player.clone(),
                        block.clone(),
                        BedEnterResult::NotSafe,
                    );

                    event = PLUGIN_MANAGER.read().await.fire(event).await;

                    if !event.cancelled {
                        player
                            .send_system_message_raw(
                                &TextComponent::translate("block.minecraft.bed.not_safe", []),
                                true,
                            )
                            .await;
                    }
                }
=======
                args.player
                    .send_system_message_raw(
                        &TextComponent::translate("block.minecraft.bed.not_safe", []),
                        true,
                    )
                    .await;
>>>>>>> fcf2700d
                return;
            }
        }

<<<<<<< HEAD
        if let Some(player) = player
            .world()
            .await
            .get_player_by_uuid(player.gameprofile.id)
            .await
        {
            let mut event =
                PlayerBedEnterEvent::new(player.clone(), block.clone(), BedEnterResult::Ok);

            event = PLUGIN_MANAGER.read().await.fire(event).await;

            if !event.cancelled {
                player.sleep(bed_head_pos).await;
                Self::set_occupied(true, world, block, &block_pos, state_id).await;
            }
        }
    }

    async fn on_place(
        &self,
        _server: &Server,
        _world: &World,
        player: &Player,
        block: &Block,
        _block_pos: &BlockPos,
        _face: BlockDirection,
        _replacing: BlockIsReplacing,
        _use_item_on: &SUseItemOn,
    ) -> BlockStateId {
        let mut bed_props = BedProperties::default(block);

        bed_props.facing = player.living_entity.entity.get_horizontal_facing();
        bed_props.part = BedPart::Foot;

        bed_props.to_state_id(block)
    }

    async fn can_place_at(
        &self,
        _server: Option<&Server>,
        world: Option<&World>,
        _block_accessor: &dyn BlockAccessor,
        player: Option<&Player>,
        _block: &Block,
        block_pos: &BlockPos,
        _face: BlockDirection,
        _use_item_on: Option<&SUseItemOn>,
    ) -> bool {
        if let Some(player) = player {
            let facing = player.living_entity.entity.get_horizontal_facing();
            let world = world.unwrap();
            return world.get_block_state(block_pos).await.replaceable()
                && world
                    .get_block_state(&block_pos.offset(facing.to_offset()))
                    .await
                    .replaceable();
        }
        false
    }

    async fn placed(
        &self,
        world: &Arc<World>,
        block: &Block,
        state_id: BlockStateId,
        block_pos: &BlockPos,
        _old_state_id: BlockStateId,
        _notify: bool,
    ) {
        let bed_entity = BedBlockEntity::new(*block_pos);
        world.add_block_entity(Arc::new(bed_entity)).await;

        let mut bed_head_props = BedProperties::default(block);
        bed_head_props.facing = BedProperties::from_state_id(state_id, block).facing;
        bed_head_props.part = BedPart::Head;

        let bed_head_pos = block_pos.offset(bed_head_props.facing.to_offset());
        world
            .set_block_state(
                &bed_head_pos,
                bed_head_props.to_state_id(block),
                BlockFlags::NOTIFY_ALL | BlockFlags::SKIP_BLOCK_ADDED_CALLBACK,
            )
            .await;

        let bed_head_entity = BedBlockEntity::new(bed_head_pos);
        world.add_block_entity(Arc::new(bed_head_entity)).await;
    }

    async fn broken(
        &self,
        block: &Block,
        player: &Arc<Player>,
        block_pos: BlockPos,
        _server: &Server,
        world: Arc<World>,
        state: &'static BlockState,
    ) {
        let bed_props = BedProperties::from_state_id(state.id, block);
        let other_half_pos = get_other_half_pos(bed_props, &block_pos);

        world
            .break_block(
                &other_half_pos,
                Some(player.clone()),
                if player.gamemode.load() == GameMode::Creative {
                    BlockFlags::SKIP_DROPS | BlockFlags::NOTIFY_NEIGHBORS
                } else {
                    BlockFlags::NOTIFY_NEIGHBORS
                },
            )
            .await;
=======
        args.player.sleep(bed_head_pos).await;
        Self::set_occupied(true, args.world, args.block, args.location, state_id).await;
>>>>>>> fcf2700d
    }
}

impl BedBlock {
    pub async fn set_occupied(
        occupied: bool,
        world: &Arc<World>,
        block: &Block,
        block_pos: &BlockPos,
        state_id: u16,
    ) {
        let mut bed_props = BedProperties::from_state_id(state_id, block);
        bed_props.occupied = occupied;
        world
            .set_block_state(
                block_pos,
                bed_props.to_state_id(block),
                BlockFlags::NOTIFY_LISTENERS,
            )
            .await;

        let other_half_pos = get_other_half_pos(bed_props, block_pos);

        bed_props.part = if bed_props.part == BedPart::Head {
            BedPart::Foot
        } else {
            BedPart::Head
        };
        world
            .set_block_state(
                &other_half_pos,
                bed_props.to_state_id(block),
                BlockFlags::NOTIFY_LISTENERS,
            )
            .await;
    }
}

async fn can_sleep(world: &Arc<World>) -> bool {
    let time = world.level_time.lock().await;
    let weather = world.weather.lock().await;

    if weather.thundering {
        true
    } else if weather.raining {
        time.time_of_day > 12010 && time.time_of_day < 23991
    } else {
        time.time_of_day > 12542 && time.time_of_day < 23459
    }
}

fn get_other_half_pos(bed_props: BedProperties, block_pos: &BlockPos) -> BlockPos {
    if bed_props.part == BedPart::Head {
        block_pos.offset(bed_props.facing.opposite().to_offset())
    } else {
        block_pos.offset(bed_props.facing.to_offset())
    }
}

fn entity_prevents_sleep(entity: &Entity) -> bool {
    match entity.entity_type {
        EntityType::BLAZE
        | EntityType::BOGGED
        | EntityType::SKELETON
        | EntityType::STRAY
        | EntityType::WITHER_SKELETON
        | EntityType::BREEZE
        | EntityType::CREAKING
        | EntityType::CREEPER
        | EntityType::DROWNED
        | EntityType::ENDERMITE
        | EntityType::EVOKER
        | EntityType::GIANT
        | EntityType::GUARDIAN
        | EntityType::ELDER_GUARDIAN
        | EntityType::ILLUSIONER
        | EntityType::OCELOT
        | EntityType::PIGLIN
        | EntityType::PIGLIN_BRUTE
        | EntityType::PILLAGER
        | EntityType::PHANTOM
        | EntityType::RAVAGER
        | EntityType::SILVERFISH
        | EntityType::SPIDER
        | EntityType::CAVE_SPIDER
        | EntityType::VEX
        | EntityType::VINDICATOR
        | EntityType::WARDEN
        | EntityType::WITCH
        | EntityType::WITHER
        | EntityType::ZOGLIN
        | EntityType::ZOMBIE
        | EntityType::ZOMBIE_VILLAGER
        | EntityType::HUSK => true,
        EntityType::ENDERMAN | EntityType::ZOMBIFIED_PIGLIN => {
            // TODO: Only when hostile
            #[allow(clippy::match_same_arms)]
            true
        }
        _ => false,
    }
}<|MERGE_RESOLUTION|>--- conflicted
+++ resolved
@@ -14,20 +14,15 @@
 use pumpkin_world::block::entities::bed::BedBlockEntity;
 use pumpkin_world::world::BlockFlags;
 
-<<<<<<< HEAD
 use crate::PLUGIN_MANAGER;
 use crate::block::BlockIsReplacing;
-use crate::block::pumpkin_block::{BlockMetadata, PumpkinBlock};
 use crate::entity::player::Player;
 use crate::entity::{Entity, EntityBase};
 use crate::plugin::player::player_bed_enter::{BedEnterResult, PlayerBedEnterEvent};
 use crate::server::Server;
-=======
 use crate::block::pumpkin_block::{
     BlockMetadata, BrokenArgs, CanPlaceAtArgs, NormalUseArgs, OnPlaceArgs, PlacedArgs, PumpkinBlock,
 };
-use crate::entity::{Entity, EntityBase};
->>>>>>> fcf2700d
 use crate::world::World;
 
 type BedProperties = pumpkin_data::block_properties::WhiteBedLikeProperties;
@@ -45,19 +40,6 @@
 
 #[async_trait]
 impl PumpkinBlock for BedBlock {
-<<<<<<< HEAD
-    #[allow(clippy::too_many_lines)]
-    async fn normal_use(
-        &self,
-        block: &Block,
-        player: &Player,
-        block_pos: BlockPos,
-        server: &Server,
-        world: &Arc<World>,
-    ) {
-        let state_id = world.get_block_state_id(&block_pos).await;
-        let bed_props = BedProperties::from_state_id(state_id, block);
-=======
     async fn can_place_at(&self, args: CanPlaceAtArgs<'_>) -> bool {
         if let Some(player) = args.player {
             let facing = player.living_entity.entity.get_horizontal_facing();
@@ -131,7 +113,6 @@
     async fn normal_use(&self, args: NormalUseArgs<'_>) {
         let state_id = args.world.get_block_state_id(args.location).await;
         let bed_props = BedProperties::from_state_id(state_id, args.block);
->>>>>>> fcf2700d
 
         let (bed_head_pos, bed_foot_pos) = if bed_props.part == BedPart::Head {
             (
@@ -174,7 +155,6 @@
                 .await
                 .is_solid()
         {
-<<<<<<< HEAD
             if let Some(player) = player
                 .world()
                 .await
@@ -198,21 +178,12 @@
                         .await;
                 }
             }
-=======
-            args.player
-                .send_system_message_raw(
-                    &TextComponent::translate("block.minecraft.bed.obstructed", []),
-                    true,
-                )
-                .await;
->>>>>>> fcf2700d
             return;
         }
 
         // Make sure the bed is not occupied
         if bed_props.occupied {
             // TODO: Wake up villager
-<<<<<<< HEAD
             // TODO: Should there be a specific `BedEnterResult::Occupied`? Because Paper doesn't have that in the event itself
             if let Some(player) = player
                 .world()
@@ -237,15 +208,6 @@
                         .await;
                 }
             }
-=======
-
-            args.player
-                .send_system_message_raw(
-                    &TextComponent::translate("block.minecraft.bed.occupied", []),
-                    true,
-                )
-                .await;
->>>>>>> fcf2700d
             return;
         }
 
@@ -259,7 +221,6 @@
                 .position()
                 .is_within_bounds(bed_foot_pos.to_f64(), 3.0, 3.0, 3.0)
         {
-<<<<<<< HEAD
             if let Some(player) = player
                 .world()
                 .await
@@ -283,14 +244,6 @@
                         .await;
                 }
             }
-=======
-            args.player
-                .send_system_message_raw(
-                    &TextComponent::translate("block.minecraft.bed.too_far_away", []),
-                    true,
-                )
-                .await;
->>>>>>> fcf2700d
             return;
         }
 
@@ -310,7 +263,6 @@
         }
 
         // Make sure the time and weather allows sleep
-<<<<<<< HEAD
         if !can_sleep(world).await {
             if let Some(player) = player
                 .world()
@@ -335,15 +287,6 @@
                         .await;
                 }
             }
-=======
-        if !can_sleep(args.world).await {
-            args.player
-                .send_system_message_raw(
-                    &TextComponent::translate("block.minecraft.bed.no_sleep", []),
-                    true,
-                )
-                .await;
->>>>>>> fcf2700d
             return;
         }
 
@@ -357,7 +300,6 @@
             if pos.is_within_bounds(bed_head_pos.to_f64(), 8.0, 5.0, 8.0)
                 || pos.is_within_bounds(bed_foot_pos.to_f64(), 8.0, 5.0, 8.0)
             {
-<<<<<<< HEAD
                 if let Some(player) = player
                     .world()
                     .await
@@ -381,19 +323,10 @@
                             .await;
                     }
                 }
-=======
-                args.player
-                    .send_system_message_raw(
-                        &TextComponent::translate("block.minecraft.bed.not_safe", []),
-                        true,
-                    )
-                    .await;
->>>>>>> fcf2700d
                 return;
             }
         }
 
-<<<<<<< HEAD
         if let Some(player) = player
             .world()
             .await
@@ -506,10 +439,6 @@
                 },
             )
             .await;
-=======
-        args.player.sleep(bed_head_pos).await;
-        Self::set_occupied(true, args.world, args.block, args.location, state_id).await;
->>>>>>> fcf2700d
     }
 }
 
