--- conflicted
+++ resolved
@@ -106,13 +106,8 @@
     }
 
     #[allow(clippy::too_many_lines)]
-<<<<<<< HEAD
     async fn normal_use(&self, args: NormalUseArgs<'_>) -> BlockActionResult {
-        let state_id = args.world.get_block_state_id(args.location).await;
-=======
-    async fn normal_use(&self, args: NormalUseArgs<'_>) {
         let state_id = args.world.get_block_state_id(args.position).await;
->>>>>>> 2f6c484b
         let bed_props = BedProperties::from_state_id(state_id, args.block);
 
         let (bed_head_pos, bed_foot_pos) = if bed_props.part == BedPart::Head {
@@ -244,13 +239,9 @@
         }
 
         args.player.sleep(bed_head_pos).await;
-<<<<<<< HEAD
-        Self::set_occupied(true, args.world, args.block, args.location, state_id).await;
+        Self::set_occupied(true, args.world, args.block, args.position, state_id).await;
 
         BlockActionResult::Success
-=======
-        Self::set_occupied(true, args.world, args.block, args.position, state_id).await;
->>>>>>> 2f6c484b
     }
 }
 
