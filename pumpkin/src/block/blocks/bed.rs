use std::sync::Arc;

use async_trait::async_trait;
use pumpkin_data::block_properties::BlockProperties;
use pumpkin_data::entity::EntityType;
use pumpkin_data::tag::{RegistryKey, get_tag_values};
use pumpkin_data::{Block, BlockDirection};
use pumpkin_data::{BlockState, block_properties::BedPart};
use pumpkin_protocol::java::server::play::SUseItemOn;
use pumpkin_registry::VanillaDimensionType;
use pumpkin_util::GameMode;
use pumpkin_util::math::position::BlockPos;
use pumpkin_util::text::TextComponent;
use pumpkin_world::BlockStateId;
use pumpkin_world::block::entities::bed::BedBlockEntity;
use pumpkin_world::world::BlockAccessor;
use pumpkin_world::world::BlockFlags;

use crate::PLUGIN_MANAGER;
use crate::block::BlockIsReplacing;
use crate::block::pumpkin_block::{BlockMetadata, PumpkinBlock};
use crate::entity::player::Player;
use crate::entity::{Entity, EntityBase};
use crate::plugin::player::player_bed_enter::{BedEnterResult, PlayerBedEnterEvent};
use crate::server::Server;
use crate::world::World;

type BedProperties = pumpkin_data::block_properties::WhiteBedLikeProperties;

pub struct BedBlock;
impl BlockMetadata for BedBlock {
    fn namespace(&self) -> &'static str {
        "minecraft"
    }

    fn ids(&self) -> &'static [&'static str] {
        get_tag_values(RegistryKey::Block, "minecraft:beds").unwrap()
    }
}

#[async_trait]
impl PumpkinBlock for BedBlock {
<<<<<<< HEAD
    #[allow(clippy::too_many_lines)]
=======
    async fn can_place_at(
        &self,
        _server: Option<&Server>,
        world: Option<&World>,
        _block_accessor: &dyn BlockAccessor,
        player: Option<&Player>,
        _block: &Block,
        block_pos: &BlockPos,
        _face: BlockDirection,
        _use_item_on: Option<&SUseItemOn>,
    ) -> bool {
        if let Some(player) = player {
            let facing = player.living_entity.entity.get_horizontal_facing();
            let world = world.unwrap();
            return world.get_block_state(block_pos).await.replaceable()
                && world
                    .get_block_state(&block_pos.offset(facing.to_offset()))
                    .await
                    .replaceable();
        }
        false
    }

    async fn on_place(
        &self,
        _server: &Server,
        _world: &World,
        player: &Player,
        block: &Block,
        _block_pos: &BlockPos,
        _face: BlockDirection,
        _replacing: BlockIsReplacing,
        _use_item_on: &SUseItemOn,
    ) -> BlockStateId {
        let mut bed_props = BedProperties::default(block);

        bed_props.facing = player.living_entity.entity.get_horizontal_facing();
        bed_props.part = BedPart::Foot;

        bed_props.to_state_id(block)
    }

    async fn placed(
        &self,
        world: &Arc<World>,
        block: &Block,
        state_id: BlockStateId,
        block_pos: &BlockPos,
        _old_state_id: BlockStateId,
        _notify: bool,
    ) {
        let bed_entity = BedBlockEntity::new(*block_pos);
        world.add_block_entity(Arc::new(bed_entity)).await;

        let mut bed_head_props = BedProperties::default(block);
        bed_head_props.facing = BedProperties::from_state_id(state_id, block).facing;
        bed_head_props.part = BedPart::Head;

        let bed_head_pos = block_pos.offset(bed_head_props.facing.to_offset());
        world
            .set_block_state(
                &bed_head_pos,
                bed_head_props.to_state_id(block),
                BlockFlags::NOTIFY_ALL | BlockFlags::SKIP_BLOCK_ADDED_CALLBACK,
            )
            .await;

        let bed_head_entity = BedBlockEntity::new(bed_head_pos);
        world.add_block_entity(Arc::new(bed_head_entity)).await;
    }

    async fn broken(
        &self,
        block: &Block,
        player: &Arc<Player>,
        block_pos: BlockPos,
        _server: &Server,
        world: Arc<World>,
        state: &'static BlockState,
    ) {
        let bed_props = BedProperties::from_state_id(state.id, block);
        let other_half_pos = if bed_props.part == BedPart::Head {
            block_pos.offset(bed_props.facing.opposite().to_offset())
        } else {
            block_pos.offset(bed_props.facing.to_offset())
        };

        world
            .break_block(
                &other_half_pos,
                Some(player.clone()),
                if player.gamemode.load() == GameMode::Creative {
                    BlockFlags::SKIP_DROPS | BlockFlags::NOTIFY_NEIGHBORS
                } else {
                    BlockFlags::NOTIFY_NEIGHBORS
                },
            )
            .await;
    }

>>>>>>> 0d2db86a
    async fn normal_use(
        &self,
        block: &Block,
        player: &Player,
        block_pos: BlockPos,
        server: &Server,
        world: &Arc<World>,
    ) {
        let state_id = world.get_block_state_id(&block_pos).await;
        let bed_props = BedProperties::from_state_id(state_id, block);

        let (bed_head_pos, bed_foot_pos) = if bed_props.part == BedPart::Head {
            (
                block_pos,
                block_pos.offset(bed_props.facing.opposite().to_offset()),
            )
        } else {
            (block_pos.offset(bed_props.facing.to_offset()), block_pos)
        };

        // Explode if not in the overworld
        if world.dimension_type != VanillaDimensionType::Overworld {
            world
                .break_block(&bed_head_pos, None, BlockFlags::SKIP_DROPS)
                .await;
            world
                .break_block(&bed_foot_pos, None, BlockFlags::SKIP_DROPS)
                .await;

            world
                .explode(server, bed_head_pos.to_centered_f64(), 5.0)
                .await;

            return;
        }

        // Make sure the bed is not obstructed
        if world.get_block_state(&bed_head_pos.up()).await.is_solid()
            || world.get_block_state(&bed_head_pos.up()).await.is_solid()
        {
            if let Some(player) = player
                .world()
                .await
                .get_player_by_uuid(player.gameprofile.id)
                .await
            {
                let mut event = PlayerBedEnterEvent::new(
                    player.clone(),
                    block.clone(),
                    BedEnterResult::Obstructed,
                );

                event = PLUGIN_MANAGER.read().await.fire(event).await;

                if !event.cancelled {
                    player
                        .send_system_message_raw(
                            &TextComponent::translate("block.minecraft.bed.obstructed", []),
                            true,
                        )
                        .await;
                }
            }
            return;
        }

        // Make sure the bed is not occupied
        if bed_props.occupied {
            // TODO: Wake up villager
            // TODO: Should there be a specific `BedEnterResult::Occupied`? Because Paper doesn't have that in the event itself
            if let Some(player) = player
                .world()
                .await
                .get_player_by_uuid(player.gameprofile.id)
                .await
            {
                let mut event = PlayerBedEnterEvent::new(
                    player.clone(),
                    block.clone(),
                    BedEnterResult::NotPossibleHere,
                );

                event = PLUGIN_MANAGER.read().await.fire(event).await;

                if !event.cancelled {
                    player
                        .send_system_message_raw(
                            &TextComponent::translate("block.minecraft.bed.occupied", []),
                            true,
                        )
                        .await;
                }
            }
            return;
        }

        // Make sure player is close enough
        if !player
            .position()
            .is_within_bounds(bed_head_pos.to_f64(), 3.0, 3.0, 3.0)
            && !player
                .position()
                .is_within_bounds(bed_foot_pos.to_f64(), 3.0, 3.0, 3.0)
        {
            if let Some(player) = player
                .world()
                .await
                .get_player_by_uuid(player.gameprofile.id)
                .await
            {
                let mut event = PlayerBedEnterEvent::new(
                    player.clone(),
                    block.clone(),
                    BedEnterResult::TooFarAway,
                );

                event = PLUGIN_MANAGER.read().await.fire(event).await;

                if !event.cancelled {
                    player
                        .send_system_message_raw(
                            &TextComponent::translate("block.minecraft.bed.too_far_away", []),
                            true,
                        )
                        .await;
                }
            }
            return;
        }

        // Set respawn point
        if player
            .set_respawn_point(
                world.dimension_type,
                bed_head_pos,
                player.get_entity().yaw.load(),
            )
            .await
        {
            player
                .send_system_message(&TextComponent::translate("block.minecraft.set_spawn", []))
                .await;
        }

        // Make sure the time and weather allows sleep
        if !can_sleep(world).await {
            if let Some(player) = player
                .world()
                .await
                .get_player_by_uuid(player.gameprofile.id)
                .await
            {
                let mut event = PlayerBedEnterEvent::new(
                    player.clone(),
                    block.clone(),
                    BedEnterResult::NotPossibleNow,
                );

                event = PLUGIN_MANAGER.read().await.fire(event).await;

                if !event.cancelled {
                    player
                        .send_system_message_raw(
                            &TextComponent::translate("block.minecraft.bed.no_sleep", []),
                            true,
                        )
                        .await;
                }
            }
            return;
        }

        // Make sure there are no monsters nearby
        for entity in world.entities.read().await.values() {
            if !entity_prevents_sleep(entity.get_entity()) {
                continue;
            }

            let pos = entity.get_entity().pos.load();
            if pos.is_within_bounds(bed_head_pos.to_f64(), 8.0, 5.0, 8.0)
                || pos.is_within_bounds(bed_foot_pos.to_f64(), 8.0, 5.0, 8.0)
            {
                if let Some(player) = player
                    .world()
                    .await
                    .get_player_by_uuid(player.gameprofile.id)
                    .await
                {
                    let mut event = PlayerBedEnterEvent::new(
                        player.clone(),
                        block.clone(),
                        BedEnterResult::NotSafe,
                    );

                    event = PLUGIN_MANAGER.read().await.fire(event).await;

                    if !event.cancelled {
                        player
                            .send_system_message_raw(
                                &TextComponent::translate("block.minecraft.bed.not_safe", []),
                                true,
                            )
                            .await;
                    }
                }
                return;
            }
        }

        if let Some(player) = player
            .world()
            .await
            .get_player_by_uuid(player.gameprofile.id)
            .await
        {
            let mut event =
                PlayerBedEnterEvent::new(player.clone(), block.clone(), BedEnterResult::Ok);

            event = PLUGIN_MANAGER.read().await.fire(event).await;

            if !event.cancelled {
                player.sleep(bed_head_pos).await;
                Self::set_occupied(true, world, block, &block_pos, state_id).await;
            }
        }
    }

    async fn on_place(
        &self,
        _server: &Server,
        _world: &World,
        player: &Player,
        block: &Block,
        _block_pos: &BlockPos,
        _face: BlockDirection,
        _replacing: BlockIsReplacing,
        _use_item_on: &SUseItemOn,
    ) -> BlockStateId {
        let mut bed_props = BedProperties::default(block);

        bed_props.facing = player.living_entity.entity.get_horizontal_facing();
        bed_props.part = BedPart::Foot;

        bed_props.to_state_id(block)
    }

    async fn can_place_at(
        &self,
        _server: Option<&Server>,
        world: Option<&World>,
        _block_accessor: &dyn BlockAccessor,
        player: Option<&Player>,
        _block: &Block,
        block_pos: &BlockPos,
        _face: BlockDirection,
        _use_item_on: Option<&SUseItemOn>,
    ) -> bool {
        if let Some(player) = player {
            let facing = player.living_entity.entity.get_horizontal_facing();
            let world = world.unwrap();
            return world.get_block_state(block_pos).await.replaceable()
                && world
                    .get_block_state(&block_pos.offset(facing.to_offset()))
                    .await
                    .replaceable();
        }
        false
    }

    async fn placed(
        &self,
        world: &Arc<World>,
        block: &Block,
        state_id: BlockStateId,
        block_pos: &BlockPos,
        _old_state_id: BlockStateId,
        _notify: bool,
    ) {
        let bed_entity = BedBlockEntity::new(*block_pos);
        world.add_block_entity(Arc::new(bed_entity)).await;

        let mut bed_head_props = BedProperties::default(block);
        bed_head_props.facing = BedProperties::from_state_id(state_id, block).facing;
        bed_head_props.part = BedPart::Head;

        let bed_head_pos = block_pos.offset(bed_head_props.facing.to_offset());
        world
            .set_block_state(
                &bed_head_pos,
                bed_head_props.to_state_id(block),
                BlockFlags::NOTIFY_ALL | BlockFlags::SKIP_BLOCK_ADDED_CALLBACK,
            )
            .await;

        let bed_head_entity = BedBlockEntity::new(bed_head_pos);
        world.add_block_entity(Arc::new(bed_head_entity)).await;
    }

    async fn broken(
        &self,
        block: &Block,
        player: &Arc<Player>,
        block_pos: BlockPos,
        _server: &Server,
        world: Arc<World>,
        state: BlockState,
    ) {
        let bed_props = BedProperties::from_state_id(state.id, block);
        let other_half_pos = get_other_half_pos(bed_props, &block_pos);

        world
            .break_block(
                &other_half_pos,
                Some(player.clone()),
                if player.gamemode.load() == GameMode::Creative {
                    BlockFlags::SKIP_DROPS | BlockFlags::NOTIFY_NEIGHBORS
                } else {
                    BlockFlags::NOTIFY_NEIGHBORS
                },
            )
            .await;
    }
}

impl BedBlock {
    pub async fn set_occupied(
        occupied: bool,
        world: &Arc<World>,
        block: &Block,
        block_pos: &BlockPos,
        state_id: u16,
    ) {
        let mut bed_props = BedProperties::from_state_id(state_id, block);
        bed_props.occupied = occupied;
        world
            .set_block_state(
                block_pos,
                bed_props.to_state_id(block),
                BlockFlags::NOTIFY_LISTENERS,
            )
            .await;

        let other_half_pos = get_other_half_pos(bed_props, block_pos);

        bed_props.part = if bed_props.part == BedPart::Head {
            BedPart::Foot
        } else {
            BedPart::Head
        };
        world
            .set_block_state(
                &other_half_pos,
                bed_props.to_state_id(block),
                BlockFlags::NOTIFY_LISTENERS,
            )
            .await;
    }
}

async fn can_sleep(world: &Arc<World>) -> bool {
    let time = world.level_time.lock().await;
    let weather = world.weather.lock().await;

    if weather.thundering {
        true
    } else if weather.raining {
        time.time_of_day > 12010 && time.time_of_day < 23991
    } else {
        time.time_of_day > 12542 && time.time_of_day < 23459
    }
}

fn get_other_half_pos(bed_props: BedProperties, block_pos: &BlockPos) -> BlockPos {
    if bed_props.part == BedPart::Head {
        block_pos.offset(bed_props.facing.opposite().to_offset())
    } else {
        block_pos.offset(bed_props.facing.to_offset())
    }
}

fn entity_prevents_sleep(entity: &Entity) -> bool {
    match entity.entity_type {
        EntityType::BLAZE
        | EntityType::BOGGED
        | EntityType::SKELETON
        | EntityType::STRAY
        | EntityType::WITHER_SKELETON
        | EntityType::BREEZE
        | EntityType::CREAKING
        | EntityType::CREEPER
        | EntityType::DROWNED
        | EntityType::ENDERMITE
        | EntityType::EVOKER
        | EntityType::GIANT
        | EntityType::GUARDIAN
        | EntityType::ELDER_GUARDIAN
        | EntityType::ILLUSIONER
        | EntityType::OCELOT
        | EntityType::PIGLIN
        | EntityType::PIGLIN_BRUTE
        | EntityType::PILLAGER
        | EntityType::PHANTOM
        | EntityType::RAVAGER
        | EntityType::SILVERFISH
        | EntityType::SPIDER
        | EntityType::CAVE_SPIDER
        | EntityType::VEX
        | EntityType::VINDICATOR
        | EntityType::WARDEN
        | EntityType::WITCH
        | EntityType::WITHER
        | EntityType::ZOGLIN
        | EntityType::ZOMBIE
        | EntityType::ZOMBIE_VILLAGER
        | EntityType::HUSK => true,
        EntityType::ENDERMAN | EntityType::ZOMBIFIED_PIGLIN => {
            // TODO: Only when hostile
            #[allow(clippy::match_same_arms)]
            true
        }
        _ => false,
    }
}<|MERGE_RESOLUTION|>--- conflicted
+++ resolved
@@ -40,9 +40,253 @@
 
 #[async_trait]
 impl PumpkinBlock for BedBlock {
-<<<<<<< HEAD
     #[allow(clippy::too_many_lines)]
-=======
+    async fn normal_use(
+        &self,
+        block: &Block,
+        player: &Player,
+        block_pos: BlockPos,
+        server: &Server,
+        world: &Arc<World>,
+    ) {
+        let state_id = world.get_block_state_id(&block_pos).await;
+        let bed_props = BedProperties::from_state_id(state_id, block);
+
+        let (bed_head_pos, bed_foot_pos) = if bed_props.part == BedPart::Head {
+            (
+                block_pos,
+                block_pos.offset(bed_props.facing.opposite().to_offset()),
+            )
+        } else {
+            (block_pos.offset(bed_props.facing.to_offset()), block_pos)
+        };
+
+        // Explode if not in the overworld
+        if world.dimension_type != VanillaDimensionType::Overworld {
+            world
+                .break_block(&bed_head_pos, None, BlockFlags::SKIP_DROPS)
+                .await;
+            world
+                .break_block(&bed_foot_pos, None, BlockFlags::SKIP_DROPS)
+                .await;
+
+            world
+                .explode(server, bed_head_pos.to_centered_f64(), 5.0)
+                .await;
+
+            return;
+        }
+
+        // Make sure the bed is not obstructed
+        if world.get_block_state(&bed_head_pos.up()).await.is_solid()
+            || world.get_block_state(&bed_head_pos.up()).await.is_solid()
+        {
+            if let Some(player) = player
+                .world()
+                .await
+                .get_player_by_uuid(player.gameprofile.id)
+                .await
+            {
+                let mut event = PlayerBedEnterEvent::new(
+                    player.clone(),
+                    block.clone(),
+                    BedEnterResult::Obstructed,
+                );
+
+                event = PLUGIN_MANAGER.read().await.fire(event).await;
+
+                if !event.cancelled {
+                    player
+                        .send_system_message_raw(
+                            &TextComponent::translate("block.minecraft.bed.obstructed", []),
+                            true,
+                        )
+                        .await;
+                }
+            }
+            return;
+        }
+
+        // Make sure the bed is not occupied
+        if bed_props.occupied {
+            // TODO: Wake up villager
+            // TODO: Should there be a specific `BedEnterResult::Occupied`? Because Paper doesn't have that in the event itself
+            if let Some(player) = player
+                .world()
+                .await
+                .get_player_by_uuid(player.gameprofile.id)
+                .await
+            {
+                let mut event = PlayerBedEnterEvent::new(
+                    player.clone(),
+                    block.clone(),
+                    BedEnterResult::NotPossibleHere,
+                );
+
+                event = PLUGIN_MANAGER.read().await.fire(event).await;
+
+                if !event.cancelled {
+                    player
+                        .send_system_message_raw(
+                            &TextComponent::translate("block.minecraft.bed.occupied", []),
+                            true,
+                        )
+                        .await;
+                }
+            }
+            return;
+        }
+
+        // Make sure player is close enough
+        if !player
+            .position()
+            .is_within_bounds(bed_head_pos.to_f64(), 3.0, 3.0, 3.0)
+            && !player
+                .position()
+                .is_within_bounds(bed_foot_pos.to_f64(), 3.0, 3.0, 3.0)
+        {
+            if let Some(player) = player
+                .world()
+                .await
+                .get_player_by_uuid(player.gameprofile.id)
+                .await
+            {
+                let mut event = PlayerBedEnterEvent::new(
+                    player.clone(),
+                    block.clone(),
+                    BedEnterResult::TooFarAway,
+                );
+
+                event = PLUGIN_MANAGER.read().await.fire(event).await;
+
+                if !event.cancelled {
+                    player
+                        .send_system_message_raw(
+                            &TextComponent::translate("block.minecraft.bed.too_far_away", []),
+                            true,
+                        )
+                        .await;
+                }
+            }
+            return;
+        }
+
+        // Set respawn point
+        if player
+            .set_respawn_point(
+                world.dimension_type,
+                bed_head_pos,
+                player.get_entity().yaw.load(),
+            )
+            .await
+        {
+            player
+                .send_system_message(&TextComponent::translate("block.minecraft.set_spawn", []))
+                .await;
+        }
+
+        // Make sure the time and weather allows sleep
+        if !can_sleep(world).await {
+            if let Some(player) = player
+                .world()
+                .await
+                .get_player_by_uuid(player.gameprofile.id)
+                .await
+            {
+                let mut event = PlayerBedEnterEvent::new(
+                    player.clone(),
+                    block.clone(),
+                    BedEnterResult::NotPossibleNow,
+                );
+
+                event = PLUGIN_MANAGER.read().await.fire(event).await;
+
+                if !event.cancelled {
+                    player
+                        .send_system_message_raw(
+                            &TextComponent::translate("block.minecraft.bed.no_sleep", []),
+                            true,
+                        )
+                        .await;
+                }
+            }
+            return;
+        }
+
+        // Make sure there are no monsters nearby
+        for entity in world.entities.read().await.values() {
+            if !entity_prevents_sleep(entity.get_entity()) {
+                continue;
+            }
+
+            let pos = entity.get_entity().pos.load();
+            if pos.is_within_bounds(bed_head_pos.to_f64(), 8.0, 5.0, 8.0)
+                || pos.is_within_bounds(bed_foot_pos.to_f64(), 8.0, 5.0, 8.0)
+            {
+                if let Some(player) = player
+                    .world()
+                    .await
+                    .get_player_by_uuid(player.gameprofile.id)
+                    .await
+                {
+                    let mut event = PlayerBedEnterEvent::new(
+                        player.clone(),
+                        block.clone(),
+                        BedEnterResult::NotSafe,
+                    );
+
+                    event = PLUGIN_MANAGER.read().await.fire(event).await;
+
+                    if !event.cancelled {
+                        player
+                            .send_system_message_raw(
+                                &TextComponent::translate("block.minecraft.bed.not_safe", []),
+                                true,
+                            )
+                            .await;
+                    }
+                }
+                return;
+            }
+        }
+
+        if let Some(player) = player
+            .world()
+            .await
+            .get_player_by_uuid(player.gameprofile.id)
+            .await
+        {
+            let mut event =
+                PlayerBedEnterEvent::new(player.clone(), block.clone(), BedEnterResult::Ok);
+
+            event = PLUGIN_MANAGER.read().await.fire(event).await;
+
+            if !event.cancelled {
+                player.sleep(bed_head_pos).await;
+                Self::set_occupied(true, world, block, &block_pos, state_id).await;
+            }
+        }
+    }
+
+    async fn on_place(
+        &self,
+        _server: &Server,
+        _world: &World,
+        player: &Player,
+        block: &Block,
+        _block_pos: &BlockPos,
+        _face: BlockDirection,
+        _replacing: BlockIsReplacing,
+        _use_item_on: &SUseItemOn,
+    ) -> BlockStateId {
+        let mut bed_props = BedProperties::default(block);
+
+        bed_props.facing = player.living_entity.entity.get_horizontal_facing();
+        bed_props.part = BedPart::Foot;
+
+        bed_props.to_state_id(block)
+    }
+
     async fn can_place_at(
         &self,
         _server: Option<&Server>,
@@ -66,25 +310,6 @@
         false
     }
 
-    async fn on_place(
-        &self,
-        _server: &Server,
-        _world: &World,
-        player: &Player,
-        block: &Block,
-        _block_pos: &BlockPos,
-        _face: BlockDirection,
-        _replacing: BlockIsReplacing,
-        _use_item_on: &SUseItemOn,
-    ) -> BlockStateId {
-        let mut bed_props = BedProperties::default(block);
-
-        bed_props.facing = player.living_entity.entity.get_horizontal_facing();
-        bed_props.part = BedPart::Foot;
-
-        bed_props.to_state_id(block)
-    }
-
     async fn placed(
         &self,
         world: &Arc<World>,
@@ -122,334 +347,6 @@
         _server: &Server,
         world: Arc<World>,
         state: &'static BlockState,
-    ) {
-        let bed_props = BedProperties::from_state_id(state.id, block);
-        let other_half_pos = if bed_props.part == BedPart::Head {
-            block_pos.offset(bed_props.facing.opposite().to_offset())
-        } else {
-            block_pos.offset(bed_props.facing.to_offset())
-        };
-
-        world
-            .break_block(
-                &other_half_pos,
-                Some(player.clone()),
-                if player.gamemode.load() == GameMode::Creative {
-                    BlockFlags::SKIP_DROPS | BlockFlags::NOTIFY_NEIGHBORS
-                } else {
-                    BlockFlags::NOTIFY_NEIGHBORS
-                },
-            )
-            .await;
-    }
-
->>>>>>> 0d2db86a
-    async fn normal_use(
-        &self,
-        block: &Block,
-        player: &Player,
-        block_pos: BlockPos,
-        server: &Server,
-        world: &Arc<World>,
-    ) {
-        let state_id = world.get_block_state_id(&block_pos).await;
-        let bed_props = BedProperties::from_state_id(state_id, block);
-
-        let (bed_head_pos, bed_foot_pos) = if bed_props.part == BedPart::Head {
-            (
-                block_pos,
-                block_pos.offset(bed_props.facing.opposite().to_offset()),
-            )
-        } else {
-            (block_pos.offset(bed_props.facing.to_offset()), block_pos)
-        };
-
-        // Explode if not in the overworld
-        if world.dimension_type != VanillaDimensionType::Overworld {
-            world
-                .break_block(&bed_head_pos, None, BlockFlags::SKIP_DROPS)
-                .await;
-            world
-                .break_block(&bed_foot_pos, None, BlockFlags::SKIP_DROPS)
-                .await;
-
-            world
-                .explode(server, bed_head_pos.to_centered_f64(), 5.0)
-                .await;
-
-            return;
-        }
-
-        // Make sure the bed is not obstructed
-        if world.get_block_state(&bed_head_pos.up()).await.is_solid()
-            || world.get_block_state(&bed_head_pos.up()).await.is_solid()
-        {
-            if let Some(player) = player
-                .world()
-                .await
-                .get_player_by_uuid(player.gameprofile.id)
-                .await
-            {
-                let mut event = PlayerBedEnterEvent::new(
-                    player.clone(),
-                    block.clone(),
-                    BedEnterResult::Obstructed,
-                );
-
-                event = PLUGIN_MANAGER.read().await.fire(event).await;
-
-                if !event.cancelled {
-                    player
-                        .send_system_message_raw(
-                            &TextComponent::translate("block.minecraft.bed.obstructed", []),
-                            true,
-                        )
-                        .await;
-                }
-            }
-            return;
-        }
-
-        // Make sure the bed is not occupied
-        if bed_props.occupied {
-            // TODO: Wake up villager
-            // TODO: Should there be a specific `BedEnterResult::Occupied`? Because Paper doesn't have that in the event itself
-            if let Some(player) = player
-                .world()
-                .await
-                .get_player_by_uuid(player.gameprofile.id)
-                .await
-            {
-                let mut event = PlayerBedEnterEvent::new(
-                    player.clone(),
-                    block.clone(),
-                    BedEnterResult::NotPossibleHere,
-                );
-
-                event = PLUGIN_MANAGER.read().await.fire(event).await;
-
-                if !event.cancelled {
-                    player
-                        .send_system_message_raw(
-                            &TextComponent::translate("block.minecraft.bed.occupied", []),
-                            true,
-                        )
-                        .await;
-                }
-            }
-            return;
-        }
-
-        // Make sure player is close enough
-        if !player
-            .position()
-            .is_within_bounds(bed_head_pos.to_f64(), 3.0, 3.0, 3.0)
-            && !player
-                .position()
-                .is_within_bounds(bed_foot_pos.to_f64(), 3.0, 3.0, 3.0)
-        {
-            if let Some(player) = player
-                .world()
-                .await
-                .get_player_by_uuid(player.gameprofile.id)
-                .await
-            {
-                let mut event = PlayerBedEnterEvent::new(
-                    player.clone(),
-                    block.clone(),
-                    BedEnterResult::TooFarAway,
-                );
-
-                event = PLUGIN_MANAGER.read().await.fire(event).await;
-
-                if !event.cancelled {
-                    player
-                        .send_system_message_raw(
-                            &TextComponent::translate("block.minecraft.bed.too_far_away", []),
-                            true,
-                        )
-                        .await;
-                }
-            }
-            return;
-        }
-
-        // Set respawn point
-        if player
-            .set_respawn_point(
-                world.dimension_type,
-                bed_head_pos,
-                player.get_entity().yaw.load(),
-            )
-            .await
-        {
-            player
-                .send_system_message(&TextComponent::translate("block.minecraft.set_spawn", []))
-                .await;
-        }
-
-        // Make sure the time and weather allows sleep
-        if !can_sleep(world).await {
-            if let Some(player) = player
-                .world()
-                .await
-                .get_player_by_uuid(player.gameprofile.id)
-                .await
-            {
-                let mut event = PlayerBedEnterEvent::new(
-                    player.clone(),
-                    block.clone(),
-                    BedEnterResult::NotPossibleNow,
-                );
-
-                event = PLUGIN_MANAGER.read().await.fire(event).await;
-
-                if !event.cancelled {
-                    player
-                        .send_system_message_raw(
-                            &TextComponent::translate("block.minecraft.bed.no_sleep", []),
-                            true,
-                        )
-                        .await;
-                }
-            }
-            return;
-        }
-
-        // Make sure there are no monsters nearby
-        for entity in world.entities.read().await.values() {
-            if !entity_prevents_sleep(entity.get_entity()) {
-                continue;
-            }
-
-            let pos = entity.get_entity().pos.load();
-            if pos.is_within_bounds(bed_head_pos.to_f64(), 8.0, 5.0, 8.0)
-                || pos.is_within_bounds(bed_foot_pos.to_f64(), 8.0, 5.0, 8.0)
-            {
-                if let Some(player) = player
-                    .world()
-                    .await
-                    .get_player_by_uuid(player.gameprofile.id)
-                    .await
-                {
-                    let mut event = PlayerBedEnterEvent::new(
-                        player.clone(),
-                        block.clone(),
-                        BedEnterResult::NotSafe,
-                    );
-
-                    event = PLUGIN_MANAGER.read().await.fire(event).await;
-
-                    if !event.cancelled {
-                        player
-                            .send_system_message_raw(
-                                &TextComponent::translate("block.minecraft.bed.not_safe", []),
-                                true,
-                            )
-                            .await;
-                    }
-                }
-                return;
-            }
-        }
-
-        if let Some(player) = player
-            .world()
-            .await
-            .get_player_by_uuid(player.gameprofile.id)
-            .await
-        {
-            let mut event =
-                PlayerBedEnterEvent::new(player.clone(), block.clone(), BedEnterResult::Ok);
-
-            event = PLUGIN_MANAGER.read().await.fire(event).await;
-
-            if !event.cancelled {
-                player.sleep(bed_head_pos).await;
-                Self::set_occupied(true, world, block, &block_pos, state_id).await;
-            }
-        }
-    }
-
-    async fn on_place(
-        &self,
-        _server: &Server,
-        _world: &World,
-        player: &Player,
-        block: &Block,
-        _block_pos: &BlockPos,
-        _face: BlockDirection,
-        _replacing: BlockIsReplacing,
-        _use_item_on: &SUseItemOn,
-    ) -> BlockStateId {
-        let mut bed_props = BedProperties::default(block);
-
-        bed_props.facing = player.living_entity.entity.get_horizontal_facing();
-        bed_props.part = BedPart::Foot;
-
-        bed_props.to_state_id(block)
-    }
-
-    async fn can_place_at(
-        &self,
-        _server: Option<&Server>,
-        world: Option<&World>,
-        _block_accessor: &dyn BlockAccessor,
-        player: Option<&Player>,
-        _block: &Block,
-        block_pos: &BlockPos,
-        _face: BlockDirection,
-        _use_item_on: Option<&SUseItemOn>,
-    ) -> bool {
-        if let Some(player) = player {
-            let facing = player.living_entity.entity.get_horizontal_facing();
-            let world = world.unwrap();
-            return world.get_block_state(block_pos).await.replaceable()
-                && world
-                    .get_block_state(&block_pos.offset(facing.to_offset()))
-                    .await
-                    .replaceable();
-        }
-        false
-    }
-
-    async fn placed(
-        &self,
-        world: &Arc<World>,
-        block: &Block,
-        state_id: BlockStateId,
-        block_pos: &BlockPos,
-        _old_state_id: BlockStateId,
-        _notify: bool,
-    ) {
-        let bed_entity = BedBlockEntity::new(*block_pos);
-        world.add_block_entity(Arc::new(bed_entity)).await;
-
-        let mut bed_head_props = BedProperties::default(block);
-        bed_head_props.facing = BedProperties::from_state_id(state_id, block).facing;
-        bed_head_props.part = BedPart::Head;
-
-        let bed_head_pos = block_pos.offset(bed_head_props.facing.to_offset());
-        world
-            .set_block_state(
-                &bed_head_pos,
-                bed_head_props.to_state_id(block),
-                BlockFlags::NOTIFY_ALL | BlockFlags::SKIP_BLOCK_ADDED_CALLBACK,
-            )
-            .await;
-
-        let bed_head_entity = BedBlockEntity::new(bed_head_pos);
-        world.add_block_entity(Arc::new(bed_head_entity)).await;
-    }
-
-    async fn broken(
-        &self,
-        block: &Block,
-        player: &Arc<Player>,
-        block_pos: BlockPos,
-        _server: &Server,
-        world: Arc<World>,
-        state: BlockState,
     ) {
         let bed_props = BedProperties::from_state_id(state.id, block);
         let other_half_pos = get_other_half_pos(bed_props, &block_pos);
