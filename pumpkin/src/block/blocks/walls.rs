use crate::block::pumpkin_block::GetStateForNeighborUpdateArgs;
use crate::block::pumpkin_block::OnPlaceArgs;
use async_trait::async_trait;
use pumpkin_data::Block;
use pumpkin_data::block_properties::BlockProperties;
use pumpkin_data::block_properties::EastWallShape;
use pumpkin_data::block_properties::HorizontalFacing;
use pumpkin_data::block_properties::NorthWallShape;
use pumpkin_data::block_properties::SouthWallShape;
use pumpkin_data::block_properties::WestWallShape;
use pumpkin_data::tag::RegistryKey;
use pumpkin_data::tag::Tagable;
use pumpkin_data::tag::get_tag_values;
use pumpkin_util::math::position::BlockPos;
use pumpkin_world::BlockStateId;
use std::sync::Arc;

type WallProperties = pumpkin_data::block_properties::ResinBrickWallLikeProperties;
type FenceGateProperties = pumpkin_data::block_properties::OakFenceGateLikeProperties;
type FenceLikeProperties = pumpkin_data::block_properties::OakFenceLikeProperties;

use crate::block::pumpkin_block::{BlockMetadata, PumpkinBlock};
use crate::world::World;

pub struct WallBlock;
impl BlockMetadata for WallBlock {
    fn namespace(&self) -> &'static str {
        "minecraft"
    }

    fn ids(&self) -> &'static [&'static str] {
        get_tag_values(RegistryKey::Block, "minecraft:walls").unwrap()
    }
}

#[async_trait]
impl PumpkinBlock for WallBlock {
    async fn on_place(&self, args: OnPlaceArgs<'_>) -> BlockStateId {
        let mut wall_props = WallProperties::default(args.block);
        wall_props.waterlogged = args.replacing.water_source();

        compute_wall_state(wall_props, args.world, args.block, args.position).await
    }

    async fn get_state_for_neighbor_update(
        &self,
<<<<<<< HEAD
        world: &Arc<World>,
        block: &Block,
        state_id: BlockStateId,
        block_pos: &BlockPos,
        _direction: BlockDirection,
        _neighbor_pos: &BlockPos,
        _neighbor_state: BlockStateId,
=======
        args: GetStateForNeighborUpdateArgs<'_>,
>>>>>>> 2f6c484b
    ) -> BlockStateId {
        let wall_props = WallProperties::from_state_id(args.state_id, args.block);
        compute_wall_state(wall_props, args.world, args.block, args.position).await
    }
}

pub async fn compute_wall_state(
    mut wall_props: WallProperties,
    world: &World,
    block: &Block,
    block_pos: &BlockPos,
) -> u16 {
    let (block_above, block_above_state) = world.get_block_and_block_state(&block_pos.up()).await;

    for direction in HorizontalFacing::all() {
        let other_block_pos = block_pos.offset(direction.to_offset());
        let (other_block, other_block_state) =
            world.get_block_and_block_state(&other_block_pos).await;

        let connected = other_block == block
            || (other_block_state.is_solid() && other_block_state.is_full_cube())
            || other_block.is_tagged_with("minecraft:walls").unwrap()
            || other_block.is_tagged_with("minecraft:fence_gates").unwrap()
            || other_block == &Block::IRON_BARS
            || other_block.is_tagged_with("c:glass_panes").unwrap();

        let shape = if connected {
            let raise = if block_above_state.is_full_cube() {
                true
            } else if block_above.is_tagged_with("minecraft:walls").unwrap() {
                let other_props = WallProperties::from_state_id(block_above_state.id, block_above);
                match direction {
                    HorizontalFacing::North => other_props.north != NorthWallShape::None,
                    HorizontalFacing::South => other_props.south != SouthWallShape::None,
                    HorizontalFacing::East => other_props.east != EastWallShape::None,
                    HorizontalFacing::West => other_props.west != WestWallShape::None,
                }
            } else if block_above.is_tagged_with("c:glass_panes").unwrap()
                || block_above.is_tagged_with("minecraft:fences").unwrap()
                || block_above == &Block::IRON_BARS
            {
                let other_props =
                    FenceLikeProperties::from_state_id(block_above_state.id, block_above);
                match direction {
                    HorizontalFacing::North => other_props.north,
                    HorizontalFacing::South => other_props.south,
                    HorizontalFacing::East => other_props.east,
                    HorizontalFacing::West => other_props.west,
                }
            } else if block_above.is_tagged_with("minecraft:fence_gates").unwrap() {
                let other_props =
                    FenceGateProperties::from_state_id(block_above_state.id, block_above);

                direction == other_props.facing.rotate_clockwise()
                    || direction == other_props.facing.rotate_counter_clockwise()
            } else {
                false
            };

            if raise {
                WallShape::Tall
            } else {
                WallShape::Low
            }
        } else {
            WallShape::None
        };

        match direction {
            HorizontalFacing::North => wall_props.north = shape.into(),
            HorizontalFacing::South => wall_props.south = shape.into(),
            HorizontalFacing::East => wall_props.east = shape.into(),
            HorizontalFacing::West => wall_props.west = shape.into(),
        }
    }

    let line_north_south = wall_props.north != NorthWallShape::None
        && wall_props.south != SouthWallShape::None
        && wall_props.east == EastWallShape::None
        && wall_props.west == WestWallShape::None;
    let line_east_west = wall_props.north == NorthWallShape::None
        && wall_props.south == SouthWallShape::None
        && wall_props.east != EastWallShape::None
        && wall_props.west != WestWallShape::None;
    let cross = wall_props.north != NorthWallShape::None
        && wall_props.south != SouthWallShape::None
        && wall_props.east != EastWallShape::None
        && wall_props.west != WestWallShape::None;

    wall_props.up =
        if block_above_state.is_full_cube() || !(cross || line_north_south || line_east_west) {
            true
        } else if block_above.is_tagged_with("minecraft:walls").unwrap() {
            let other_props = WallProperties::from_state_id(block_above_state.id, block_above);
            other_props.up
        } else {
            false
        };

    wall_props.to_state_id(block)
}

#[derive(Clone, Copy, Debug, Eq, PartialEq)]
enum WallShape {
    None,
    Low,
    Tall,
}

impl From<WallShape> for NorthWallShape {
    fn from(value: WallShape) -> Self {
        match value {
            WallShape::None => Self::None,
            WallShape::Low => Self::Low,
            WallShape::Tall => Self::Tall,
        }
    }
}

impl From<WallShape> for SouthWallShape {
    fn from(value: WallShape) -> Self {
        match value {
            WallShape::None => Self::None,
            WallShape::Low => Self::Low,
            WallShape::Tall => Self::Tall,
        }
    }
}

impl From<WallShape> for EastWallShape {
    fn from(value: WallShape) -> Self {
        match value {
            WallShape::None => Self::None,
            WallShape::Low => Self::Low,
            WallShape::Tall => Self::Tall,
        }
    }
}

impl From<WallShape> for WestWallShape {
    fn from(value: WallShape) -> Self {
        match value {
            WallShape::None => Self::None,
            WallShape::Low => Self::Low,
            WallShape::Tall => Self::Tall,
        }
    }
}<|MERGE_RESOLUTION|>--- conflicted
+++ resolved
@@ -44,17 +44,7 @@
 
     async fn get_state_for_neighbor_update(
         &self,
-<<<<<<< HEAD
-        world: &Arc<World>,
-        block: &Block,
-        state_id: BlockStateId,
-        block_pos: &BlockPos,
-        _direction: BlockDirection,
-        _neighbor_pos: &BlockPos,
-        _neighbor_state: BlockStateId,
-=======
         args: GetStateForNeighborUpdateArgs<'_>,
->>>>>>> 2f6c484b
     ) -> BlockStateId {
         let wall_props = WallProperties::from_state_id(args.state_id, args.block);
         compute_wall_state(wall_props, args.world, args.block, args.position).await
