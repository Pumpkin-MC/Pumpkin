--- conflicted
+++ resolved
@@ -69,19 +69,9 @@
         fence_gate_props.to_state_id(args.block)
     }
 
-<<<<<<< HEAD
     async fn normal_use(&self, args: NormalUseArgs<'_>) -> BlockActionResult {
-        toggle_fence_gate(args.world, args.location, args.player).await;
+        toggle_fence_gate(args.world, args.position, args.player).await;
 
         BlockActionResult::Success
-=======
-    async fn use_with_item(&self, args: UseWithItemArgs<'_>) -> BlockActionResult {
-        toggle_fence_gate(args.world, args.position, args.player).await;
-        BlockActionResult::Consume
-    }
-
-    async fn normal_use(&self, args: NormalUseArgs<'_>) {
-        toggle_fence_gate(args.world, args.position, args.player).await;
->>>>>>> 2f6c484b
     }
 }