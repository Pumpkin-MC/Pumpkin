--- conflicted
+++ resolved
@@ -38,17 +38,7 @@
 
     async fn get_state_for_neighbor_update(
         &self,
-<<<<<<< HEAD
-        world: &Arc<World>,
-        block: &Block,
-        state: BlockStateId,
-        pos: &BlockPos,
-        direction: BlockDirection,
-        _neighbor_pos: &BlockPos,
-        _neighbor_state: BlockStateId,
-=======
         args: GetStateForNeighborUpdateArgs<'_>,
->>>>>>> 2f6c484b
     ) -> BlockStateId {
         if args.direction == BlockDirection::Up && !can_place_at(args.world, args.position).await {
             args.world
