--- conflicted
+++ resolved
@@ -1,5 +1,4 @@
 use async_trait::async_trait;
-<<<<<<< HEAD
 use pumpkin_data::tag::{RegistryKey, get_tag_values};
 use pumpkin_data::{Block, BlockDirection};
 use pumpkin_protocol::java::server::play::SUseItemOn;
@@ -14,14 +13,12 @@
 use crate::entity::player::Player;
 use crate::server::Server;
 use crate::world::World;
-=======
 use pumpkin_data::Block;
 use pumpkin_data::tag::{RegistryKey, Tagable, get_tag_values};
 use pumpkin_registry::VanillaDimensionType;
 use pumpkin_world::world::BlockFlags;
 
 use crate::block::pumpkin_block::{BlockMetadata, CanPlaceAtArgs, PumpkinBlock, RandomTickArgs};
->>>>>>> 2f6c484b
 
 pub struct FlowerBlock;
 
@@ -37,7 +34,6 @@
 
 #[async_trait]
 impl PumpkinBlock for FlowerBlock {
-<<<<<<< HEAD
     async fn can_place_at(
         &self,
         _server: Option<&Server>,
@@ -64,11 +60,6 @@
     ) -> BlockStateId {
         <Self as PlantBlockBase>::get_state_for_neighbor_update(self, world.as_ref(), pos, state)
             .await
-=======
-    async fn can_place_at(&self, args: CanPlaceAtArgs<'_>) -> bool {
-        let block_below = args.block_accessor.get_block(&args.position.down()).await;
-        block_below.is_tagged_with("minecraft:dirt").unwrap() || block_below == &Block::FARMLAND
->>>>>>> 2f6c484b
     }
 
     async fn random_tick(&self, args: RandomTickArgs<'_>) {
