use async_trait::async_trait;
use pumpkin_data::Block;
use pumpkin_data::tag::Tagable;
use pumpkin_world::BlockStateId;

use crate::block::blocks::plant::PlantBlockBase;

use crate::block::pumpkin_block::{
    BlockMetadata, CanPlaceAtArgs, CanUpdateAtArgs, GetStateForNeighborUpdateArgs, OnPlaceArgs,
    PumpkinBlock,
};

use super::segmented::Segmented;

type FlowerbedProperties = pumpkin_data::block_properties::PinkPetalsLikeProperties;

pub struct FlowerbedBlock;

impl BlockMetadata for FlowerbedBlock {
    fn namespace(&self) -> &'static str {
        "minecraft"
    }

    fn ids(&self) -> &'static [&'static str] {
        &["pink_petals", "wildflowers"]
    }
}

#[async_trait]
impl PumpkinBlock for FlowerbedBlock {
    async fn can_place_at(&self, args: CanPlaceAtArgs<'_>) -> bool {
        let block_below = args.block_accessor.get_block(&args.position.down()).await;
        block_below.is_tagged_with("minecraft:dirt").unwrap() || block_below == &Block::FARMLAND
    }

    async fn can_update_at(&self, args: CanUpdateAtArgs<'_>) -> bool {
        Segmented::can_update_at(self, args).await
    }

    async fn on_place(&self, args: OnPlaceArgs<'_>) -> BlockStateId {
        Segmented::on_place(self, args).await
    }

    async fn get_state_for_neighbor_update(
        &self,
        args: GetStateForNeighborUpdateArgs<'_>,
    ) -> BlockStateId {
<<<<<<< HEAD
        if args.direction == BlockDirection::Down {
            let block_below = args.world.get_block(&args.position.down()).await;
            if !(block_below.is_tagged_with("minecraft:dirt").unwrap()
                || block_below == &Block::FARMLAND)
            {
                return Block::AIR.default_state.id;
            }
        }
        args.state_id
=======
        <Self as PlantBlockBase>::get_state_for_neighbor_update(
            self,
            args.world,
            args.position,
            args.state_id,
        )
        .await
>>>>>>> 0dbc8e02
    }
}

impl PlantBlockBase for FlowerbedBlock {}

impl Segmented for FlowerbedBlock {
    type Properties = FlowerbedProperties;
}<|MERGE_RESOLUTION|>--- conflicted
+++ resolved
@@ -45,17 +45,6 @@
         &self,
         args: GetStateForNeighborUpdateArgs<'_>,
     ) -> BlockStateId {
-<<<<<<< HEAD
-        if args.direction == BlockDirection::Down {
-            let block_below = args.world.get_block(&args.position.down()).await;
-            if !(block_below.is_tagged_with("minecraft:dirt").unwrap()
-                || block_below == &Block::FARMLAND)
-            {
-                return Block::AIR.default_state.id;
-            }
-        }
-        args.state_id
-=======
         <Self as PlantBlockBase>::get_state_for_neighbor_update(
             self,
             args.world,
@@ -63,7 +52,6 @@
             args.state_id,
         )
         .await
->>>>>>> 0dbc8e02
     }
 }
 
