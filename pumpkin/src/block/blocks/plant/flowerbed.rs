--- conflicted
+++ resolved
@@ -102,20 +102,8 @@
         _neighbor_pos: &BlockPos,
         _neighbor_state: BlockStateId,
     ) -> BlockStateId {
-<<<<<<< HEAD
         <Self as PlantBlockBase>::get_state_for_neighbor_update(self, world.as_ref(), pos, state)
             .await
-=======
-        if direction == BlockDirection::Down {
-            let block_below = world.get_block(&pos.down()).await;
-            if !(block_below.is_tagged_with("minecraft:dirt").unwrap()
-                || block_below == &Block::FARMLAND)
-            {
-                return Block::AIR.default_state.id;
-            }
-        }
-        state
->>>>>>> f21f5526
     }
 }
 
