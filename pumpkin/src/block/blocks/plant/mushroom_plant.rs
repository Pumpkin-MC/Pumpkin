--- conflicted
+++ resolved
@@ -18,14 +18,7 @@
 #[async_trait]
 impl PumpkinBlock for MushroomPlantBlock {
     async fn can_place_at(&self, args: CanPlaceAtArgs<'_>) -> bool {
-<<<<<<< HEAD
-        let (block_below, state) = args
-            .block_accessor
-            .get_block_and_block_state(&args.position.down())
-            .await;
-=======
         let block_below = args.block_accessor.get_block(&args.position.down()).await;
->>>>>>> 0dbc8e02
         if block_below
             .is_tagged_with("minecraft:mushroom_grow_block")
             .unwrap()
