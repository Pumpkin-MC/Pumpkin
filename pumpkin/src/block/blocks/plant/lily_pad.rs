use async_trait::async_trait;
use pumpkin_data::Block;
use pumpkin_macros::pumpkin_block;
use pumpkin_world::world::BlockFlags;

use crate::block::pumpkin_block::{CanPlaceAtArgs, OnEntityCollisionArgs, PumpkinBlock};

#[pumpkin_block("minecraft:lily_pad")]
pub struct LilyPadBlock;

#[async_trait]
impl PumpkinBlock for LilyPadBlock {
<<<<<<< HEAD
    async fn on_entity_collision(&self, args: OnEntityCollisionArgs<'_>) {
=======
    async fn on_entity_collision(
        &self,
        world: &Arc<World>,
        entity: &dyn EntityBase,
        pos: BlockPos,
        _block: &'static Block,
        _state: &'static BlockState,
        _server: &Server,
    ) {
>>>>>>> f21f5526
        // Proberbly not the best solution, but works
        if args
            .entity
            .get_entity()
            .entity_type
            .resource_name
            .ends_with("_boat")
        {
            args.world
                .break_block(args.location, None, BlockFlags::empty())
                .await;
        }
    }

<<<<<<< HEAD
    async fn can_place_at(&self, args: CanPlaceAtArgs<'_>) -> bool {
        let block_below = args.block_accessor.get_block(&args.location.down()).await;
        block_below == Block::WATER || block_below == Block::ICE
=======
    async fn can_place_at(
        &self,
        _server: Option<&Server>,
        _world: Option<&World>,
        block_accessor: &dyn BlockAccessor,
        _player: Option<&Player>,
        _block: &Block,
        block_pos: &BlockPos,
        _face: BlockDirection,
        _use_item_on: Option<&SUseItemOn>,
    ) -> bool {
        let block_below = block_accessor.get_block(&block_pos.down()).await;
        block_below == &Block::WATER || block_below == &Block::ICE
>>>>>>> f21f5526
    }
}<|MERGE_RESOLUTION|>--- conflicted
+++ resolved
@@ -10,19 +10,7 @@
 
 #[async_trait]
 impl PumpkinBlock for LilyPadBlock {
-<<<<<<< HEAD
     async fn on_entity_collision(&self, args: OnEntityCollisionArgs<'_>) {
-=======
-    async fn on_entity_collision(
-        &self,
-        world: &Arc<World>,
-        entity: &dyn EntityBase,
-        pos: BlockPos,
-        _block: &'static Block,
-        _state: &'static BlockState,
-        _server: &Server,
-    ) {
->>>>>>> f21f5526
         // Proberbly not the best solution, but works
         if args
             .entity
@@ -37,24 +25,8 @@
         }
     }
 
-<<<<<<< HEAD
     async fn can_place_at(&self, args: CanPlaceAtArgs<'_>) -> bool {
         let block_below = args.block_accessor.get_block(&args.location.down()).await;
-        block_below == Block::WATER || block_below == Block::ICE
-=======
-    async fn can_place_at(
-        &self,
-        _server: Option<&Server>,
-        _world: Option<&World>,
-        block_accessor: &dyn BlockAccessor,
-        _player: Option<&Player>,
-        _block: &Block,
-        block_pos: &BlockPos,
-        _face: BlockDirection,
-        _use_item_on: Option<&SUseItemOn>,
-    ) -> bool {
-        let block_below = block_accessor.get_block(&block_pos.down()).await;
         block_below == &Block::WATER || block_below == &Block::ICE
->>>>>>> f21f5526
     }
 }