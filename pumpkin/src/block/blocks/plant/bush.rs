--- conflicted
+++ resolved
@@ -18,24 +18,8 @@
 
 #[async_trait]
 impl PumpkinBlock for BushBlock {
-<<<<<<< HEAD
     async fn can_place_at(&self, args: CanPlaceAtArgs<'_>) -> bool {
         let block_below = args.block_accessor.get_block(&args.location.down()).await;
-        block_below.is_tagged_with("minecraft:dirt").unwrap() || block_below == Block::FARMLAND
-=======
-    async fn can_place_at(
-        &self,
-        _server: Option<&Server>,
-        _world: Option<&World>,
-        block_accessor: &dyn BlockAccessor,
-        _player: Option<&Player>,
-        _block: &Block,
-        block_pos: &BlockPos,
-        _face: BlockDirection,
-        _use_item_on: Option<&SUseItemOn>,
-    ) -> bool {
-        let block_below = block_accessor.get_block(&block_pos.down()).await;
         block_below.is_tagged_with("minecraft:dirt").unwrap() || block_below == &Block::FARMLAND
->>>>>>> f21f5526
     }
 }