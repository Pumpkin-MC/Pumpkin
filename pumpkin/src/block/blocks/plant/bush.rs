--- conflicted
+++ resolved
@@ -19,12 +19,7 @@
 #[async_trait]
 impl PumpkinBlock for BushBlock {
     async fn can_place_at(&self, args: CanPlaceAtArgs<'_>) -> bool {
-<<<<<<< HEAD
-        let block_below = args.block_accessor.get_block(&args.position.down()).await;
-        block_below.is_tagged_with("minecraft:dirt").unwrap() || block_below == &Block::FARMLAND
-=======
         <Self as PlantBlockBase>::can_place_at(self, args.block_accessor, args.position).await
->>>>>>> 0dbc8e02
     }
 }
 
