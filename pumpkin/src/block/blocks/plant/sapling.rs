use async_trait::async_trait;
use pumpkin_data::block_properties::{BlockProperties, Integer0To1};
use pumpkin_data::tag::{RegistryKey, get_tag_values};
use pumpkin_util::math::position::BlockPos;
use pumpkin_world::BlockStateId;
use pumpkin_world::world::BlockFlags;
use std::sync::Arc;

use crate::block::blocks::plant::PlantBlockBase;
use crate::block::pumpkin_block::{
    BlockMetadata, CanPlaceAtArgs, GetStateForNeighborUpdateArgs, PumpkinBlock, RandomTickArgs,
};
use crate::world::World;

type SaplingProperties = pumpkin_data::block_properties::OakSaplingLikeProperties;

pub struct SaplingBlock;

impl SaplingBlock {
    async fn generate(&self, world: &Arc<World>, pos: &BlockPos) {
        let (block, state) = world.get_block_and_block_state(pos).await;
        let mut props = SaplingProperties::from_state_id(state.id, block);
        if props.stage == Integer0To1::L0 {
            props.stage = Integer0To1::L1;
            world
                .set_block_state(pos, props.to_state_id(block), BlockFlags::NOTIFY_ALL)
                .await;
        } else {
            //TODO generate tree
        }
    }
}

impl BlockMetadata for SaplingBlock {
    fn namespace(&self) -> &'static str {
        "minecraft"
    }

    fn ids(&self) -> &'static [&'static str] {
        get_tag_values(RegistryKey::Block, "minecraft:saplings").unwrap()
    }
}

#[async_trait]
impl PumpkinBlock for SaplingBlock {
    async fn can_place_at(&self, args: CanPlaceAtArgs<'_>) -> bool {
<<<<<<< HEAD
        let block_below = args.block_accessor.get_block(&args.position.down()).await;
        block_below.is_tagged_with("minecraft:dirt").unwrap() || block_below == &Block::FARMLAND
=======
        <Self as PlantBlockBase>::can_place_at(self, args.block_accessor, args.position).await
    }

    async fn get_state_for_neighbor_update(
        &self,
        args: GetStateForNeighborUpdateArgs<'_>,
    ) -> BlockStateId {
        <Self as PlantBlockBase>::get_state_for_neighbor_update(
            self,
            args.world,
            args.position,
            args.state_id,
        )
        .await
    }

    async fn random_tick(&self, args: RandomTickArgs<'_>) {
        self.generate(args.world, args.position).await;
>>>>>>> 0dbc8e02
    }
}

impl PlantBlockBase for SaplingBlock {}<|MERGE_RESOLUTION|>--- conflicted
+++ resolved
@@ -44,10 +44,6 @@
 #[async_trait]
 impl PumpkinBlock for SaplingBlock {
     async fn can_place_at(&self, args: CanPlaceAtArgs<'_>) -> bool {
-<<<<<<< HEAD
-        let block_below = args.block_accessor.get_block(&args.position.down()).await;
-        block_below.is_tagged_with("minecraft:dirt").unwrap() || block_below == &Block::FARMLAND
-=======
         <Self as PlantBlockBase>::can_place_at(self, args.block_accessor, args.position).await
     }
 
@@ -66,7 +62,6 @@
 
     async fn random_tick(&self, args: RandomTickArgs<'_>) {
         self.generate(args.world, args.position).await;
->>>>>>> 0dbc8e02
     }
 }
 
