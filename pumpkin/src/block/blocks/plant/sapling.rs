use async_trait::async_trait;
<<<<<<< HEAD
use pumpkin_data::block_properties::{BlockProperties, Integer0To1};
use pumpkin_data::tag::{RegistryKey, get_tag_values};
use pumpkin_data::{Block, BlockDirection};
use pumpkin_protocol::java::server::play::SUseItemOn;
use pumpkin_util::math::position::BlockPos;
use pumpkin_world::BlockStateId;
use pumpkin_world::world::{BlockAccessor, BlockFlags};
use std::sync::Arc;

use crate::block::blocks::plant::PlantBlockBase;
use crate::block::pumpkin_block::{BlockMetadata, PumpkinBlock};
use crate::entity::player::Player;
use crate::server::Server;
use crate::world::World;
=======
use pumpkin_data::Block;
use pumpkin_data::tag::{RegistryKey, Tagable, get_tag_values};

use crate::block::pumpkin_block::{BlockMetadata, CanPlaceAtArgs, PumpkinBlock};
>>>>>>> 2f6c484b

type SaplingProperties = pumpkin_data::block_properties::OakSaplingLikeProperties;

pub struct SaplingBlock;

impl SaplingBlock {
    async fn generate(&self, world: &Arc<World>, pos: &BlockPos) {
        let (block, state) = world.get_block_and_block_state(pos).await;
        let mut props = SaplingProperties::from_state_id(state.id, block);
        if props.stage == Integer0To1::L0 {
            props.stage = Integer0To1::L1;
            world
                .set_block_state(pos, props.to_state_id(block), BlockFlags::NOTIFY_ALL)
                .await;
        } else {
            //TODO generate tree
        }
    }
}

impl BlockMetadata for SaplingBlock {
    fn namespace(&self) -> &'static str {
        "minecraft"
    }

    fn ids(&self) -> &'static [&'static str] {
        get_tag_values(RegistryKey::Block, "minecraft:saplings").unwrap()
    }
}

#[async_trait]
impl PumpkinBlock for SaplingBlock {
<<<<<<< HEAD
    async fn can_place_at(
        &self,
        _server: Option<&Server>,
        _world: Option<&World>,
        block_accessor: &dyn BlockAccessor,
        _player: Option<&Player>,
        _block: &Block,
        block_pos: &BlockPos,
        _face: BlockDirection,
        _use_item_on: Option<&SUseItemOn>,
    ) -> bool {
        <Self as PlantBlockBase>::can_place_at(self, block_accessor, block_pos).await
    }

    async fn get_state_for_neighbor_update(
        &self,
        world: &Arc<World>,
        _block: &Block,
        state: BlockStateId,
        pos: &BlockPos,
        _direction: BlockDirection,
        _neighbor_pos: &BlockPos,
        _neighbor_state: BlockStateId,
    ) -> BlockStateId {
        <Self as PlantBlockBase>::get_state_for_neighbor_update(self, world.as_ref(), pos, state)
            .await
    }

    async fn random_tick(&self, _block: &Block, world: &Arc<World>, pos: &BlockPos) {
        self.generate(world, pos).await;
=======
    async fn can_place_at(&self, args: CanPlaceAtArgs<'_>) -> bool {
        let block_below = args.block_accessor.get_block(&args.position.down()).await;
        block_below.is_tagged_with("minecraft:dirt").unwrap() || block_below == &Block::FARMLAND
>>>>>>> 2f6c484b
    }
}

impl PlantBlockBase for SaplingBlock {}<|MERGE_RESOLUTION|>--- conflicted
+++ resolved
@@ -1,5 +1,4 @@
 use async_trait::async_trait;
-<<<<<<< HEAD
 use pumpkin_data::block_properties::{BlockProperties, Integer0To1};
 use pumpkin_data::tag::{RegistryKey, get_tag_values};
 use pumpkin_data::{Block, BlockDirection};
@@ -14,12 +13,10 @@
 use crate::entity::player::Player;
 use crate::server::Server;
 use crate::world::World;
-=======
 use pumpkin_data::Block;
 use pumpkin_data::tag::{RegistryKey, Tagable, get_tag_values};
 
 use crate::block::pumpkin_block::{BlockMetadata, CanPlaceAtArgs, PumpkinBlock};
->>>>>>> 2f6c484b
 
 type SaplingProperties = pumpkin_data::block_properties::OakSaplingLikeProperties;
 
@@ -52,7 +49,6 @@
 
 #[async_trait]
 impl PumpkinBlock for SaplingBlock {
-<<<<<<< HEAD
     async fn can_place_at(
         &self,
         _server: Option<&Server>,
@@ -83,11 +79,6 @@
 
     async fn random_tick(&self, _block: &Block, world: &Arc<World>, pos: &BlockPos) {
         self.generate(world, pos).await;
-=======
-    async fn can_place_at(&self, args: CanPlaceAtArgs<'_>) -> bool {
-        let block_below = args.block_accessor.get_block(&args.position.down()).await;
-        block_below.is_tagged_with("minecraft:dirt").unwrap() || block_below == &Block::FARMLAND
->>>>>>> 2f6c484b
     }
 }
 
