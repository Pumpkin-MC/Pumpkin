--- conflicted
+++ resolved
@@ -21,11 +21,11 @@
 impl SaplingBlock {
     async fn generate(&self, world: &Arc<World>, pos: &BlockPos) {
         let (block, state) = world.get_block_and_block_state(pos).await;
-        let mut props = SaplingProperties::from_state_id(state.id, &block);
+        let mut props = SaplingProperties::from_state_id(state.id, block);
         if props.stage == Integer0To1::L0 {
             props.stage = Integer0To1::L1;
             world
-                .set_block_state(pos, props.to_state_id(&block), BlockFlags::NOTIFY_ALL)
+                .set_block_state(pos, props.to_state_id(block), BlockFlags::NOTIFY_ALL)
                 .await;
         } else {
             //TODO generate tree
@@ -56,7 +56,6 @@
         _face: BlockDirection,
         _use_item_on: Option<&SUseItemOn>,
     ) -> bool {
-<<<<<<< HEAD
         <Self as PlantBlockBase>::can_place_at(self, block_accessor, block_pos).await
     }
 
@@ -76,10 +75,6 @@
 
     async fn random_tick(&self, _block: &Block, world: &Arc<World>, pos: &BlockPos) {
         self.generate(world, pos).await;
-=======
-        let block_below = block_accessor.get_block(&block_pos.down()).await;
-        block_below.is_tagged_with("minecraft:dirt").unwrap() || block_below == &Block::FARMLAND
->>>>>>> f21f5526
     }
 }
 
