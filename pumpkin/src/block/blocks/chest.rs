--- conflicted
+++ resolved
@@ -1,7 +1,4 @@
 use async_trait::async_trait;
-<<<<<<< HEAD
-use pumpkin_macros::pumpkin_block;
-=======
 use pumpkin_data::block_properties::{
     BlockProperties, ChestLikeProperties, ChestType, HorizontalFacing,
 };
@@ -29,17 +26,17 @@
     entity::player::Player,
     server::Server,
 };
->>>>>>> 5645eb4f
-
-use crate::block::pumpkin_block::PumpkinBlock;
+
+#[derive(PartialEq)]
+pub enum ChestState {
+    IsOpened,
+    IsClosed,
+}
 
 #[pumpkin_block("minecraft:chest")]
 pub struct ChestBlock;
 
 #[async_trait]
-<<<<<<< HEAD
-impl PumpkinBlock for ChestBlock {}
-=======
 impl PumpkinBlock for ChestBlock {
     async fn on_place(
         &self,
@@ -367,5 +364,4 @@
             Self::Right => Self::Left,
         }
     }
-}
->>>>>>> 5645eb4f
+}