use async_trait::async_trait;
<<<<<<< HEAD
use log::info;
use pumpkin_core::math::position::WorldPosition;
use pumpkin_inventory::Chest;
use pumpkin_macros::{pumpkin_block, sound};
use pumpkin_protocol::client::play::CBlockAction;
use pumpkin_protocol::codec::var_int::VarInt;
use pumpkin_world::{
    block::block_registry::{get_block, Block},
    item::item_registry::Item,
=======
use pumpkin_data::item::Item;
use pumpkin_data::{
    screen::WindowType,
    sound::{Sound, SoundCategory},
>>>>>>> 27f239a6
};
use pumpkin_inventory::{Chest, OpenContainer};
use pumpkin_macros::pumpkin_block;
use pumpkin_protocol::{client::play::CBlockAction, codec::var_int::VarInt};
use pumpkin_util::math::position::BlockPos;
use pumpkin_world::block::registry::{Block, get_block};

use crate::block::container::ContainerBlock;
use crate::{
    block::{pumpkin_block::PumpkinBlock, registry::BlockActionResult},
    entity::player::Player,
    server::Server,
};
#[pumpkin_block("minecraft:chest")]
pub struct ChestBlock;

#[async_trait]
impl PumpkinBlock for ChestBlock {
    async fn normal_use(
        &self,
        block: &Block,
        player: &Player,
<<<<<<< HEAD
        location: WorldPosition,
=======
        _location: BlockPos,
>>>>>>> 27f239a6
        server: &Server,
    ) {
        info!("hello opening");
        self.open(block, player, location, server).await;
        self.play_chest_action(player, location, server).await;
    }

    async fn use_with_item(
        &self,
        block: &Block,
        player: &Player,
<<<<<<< HEAD
        location: WorldPosition,
=======
        _location: BlockPos,
>>>>>>> 27f239a6
        _item: &Item,
        server: &Server,
    ) -> BlockActionResult {
        info!("hello opening with use");
        self.open(block, player, location, server).await;
        BlockActionResult::Consume
    }

<<<<<<< HEAD
    async fn on_broken<'a>(
=======
    async fn broken(&self, block: &Block, player: &Player, location: BlockPos, server: &Server) {
        super::standard_on_broken_with_container(block, player, location, server).await;
    }

    async fn close(
>>>>>>> 27f239a6
        &self,
        _block: &Block,
        player: &Player,
        location: BlockPos,
        server: &Server,
    ) {
        self.destroy(location, server, player).await;
    }

    async fn on_close<'a>(&self, player: &Player, location: WorldPosition, server: &Server) {
        self.close(location, server, player).await;
        self.play_chest_action(player, location, server).await;
    }
}

impl ChestBlock {
<<<<<<< HEAD
=======
    pub async fn open_chest_block(
        &self,
        block: &Block,
        player: &Player,
        location: BlockPos,
        server: &Server,
    ) {
        // TODO: shouldn't Chest and window type be constrained together to avoid errors?
        super::standard_open_container::<Chest>(
            block,
            player,
            location,
            server,
            WindowType::Generic9x3,
        )
        .await;

        if let Some(container_id) = server.get_container_id(location, block.clone()).await {
            let open_containers = server.open_containers.read().await;
            if let Some(container) = open_containers.get(&u64::from(container_id)) {
                self.play_chest_action(container, player, location, server, ChestState::IsOpened)
                    .await;
            }
        }
    }

>>>>>>> 27f239a6
    pub async fn play_chest_action(
        &self,
        player: &Player,
        location: BlockPos,
        server: &Server,
    ) {
        let num_players = server
            .open_containers
            .read()
            .await
            .get_by_location(&location)
            .map(|container| container.all_player_ids().len())
            .unwrap_or_default();
        if num_players == 0 {
            player
                .world()
                .await
                .play_block_sound(Sound::BlockChestClose, SoundCategory::Blocks, location)
                .await;
        } else if num_players == 1 {
            player
                .world()
                .await
                .play_block_sound(Sound::BlockChestOpen, SoundCategory::Blocks, location)
                .await;
        }

        if let Some(e) = get_block("minecraft:chest").cloned() {
            server
                .broadcast_packet_all(&CBlockAction::new(
                    &location,
                    1,
                    num_players as u8,
                    VarInt(e.id.into()),
                ))
                .await;
        }
    }
}

impl ContainerBlock<Chest> for ChestBlock {
    const UNIQUE: bool = false;
}<|MERGE_RESOLUTION|>--- conflicted
+++ resolved
@@ -1,21 +1,6 @@
 use async_trait::async_trait;
-<<<<<<< HEAD
-use log::info;
-use pumpkin_core::math::position::WorldPosition;
-use pumpkin_inventory::Chest;
-use pumpkin_macros::{pumpkin_block, sound};
-use pumpkin_protocol::client::play::CBlockAction;
-use pumpkin_protocol::codec::var_int::VarInt;
-use pumpkin_world::{
-    block::block_registry::{get_block, Block},
-    item::item_registry::Item,
-=======
 use pumpkin_data::item::Item;
-use pumpkin_data::{
-    screen::WindowType,
-    sound::{Sound, SoundCategory},
->>>>>>> 27f239a6
-};
+use pumpkin_data::sound::{Sound, SoundCategory};
 use pumpkin_inventory::{Chest, OpenContainer};
 use pumpkin_macros::pumpkin_block;
 use pumpkin_protocol::{client::play::CBlockAction, codec::var_int::VarInt};
@@ -37,14 +22,10 @@
         &self,
         block: &Block,
         player: &Player,
-<<<<<<< HEAD
-        location: WorldPosition,
-=======
-        _location: BlockPos,
->>>>>>> 27f239a6
+        location: BlockPos,
         server: &Server,
     ) {
-        info!("hello opening");
+        log::info!("hello opening");
         self.open(block, player, location, server).await;
         self.play_chest_action(player, location, server).await;
     }
@@ -53,79 +34,34 @@
         &self,
         block: &Block,
         player: &Player,
-<<<<<<< HEAD
-        location: WorldPosition,
-=======
-        _location: BlockPos,
->>>>>>> 27f239a6
+        location: BlockPos,
         _item: &Item,
         server: &Server,
     ) -> BlockActionResult {
-        info!("hello opening with use");
+        log::info!("hello opening with use");
         self.open(block, player, location, server).await;
         BlockActionResult::Consume
     }
 
-<<<<<<< HEAD
-    async fn on_broken<'a>(
-=======
-    async fn broken(&self, block: &Block, player: &Player, location: BlockPos, server: &Server) {
-        super::standard_on_broken_with_container(block, player, location, server).await;
+    async fn broken(&self, _block: &Block, player: &Player, location: BlockPos, server: &Server) {
+        self.destroy(location, server, player).await;
     }
 
     async fn close(
->>>>>>> 27f239a6
         &self,
         _block: &Block,
         player: &Player,
         location: BlockPos,
         server: &Server,
+        _container: &mut OpenContainer,
     ) {
-        self.destroy(location, server, player).await;
-    }
-
-    async fn on_close<'a>(&self, player: &Player, location: WorldPosition, server: &Server) {
-        self.close(location, server, player).await;
         self.play_chest_action(player, location, server).await;
+        ContainerBlock::close(self, location, server, player).await;
     }
 }
 
 impl ChestBlock {
-<<<<<<< HEAD
-=======
-    pub async fn open_chest_block(
-        &self,
-        block: &Block,
-        player: &Player,
-        location: BlockPos,
-        server: &Server,
-    ) {
-        // TODO: shouldn't Chest and window type be constrained together to avoid errors?
-        super::standard_open_container::<Chest>(
-            block,
-            player,
-            location,
-            server,
-            WindowType::Generic9x3,
-        )
-        .await;
-
-        if let Some(container_id) = server.get_container_id(location, block.clone()).await {
-            let open_containers = server.open_containers.read().await;
-            if let Some(container) = open_containers.get(&u64::from(container_id)) {
-                self.play_chest_action(container, player, location, server, ChestState::IsOpened)
-                    .await;
-            }
-        }
-    }
-
->>>>>>> 27f239a6
-    pub async fn play_chest_action(
-        &self,
-        player: &Player,
-        location: BlockPos,
-        server: &Server,
-    ) {
+    pub async fn play_chest_action(&self, player: &Player, location: BlockPos, server: &Server) {
         let num_players = server
             .open_containers
             .read()
@@ -151,6 +87,7 @@
             server
                 .broadcast_packet_all(&CBlockAction::new(
                     &location,
+                    // TODO: BLOCK CLOSE ENUM HERE
                     1,
                     num_players as u8,
                     VarInt(e.id.into()),
