use std::sync::Arc;

use async_trait::async_trait;
use pumpkin_data::block_properties::{
    BlockProperties, ChestLikeProperties, ChestType, HorizontalFacing,
};
use pumpkin_data::entity::EntityPose;
use pumpkin_data::{Block, BlockDirection};
use pumpkin_macros::pumpkin_block;
use pumpkin_util::math::position::BlockPos;
use pumpkin_world::BlockStateId;
use pumpkin_world::block::entities::chest::ChestBlockEntity;
use pumpkin_world::world::BlockFlags;

use crate::block::pumpkin_block::{
    BrokenArgs, OnPlaceArgs, OnStateReplacedArgs, PlacedArgs, UseWithItemArgs,
};
use crate::entity::EntityBase;
use crate::world::World;
use crate::{
    block::{pumpkin_block::PumpkinBlock, registry::BlockActionResult},
    entity::player::Player,
};

#[pumpkin_block("minecraft:chest")]
pub struct ChestBlock;

#[async_trait]
impl PumpkinBlock for ChestBlock {
    async fn on_place(&self, args: OnPlaceArgs<'_>) -> BlockStateId {
        let mut chest_props = ChestLikeProperties::default(args.block);

        chest_props.waterlogged = args.replacing.water_source();

        let (r#type, facing) = compute_chest_props(
            args.world,
            args.player,
            args.block,
            args.location,
            args.direction,
        )
        .await;
        chest_props.facing = facing;
        chest_props.r#type = r#type;

        chest_props.to_state_id(args.block)
    }

    async fn placed(&self, args: PlacedArgs<'_>) {
        let chest = ChestBlockEntity::new(*args.location);
        args.world.add_block_entity(Arc::new(chest)).await;

        let chest_props = ChestLikeProperties::from_state_id(args.state_id, args.block);
        let connected_towards = match chest_props.r#type {
            ChestType::Single => return,
            ChestType::Left => chest_props.facing.rotate_clockwise(),
            ChestType::Right => chest_props.facing.rotate_counter_clockwise(),
        };

        if let Some(mut neighbor_props) = get_chest_properties_if_can_connect(
            args.world,
            args.block,
            args.location,
            chest_props.facing,
            connected_towards,
            ChestType::Single,
        )
        .await
        {
            neighbor_props.r#type = chest_props.r#type.opposite();

            args.world
                .set_block_state(
                    &args.location.offset(connected_towards.to_offset()),
                    neighbor_props.to_state_id(args.block),
                    BlockFlags::NOTIFY_LISTENERS,
                )
                .await;
        }
    }

    async fn on_state_replaced(&self, args: OnStateReplacedArgs<'_>) {
        args.world.remove_block_entity(args.location).await;
    }

    async fn use_with_item(&self, _args: UseWithItemArgs<'_>) -> BlockActionResult {
        BlockActionResult::Consume
    }

<<<<<<< HEAD
    async fn broken(&self, args: BrokenArgs<'_>) {
        let chest_props = ChestLikeProperties::from_state_id(args.state.id, args.block);
=======
    async fn broken(
        &self,
        block: &Block,
        _player: &Arc<Player>,
        block_pos: BlockPos,
        _server: &Server,
        world: Arc<World>,
        state: &'static BlockState,
    ) {
        let chest_props = ChestLikeProperties::from_state_id(state.id, block);
>>>>>>> f21f5526
        let connected_towards = match chest_props.r#type {
            ChestType::Single => return,
            ChestType::Left => chest_props.facing.rotate_clockwise(),
            ChestType::Right => chest_props.facing.rotate_counter_clockwise(),
        };

        if let Some(mut neighbor_props) = get_chest_properties_if_can_connect(
            args.world,
            args.block,
            args.location,
            chest_props.facing,
            connected_towards,
            chest_props.r#type.opposite(),
        )
        .await
        {
            neighbor_props.r#type = ChestType::Single;

            args.world
                .set_block_state(
                    &args.location.offset(connected_towards.to_offset()),
                    neighbor_props.to_state_id(args.block),
                    BlockFlags::NOTIFY_LISTENERS,
                )
                .await;
        }
    }
}

async fn compute_chest_props(
    world: &World,
    player: &Player,
    block: &Block,
    block_pos: &BlockPos,
    face: BlockDirection,
) -> (ChestType, HorizontalFacing) {
    let chest_facing = player.get_entity().get_horizontal_facing().opposite();

    if player.get_entity().pose.load() == EntityPose::Crouching {
        let Some(face) = face.to_horizontal_facing() else {
            return (ChestType::Single, chest_facing);
        };

        let (clicked_block, clicked_block_state) = world
            .get_block_and_block_state(&block_pos.offset(face.to_offset()))
            .await;

        if clicked_block == block {
            let clicked_props =
                ChestLikeProperties::from_state_id(clicked_block_state.id, clicked_block);

            if clicked_props.r#type != ChestType::Single {
                return (ChestType::Single, chest_facing);
            }

            if clicked_props.facing.rotate_clockwise() == face {
                return (ChestType::Left, clicked_props.facing);
            } else if clicked_props.facing.rotate_counter_clockwise() == face {
                return (ChestType::Right, clicked_props.facing);
            }
        }

        return (ChestType::Single, chest_facing);
    }

    if get_chest_properties_if_can_connect(
        world,
        block,
        block_pos,
        chest_facing,
        chest_facing.rotate_clockwise(),
        ChestType::Single,
    )
    .await
    .is_some()
    {
        (ChestType::Left, chest_facing)
    } else if get_chest_properties_if_can_connect(
        world,
        block,
        block_pos,
        chest_facing,
        chest_facing.rotate_counter_clockwise(),
        ChestType::Single,
    )
    .await
    .is_some()
    {
        (ChestType::Right, chest_facing)
    } else {
        (ChestType::Single, chest_facing)
    }
}

async fn get_chest_properties_if_can_connect(
    world: &World,
    block: &Block,
    block_pos: &BlockPos,
    facing: HorizontalFacing,
    direction: HorizontalFacing,
    wanted_type: ChestType,
) -> Option<ChestLikeProperties> {
    let (neighbor_block, neighbor_block_state) = world
        .get_block_and_block_state(&block_pos.offset(direction.to_offset()))
        .await;

    if neighbor_block != block {
        return None;
    }

    let neighbor_props =
        ChestLikeProperties::from_state_id(neighbor_block_state.id, neighbor_block);
    if neighbor_props.facing == facing && neighbor_props.r#type == wanted_type {
        return Some(neighbor_props);
    }

    None
}

trait ChestTypeExt {
    fn opposite(&self) -> ChestType;
}

impl ChestTypeExt for ChestType {
    fn opposite(&self) -> Self {
        match self {
            Self::Single => Self::Single,
            Self::Left => Self::Right,
            Self::Right => Self::Left,
        }
    }
}<|MERGE_RESOLUTION|>--- conflicted
+++ resolved
@@ -87,21 +87,8 @@
         BlockActionResult::Consume
     }
 
-<<<<<<< HEAD
     async fn broken(&self, args: BrokenArgs<'_>) {
         let chest_props = ChestLikeProperties::from_state_id(args.state.id, args.block);
-=======
-    async fn broken(
-        &self,
-        block: &Block,
-        _player: &Arc<Player>,
-        block_pos: BlockPos,
-        _server: &Server,
-        world: Arc<World>,
-        state: &'static BlockState,
-    ) {
-        let chest_props = ChestLikeProperties::from_state_id(state.id, block);
->>>>>>> f21f5526
         let connected_towards = match chest_props.r#type {
             ChestType::Single => return,
             ChestType::Left => chest_props.facing.rotate_clockwise(),
