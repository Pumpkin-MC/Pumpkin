--- conflicted
+++ resolved
@@ -2,15 +2,12 @@
 use pumpkin_core::math::position::WorldPosition;
 use pumpkin_inventory::Chest;
 use pumpkin_macros::{pumpkin_block, sound};
-<<<<<<< HEAD
-use pumpkin_world::{block::block_registry::Block, item::item_registry::Item};
-=======
-use pumpkin_protocol::{client::play::CBlockAction, codec::var_int::VarInt};
+use pumpkin_protocol::client::play::CBlockAction;
+use pumpkin_protocol::codec::var_int::VarInt;
 use pumpkin_world::{
     block::block_registry::{get_block, Block},
     item::item_registry::Item,
 };
->>>>>>> ad2fd3c9
 
 use crate::block::container::ContainerBlock;
 use crate::{
@@ -18,13 +15,6 @@
     entity::player::Player,
     server::Server,
 };
-
-#[derive(PartialEq)]
-pub enum ChestState {
-    IsOpened,
-    IsClosed,
-}
-
 #[pumpkin_block("minecraft:chest")]
 pub struct ChestBlock;
 
@@ -34,21 +24,11 @@
         &self,
         block: &Block,
         player: &Player,
-<<<<<<< HEAD
         location: WorldPosition,
         server: &Server,
     ) {
         self.open(block, player, location, server).await;
-        player
-            .world()
-            .play_block_sound(sound!("block.chest.open"), location)
-=======
-        _location: WorldPosition,
-        server: &Server,
-    ) {
-        self.open_chest_block(block, player, _location, server)
->>>>>>> ad2fd3c9
-            .await;
+        self.play_chest_action(player, location, server).await;
     }
 
     async fn on_use_with_item<'a>(
@@ -59,90 +39,46 @@
         _item: &Item,
         server: &Server,
     ) -> BlockActionResult {
-<<<<<<< HEAD
         self.open(block, player, location, server).await;
-=======
-        self.open_chest_block(block, player, _location, server)
-            .await;
->>>>>>> ad2fd3c9
         BlockActionResult::Consume
     }
 
     async fn on_broken<'a>(
-<<<<<<< HEAD
-        &self,
-        _block: &Block,
-=======
-        &self,
-        block: &Block,
-        player: &Player,
-        location: WorldPosition,
-        server: &Server,
-    ) {
-        super::standard_on_broken_with_container(block, player, location, server).await;
-    }
-
-    async fn on_close<'a>(
         &self,
         _block: &Block,
         player: &Player,
         location: WorldPosition,
         server: &Server,
-        container: &mut OpenContainer,
     ) {
-        container.remove_player(player.entity_id());
+        self.destroy(location, server, player).await;
+    }
 
-        self.play_chest_action(container, player, location, server, ChestState::IsClosed)
-            .await;
+    async fn on_close<'a>(&self, player: &Player, location: WorldPosition, server: &Server) {
+        self.close(location, server, player).await;
+        self.play_chest_action(player, location, server).await;
     }
 }
 
 impl ChestBlock {
-    pub async fn open_chest_block(
+    pub async fn play_chest_action(
         &self,
-        block: &Block,
->>>>>>> ad2fd3c9
         player: &Player,
         location: WorldPosition,
         server: &Server,
     ) {
-<<<<<<< HEAD
-        self.destroy(location, server, player).await;
-=======
-        // TODO: shouldn't Chest and window type be constrained together to avoid errors?
-        super::standard_open_container::<Chest>(
-            block,
-            player,
-            location,
-            server,
-            WindowType::Generic9x3,
-        )
-        .await;
-
-        if let Some(container_id) = server.get_container_id(location, block.clone()).await {
-            let open_containers = server.open_containers.read().await;
-            if let Some(container) = open_containers.get(&u64::from(container_id)) {
-                self.play_chest_action(container, player, location, server, ChestState::IsOpened)
-                    .await;
-            }
-        }
-    }
-
-    pub async fn play_chest_action(
-        &self,
-        container: &OpenContainer,
-        player: &Player,
-        location: WorldPosition,
-        server: &Server,
-        state: ChestState,
-    ) {
-        let num_players = container.get_number_of_players() as u8;
-        if state == ChestState::IsClosed && num_players == 0 {
+        let num_players = server
+            .open_containers
+            .read()
+            .await
+            .get_by_location(&location)
+            .map(|container| container.all_player_ids().len())
+            .unwrap_or_default();
+        if num_players == 0 {
             player
                 .world()
                 .play_block_sound(sound!("block.chest.close"), location)
                 .await;
-        } else if state == ChestState::IsOpened && num_players == 1 {
+        } else if num_players == 1 {
             player
                 .world()
                 .play_block_sound(sound!("block.chest.open"), location)
@@ -154,23 +90,14 @@
                 .broadcast_packet_all(&CBlockAction::new(
                     &location,
                     1,
-                    num_players,
+                    num_players as u8,
                     VarInt(e.id.into()),
                 ))
                 .await;
         }
->>>>>>> ad2fd3c9
-    }
-
-    async fn on_close<'a>(&self, player: &Player, location: WorldPosition, server: &Server) {
-        self.close(location, server, player).await;
-        player
-            .world()
-            .play_block_sound(sound!("block.chest.close"), location)
-            .await;
-        // TODO: send entity updates close
     }
 }
+
 impl ContainerBlock<Chest> for ChestBlock {
     const UNIQUE: bool = false;
 }