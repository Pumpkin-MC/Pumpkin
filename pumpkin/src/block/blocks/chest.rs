--- conflicted
+++ resolved
@@ -1,6 +1,7 @@
 use std::sync::Arc;
 
 use async_trait::async_trait;
+use pumpkin_data::block::BlockProperties;
 use pumpkin_data::block::{Block, BlockState};
 use pumpkin_data::item::Item;
 use pumpkin_data::{
@@ -12,21 +13,19 @@
 use pumpkin_protocol::server::play::SUseItemOn;
 use pumpkin_protocol::{client::play::CBlockAction, codec::var_int::VarInt};
 use pumpkin_util::math::position::BlockPos;
-<<<<<<< HEAD
 use pumpkin_world::block::BlockDirection;
-use pumpkin_world::block::registry::{Block, get_block};
-
-use crate::block::properties::Direction;
-=======
 use pumpkin_world::block::registry::get_block;
 
->>>>>>> eb27cfa1
+type ChestLikeProperties = pumpkin_data::block::ChestLikeProperties;
+
 use crate::world::World;
 use crate::{
     block::{pumpkin_block::PumpkinBlock, registry::BlockActionResult},
     entity::player::Player,
     server::Server,
 };
+
+use pumpkin_data::block::HorizontalFacing;
 
 #[derive(PartialEq)]
 pub enum ChestState {
@@ -41,31 +40,22 @@
 impl PumpkinBlock for ChestBlock {
     async fn on_place(
         &self,
-        server: &Server,
-        world: &World,
+        _server: &Server,
+        _world: &World,
         block: &Block,
-        face: &BlockDirection,
-        block_pos: &BlockPos,
-        use_item_on: &SUseItemOn,
-        player_direction: &Direction,
-        other: bool,
+        _face: &BlockDirection,
+        _block_pos: &BlockPos,
+        _use_item_on: &SUseItemOn,
+        player_direction: &HorizontalFacing,
+        _other: bool,
     ) -> u16 {
-        let player_direction = player_direction.opposite();
+        let mut block_properties = ChestLikeProperties::default(block);
+
+        block_properties.facing = player_direction.opposite();
 
         // TODO: check if next to other chest and combine
 
-        server
-            .block_properties_manager
-            .on_place_state(
-                world,
-                block,
-                face,
-                block_pos,
-                use_item_on,
-                &player_direction,
-                other,
-            )
-            .await
+        block_properties.to_state_id(block)
     }
 
     async fn normal_use(
