--- conflicted
+++ resolved
@@ -336,10 +336,10 @@
         return false;
     }
 
-    let mut moved_blocks_map: HashMap<BlockPos, &'static BlockState> = HashMap::new();
+    let mut moved_blocks_map: HashMap<BlockPos, &BlockState> = HashMap::new();
     let moved_blocks: Vec<BlockPos> = handler.moved_blocks;
 
-    let mut moved_block_states: Vec<&'static BlockState> = Vec::new();
+    let mut moved_block_states: Vec<&BlockState> = Vec::new();
 
     for &block_pos in &moved_blocks {
         let block_state = world.get_block_state(&block_pos).await;
@@ -348,7 +348,7 @@
     }
 
     let broken_blocks: Vec<BlockPos> = handler.broken_blocks;
-    let mut affected_block_states: Vec<&'static BlockState> =
+    let mut affected_block_states: Vec<&BlockState> =
         Vec::with_capacity(moved_blocks.len() + broken_blocks.len());
     let move_direction = if extend { dir } else { dir.opposite() };
 
@@ -468,13 +468,8 @@
                 .block_registry
                 .on_state_replaced(
                     world,
-<<<<<<< HEAD
-                    &get_block_by_state_id(block_state.id).unwrap(),
+                    get_block_by_state_id(block_state.id).unwrap(),
                     &broken_block_pos,
-=======
-                    get_block_by_state_id(block_state.id).unwrap(),
-                    broken_block_pos,
->>>>>>> f21f5526
                     block_state.id, // ?
                     false,
                 )
