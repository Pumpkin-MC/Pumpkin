use async_trait::async_trait;
use pumpkin_data::block_properties::BlockProperties;
use pumpkin_data::{Block, FacingExt};
use pumpkin_macros::pumpkin_block;
use pumpkin_world::world::BlockFlags;

use crate::block::pumpkin_block::BrokenArgs;
use crate::block::pumpkin_block::{BlockMetadata, PumpkinBlock};

use super::piston::{PistonBlock, PistonProps};

pub(crate) type MovingPistonProps = pumpkin_data::block_properties::MovingPistonLikeProperties;

#[pumpkin_block("minecraft:moving_piston")]
pub struct PistonExtensionBlock;

#[async_trait]
impl PumpkinBlock for PistonExtensionBlock {
<<<<<<< HEAD
    async fn broken(&self, args: BrokenArgs<'_>) {
        let props = MovingPistonProps::from_state_id(args.state.id, &Block::MOVING_PISTON);
        let pos = args
            .location
            .offset(props.facing.opposite().to_block_direction().to_offset());
        let (new_block, new_state) = args.world.get_block_and_block_state(&pos).await;
=======
    async fn broken(
        &self,
        _block: &Block,
        _player: &Arc<Player>,
        location: BlockPos,
        _server: &Server,
        world: Arc<World>,
        state: &'static BlockState,
    ) {
        let props = MovingPistonProps::from_state_id(state.id, &Block::MOVING_PISTON);
        let pos = location.offset(props.facing.opposite().to_block_direction().to_offset());
        let (new_block, new_state) = world.get_block_and_block_state(&pos).await;
>>>>>>> f21f5526
        if PistonBlock::ids(&PistonBlock).contains(&new_block.name) {
            let props = PistonProps::from_state_id(new_state.id, new_block);
            if props.extended {
                // TODO: use player
                args.world
                    .break_block(&pos, None, BlockFlags::SKIP_DROPS)
                    .await;
            }
        }
    }
}<|MERGE_RESOLUTION|>--- conflicted
+++ resolved
@@ -16,27 +16,12 @@
 
 #[async_trait]
 impl PumpkinBlock for PistonExtensionBlock {
-<<<<<<< HEAD
     async fn broken(&self, args: BrokenArgs<'_>) {
         let props = MovingPistonProps::from_state_id(args.state.id, &Block::MOVING_PISTON);
         let pos = args
             .location
             .offset(props.facing.opposite().to_block_direction().to_offset());
         let (new_block, new_state) = args.world.get_block_and_block_state(&pos).await;
-=======
-    async fn broken(
-        &self,
-        _block: &Block,
-        _player: &Arc<Player>,
-        location: BlockPos,
-        _server: &Server,
-        world: Arc<World>,
-        state: &'static BlockState,
-    ) {
-        let props = MovingPistonProps::from_state_id(state.id, &Block::MOVING_PISTON);
-        let pos = location.offset(props.facing.opposite().to_block_direction().to_offset());
-        let (new_block, new_state) = world.get_block_and_block_state(&pos).await;
->>>>>>> f21f5526
         if PistonBlock::ids(&PistonBlock).contains(&new_block.name) {
             let props = PistonProps::from_state_id(new_state.id, new_block);
             if props.extended {
