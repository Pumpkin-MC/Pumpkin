--- conflicted
+++ resolved
@@ -1,21 +1,11 @@
-<<<<<<< HEAD
-use crate::block::block_manager::BlockActionResult;
 use crate::block::container::ContainerBlock;
-=======
->>>>>>> 27f239a6
 use crate::block::pumpkin_block::PumpkinBlock;
 use crate::block::registry::BlockActionResult;
 use crate::entity::player::Player;
 use crate::server::Server;
 use async_trait::async_trait;
-<<<<<<< HEAD
-use pumpkin_core::math::position::WorldPosition;
-use pumpkin_inventory::CraftingTable;
-=======
 use pumpkin_data::item::Item;
-use pumpkin_data::screen::WindowType;
 use pumpkin_inventory::{CraftingTable, OpenContainer};
->>>>>>> 27f239a6
 use pumpkin_macros::pumpkin_block;
 use pumpkin_util::math::position::BlockPos;
 use pumpkin_world::block::registry::Block;
@@ -47,41 +37,19 @@
         BlockActionResult::Consume
     }
 
-<<<<<<< HEAD
-    async fn on_broken<'a>(
-        &self,
-        block: &Block,
-        player: &Player,
-        location: WorldPosition,
-        server: &Server,
-    ) {
-        self.on_broken(block, player, location, server).await;
-    }
-
-    async fn on_close<'a>(&self, player: &Player, location: WorldPosition, server: &Server) {
-        self.close(location, server, player).await;
-=======
-    async fn broken(&self, block: &Block, player: &Player, location: BlockPos, server: &Server) {
-        super::standard_on_broken_with_container(block, player, location, server).await;
+    async fn broken(&self, _block: &Block, player: &Player, location: BlockPos, server: &Server) {
+        self.destroy(location, server, player).await;
     }
 
     async fn close(
         &self,
-        _block: &Block,
+        block: &Block,
         player: &Player,
-        _location: BlockPos,
-        _server: &Server,
+        location: BlockPos,
+        server: &Server,
         container: &mut OpenContainer,
     ) {
-        let entity_id = player.entity_id();
-        for player_id in container.all_player_ids() {
-            if entity_id == player_id {
-                container.clear_all_slots().await;
-            }
-        }
-
-        container.remove_player(entity_id);
->>>>>>> 27f239a6
+        PumpkinBlock::close(self, block, player, location, server, container).await;
 
         // TODO: items should be re-added to player inventory or dropped depending on if they are in movement.
         // TODO: unique containers should be implemented as a separate stack internally (optimizes large player servers for example)
@@ -89,26 +57,6 @@
     }
 }
 
-<<<<<<< HEAD
 impl ContainerBlock<CraftingTable> for CraftingTableBlock {
     const UNIQUE: bool = true;
-=======
-impl CraftingTableBlock {
-    pub async fn open_crafting_screen(
-        &self,
-        block: &Block,
-        player: &Player,
-        location: BlockPos,
-        server: &Server,
-    ) {
-        super::standard_open_container_unique::<CraftingTable>(
-            block,
-            player,
-            location,
-            server,
-            WindowType::Crafting,
-        )
-        .await;
-    }
->>>>>>> 27f239a6
 }