use pumpkin_data::block_properties::{BlockProperties, EnumVariants, HorizontalAxis};
use pumpkin_data::entity::EntityType;
use pumpkin_data::fluid::Fluid;
use pumpkin_registry::VanillaDimensionType;
use pumpkin_util::math::vector3::Vector3;
use pumpkin_world::world::{BlockAccessor, BlockFlags};
use rand::Rng;
use std::sync::Arc;
use std::sync::atomic::Ordering;

use async_trait::async_trait;
use pumpkin_data::{Block, BlockDirection, BlockState};
use pumpkin_macros::pumpkin_block;
use pumpkin_protocol::server::play::SUseItemOn;
use pumpkin_util::math::position::BlockPos;
use pumpkin_world::BlockStateId;
use pumpkin_world::chunk::TickPriority;

use crate::block::blocks::tnt::TNTBlock;
use crate::block::pumpkin_block::PumpkinBlock;
use crate::entity::EntityBase;
use crate::entity::player::Player;
use crate::server::Server;
use crate::world::World;
use crate::world::portal::nether::NetherPortal;

type FireProperties = pumpkin_data::block_properties::FireLikeProperties;

use super::FireBlockBase;

#[pumpkin_block("minecraft:fire")]
pub struct FireBlock;

impl FireBlock {
    #[must_use]
    pub fn get_fire_tick_delay() -> i32 {
        30 + rand::rng().random_range(0..10)
    }

    fn is_flammable(block_state: &BlockState) -> bool {
        if block_state
            .block()
            .properties(block_state.id)
            .and_then(|props| {
                props
                    .to_props()
                    .into_iter()
                    .find(|p| p.0 == "waterlogged")
                    .map(|(_, v)| v == true.to_string())
            })
            .unwrap_or(false)
        {
            return false;
        }
        block_state
            .block()
            .flammable
            .is_some_and(|f| f.burn_chance > 0)
    }

    async fn are_blocks_around_flammable(
        &self,
        block_accessor: &dyn BlockAccessor,
        pos: &BlockPos,
    ) -> bool {
        for direction in BlockDirection::all() {
            let neighbor_pos = pos.offset(direction.to_offset());
            let block_state = block_accessor.get_block_state(&neighbor_pos).await;
            if Self::is_flammable(&block_state) {
                return true;
            }
        }
        false
    }

    pub async fn get_state_for_position(
        &self,
        world: &World,
        _block: &Block,
        pos: &BlockPos,
    ) -> BlockStateId {
        let down_pos = pos.down();
        let down_state = world.get_block_state(&down_pos).await;
        if Self::is_flammable(&down_state) || down_state.is_side_solid(BlockDirection::Up) {
            return Block::FIRE.default_state.id;
        }
        let mut fire_props =
            FireProperties::from_state_id(Block::FIRE.default_state.id, &Block::FIRE);
        for direction in BlockDirection::all() {
            let neighbor_pos = pos.offset(direction.to_offset());
            let neighbor_state = world.get_block_state(&neighbor_pos).await;
            if Self::is_flammable(&neighbor_state) {
                match direction {
                    BlockDirection::North => fire_props.north = true,
                    BlockDirection::South => fire_props.south = true,
                    BlockDirection::East => fire_props.east = true,
                    BlockDirection::West => fire_props.west = true,
                    BlockDirection::Up => fire_props.up = true,
                    BlockDirection::Down => {}
                }
            }
        }
        fire_props.to_state_id(&Block::FIRE)
    }

    pub async fn try_spreading_fire(
        &self,
        world: &Arc<World>,
        pos: &BlockPos,
        spread_factor: i32,
        current_age: u16,
    ) {
        if world.get_fluid(pos).await.name != Fluid::EMPTY.name {
            return; // Skip if there is a fluid
        }
        let spread_chance: i32 = world
            .get_block(pos)
            .await
            .flammable
            .map_or(0, |f| f.spread_chance)
            .into();
        if rand::rng().random_range(0..spread_factor) < spread_chance {
            let block = world.get_block(pos).await;
            if rand::rng().random_range(0..current_age + 10) < 5 {
                let new_age = (current_age + rand::rng().random_range(0..5) / 4).min(15);
                let state_id = self.get_state_for_position(world, &Block::FIRE, pos).await;
                let mut fire_props = FireProperties::from_state_id(state_id, &Block::FIRE);
                fire_props.age = EnumVariants::from_index(new_age);
                let new_state_id = fire_props.to_state_id(&Block::FIRE);
                world
                    .set_block_state(pos, new_state_id, BlockFlags::NOTIFY_NEIGHBORS)
                    .await;
            } else {
                world
                    .set_block_state(
                        pos,
                        Block::AIR.default_state.id,
                        BlockFlags::NOTIFY_NEIGHBORS,
                    )
                    .await;
            }

            if block == Block::TNT {
                TNTBlock::prime(world, pos).await;
            }
        }
    }

<<<<<<< HEAD
    pub async fn get_burn_chance(&self, world: &Arc<World>, pos: &BlockPos) -> i32 {
=======
    pub async fn get_burn_chance(&self, world: &Arc<World>, pos: &BlockPos) -> u8 {
>>>>>>> 2333d6b9
        let block_state = world.get_block_state(pos).await;
        if !block_state.is_air() {
            return 0;
        }
        let mut total_burn_chance = 0;

        for dir in BlockDirection::all() {
            let neighbor_block = world.get_block(&pos.offset(dir.to_offset())).await;
            if world.get_fluid(&pos.offset(dir.to_offset())).await.name != Fluid::EMPTY.name {
                continue; // Skip if there is a fluid
            }
            if let Some(flammable) = neighbor_block.flammable {
<<<<<<< HEAD
                total_burn_chance += i32::from(flammable.burn_chance);
=======
                total_burn_chance += flammable.burn_chance;
>>>>>>> 2333d6b9
            }
        }

        total_burn_chance
    }
}

#[async_trait]
impl PumpkinBlock for FireBlock {
    async fn placed(
        &self,
        world: &Arc<World>,
        block: &Block,
        state_id: BlockStateId,
        pos: &BlockPos,
        old_state_id: BlockStateId,
        _notify: bool,
    ) {
        if old_state_id == state_id {
            // Already a fire
            return;
        }

        let dimension = world.dimension_type;
        // First lets check if we are in OverWorld or Nether, its not possible to place an Nether portal in other dimensions in Vanilla
        if dimension == VanillaDimensionType::Overworld
            || dimension == VanillaDimensionType::TheNether
        {
            if let Some(portal) = NetherPortal::get_new_portal(world, pos, HorizontalAxis::X).await
            {
                portal.create(world).await;
                return;
            }
        }

        world
            .schedule_block_tick(
                block,
                *pos,
                Self::get_fire_tick_delay() as u16,
                TickPriority::Normal,
            )
            .await;
    }

    async fn on_entity_collision(
        &self,
        _world: &Arc<World>,
        entity: &dyn EntityBase,
        _pos: BlockPos,
        _block: Block,
        _state: BlockState,
        _server: &Server,
    ) {
        let base_entity = entity.get_entity();
        if !base_entity.entity_type.fire_immune {
            let ticks = base_entity.fire_ticks.load(Ordering::Relaxed);
            if ticks < 0 {
                base_entity.fire_ticks.store(ticks + 1, Ordering::Relaxed);
            } else if base_entity.entity_type == EntityType::PLAYER {
                let rnd_ticks = rand::rng().random_range(1..3);
                base_entity
                    .fire_ticks
                    .store(ticks + rnd_ticks, Ordering::Relaxed);
            }
            if base_entity.fire_ticks.load(Ordering::Relaxed) >= 0 {
                base_entity.set_on_fire_for(8.0);
            }
        }
    }

    async fn get_state_for_neighbor_update(
        &self,
        world: &World,
        _block: &Block,
        state_id: BlockStateId,
        block_pos: &BlockPos,
        _direction: BlockDirection,
        _neighbor_pos: &BlockPos,
        _neighbor_state: BlockStateId,
    ) -> BlockStateId {
        if self
            .can_place_at(
                None,
                Some(world),
                world,
                None,
                &Block::FIRE,
                block_pos,
                BlockDirection::Up,
                None,
            )
            .await
        {
            let old_fire_props = FireProperties::from_state_id(state_id, &Block::FIRE);
            let fire_state_id = self
                .get_state_for_position(world, &Block::FIRE, block_pos)
                .await;
            let mut fire_props = FireProperties::from_state_id(fire_state_id, &Block::FIRE);
            fire_props.age = EnumVariants::from_index(old_fire_props.age.to_index());
            return fire_props.to_state_id(&Block::FIRE);
        }
        Block::AIR.default_state.id
    }

    async fn can_place_at(
        &self,
        _server: Option<&Server>,
        _world: Option<&World>,
        block_accessor: &dyn BlockAccessor,
        _player: Option<&Player>,
        _block: &Block,
        block_pos: &BlockPos,
        _face: BlockDirection,
        _use_item_on: Option<&SUseItemOn>,
    ) -> bool {
        let state = block_accessor.get_block_state(&block_pos.down()).await;
        if state.is_side_solid(BlockDirection::Up) {
            return true;
        }
        self.are_blocks_around_flammable(block_accessor, block_pos)
            .await
    }

    #[allow(clippy::too_many_lines)]
    async fn on_scheduled_tick(&self, world: &Arc<World>, block: &Block, pos: &BlockPos) {
        world
            .schedule_block_tick(
                block,
                *pos,
                Self::get_fire_tick_delay() as u16,
                TickPriority::Normal,
            )
            .await;
        if !Self
            .can_place_at(
                None,
                Some(world),
                world.as_ref(),
                None,
                block,
                pos,
                BlockDirection::Up,
                None,
            )
            .await
        {
            world
                .set_block_state(
                    pos,
                    Block::AIR.default_state.id,
                    BlockFlags::NOTIFY_NEIGHBORS,
                )
                .await;
            return;
        }
        let block_state = world.get_block_state(pos).await;
        //TODO add checks for raining and infiniburn
        let mut fire_props = FireProperties::from_state_id(block_state.id, &Block::FIRE);
        let age = fire_props.age.to_index() + 1;

        let random = rand::rng().random_range(0..3) / 2;
        let new_age = (age + random).min(15);
        if new_age != age {
            fire_props.age = EnumVariants::from_index(new_age);
            let new_state_id = fire_props.to_state_id(&Block::FIRE);
            world
                .set_block_state(pos, new_state_id, BlockFlags::NOTIFY_NEIGHBORS)
                .await;
        }

        if !Self.are_blocks_around_flammable(world.as_ref(), pos).await {
            let block_below_state = world.get_block_state(&pos.down()).await;
            if block_below_state.is_side_solid(BlockDirection::Up) {
                world
                    .set_block_state(
                        pos,
                        Block::AIR.default_state.id,
                        BlockFlags::NOTIFY_NEIGHBORS,
                    )
                    .await;
            }
            return;
        }

        if age == 15
            && rand::rng().random_range(0..4) == 0
            && !Self::is_flammable(&world.get_block_state(&pos.down()).await)
        {
            world
                .set_block_state(
                    pos,
                    Block::AIR.default_state.id,
                    BlockFlags::NOTIFY_NEIGHBORS,
                )
                .await;
            return;
        }

        Self.try_spreading_fire(
            world,
            &pos.offset(BlockDirection::East.to_offset()),
            300,
            age,
        )
        .await;
        Self.try_spreading_fire(
            world,
            &pos.offset(BlockDirection::West.to_offset()),
            300,
            age,
        )
        .await;
        Self.try_spreading_fire(
            world,
            &pos.offset(BlockDirection::North.to_offset()),
            300,
            age,
        )
        .await;
        Self.try_spreading_fire(
            world,
            &pos.offset(BlockDirection::South.to_offset()),
            300,
            age,
        )
        .await;
        Self.try_spreading_fire(world, &pos.offset(BlockDirection::Up.to_offset()), 250, age)
            .await;
        Self.try_spreading_fire(
            world,
            &pos.offset(BlockDirection::Down.to_offset()),
            250,
            age,
        )
        .await;

        for l in -1..=1 {
            for m in -1..=1 {
                for n in -1..=4 {
                    if l != 0 || n != 0 || m != 0 {
                        let offset_pos = pos.offset(Vector3::new(l, n, m));
                        let burn_chance = Self.get_burn_chance(world, &offset_pos).await;
                        if burn_chance > 0 {
                            let o = 100 + if n > 1 { (n - 1) * 100 } else { 0 };
<<<<<<< HEAD
                            let p: i32 = burn_chance
                                + 40
                                + i32::from(world.level_info.read().await.difficulty.to_int()) * 7
                                    / i32::from(age + 30);
=======
                            let p: i32 = i32::from(
                                burn_chance
                                    + 40
                                    + world.level_info.read().await.difficulty.to_int() * 7,
                            ) / i32::from(age + 30);
>>>>>>> 2333d6b9

                            if p > 0 && rand::rng().random_range(0..o) <= p {
                                let new_age = (age + rand::rng().random_range(0..5) / 4).min(15);
                                let fire_state_id =
                                    self.get_state_for_position(world, block, &offset_pos).await;
                                let mut new_fire_props =
                                    FireProperties::from_state_id(fire_state_id, &Block::FIRE);
                                new_fire_props.age = EnumVariants::from_index(new_age);

                                //TODO drop items for burned blocks
                                world
                                    .set_block_state(
                                        &offset_pos,
                                        new_fire_props.to_state_id(&Block::FIRE),
                                        BlockFlags::NOTIFY_NEIGHBORS,
                                    )
                                    .await;
                            }
                        }
                    }
                }
            }
        }
    }

    async fn broken(
        &self,
        _block: &Block,
        _player: &Arc<Player>,
        block_pos: BlockPos,
        _server: &Server,
        world: Arc<World>,
        _state: BlockState,
    ) {
        FireBlockBase::broken(world, block_pos).await;
    }
}<|MERGE_RESOLUTION|>--- conflicted
+++ resolved
@@ -146,11 +146,7 @@
         }
     }
 
-<<<<<<< HEAD
     pub async fn get_burn_chance(&self, world: &Arc<World>, pos: &BlockPos) -> i32 {
-=======
-    pub async fn get_burn_chance(&self, world: &Arc<World>, pos: &BlockPos) -> u8 {
->>>>>>> 2333d6b9
         let block_state = world.get_block_state(pos).await;
         if !block_state.is_air() {
             return 0;
@@ -163,11 +159,8 @@
                 continue; // Skip if there is a fluid
             }
             if let Some(flammable) = neighbor_block.flammable {
-<<<<<<< HEAD
                 total_burn_chance += i32::from(flammable.burn_chance);
-=======
                 total_burn_chance += flammable.burn_chance;
->>>>>>> 2333d6b9
             }
         }
 
@@ -413,18 +406,10 @@
                         let burn_chance = Self.get_burn_chance(world, &offset_pos).await;
                         if burn_chance > 0 {
                             let o = 100 + if n > 1 { (n - 1) * 100 } else { 0 };
-<<<<<<< HEAD
                             let p: i32 = burn_chance
                                 + 40
                                 + i32::from(world.level_info.read().await.difficulty.to_int()) * 7
                                     / i32::from(age + 30);
-=======
-                            let p: i32 = i32::from(
-                                burn_chance
-                                    + 40
-                                    + world.level_info.read().await.difficulty.to_int() * 7,
-                            ) / i32::from(age + 30);
->>>>>>> 2333d6b9
 
                             if p > 0 && rand::rng().random_range(0..o) <= p {
                                 let new_age = (age + rand::rng().random_range(0..5) / 4).min(15);
