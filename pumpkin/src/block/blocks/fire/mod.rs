--- conflicted
+++ resolved
@@ -7,6 +7,7 @@
 use pumpkin_util::math::position::BlockPos;
 use pumpkin_util::random::RandomGenerator;
 use pumpkin_util::random::xoroshiro128::Xoroshiro;
+use pumpkin_world::world::BlockAccessor;
 use rand::Rng;
 use soul_fire::SoulFireBlock;
 
@@ -41,11 +42,6 @@
             && !support_block.is_waterlogged(state.id)
     }
 
-<<<<<<< HEAD
-    pub async fn can_place_at(block_accessor: &dyn BlockAccessor, block_pos: &BlockPos) -> bool {
-        let block_state = block_accessor.get_block_state(block_pos).await;
-        block_state.is_air() && Self::can_place_on(block_accessor, &block_pos.down()).await
-=======
     pub async fn is_soul_fire(world: &Arc<World>, block_pos: &BlockPos) -> bool {
         let block = world.get_block(&block_pos.down()).await;
         block.is_tagged_with("minecraft:soul_fire_base_blocks") == Some(true)
@@ -120,7 +116,6 @@
         return NetherPortal::get_new_portal(world, block_pos, dir.to_horizontal_axis().unwrap())
             .await
             .is_some();
->>>>>>> b52d0799
     }
 
     async fn broken(world: Arc<World>, block_pos: BlockPos) {
