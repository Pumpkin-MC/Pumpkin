--- conflicted
+++ resolved
@@ -7,7 +7,6 @@
 use pumpkin_util::math::position::BlockPos;
 use pumpkin_util::random::RandomGenerator;
 use pumpkin_util::random::xoroshiro128::Xoroshiro;
-use pumpkin_world::world::BlockAccessor;
 use rand::Rng;
 use soul_fire::SoulFireBlock;
 
@@ -32,23 +31,12 @@
     }
 
     #[must_use]
-<<<<<<< HEAD
-    pub async fn can_place_on(block_accessor: &dyn BlockAccessor, block_pos: &BlockPos) -> bool {
-        // Make sure the block below is not a fire block or fluid block
-        let (support_block, state) = &block_accessor.get_block_and_block_state(block_pos).await;
-        support_block.id != Block::SOUL_FIRE.id
-            && support_block.id != Block::FIRE.id
-            && support_block.id != Block::WATER.id
-            && support_block.id != Block::LAVA.id
-            && !support_block.is_waterlogged(state.id)
-=======
     pub fn can_place_on(block: &Block) -> bool {
         // Make sure the block below is not a fire block or fluid block
         block != &Block::SOUL_FIRE
             && block != &Block::FIRE
             && block != &Block::WATER
             && block != &Block::LAVA
->>>>>>> 630560e1
     }
 
     pub async fn is_soul_fire(world: &Arc<World>, block_pos: &BlockPos) -> bool {
