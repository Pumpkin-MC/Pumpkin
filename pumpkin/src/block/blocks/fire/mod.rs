--- conflicted
+++ resolved
@@ -24,15 +24,7 @@
         Block::FIRE
     }
 
-<<<<<<< HEAD
     #[must_use]
-    pub fn can_place_on(_block: &Block) -> bool {
-        // TODO: make sure the block can be lit
-        // block
-        //     .is_tagged_with("minecraft:soul_fire_base_blocks")
-        //     .unwrap()
-        true
-=======
     pub fn can_place_on(block: &Block) -> bool {
         let block = block.clone();
 
@@ -41,7 +33,6 @@
             && block != Block::FIRE
             && block != Block::WATER
             && block != Block::LAVA
->>>>>>> f8031386
     }
 
     pub async fn can_place_at(block_accessor: &dyn BlockAccessor, block_pos: &BlockPos) -> bool {
