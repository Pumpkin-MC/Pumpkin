--- conflicted
+++ resolved
@@ -15,7 +15,7 @@
 
 impl SoulFireBlock {
     #[must_use]
-    pub fn is_soul_base(block: &'static Block) -> bool {
+    pub fn is_soul_base(block: &Block) -> bool {
         block
             .is_tagged_with("minecraft:soul_fire_base_blocks")
             .unwrap()
@@ -28,49 +28,18 @@
         &self,
         args: GetStateForNeighborUpdateArgs<'_>,
     ) -> BlockStateId {
-<<<<<<< HEAD
-        if !Self::is_soul_base(&args.world.get_block(&args.location.down()).await) {
-=======
-        if !Self::is_soul_base(world.get_block(&block_pos.down()).await) {
->>>>>>> f21f5526
+        if !Self::is_soul_base(args.world.get_block(&args.location.down()).await) {
             return Block::AIR.default_state.id;
         }
 
         args.state_id
     }
 
-<<<<<<< HEAD
     async fn can_place_at(&self, args: CanPlaceAtArgs<'_>) -> bool {
-        Self::is_soul_base(&args.block_accessor.get_block(&args.location.down()).await)
+        Self::is_soul_base(args.block_accessor.get_block(&args.location.down()).await)
     }
 
     async fn broken(&self, args: BrokenArgs<'_>) {
         FireBlockBase::broken(args.world.clone(), *args.location).await;
-=======
-    async fn can_place_at(
-        &self,
-        _server: Option<&Server>,
-        _world: Option<&World>,
-        block_accessor: &dyn BlockAccessor,
-        _player: Option<&Player>,
-        _block: &Block,
-        block_pos: &BlockPos,
-        _face: BlockDirection,
-        _use_item_on: Option<&SUseItemOn>,
-    ) -> bool {
-        Self::is_soul_base(block_accessor.get_block(&block_pos.down()).await)
-    }
-
-    async fn broken(
-        &self,
-        _block: &Block,
-        _player: &Arc<Player>,
-        block_pos: BlockPos,
-        _server: &Server,
-        world: Arc<World>,
-        _state: &'static BlockState,
-    ) {
-        FireBlockBase::broken(world, block_pos).await;
->>>>>>> f21f5526
     }
 }