--- conflicted
+++ resolved
@@ -26,17 +26,7 @@
 impl PumpkinBlock for SoulFireBlock {
     async fn get_state_for_neighbor_update(
         &self,
-<<<<<<< HEAD
-        world: &Arc<World>,
-        _block: &Block,
-        state_id: BlockStateId,
-        block_pos: &BlockPos,
-        _direction: BlockDirection,
-        _neighbor_pos: &BlockPos,
-        _neighbor_state: BlockStateId,
-=======
         args: GetStateForNeighborUpdateArgs<'_>,
->>>>>>> 2f6c484b
     ) -> BlockStateId {
         if !Self::is_soul_base(args.world.get_block(&args.position.down()).await) {
             return Block::AIR.default_state.id;
