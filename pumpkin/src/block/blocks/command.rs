use std::sync::atomic::Ordering;

use async_trait::async_trait;
use pumpkin_data::Block;
use pumpkin_util::{GameMode, math::position::BlockPos};
use pumpkin_world::{block::entities::command_block::CommandBlockEntity, chunk::TickPriority};

use crate::{
    block::pumpkin_block::{
        BlockMetadata, CanPlaceAtArgs, OnNeighborUpdateArgs, OnScheduledTickArgs, PumpkinBlock,
    },
    world::World,
};

use super::redstone::block_receives_redstone_power;

pub struct CommandBlock;

impl CommandBlock {
    pub async fn update(
        world: &World,
        block: &Block,
        command_block: &CommandBlockEntity,
        pos: &BlockPos,
        powered: bool,
    ) {
        if command_block.powered.load(Ordering::Relaxed) == powered {
            return;
        }
        command_block.powered.store(powered, Ordering::Relaxed);
        if powered {
            world
                .schedule_block_tick(block, *pos, 1, TickPriority::Normal)
                .await;
        }
    }
}

impl BlockMetadata for CommandBlock {
    fn namespace(&self) -> &'static str {
        "minecraft"
    }

    fn ids(&self) -> &'static [&'static str] {
        &[
            Block::COMMAND_BLOCK.name,
            Block::CHAIN_COMMAND_BLOCK.name,
            Block::REPEATING_COMMAND_BLOCK.name,
        ]
    }
}

#[async_trait]
impl PumpkinBlock for CommandBlock {
    async fn on_neighbor_update(&self, args: OnNeighborUpdateArgs<'_>) {
<<<<<<< HEAD
        if let Some((nbt, block_entity)) = args.world.get_block_entity(args.position).await {
            let command_entity = CommandBlockEntity::from_nbt(&nbt, *args.position);

            if block_entity.resource_location() != command_entity.resource_location() {
=======
        if let Some(block_entity) = args.world.get_block_entity(args.position).await {
            if block_entity.resource_location() != CommandBlockEntity::ID {
>>>>>>> 0dbc8e02
                return;
            }
            let command_entity = block_entity
                .as_any()
                .downcast_ref::<CommandBlockEntity>()
                .unwrap();

            Self::update(
                args.world,
                args.block,
                command_entity,
                args.position,
                block_receives_redstone_power(args.world, args.position).await,
            )
            .await;
        }
    }

    async fn on_scheduled_tick(&self, args: OnScheduledTickArgs<'_>) {
<<<<<<< HEAD
        if let Some((nbt, block_entity)) = args.world.get_block_entity(args.position).await {
            let command_entity = CommandBlockEntity::from_nbt(&nbt, *args.position);

            if block_entity.resource_location() != command_entity.resource_location() {
=======
        if let Some(block_entity) = args.world.get_block_entity(args.position).await {
            if block_entity.resource_location() != CommandBlockEntity::ID {
>>>>>>> 0dbc8e02
                return;
            }
            // TODO
        }
    }

    async fn can_place_at(&self, args: CanPlaceAtArgs<'_>) -> bool {
        if let Some(player) = args.player {
            if player.gamemode.load() == GameMode::Creative {
                return true;
            }
        }

        false
    }
}<|MERGE_RESOLUTION|>--- conflicted
+++ resolved
@@ -53,15 +53,8 @@
 #[async_trait]
 impl PumpkinBlock for CommandBlock {
     async fn on_neighbor_update(&self, args: OnNeighborUpdateArgs<'_>) {
-<<<<<<< HEAD
-        if let Some((nbt, block_entity)) = args.world.get_block_entity(args.position).await {
-            let command_entity = CommandBlockEntity::from_nbt(&nbt, *args.position);
-
-            if block_entity.resource_location() != command_entity.resource_location() {
-=======
         if let Some(block_entity) = args.world.get_block_entity(args.position).await {
             if block_entity.resource_location() != CommandBlockEntity::ID {
->>>>>>> 0dbc8e02
                 return;
             }
             let command_entity = block_entity
@@ -81,15 +74,8 @@
     }
 
     async fn on_scheduled_tick(&self, args: OnScheduledTickArgs<'_>) {
-<<<<<<< HEAD
-        if let Some((nbt, block_entity)) = args.world.get_block_entity(args.position).await {
-            let command_entity = CommandBlockEntity::from_nbt(&nbt, *args.position);
-
-            if block_entity.resource_location() != command_entity.resource_location() {
-=======
         if let Some(block_entity) = args.world.get_block_entity(args.position).await {
             if block_entity.resource_location() != CommandBlockEntity::ID {
->>>>>>> 0dbc8e02
                 return;
             }
             // TODO
