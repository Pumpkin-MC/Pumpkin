--- conflicted
+++ resolved
@@ -80,23 +80,11 @@
         Self::update(args.world, *args.location, state_id, false, true, -1, None).await;
     }
 
-<<<<<<< HEAD
     async fn on_state_replaced(&self, args: OnStateReplacedArgs<'_>) {
         if args.moved
             || Block::from_state_id(args.old_state_id)
-                .is_some_and(|old_block| &old_block == args.block)
+                .is_some_and(|old_block| old_block == args.block)
         {
-=======
-    async fn on_state_replaced(
-        &self,
-        world: &Arc<World>,
-        block: &Block,
-        location: BlockPos,
-        old_state_id: BlockStateId,
-        moved: bool,
-    ) {
-        if moved || Block::from_state_id(old_state_id).is_some_and(|old_block| old_block == block) {
->>>>>>> f21f5526
             return;
         }
         let props = TripwireHookProperties::from_state_id(args.old_state_id, args.block);
