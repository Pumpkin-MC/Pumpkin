use std::sync::Arc;

use pumpkin_data::{Block, BlockState};
use pumpkin_util::math::position::BlockPos;
use pumpkin_world::{BlockStateId, chunk::TickPriority, world::BlockFlags};

use crate::{
    block::pumpkin_block::{OnEntityCollisionArgs, OnScheduledTickArgs, OnStateReplacedArgs},
    world::World,
};

pub mod plate;
pub mod weighted;

pub(crate) trait PressurePlate {
<<<<<<< HEAD
    async fn on_entity_collision_pp(&self, args: OnEntityCollisionArgs<'_>) {
        let output = self.get_redstone_output(args.block, args.state.id);
        if output == 0 {
            self.update_plate_state(args.world, args.location, args.block, args.state, output)
=======
    async fn on_entity_collision_pp(
        &self,
        world: &Arc<World>,
        pos: BlockPos,
        block: &'static Block,
        state: &'static BlockState,
    ) {
        let output = self.get_redstone_output(block, state.id);
        if output == 0 {
            self.update_plate_state(world, pos, block, state, output)
>>>>>>> f21f5526
                .await;
        }
    }

    async fn on_scheduled_tick_pp(&self, args: OnScheduledTickArgs<'_>) {
        let state = args.world.get_block_state(args.location).await;
        let output = self.get_redstone_output(args.block, state.id);
        if output > 0 {
            self.update_plate_state(args.world, args.location, args.block, &state, output)
                .await;
        }
    }

    async fn on_state_replaced_pp(&self, args: OnStateReplacedArgs<'_>) {
        if !args.moved && self.get_redstone_output(args.block, args.old_state_id) > 0 {
            args.world.update_neighbors(args.location, None).await;
            args.world
                .update_neighbors(&args.location.down(), None)
                .await;
        }
    }

    async fn update_plate_state(
        &self,
        world: &Arc<World>,
        pos: &BlockPos,
        block: &Block,
<<<<<<< HEAD
        state: &BlockState,
=======
        state: &'static BlockState,
>>>>>>> f21f5526
        output: u8,
    ) {
        let calc_output = self.calculate_redstone_output(world, block, pos).await;
        let has_output = calc_output > 0;
        if calc_output != output {
            let state = self.set_redstone_output(block, state, calc_output);
            world
                .set_block_state(pos, state, BlockFlags::NOTIFY_LISTENERS)
                .await;
            world.update_neighbors(pos, None).await;
            world.update_neighbors(&pos.down(), None).await;
        }
        if has_output {
            world
                .schedule_block_tick(block, *pos, self.tick_rate(), TickPriority::Normal)
                .await;
        }
    }

    fn get_redstone_output(&self, block: &Block, state: BlockStateId) -> u8;

    fn set_redstone_output(&self, block: &Block, state: &BlockState, output: u8) -> BlockStateId;

    async fn calculate_redstone_output(&self, world: &World, block: &Block, pos: &BlockPos) -> u8;

    fn tick_rate(&self) -> u16 {
        20
    }
}<|MERGE_RESOLUTION|>--- conflicted
+++ resolved
@@ -13,23 +13,10 @@
 pub mod weighted;
 
 pub(crate) trait PressurePlate {
-<<<<<<< HEAD
     async fn on_entity_collision_pp(&self, args: OnEntityCollisionArgs<'_>) {
         let output = self.get_redstone_output(args.block, args.state.id);
         if output == 0 {
             self.update_plate_state(args.world, args.location, args.block, args.state, output)
-=======
-    async fn on_entity_collision_pp(
-        &self,
-        world: &Arc<World>,
-        pos: BlockPos,
-        block: &'static Block,
-        state: &'static BlockState,
-    ) {
-        let output = self.get_redstone_output(block, state.id);
-        if output == 0 {
-            self.update_plate_state(world, pos, block, state, output)
->>>>>>> f21f5526
                 .await;
         }
     }
@@ -38,7 +25,7 @@
         let state = args.world.get_block_state(args.location).await;
         let output = self.get_redstone_output(args.block, state.id);
         if output > 0 {
-            self.update_plate_state(args.world, args.location, args.block, &state, output)
+            self.update_plate_state(args.world, args.location, args.block, state, output)
                 .await;
         }
     }
@@ -57,11 +44,7 @@
         world: &Arc<World>,
         pos: &BlockPos,
         block: &Block,
-<<<<<<< HEAD
         state: &BlockState,
-=======
-        state: &'static BlockState,
->>>>>>> f21f5526
         output: u8,
     ) {
         let calc_output = self.calculate_redstone_output(world, block, pos).await;
