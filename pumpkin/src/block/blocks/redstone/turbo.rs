--- conflicted
+++ resolved
@@ -3,16 +3,14 @@
 //! <https://bugs.mojang.com/browse/MC-81098>.
 
 use pumpkin_data::{
-<<<<<<< HEAD
     Block, BlockDirection, BlockState,
-    block_properties::{BlockProperties, EnumVariants, Integer0To15, RedstoneWireLikeProperties},
-=======
-    Block, BlockState,
     block_properties::{
-        BlockProperties, EnumVariants, Integer0To15, RedstoneWireLikeProperties,
-        get_state_by_state_id,
-    },
->>>>>>> 9fbaee04
+      BlockProperties,
+      EnumVariants,
+      Integer0To15,
+      RedstoneWireLikeProperties,
+      get_state_by_state_id,
+  },
 };
 use pumpkin_util::math::{position::BlockPos, vector3::Vector3};
 use pumpkin_world::world::BlockFlags;
