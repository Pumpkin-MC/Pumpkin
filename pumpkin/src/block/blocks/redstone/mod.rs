use std::sync::Arc;

/**
 * This implementation is heavily based on <https://github.com/MCHPR/MCHPRS>
 * Updated to fit pumpkin by 4lve
 */
use pumpkin_data::{Block, BlockDirection, BlockState};
use pumpkin_util::math::position::BlockPos;

use crate::world::World;

pub mod buttons;
pub mod comparator;
pub mod copper_bulb;
pub mod dropper;
pub mod lever;
pub mod observer;
pub mod pressure_plate;
pub mod rails;
pub mod redstone_block;
pub mod redstone_lamp;
pub mod redstone_torch;
pub mod redstone_wire;
pub mod repeater;
pub mod target_block;
pub mod tripwire;
pub mod tripwire_hook;
pub mod turbo;

// abstruct
pub mod abstruct_redstone_gate;

pub async fn update_wire_neighbors(world: &Arc<World>, pos: &BlockPos) {
    for direction in BlockDirection::all() {
        let neighbor_pos = pos.offset(direction.to_offset());
        let block = world.get_block(&neighbor_pos).await;
        world
            .block_registry
            .on_neighbor_update(world, block, &neighbor_pos, block, true)
            .await;

        for n_direction in BlockDirection::all() {
            let n_neighbor_pos = neighbor_pos.offset(n_direction.to_offset());
            let block = world.get_block(&n_neighbor_pos).await;
            world
                .block_registry
                .on_neighbor_update(world, block, &n_neighbor_pos, block, true)
                .await;
        }
    }
}

pub async fn is_emitting_redstone_power(
    block: &Block,
    state: &BlockState,
    world: &World,
    pos: &BlockPos,
    facing: BlockDirection,
) -> bool {
    get_redstone_power(block, state, world, pos, facing).await > 0
}

pub async fn get_redstone_power(
    block: &Block,
    state: &BlockState,
    world: &World,
    pos: &BlockPos,
    facing: BlockDirection,
) -> u8 {
    if state.is_solid() {
        return std::cmp::max(
            get_max_strong_power(world, pos, true).await,
            get_weak_power(block, state, world, pos, facing, true).await,
        );
    }
    get_weak_power(block, state, world, pos, facing, true).await
}

async fn get_redstone_power_no_dust(
    block: &Block,
    state: &BlockState,
    world: &World,
    pos: BlockPos,
    facing: BlockDirection,
) -> u8 {
    if state.is_solid() {
        return std::cmp::max(
            get_max_strong_power(world, &pos, false).await,
            get_weak_power(block, state, world, &pos, facing, false).await,
        );
    }
    get_weak_power(block, state, world, &pos, facing, false).await
}

async fn get_max_strong_power(world: &World, pos: &BlockPos, dust_power: bool) -> u8 {
    let mut max_power = 0;
    for side in BlockDirection::all() {
        let (block, state) = world
            .get_block_and_block_state(&pos.offset(side.to_offset()))
            .await;
        max_power = max_power.max(
            get_strong_power(
                block,
                state,
                world,
                &pos.offset(side.to_offset()),
                side,
                dust_power,
            )
            .await,
        );
    }
    max_power
}

async fn get_max_weak_power(world: &World, pos: &BlockPos, dust_power: bool) -> u8 {
    let mut max_power = 0;
    for side in BlockDirection::all() {
        let (block, state) = world
            .get_block_and_block_state(&pos.offset(side.to_offset()))
            .await;
        max_power = max_power.max(
            get_weak_power(
                block,
                state,
                world,
                &pos.offset(side.to_offset()),
                side,
                dust_power,
            )
            .await,
        );
    }
    max_power
}

async fn get_weak_power(
    block: &Block,
    state: &BlockState,
    world: &World,
    pos: &BlockPos,
    side: BlockDirection,
    dust_power: bool,
) -> u8 {
    if !dust_power && block == &Block::REDSTONE_WIRE {
        return 0;
    }
    world
        .block_registry
        .get_weak_redstone_power(block, world, pos, state, side)
        .await
}

async fn get_strong_power(
    block: &Block,
    state: &BlockState,
    world: &World,
    pos: &BlockPos,
    side: BlockDirection,
    dust_power: bool,
) -> u8 {
    if !dust_power && block == &Block::REDSTONE_WIRE {
        return 0;
    }
    world
        .block_registry
        .get_strong_redstone_power(block, world, pos, state, side)
        .await
}

pub async fn block_receives_redstone_power(world: &World, pos: &BlockPos) -> bool {
    for face in BlockDirection::all() {
        let neighbor_pos = pos.offset(face.to_offset());
        let (block, state) = world.get_block_and_block_state(&neighbor_pos).await;
<<<<<<< HEAD
        if is_emitting_redstone_power(&block, &state, world, &neighbor_pos, face).await {
=======
        if is_emitting_redstone_power(block, state, world, pos, face).await {
>>>>>>> f21f5526
            return true;
        }
    }
    false
}

#[must_use]
pub fn is_diode(block: &Block) -> bool {
    block == &Block::REPEATER || block == &Block::COMPARATOR
}

pub async fn diode_get_input_strength(world: &World, pos: &BlockPos, facing: BlockDirection) -> u8 {
    let input_pos = pos.offset(facing.to_offset());
    let (input_block, input_state) = world.get_block_and_block_state(&input_pos).await;
    let power: u8 = get_redstone_power(input_block, input_state, world, &input_pos, facing).await;
    if power == 0 && input_state.is_solid() {
        return get_max_weak_power(world, &input_pos, true).await;
    }
    power
}<|MERGE_RESOLUTION|>--- conflicted
+++ resolved
@@ -172,11 +172,7 @@
     for face in BlockDirection::all() {
         let neighbor_pos = pos.offset(face.to_offset());
         let (block, state) = world.get_block_and_block_state(&neighbor_pos).await;
-<<<<<<< HEAD
         if is_emitting_redstone_power(&block, &state, world, &neighbor_pos, face).await {
-=======
-        if is_emitting_redstone_power(block, state, world, pos, face).await {
->>>>>>> f21f5526
             return true;
         }
     }
