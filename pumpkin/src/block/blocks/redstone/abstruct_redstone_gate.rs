use std::sync::Arc;

use async_trait::async_trait;
use pumpkin_data::{
    Block, BlockDirection, BlockState, HorizontalFacingExt,
    block_properties::{
        BlockProperties, ComparatorLikeProperties, EnumVariants, HorizontalFacing,
        RedstoneWireLikeProperties, RepeaterLikeProperties, get_state_by_state_id,
    },
};
use pumpkin_util::math::position::BlockPos;
use pumpkin_world::{
    BlockStateId,
    chunk::TickPriority,
    world::{BlockAccessor, BlockFlags},
};

use crate::{
    block::pumpkin_block::{
        GetRedstonePowerArgs, OnNeighborUpdateArgs, OnStateReplacedArgs, PlayerPlacedArgs,
    },
    entity::player::Player,
    world::World,
};

use super::{get_redstone_power, is_diode};

pub trait RedstoneGateBlockProperties {
    fn is_powered(&self) -> bool;
    fn get_facing(&self) -> HorizontalFacing;
    fn set_facing(&mut self, facing: HorizontalFacing);
}

#[async_trait]
pub trait RedstoneGateBlock<T: Send + BlockProperties + RedstoneGateBlockProperties> {
    async fn can_place_at(&self, world: &dyn BlockAccessor, pos: BlockPos) -> bool {
        let under_pos = pos.down();
        let under_state = world.get_block_state(&under_pos).await;
        self.can_place_above(world, under_pos, under_state).await
    }

    async fn can_place_above(
        &self,
        _world: &dyn BlockAccessor,
        _pos: BlockPos,
        state: &BlockState,
    ) -> bool {
        state.is_side_solid(BlockDirection::Up)
    }

    async fn get_weak_redstone_power(&self, args: GetRedstonePowerArgs<'_>) -> u8 {
        let props = T::from_state_id(args.state.id, args.block);
        if props.is_powered() && props.get_facing().to_block_direction() == args.direction {
            self.get_output_level(args.world, *args.position).await
        } else {
            0
        }
    }

    async fn get_strong_redstone_power(&self, args: GetRedstonePowerArgs<'_>) -> u8 {
        self.get_weak_redstone_power(args).await
    }

    async fn get_output_level(&self, world: &World, pos: BlockPos) -> u8;

    async fn on_neighbor_update(&self, args: OnNeighborUpdateArgs<'_>) {
        let state = args.world.get_block_state(args.position).await;
        if RedstoneGateBlock::can_place_at(self, args.world.as_ref(), *args.position).await {
            self.update_powered(args.world, *args.position, state, args.block)
                .await;
            return;
        }
        args.world
<<<<<<< HEAD
            .break_block(args.location, None, BlockFlags::NOTIFY_ALL)
=======
            .set_block_state(
                args.position,
                Block::AIR.default_state.id,
                BlockFlags::NOTIFY_ALL,
            )
>>>>>>> c80dfcbf
            .await;
        for dir in BlockDirection::all() {
            args.world
                .update_neighbor(&args.position.offset(dir.to_offset()), args.source_block)
                .await;
        }
    }

    async fn update_powered(&self, world: &World, pos: BlockPos, state: &BlockState, block: &Block);

    async fn has_power(
        &self,
        world: &World,
        pos: BlockPos,
        state: &BlockState,
        block: &Block,
    ) -> bool {
        self.get_power(world, pos, state, block).await > 0
    }

    async fn get_power(
        &self,
        world: &World,
        pos: BlockPos,
        state: &BlockState,
        block: &Block,
    ) -> u8 {
        get_power::<T>(world, pos, state.id, block).await
    }

    async fn get_max_input_level_sides(
        &self,
        world: &World,
        pos: BlockPos,
        state_id: BlockStateId,
        block: &Block,
        only_gate: bool,
    ) -> u8 {
        let props = T::from_state_id(state_id, block);
        let facing = props.get_facing();

        let power_left = get_power_on_side(world, &pos, facing.rotate_clockwise(), only_gate).await;
        let power_right =
            get_power_on_side(world, &pos, facing.rotate_counter_clockwise(), only_gate).await;

        std::cmp::max(power_left, power_right)
    }

    async fn update_target(
        &self,
        world: &Arc<World>,
        pos: BlockPos,
        state_id: BlockStateId,
        block: &Block,
    ) {
        let props = T::from_state_id(state_id, block);
        let facing = props.get_facing();
        let front_pos = pos.offset(facing.opposite().to_offset());
        world.update_neighbor(&front_pos, block).await;
        world
            .update_neighbors(&front_pos, Some(facing.to_block_direction()))
            .await;
    }

    async fn on_place(&self, player: &Player, block: &Block) -> BlockStateId {
        let mut props = T::default(block);
        let dir = player
            .living_entity
            .entity
            .get_horizontal_facing()
            .opposite();
        props.set_facing(dir);

        props.to_state_id(block)
    }

    async fn player_placed(&self, args: PlayerPlacedArgs<'_>) {
        if let Some(state) = get_state_by_state_id(args.state_id) {
            if RedstoneGateBlock::has_power(self, args.world, *args.position, state, args.block)
                .await
            {
                args.world
                    .schedule_block_tick(args.block, *args.position, 1, TickPriority::Normal)
                    .await;
            }
        }
    }

    async fn on_state_replaced(&self, args: OnStateReplacedArgs<'_>) {
        if args.moved
            || Block::from_state_id(args.old_state_id)
                .is_some_and(|old_block| old_block == args.block)
        {
            return;
        }
        if let Some(old_state) = get_state_by_state_id(args.old_state_id) {
            RedstoneGateBlock::update_target(
                self,
                args.world,
                *args.position,
                old_state.id,
                args.block,
            )
            .await;
        }
    }

    async fn is_target_not_aligned(
        &self,
        world: &dyn BlockAccessor,
        pos: BlockPos,
        state: &BlockState,
        block: &Block,
    ) -> bool {
        let props = T::from_state_id(state.id, block);
        let facing = props.get_facing().opposite();
        let (target_block, target_state) = world
            .get_block_and_block_state(&pos.offset(facing.to_offset()))
            .await;
        if target_block == &Block::COMPARATOR {
            let props = ComparatorLikeProperties::from_state_id(target_state.id, target_block);
            props.facing != facing
        } else if target_block == &Block::REPEATER {
            let props = RepeaterLikeProperties::from_state_id(target_state.id, target_block);
            props.facing != facing
        } else {
            false
        }
    }

    fn get_update_delay_internal(&self, state_id: BlockStateId, block: &Block) -> u16;
}

pub async fn get_power<T: BlockProperties + RedstoneGateBlockProperties + Send>(
    world: &World,
    pos: BlockPos,
    state_id: BlockStateId,
    block: &Block,
) -> u8 {
    let props = T::from_state_id(state_id, block);
    let facing = props.get_facing();
    let source_pos = pos.offset(facing.to_offset());
    let (source_block, source_state) = world.get_block_and_block_state(&source_pos).await;
    let source_level = get_redstone_power(
        source_block,
        source_state,
        world,
        &source_pos,
        facing.to_block_direction(),
    )
    .await;
    if source_level >= 15 {
        source_level
    } else {
        source_level.max(if source_block == &Block::REDSTONE_WIRE {
            let props = RedstoneWireLikeProperties::from_state_id(source_state.id, source_block);
            props.power.to_index() as u8
        } else {
            0
        })
    }
}

async fn get_power_on_side(
    world: &World,
    pos: &BlockPos,
    side: HorizontalFacing,
    only_gate: bool,
) -> u8 {
    let side_pos = pos.offset(side.to_block_direction().to_offset());
    let (side_block, side_state) = world.get_block_and_block_state(&side_pos).await;
    if !only_gate || is_diode(side_block) {
        world
            .block_registry
            .get_weak_redstone_power(
                side_block,
                world,
                &side_pos,
                side_state,
                side.to_block_direction(),
            )
            .await
    } else {
        0
    }
}<|MERGE_RESOLUTION|>--- conflicted
+++ resolved
@@ -71,15 +71,11 @@
             return;
         }
         args.world
-<<<<<<< HEAD
-            .break_block(args.location, None, BlockFlags::NOTIFY_ALL)
-=======
             .set_block_state(
                 args.position,
                 Block::AIR.default_state.id,
                 BlockFlags::NOTIFY_ALL,
             )
->>>>>>> c80dfcbf
             .await;
         for dir in BlockDirection::all() {
             args.world
