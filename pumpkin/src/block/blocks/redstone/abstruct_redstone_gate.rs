use std::sync::Arc;

use async_trait::async_trait;
use pumpkin_data::{
    Block, BlockDirection, BlockState, HorizontalFacingExt,
    block_properties::{
        BlockProperties, ComparatorLikeProperties, EnumVariants, HorizontalFacing,
        RedstoneWireLikeProperties, RepeaterLikeProperties, get_state_by_state_id,
    },
};
use pumpkin_util::math::position::BlockPos;
use pumpkin_world::{
    BlockStateId,
    chunk::TickPriority,
    world::{BlockAccessor, BlockFlags},
};

use crate::{
    block::pumpkin_block::{
        GetRedstonePowerArgs, OnNeighborUpdateArgs, OnStateReplacedArgs, PlayerPlacedArgs,
    },
    entity::player::Player,
    world::World,
};

use super::{get_redstone_power, is_diode};

pub trait RedstoneGateBlockProperties {
    fn is_powered(&self) -> bool;
    fn get_facing(&self) -> HorizontalFacing;
    fn set_facing(&mut self, facing: HorizontalFacing);
}

#[async_trait]
pub trait RedstoneGateBlock<T: Send + BlockProperties + RedstoneGateBlockProperties> {
    async fn can_place_at(&self, world: &dyn BlockAccessor, pos: BlockPos) -> bool {
        let under_pos = pos.down();
        let under_state = world.get_block_state(&under_pos).await;
        self.can_place_above(world, under_pos, under_state).await
    }

    async fn can_place_above(
        &self,
        _world: &dyn BlockAccessor,
        _pos: BlockPos,
        state: &BlockState,
    ) -> bool {
        state.is_side_solid(BlockDirection::Up)
    }

    async fn get_weak_redstone_power(&self, args: GetRedstonePowerArgs<'_>) -> u8 {
        let props = T::from_state_id(args.state.id, args.block);
        if props.is_powered() && props.get_facing().to_block_direction() == args.direction {
            self.get_output_level(args.world, *args.location).await
        } else {
            0
        }
    }

    async fn get_strong_redstone_power(&self, args: GetRedstonePowerArgs<'_>) -> u8 {
        self.get_weak_redstone_power(args).await
    }

    async fn get_output_level(&self, world: &World, pos: BlockPos) -> u8;

<<<<<<< HEAD
    async fn on_neighbor_update(&self, args: OnNeighborUpdateArgs<'_>) {
        let state = args.world.get_block_state(args.location).await;
        if RedstoneGateBlock::can_place_at(self, args.world.as_ref(), *args.location).await {
            self.update_powered(args.world, *args.location, &state, args.block)
                .await;
=======
    async fn on_neighbor_update(
        &self,
        world: &Arc<World>,
        block: &Block,
        pos: &BlockPos,
        source_block: &Block,
    ) {
        let state = world.get_block_state(pos).await;
        if RedstoneGateBlock::can_place_at(self, &**world, *pos).await {
            self.update_powered(world, *pos, state, block).await;
>>>>>>> f21f5526
            return;
        }
        args.world
            .set_block_state(
                args.location,
                Block::AIR.default_state.id,
                BlockFlags::NOTIFY_ALL,
            )
            .await;
        for dir in BlockDirection::all() {
            args.world
                .update_neighbor(&args.location.offset(dir.to_offset()), args.source_block)
                .await;
        }
    }

    async fn update_powered(&self, world: &World, pos: BlockPos, state: &BlockState, block: &Block);

    async fn has_power(
        &self,
        world: &World,
        pos: BlockPos,
        state: &BlockState,
        block: &Block,
    ) -> bool {
        self.get_power(world, pos, state, block).await > 0
    }

    async fn get_power(
        &self,
        world: &World,
        pos: BlockPos,
        state: &BlockState,
        block: &Block,
    ) -> u8 {
        get_power::<T>(world, pos, state.id, block).await
    }

    async fn get_max_input_level_sides(
        &self,
        world: &World,
        pos: BlockPos,
        state_id: BlockStateId,
        block: &Block,
        only_gate: bool,
    ) -> u8 {
        let props = T::from_state_id(state_id, block);
        let facing = props.get_facing();

        let power_left = get_power_on_side(world, &pos, facing.rotate_clockwise(), only_gate).await;
        let power_right =
            get_power_on_side(world, &pos, facing.rotate_counter_clockwise(), only_gate).await;

        std::cmp::max(power_left, power_right)
    }

    async fn update_target(
        &self,
        world: &Arc<World>,
        pos: BlockPos,
        state_id: BlockStateId,
        block: &Block,
    ) {
        let props = T::from_state_id(state_id, block);
        let facing = props.get_facing();
        let front_pos = pos.offset(facing.opposite().to_offset());
        world.update_neighbor(&front_pos, block).await;
        world
            .update_neighbors(&front_pos, Some(facing.to_block_direction()))
            .await;
    }

    async fn on_place(&self, player: &Player, block: &Block) -> BlockStateId {
        let mut props = T::default(block);
        let dir = player
            .living_entity
            .entity
            .get_horizontal_facing()
            .opposite();
        props.set_facing(dir);

        props.to_state_id(block)
    }

<<<<<<< HEAD
    async fn player_placed(&self, args: PlayerPlacedArgs<'_>) {
        if let Some(state) = get_state_by_state_id(args.state_id) {
            if RedstoneGateBlock::has_power(self, args.world, *args.location, &state, args.block)
                .await
            {
                args.world
                    .schedule_block_tick(args.block, *args.location, 1, TickPriority::Normal)
=======
    async fn player_placed(
        &self,
        world: &Arc<World>,
        block: &Block,
        state_id: u16,
        pos: &BlockPos,
    ) {
        if let Some(state) = get_state_by_state_id(state_id) {
            if RedstoneGateBlock::has_power(self, world, *pos, state, block).await {
                world
                    .schedule_block_tick(block, *pos, 1, TickPriority::Normal)
>>>>>>> f21f5526
                    .await;
            }
        }
    }

<<<<<<< HEAD
    async fn on_state_replaced(&self, args: OnStateReplacedArgs<'_>) {
        if args.moved
            || Block::from_state_id(args.old_state_id)
                .is_some_and(|old_block| &old_block == args.block)
        {
=======
    async fn on_state_replaced(
        &self,
        world: &Arc<World>,
        block: &Block,
        location: BlockPos,
        old_state_id: BlockStateId,
        moved: bool,
    ) {
        if moved || Block::from_state_id(old_state_id).is_some_and(|old_block| old_block == block) {
>>>>>>> f21f5526
            return;
        }
        if let Some(old_state) = get_state_by_state_id(args.old_state_id) {
            RedstoneGateBlock::update_target(
                self,
                args.world,
                *args.location,
                old_state.id,
                args.block,
            )
            .await;
        }
    }

    async fn is_target_not_aligned(
        &self,
        world: &dyn BlockAccessor,
        pos: BlockPos,
        state: &BlockState,
        block: &Block,
    ) -> bool {
        let props = T::from_state_id(state.id, block);
        let facing = props.get_facing().opposite();
        let (target_block, target_state) = world
            .get_block_and_block_state(&pos.offset(facing.to_offset()))
            .await;
        if target_block == &Block::COMPARATOR {
            let props = ComparatorLikeProperties::from_state_id(target_state.id, target_block);
            props.facing != facing
        } else if target_block == &Block::REPEATER {
            let props = RepeaterLikeProperties::from_state_id(target_state.id, target_block);
            props.facing != facing
        } else {
            false
        }
    }

    fn get_update_delay_internal(&self, state_id: BlockStateId, block: &Block) -> u16;
}

pub async fn get_power<T: BlockProperties + RedstoneGateBlockProperties + Send>(
    world: &World,
    pos: BlockPos,
    state_id: BlockStateId,
    block: &Block,
) -> u8 {
    let props = T::from_state_id(state_id, block);
    let facing = props.get_facing();
    let source_pos = pos.offset(facing.to_offset());
    let (source_block, source_state) = world.get_block_and_block_state(&source_pos).await;
    let source_level = get_redstone_power(
        source_block,
        source_state,
        world,
        &source_pos,
        facing.to_block_direction(),
    )
    .await;
    if source_level >= 15 {
        source_level
    } else {
        source_level.max(if source_block == &Block::REDSTONE_WIRE {
            let props = RedstoneWireLikeProperties::from_state_id(source_state.id, source_block);
            props.power.to_index() as u8
        } else {
            0
        })
    }
}

async fn get_power_on_side(
    world: &World,
    pos: &BlockPos,
    side: HorizontalFacing,
    only_gate: bool,
) -> u8 {
    let side_pos = pos.offset(side.to_block_direction().to_offset());
    let (side_block, side_state) = world.get_block_and_block_state(&side_pos).await;
    if !only_gate || is_diode(side_block) {
        world
            .block_registry
            .get_weak_redstone_power(
                side_block,
                world,
                &side_pos,
                side_state,
                side.to_block_direction(),
            )
            .await
    } else {
        0
    }
}<|MERGE_RESOLUTION|>--- conflicted
+++ resolved
@@ -63,24 +63,11 @@
 
     async fn get_output_level(&self, world: &World, pos: BlockPos) -> u8;
 
-<<<<<<< HEAD
     async fn on_neighbor_update(&self, args: OnNeighborUpdateArgs<'_>) {
         let state = args.world.get_block_state(args.location).await;
         if RedstoneGateBlock::can_place_at(self, args.world.as_ref(), *args.location).await {
-            self.update_powered(args.world, *args.location, &state, args.block)
+            self.update_powered(args.world, *args.location, state, args.block)
                 .await;
-=======
-    async fn on_neighbor_update(
-        &self,
-        world: &Arc<World>,
-        block: &Block,
-        pos: &BlockPos,
-        source_block: &Block,
-    ) {
-        let state = world.get_block_state(pos).await;
-        if RedstoneGateBlock::can_place_at(self, &**world, *pos).await {
-            self.update_powered(world, *pos, state, block).await;
->>>>>>> f21f5526
             return;
         }
         args.world
@@ -165,49 +152,23 @@
         props.to_state_id(block)
     }
 
-<<<<<<< HEAD
     async fn player_placed(&self, args: PlayerPlacedArgs<'_>) {
         if let Some(state) = get_state_by_state_id(args.state_id) {
-            if RedstoneGateBlock::has_power(self, args.world, *args.location, &state, args.block)
+            if RedstoneGateBlock::has_power(self, args.world, *args.location, state, args.block)
                 .await
             {
                 args.world
                     .schedule_block_tick(args.block, *args.location, 1, TickPriority::Normal)
-=======
-    async fn player_placed(
-        &self,
-        world: &Arc<World>,
-        block: &Block,
-        state_id: u16,
-        pos: &BlockPos,
-    ) {
-        if let Some(state) = get_state_by_state_id(state_id) {
-            if RedstoneGateBlock::has_power(self, world, *pos, state, block).await {
-                world
-                    .schedule_block_tick(block, *pos, 1, TickPriority::Normal)
->>>>>>> f21f5526
                     .await;
             }
         }
     }
 
-<<<<<<< HEAD
     async fn on_state_replaced(&self, args: OnStateReplacedArgs<'_>) {
         if args.moved
             || Block::from_state_id(args.old_state_id)
-                .is_some_and(|old_block| &old_block == args.block)
+                .is_some_and(|old_block| old_block == args.block)
         {
-=======
-    async fn on_state_replaced(
-        &self,
-        world: &Arc<World>,
-        block: &Block,
-        location: BlockPos,
-        old_state_id: BlockStateId,
-        moved: bool,
-    ) {
-        if moved || Block::from_state_id(old_state_id).is_some_and(|old_block| old_block == block) {
->>>>>>> f21f5526
             return;
         }
         if let Some(old_state) = get_state_by_state_id(args.old_state_id) {
