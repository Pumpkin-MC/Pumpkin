--- conflicted
+++ resolved
@@ -153,16 +153,6 @@
     }
 
     async fn player_placed(&self, args: PlayerPlacedArgs<'_>) {
-<<<<<<< HEAD
-        if let Some(state) = get_state_by_state_id(args.state_id) {
-            if RedstoneGateBlock::has_power(self, args.world, *args.position, state, args.block)
-                .await
-            {
-                args.world
-                    .schedule_block_tick(args.block, *args.position, 1, TickPriority::Normal)
-                    .await;
-            }
-=======
         if RedstoneGateBlock::has_power(
             self,
             args.world,
@@ -175,7 +165,6 @@
             args.world
                 .schedule_block_tick(args.block, *args.position, 1, TickPriority::Normal)
                 .await;
->>>>>>> 0dbc8e02
         }
     }
 
@@ -183,18 +172,6 @@
         if args.moved || Block::from_state_id(args.old_state_id) == args.block {
             return;
         }
-<<<<<<< HEAD
-        if let Some(old_state) = get_state_by_state_id(args.old_state_id) {
-            RedstoneGateBlock::update_target(
-                self,
-                args.world,
-                *args.position,
-                old_state.id,
-                args.block,
-            )
-            .await;
-        }
-=======
         RedstoneGateBlock::update_target(
             self,
             args.world,
@@ -203,7 +180,6 @@
             args.block,
         )
         .await;
->>>>>>> 0dbc8e02
     }
 
     async fn is_target_not_aligned(
