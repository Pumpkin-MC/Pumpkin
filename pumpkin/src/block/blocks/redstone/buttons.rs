--- conflicted
+++ resolved
@@ -1,18 +1,11 @@
 use std::sync::Arc;
 
 use async_trait::async_trait;
-<<<<<<< HEAD
 use pumpkin_data::Block;
 use pumpkin_data::BlockState;
 use pumpkin_data::block_properties::BlockFace;
 use pumpkin_data::block_properties::BlockProperties;
 use pumpkin_data::block_properties::HorizontalFacing;
-=======
-use pumpkin_data::block::Block;
-use pumpkin_data::block::BlockFace;
-use pumpkin_data::block::BlockState;
-use pumpkin_data::block::{BlockProperties, Boolean};
->>>>>>> 254982f7
 use pumpkin_data::item::Item;
 use pumpkin_data::tag::RegistryKey;
 use pumpkin_data::tag::get_tag_values;
@@ -32,34 +25,6 @@
 use crate::world::BlockFlags;
 use crate::world::World;
 
-<<<<<<< HEAD
-#[allow(clippy::too_many_lines)]
-pub fn register_button_blocks(manager: &mut BlockRegistry) {
-    let tag_values: &'static [&'static str] =
-        get_tag_values(RegistryKey::Block, "minecraft:buttons").unwrap();
-
-    for block in tag_values {
-        async fn click_button(world: &Arc<World>, block_pos: &BlockPos) {
-            let (block, state) = world.get_block_and_block_state(block_pos).await.unwrap();
-
-            let mut button_props = ButtonLikeProperties::from_state_id(state.id, &block);
-            if !button_props.powered {
-                button_props.powered = true;
-                world
-                    .set_block_state(
-                        block_pos,
-                        button_props.to_state_id(&block),
-                        BlockFlags::NOTIFY_ALL,
-                    )
-                    .await;
-                let delay = if block == Block::STONE_BUTTON { 20 } else { 30 };
-                world
-                    .schedule_block_tick(&block, *block_pos, delay, TickPriority::Normal)
-                    .await;
-                ButtonBlock::update_neighbors(world, block_pos, &button_props).await;
-            }
-        }
-=======
 async fn click_button(world: &Arc<World>, block_pos: &BlockPos) {
     let (block, state) = world.get_block_and_block_state(block_pos).await.unwrap();
 
@@ -80,7 +45,6 @@
         ButtonBlock::update_neighbors(world, block_pos, &button_props).await;
     }
 }
->>>>>>> 254982f7
 
 pub struct ButtonBlock;
 
@@ -135,22 +99,6 @@
         click_button(world, &location).await;
     }
 
-<<<<<<< HEAD
-            async fn on_scheduled_tick(
-                &self,
-                world: &Arc<World>,
-                block: &Block,
-                block_pos: &BlockPos,
-            ) {
-                let state = world.get_block_state(block_pos).await.unwrap();
-                let mut props = ButtonLikeProperties::from_state_id(state.id, block);
-                props.powered = false;
-                world
-                    .set_block_state(block_pos, props.to_state_id(block), BlockFlags::NOTIFY_ALL)
-                    .await;
-                Self::update_neighbors(world, block_pos, &props).await;
-            }
-=======
     async fn use_with_item(
         &self,
         _block: &Block,
@@ -163,7 +111,6 @@
         click_button(world, &location).await;
         BlockActionResult::Consume
     }
->>>>>>> 254982f7
 
     async fn on_scheduled_tick(&self, world: &Arc<World>, block: &Block, block_pos: &BlockPos) {
         let state = world.get_block_state(block_pos).await.unwrap();
@@ -175,51 +122,6 @@
         Self::update_neighbors(world, block_pos, &props).await;
     }
 
-<<<<<<< HEAD
-            async fn get_weak_redstone_power(
-                &self,
-                block: &Block,
-                _world: &World,
-                _block_pos: &BlockPos,
-                state: &BlockState,
-                _direction: &BlockDirection,
-            ) -> u8 {
-                let button_props = ButtonLikeProperties::from_state_id(state.id, block);
-                if button_props.powered { 15 } else { 0 }
-            }
-
-            async fn get_strong_redstone_power(
-                &self,
-                block: &Block,
-                _world: &World,
-                _block_pos: &BlockPos,
-                state: &BlockState,
-                direction: &BlockDirection,
-            ) -> u8 {
-                let button_props = ButtonLikeProperties::from_state_id(state.id, block);
-                if button_props.powered && button_props.get_direction() == *direction {
-                    15
-                } else {
-                    0
-                }
-            }
-
-            async fn on_state_replaced(
-                &self,
-                world: &Arc<World>,
-                block: &Block,
-                location: BlockPos,
-                old_state_id: BlockStateId,
-                moved: bool,
-            ) {
-                if !moved {
-                    let button_props = ButtonLikeProperties::from_state_id(old_state_id, block);
-                    if button_props.powered {
-                        Self::update_neighbors(world, &location, &button_props).await;
-                    }
-                }
-            }
-=======
     async fn emits_redstone_power(
         &self,
         _block: &Block,
@@ -258,7 +160,6 @@
             15
         } else {
             0
->>>>>>> 254982f7
         }
     }
 
