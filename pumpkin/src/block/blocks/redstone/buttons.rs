use std::sync::Arc;

use async_trait::async_trait;
use pumpkin_data::Block;
use pumpkin_data::BlockDirection;
use pumpkin_data::HorizontalFacingExt;
use pumpkin_data::block_properties::BlockFace;
use pumpkin_data::block_properties::BlockProperties;
use pumpkin_data::tag::RegistryKey;
use pumpkin_data::tag::get_tag_values;
use pumpkin_util::math::position::BlockPos;
use pumpkin_world::BlockStateId;
use pumpkin_world::chunk::TickPriority;
use pumpkin_world::world::BlockFlags;

type ButtonLikeProperties = pumpkin_data::block_properties::LeverLikeProperties;

use crate::block::blocks::abstruct_wall_mounting::WallMountedBlock;
use crate::block::blocks::redstone::lever::LeverLikePropertiesExt;
use crate::block::pumpkin_block::CanPlaceAtArgs;
use crate::block::pumpkin_block::EmitsRedstonePowerArgs;
use crate::block::pumpkin_block::GetRedstonePowerArgs;
use crate::block::pumpkin_block::GetStateForNeighborUpdateArgs;
use crate::block::pumpkin_block::OnPlaceArgs;
use crate::block::pumpkin_block::OnScheduledTickArgs;
use crate::block::pumpkin_block::OnStateReplacedArgs;
use crate::block::pumpkin_block::UseWithItemArgs;
use crate::block::pumpkin_block::{BlockMetadata, NormalUseArgs, PumpkinBlock};
use crate::block::registry::BlockActionResult;
use crate::world::World;

async fn click_button(world: &Arc<World>, block_pos: &BlockPos) {
    let (block, state) = world.get_block_and_block_state(block_pos).await;

    let mut button_props = ButtonLikeProperties::from_state_id(state.id, block);
    if !button_props.powered {
        button_props.powered = true;
        world
            .set_block_state(
                block_pos,
                button_props.to_state_id(block),
                BlockFlags::NOTIFY_ALL,
            )
            .await;
        let delay = if block == &Block::STONE_BUTTON {
            20
        } else {
            30
        };
        world
            .schedule_block_tick(block, *block_pos, delay, TickPriority::Normal)
            .await;
        ButtonBlock::update_neighbors(world, block_pos, &button_props).await;
    }
}

pub struct ButtonBlock;

impl BlockMetadata for ButtonBlock {
    fn namespace(&self) -> &'static str {
        "minecraft"
    }

    fn ids(&self) -> &'static [&'static str] {
        get_tag_values(RegistryKey::Block, "minecraft:buttons").unwrap()
    }
}

#[async_trait]
impl PumpkinBlock for ButtonBlock {
    async fn normal_use(&self, args: NormalUseArgs<'_>) {
        click_button(args.world, args.position).await;
    }

    async fn use_with_item(&self, args: UseWithItemArgs<'_>) -> BlockActionResult {
        click_button(args.world, args.position).await;
        BlockActionResult::Consume
    }

    async fn on_scheduled_tick(&self, args: OnScheduledTickArgs<'_>) {
        let state = args.world.get_block_state(args.position).await;
        let mut props = ButtonLikeProperties::from_state_id(state.id, args.block);
        props.powered = false;
        args.world
            .set_block_state(
                args.position,
                props.to_state_id(args.block),
                BlockFlags::NOTIFY_ALL,
            )
            .await;
        Self::update_neighbors(args.world, args.position, &props).await;
    }

    async fn emits_redstone_power(&self, _args: EmitsRedstonePowerArgs<'_>) -> bool {
        true
    }

    async fn get_weak_redstone_power(&self, args: GetRedstonePowerArgs<'_>) -> u8 {
        let button_props = ButtonLikeProperties::from_state_id(args.state.id, args.block);
        if button_props.powered { 15 } else { 0 }
    }

    async fn get_strong_redstone_power(&self, args: GetRedstonePowerArgs<'_>) -> u8 {
        let button_props = ButtonLikeProperties::from_state_id(args.state.id, args.block);
        if button_props.powered && button_props.get_direction() == args.direction {
            15
        } else {
            0
        }
    }

    async fn on_state_replaced(&self, args: OnStateReplacedArgs<'_>) {
        if !args.moved {
            let button_props = ButtonLikeProperties::from_state_id(args.old_state_id, args.block);
            if button_props.powered {
                Self::update_neighbors(args.world, args.position, &button_props).await;
            }
        }
    }

    async fn on_place(&self, args: OnPlaceArgs<'_>) -> BlockStateId {
        let mut props =
            ButtonLikeProperties::from_state_id(args.block.default_state.id, args.block);
        (props.face, props.facing) =
            WallMountedBlock::get_placement_face(self, args.player, args.direction);

        props.to_state_id(args.block)
    }

    async fn can_place_at(&self, args: CanPlaceAtArgs<'_>) -> bool {
        WallMountedBlock::can_place_at(self, args.block_accessor, args.position, args.direction)
            .await
    }

    async fn get_state_for_neighbor_update(
        &self,
<<<<<<< HEAD
        world: &Arc<World>,
        block: &Block,
        state: BlockStateId,
        pos: &BlockPos,
        direction: BlockDirection,
        _neighbor_pos: &BlockPos,
        _neighbor_state: BlockStateId,
    ) -> BlockStateId {
        WallMountedBlock::get_state_for_neighbor_update(
            self,
            state,
            block,
            direction,
            world.as_ref(),
            pos,
        )
        .await
        .unwrap_or(state)
=======
        args: GetStateForNeighborUpdateArgs<'_>,
    ) -> BlockStateId {
        WallMountedBlock::get_state_for_neighbor_update(self, args).await
>>>>>>> 2f6c484b
    }
}

#[async_trait]
impl WallMountedBlock for ButtonBlock {
    fn get_direction(&self, state_id: BlockStateId, block: &Block) -> BlockDirection {
        let props = ButtonLikeProperties::from_state_id(state_id, block);
        match props.face {
            BlockFace::Floor => BlockDirection::Up,
            BlockFace::Ceiling => BlockDirection::Down,
            BlockFace::Wall => props.facing.to_block_direction(),
        }
    }
}

impl ButtonBlock {
    async fn update_neighbors(
        world: &Arc<World>,
        block_pos: &BlockPos,
        props: &ButtonLikeProperties,
    ) {
        let direction = props.get_direction().opposite();
        world.update_neighbors(block_pos, None).await;
        world
            .update_neighbors(&block_pos.offset(direction.to_offset()), None)
            .await;
    }
}<|MERGE_RESOLUTION|>--- conflicted
+++ resolved
@@ -134,30 +134,9 @@
 
     async fn get_state_for_neighbor_update(
         &self,
-<<<<<<< HEAD
-        world: &Arc<World>,
-        block: &Block,
-        state: BlockStateId,
-        pos: &BlockPos,
-        direction: BlockDirection,
-        _neighbor_pos: &BlockPos,
-        _neighbor_state: BlockStateId,
-    ) -> BlockStateId {
-        WallMountedBlock::get_state_for_neighbor_update(
-            self,
-            state,
-            block,
-            direction,
-            world.as_ref(),
-            pos,
-        )
-        .await
-        .unwrap_or(state)
-=======
         args: GetStateForNeighborUpdateArgs<'_>,
     ) -> BlockStateId {
         WallMountedBlock::get_state_for_neighbor_update(self, args).await
->>>>>>> 2f6c484b
     }
 }
 
