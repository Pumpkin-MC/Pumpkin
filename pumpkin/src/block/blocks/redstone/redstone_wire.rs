use std::sync::Arc;

use async_trait::async_trait;
use pumpkin_data::block_properties::{
    BlockProperties, EastWireConnection, EnumVariants, Integer0To15, NorthWireConnection,
    ObserverLikeProperties, RedstoneWireLikeProperties, RepeaterLikeProperties,
    SouthWireConnection, WestWireConnection,
};
use pumpkin_data::{Block, BlockDirection, BlockState, HorizontalFacingExt};
use pumpkin_macros::pumpkin_block;
use pumpkin_util::math::position::BlockPos;
use pumpkin_world::BlockStateId;
use pumpkin_world::world::{BlockAccessor, BlockFlags};

use crate::block::pumpkin_block::{
    BrokenArgs, CanPlaceAtArgs, GetRedstonePowerArgs, GetStateForNeighborUpdateArgs,
    OnNeighborUpdateArgs, OnPlaceArgs, PlacedArgs, PrepareArgs, UseWithItemArgs,
};
use crate::block::registry::BlockActionResult;
use crate::{
    block::pumpkin_block::{NormalUseArgs, PumpkinBlock},
    world::World,
};

use super::turbo::RedstoneWireTurbo;
use super::{get_redstone_power_no_dust, update_wire_neighbors};

type RedstoneWireProperties = RedstoneWireLikeProperties;

#[pumpkin_block("minecraft:redstone_wire")]
pub struct RedstoneWireBlock;

#[async_trait]
impl PumpkinBlock for RedstoneWireBlock {
    async fn can_place_at(&self, args: CanPlaceAtArgs<'_>) -> bool {
        can_place_at(args.block_accessor, args.location).await
    }

    async fn on_place(&self, args: OnPlaceArgs<'_>) -> BlockStateId {
        let mut wire = RedstoneWireProperties::default(args.block);
        wire.power =
            Integer0To15::from_index(calculate_power(args.world, args.location).await.into());
        wire = get_regulated_sides(wire, args.world, args.location).await;
        if is_dot(wire) {
            wire = make_cross(wire.power);
        }

        wire.to_state_id(args.block)
    }

    async fn get_state_for_neighbor_update(
        &self,
        args: GetStateForNeighborUpdateArgs<'_>,
    ) -> BlockStateId {
        let mut wire = RedstoneWireProperties::from_state_id(args.state_id, args.block);
        let old_state = wire;
        let new_side: WireConnection;

        match args.direction {
            BlockDirection::Up => {
                return args.state_id;
            }
            BlockDirection::Down => {
                return get_regulated_sides(wire, args.world, args.location)
                    .await
                    .to_state_id(args.block);
            }
            BlockDirection::North => {
                let side = get_side(args.world, args.location, BlockDirection::North).await;
                wire.north = side.to_north();
                new_side = side;
            }
            BlockDirection::South => {
                let side = get_side(args.world, args.location, BlockDirection::South).await;
                wire.south = side.to_south();
                new_side = side;
            }
            BlockDirection::East => {
                let side = get_side(args.world, args.location, BlockDirection::East).await;
                wire.east = side.to_east();
                new_side = side;
            }
            BlockDirection::West => {
                let side = get_side(args.world, args.location, BlockDirection::West).await;
                wire.west = side.to_west();
                new_side = side;
            }
        }

        wire = get_regulated_sides(wire, args.world, args.location).await;
        if is_cross(old_state) && new_side.is_none() {
            return wire.to_state_id(args.block);
        }
        if !is_dot(old_state) && is_dot(wire) {
            let power = wire.power;
            wire = make_cross(power);
        }
        wire.to_state_id(args.block)
    }

    async fn prepare(&self, args: PrepareArgs<'_>) {
        let wire_props =
            RedstoneWireLikeProperties::from_state_id(args.state_id, &Block::REDSTONE_WIRE);

        for direction in BlockDirection::horizontal() {
            let other_block_pos = args.location.offset(direction.to_offset());
            let other_block = args.world.get_block(&other_block_pos).await;

            if wire_props.is_side_connected(direction) && other_block != &Block::REDSTONE_WIRE {
                let up_block_pos = other_block_pos.up();
<<<<<<< HEAD
                let up_block = args.world.get_block(&up_block_pos).await;
                if up_block == Block::REDSTONE_WIRE {
                    args.world
=======
                let up_block = world.get_block(&up_block_pos).await;
                if up_block == &Block::REDSTONE_WIRE {
                    world
>>>>>>> f21f5526
                        .replace_with_state_for_neighbor_update(
                            &up_block_pos,
                            direction.opposite(),
                            args.flags,
                        )
                        .await;
                }

                let down_block_pos = other_block_pos.down();
<<<<<<< HEAD
                let down_block = args.world.get_block(&down_block_pos).await;
                if down_block == Block::REDSTONE_WIRE {
                    args.world
=======
                let down_block = world.get_block(&down_block_pos).await;
                if down_block == &Block::REDSTONE_WIRE {
                    world
>>>>>>> f21f5526
                        .replace_with_state_for_neighbor_update(
                            &down_block_pos,
                            direction.opposite(),
                            args.flags,
                        )
                        .await;
                }
            }
        }
    }

    async fn normal_use(&self, args: NormalUseArgs<'_>) {
        let state = args.world.get_block_state(args.location).await;
        let wire = RedstoneWireProperties::from_state_id(state.id, args.block);
        on_use(wire, args.world, args.location).await;
    }

    async fn use_with_item(&self, args: UseWithItemArgs<'_>) -> BlockActionResult {
        let state = args.world.get_block_state(args.location).await;
        let wire = RedstoneWireProperties::from_state_id(state.id, args.block);
        if on_use(wire, args.world, args.location).await {
            BlockActionResult::Consume
        } else {
            BlockActionResult::Continue
        }
    }

    async fn on_neighbor_update(&self, args: OnNeighborUpdateArgs<'_>) {
        if can_place_at(args.world.as_ref(), args.location).await {
            let state = args.world.get_block_state(args.location).await;
            let mut wire = RedstoneWireProperties::from_state_id(state.id, args.block);
            let new_power = calculate_power(args.world, args.location).await;
            if wire.power.to_index() as u8 != new_power {
                wire.power = Integer0To15::from_index(new_power.into());
                args.world
                    .set_block_state(
                        args.location,
                        wire.to_state_id(&Block::REDSTONE_WIRE),
                        BlockFlags::empty(),
                    )
                    .await;
                RedstoneWireTurbo::update_surrounding_neighbors(args.world, *args.location).await;
            }
        } else {
            args.world
                .break_block(args.location, None, BlockFlags::NOTIFY_ALL)
                .await;
        }
    }

    async fn get_weak_redstone_power(&self, args: GetRedstonePowerArgs<'_>) -> u8 {
        let wire = RedstoneWireProperties::from_state_id(args.state.id, args.block);
        if args.direction == BlockDirection::Up || wire.is_side_connected(args.direction.opposite())
        {
            wire.power.to_index() as u8
        } else {
            0
        }
    }

    async fn get_strong_redstone_power(&self, args: GetRedstonePowerArgs<'_>) -> u8 {
        let wire = RedstoneWireProperties::from_state_id(args.state.id, args.block);
        if args.direction == BlockDirection::Up || wire.is_side_connected(args.direction.opposite())
        {
            wire.power.to_index() as u8
        } else {
            0
        }
    }

    async fn placed(&self, args: PlacedArgs<'_>) {
        update_wire_neighbors(args.world, args.location).await;
    }

<<<<<<< HEAD
    async fn broken(&self, args: BrokenArgs<'_>) {
        update_wire_neighbors(args.world, args.location).await;
=======
    async fn broken(
        &self,
        _block: &Block,
        _player: &Arc<Player>,
        location: BlockPos,
        _server: &Server,
        world: Arc<World>,
        _state: &'static BlockState,
    ) {
        update_wire_neighbors(&world, &location).await;
>>>>>>> f21f5526
    }
}

async fn can_place_at(world: &dyn BlockAccessor, block_pos: &BlockPos) -> bool {
    let floor = world.get_block_state(&block_pos.down()).await;
    floor.is_side_solid(BlockDirection::Up)
}

async fn on_use(wire: RedstoneWireProperties, world: &Arc<World>, block_pos: &BlockPos) -> bool {
    if is_cross(wire) || is_dot(wire) {
        let mut new_wire = if is_cross(wire) {
            RedstoneWireProperties::default(&Block::REDSTONE_WIRE)
        } else {
            make_cross(wire.power)
        };
        new_wire.power = wire.power;

        new_wire = get_regulated_sides(new_wire, world, block_pos).await;
        if wire != new_wire {
            world
                .set_block_state(
                    block_pos,
                    new_wire.to_state_id(&Block::REDSTONE_WIRE),
                    BlockFlags::empty(),
                )
                .await;
            update_wire_neighbors(world, block_pos).await;
            return true;
        }
    }
    false
}

#[must_use]
pub fn make_cross(power: Integer0To15) -> RedstoneWireProperties {
    RedstoneWireProperties {
        north: NorthWireConnection::Side,
        south: SouthWireConnection::Side,
        east: EastWireConnection::Side,
        west: WestWireConnection::Side,
        power,
    }
}

async fn can_connect_to(
    world: &World,
    block: &Block,
    side: BlockDirection,
    state: &BlockState,
) -> bool {
    if world
        .block_registry
        .emits_redstone_power(block, state, side)
        .await
    {
        return true;
    }
    if block == &Block::REPEATER {
        let repeater_props = RepeaterLikeProperties::from_state_id(state.id, block);
        return repeater_props.facing.to_block_direction() == side
            || repeater_props.facing.to_block_direction() == side.opposite();
    } else if block == &Block::OBSERVER {
        let observer_props = ObserverLikeProperties::from_state_id(state.id, block);
        return observer_props.facing == side.to_facing();
    } else if block == &Block::REDSTONE_WIRE {
        return true;
    }
    false
}

fn can_connect_diagonal_to(block: &Block) -> bool {
    block == &Block::REDSTONE_WIRE
}

pub async fn get_side(world: &World, pos: &BlockPos, side: BlockDirection) -> WireConnection {
    let neighbor_pos: BlockPos = pos.offset(side.to_offset());
    let (neighbor, state) = world.get_block_and_block_state(&neighbor_pos).await;

    if can_connect_to(world, neighbor, side, state).await {
        return WireConnection::Side;
    }

    let up_pos = pos.offset(BlockDirection::Up.to_offset());
    let up_state = world.get_block_state(&up_pos).await;

    if !up_state.is_solid()
        && can_connect_diagonal_to(
            world
                .get_block(&neighbor_pos.offset(BlockDirection::Up.to_offset()))
                .await,
        )
    {
        WireConnection::Up
    } else if !state.is_solid()
        && can_connect_diagonal_to(
            world
                .get_block(&neighbor_pos.offset(BlockDirection::Down.to_offset()))
                .await,
        )
    {
        WireConnection::Side
    } else {
        WireConnection::None
    }
}

async fn get_all_sides(
    mut wire: RedstoneWireProperties,
    world: &World,
    pos: &BlockPos,
) -> RedstoneWireProperties {
    wire.north = get_side(world, pos, BlockDirection::North).await.to_north();
    wire.south = get_side(world, pos, BlockDirection::South).await.to_south();
    wire.east = get_side(world, pos, BlockDirection::East).await.to_east();
    wire.west = get_side(world, pos, BlockDirection::West).await.to_west();
    wire
}

#[must_use]
pub fn is_dot(wire: RedstoneWireProperties) -> bool {
    wire.north == NorthWireConnection::None
        && wire.south == SouthWireConnection::None
        && wire.east == EastWireConnection::None
        && wire.west == WestWireConnection::None
}

#[must_use]
pub fn is_cross(wire: RedstoneWireProperties) -> bool {
    wire.north == NorthWireConnection::Side
        && wire.south == SouthWireConnection::Side
        && wire.east == EastWireConnection::Side
        && wire.west == WestWireConnection::Side
}

pub async fn get_regulated_sides(
    wire: RedstoneWireProperties,
    world: &World,
    pos: &BlockPos,
) -> RedstoneWireProperties {
    let mut state = get_all_sides(wire, world, pos).await;
    if is_dot(wire) && is_dot(state) {
        return state;
    }
    let north_none = state.north.is_none();
    let south_none = state.south.is_none();
    let east_none = state.east.is_none();
    let west_none = state.west.is_none();
    let north_south_none = north_none && south_none;
    let east_west_none = east_none && west_none;
    if north_none && east_west_none {
        state.north = NorthWireConnection::Side;
    }
    if south_none && east_west_none {
        state.south = SouthWireConnection::Side;
    }
    if east_none && north_south_none {
        state.east = EastWireConnection::Side;
    }
    if west_none && north_south_none {
        state.west = WestWireConnection::Side;
    }
    state
}

trait RedstoneWireLikePropertiesExt {
    fn is_side_connected(&self, direction: BlockDirection) -> bool;
    //fn get_connection_type(&self, direction: BlockDirection) -> WireConnection;
}

impl RedstoneWireLikePropertiesExt for RedstoneWireLikeProperties {
    fn is_side_connected(&self, direction: BlockDirection) -> bool {
        match direction {
            BlockDirection::North => self.north.to_wire_connection().is_connected(),
            BlockDirection::South => self.south.to_wire_connection().is_connected(),
            BlockDirection::East => self.east.to_wire_connection().is_connected(),
            BlockDirection::West => self.west.to_wire_connection().is_connected(),
            _ => false,
        }
    }

    /*
    fn get_connection_type(&self, direction: BlockDirection) -> WireConnection {
        match direction {
            BlockDirection::North => self.north.to_wire_connection(),
            BlockDirection::South => self.south.to_wire_connection(),
            BlockDirection::East => self.east.to_wire_connection(),
            BlockDirection::West => self.west.to_wire_connection(),
            _ => WireConnection::None,
        }
    }
     */
}

#[derive(Clone, Copy, Debug, Eq, PartialEq)]
pub enum WireConnection {
    Up,
    Side,
    None,
}

impl WireConnection {
    fn is_connected(self) -> bool {
        self != Self::None
    }

    fn is_none(self) -> bool {
        self == Self::None
    }

    fn to_north(self) -> NorthWireConnection {
        match self {
            Self::Up => NorthWireConnection::Up,
            Self::Side => NorthWireConnection::Side,
            Self::None => NorthWireConnection::None,
        }
    }

    fn to_south(self) -> SouthWireConnection {
        match self {
            Self::Up => SouthWireConnection::Up,
            Self::Side => SouthWireConnection::Side,
            Self::None => SouthWireConnection::None,
        }
    }

    fn to_east(self) -> EastWireConnection {
        match self {
            Self::Up => EastWireConnection::Up,
            Self::Side => EastWireConnection::Side,
            Self::None => EastWireConnection::None,
        }
    }

    fn to_west(self) -> WestWireConnection {
        match self {
            Self::Up => WestWireConnection::Up,
            Self::Side => WestWireConnection::Side,
            Self::None => WestWireConnection::None,
        }
    }
}
trait CardinalWireConnectionExt {
    fn to_wire_connection(&self) -> WireConnection;
    fn is_none(&self) -> bool;
}

impl CardinalWireConnectionExt for NorthWireConnection {
    fn to_wire_connection(&self) -> WireConnection {
        match self {
            Self::Side => WireConnection::Side,
            Self::Up => WireConnection::Up,
            Self::None => WireConnection::None,
        }
    }

    fn is_none(&self) -> bool {
        *self == Self::None
    }
}

impl CardinalWireConnectionExt for SouthWireConnection {
    fn to_wire_connection(&self) -> WireConnection {
        match self {
            Self::Side => WireConnection::Side,
            Self::Up => WireConnection::Up,
            Self::None => WireConnection::None,
        }
    }

    fn is_none(&self) -> bool {
        *self == Self::None
    }
}

impl CardinalWireConnectionExt for EastWireConnection {
    fn to_wire_connection(&self) -> WireConnection {
        match self {
            Self::Side => WireConnection::Side,
            Self::Up => WireConnection::Up,
            Self::None => WireConnection::None,
        }
    }

    fn is_none(&self) -> bool {
        *self == Self::None
    }
}

impl CardinalWireConnectionExt for WestWireConnection {
    fn to_wire_connection(&self) -> WireConnection {
        match self {
            Self::Side => WireConnection::Side,
            Self::Up => WireConnection::Up,
            Self::None => WireConnection::None,
        }
    }

    fn is_none(&self) -> bool {
        *self == Self::None
    }
}

async fn max_wire_power(wire_power: u8, world: &World, pos: BlockPos) -> u8 {
    let (block, block_state) = world.get_block_and_block_state(&pos).await;
    if block == &Block::REDSTONE_WIRE {
        let wire = RedstoneWireProperties::from_state_id(block_state.id, block);
        wire_power.max(wire.power.to_index() as u8)
    } else {
        wire_power
    }
}

async fn calculate_power(world: &World, pos: &BlockPos) -> u8 {
    let mut block_power: u8 = 0;
    let mut wire_power: u8 = 0;

    let up_pos = pos.offset(BlockDirection::Up.to_offset());
    let (_up_block, up_state) = world.get_block_and_block_state(&up_pos).await;

    for side in BlockDirection::all() {
        let neighbor_pos = pos.offset(side.to_offset());
        wire_power = max_wire_power(wire_power, world, neighbor_pos).await;
        let (neighbor, neighbor_state) = world.get_block_and_block_state(&neighbor_pos).await;
        block_power = block_power.max(
            get_redstone_power_no_dust(neighbor, neighbor_state, world, neighbor_pos, side).await,
        );
        if side.is_horizontal() {
            if !up_state.is_solid()
            /*TODO: &&  !neighbor.is_transparent() */
            {
                wire_power = max_wire_power(
                    wire_power,
                    world,
                    neighbor_pos.offset(BlockDirection::Up.to_offset()),
                )
                .await;
            }

            if !neighbor_state.is_solid() {
                wire_power = max_wire_power(
                    wire_power,
                    world,
                    neighbor_pos.offset(BlockDirection::Down.to_offset()),
                )
                .await;
            }
        }
    }

    block_power.max(wire_power.saturating_sub(1))
}<|MERGE_RESOLUTION|>--- conflicted
+++ resolved
@@ -108,15 +108,9 @@
 
             if wire_props.is_side_connected(direction) && other_block != &Block::REDSTONE_WIRE {
                 let up_block_pos = other_block_pos.up();
-<<<<<<< HEAD
                 let up_block = args.world.get_block(&up_block_pos).await;
-                if up_block == Block::REDSTONE_WIRE {
+                if up_block == &Block::REDSTONE_WIRE {
                     args.world
-=======
-                let up_block = world.get_block(&up_block_pos).await;
-                if up_block == &Block::REDSTONE_WIRE {
-                    world
->>>>>>> f21f5526
                         .replace_with_state_for_neighbor_update(
                             &up_block_pos,
                             direction.opposite(),
@@ -126,15 +120,9 @@
                 }
 
                 let down_block_pos = other_block_pos.down();
-<<<<<<< HEAD
                 let down_block = args.world.get_block(&down_block_pos).await;
-                if down_block == Block::REDSTONE_WIRE {
+                if down_block == &Block::REDSTONE_WIRE {
                     args.world
-=======
-                let down_block = world.get_block(&down_block_pos).await;
-                if down_block == &Block::REDSTONE_WIRE {
-                    world
->>>>>>> f21f5526
                         .replace_with_state_for_neighbor_update(
                             &down_block_pos,
                             direction.opposite(),
@@ -209,21 +197,8 @@
         update_wire_neighbors(args.world, args.location).await;
     }
 
-<<<<<<< HEAD
     async fn broken(&self, args: BrokenArgs<'_>) {
         update_wire_neighbors(args.world, args.location).await;
-=======
-    async fn broken(
-        &self,
-        _block: &Block,
-        _player: &Arc<Player>,
-        location: BlockPos,
-        _server: &Server,
-        world: Arc<World>,
-        _state: &'static BlockState,
-    ) {
-        update_wire_neighbors(&world, &location).await;
->>>>>>> f21f5526
     }
 }
 
