--- conflicted
+++ resolved
@@ -134,25 +134,11 @@
         }
     }
 
-<<<<<<< HEAD
-    async fn normal_use(&self, args: NormalUseArgs<'_>) {
-        let state = args.world.get_block_state(args.position).await;
-        let wire = RedstoneWireProperties::from_state_id(state.id, args.block);
-        on_use(wire, args.world, args.position).await;
-    }
-
-    async fn use_with_item(&self, args: UseWithItemArgs<'_>) -> BlockActionResult {
-        let state = args.world.get_block_state(args.position).await;
-        let wire = RedstoneWireProperties::from_state_id(state.id, args.block);
-        if on_use(wire, args.world, args.position).await {
-            BlockActionResult::Consume
-=======
     async fn normal_use(&self, args: NormalUseArgs<'_>) -> BlockActionResult {
         let state = args.world.get_block_state(args.position).await;
         let wire = RedstoneWireProperties::from_state_id(state.id, args.block);
         if on_use(wire, args.world, args.position).await {
             BlockActionResult::Success
->>>>>>> 0dbc8e02
         } else {
             BlockActionResult::Continue
         }
