use std::sync::Arc;

use async_trait::async_trait;
use pumpkin_data::block_properties::{
    BlockProperties, EastWireConnection, EnumVariants, Integer0To15, NorthWireConnection,
    ObserverLikeProperties, RedstoneWireLikeProperties, RepeaterLikeProperties,
    SouthWireConnection, WestWireConnection,
};
use pumpkin_data::item::Item;
use pumpkin_data::{Block, BlockDirection, BlockState, HorizontalFacingExt};
use pumpkin_macros::pumpkin_block;
use pumpkin_protocol::server::play::SUseItemOn;
use pumpkin_util::math::position::BlockPos;
use pumpkin_world::BlockStateId;
use pumpkin_world::world::BlockFlags;

use crate::block::BlockIsReplacing;
use crate::block::registry::BlockActionResult;
use crate::entity::player::Player;
use crate::{block::pumpkin_block::PumpkinBlock, server::Server, world::World};

use super::turbo::RedstoneWireTurbo;
use super::{get_redstone_power_no_dust, update_wire_neighbors};

type RedstoneWireProperties = RedstoneWireLikeProperties;

#[pumpkin_block("minecraft:redstone_wire")]
pub struct RedstoneWireBlock;

#[async_trait]
impl PumpkinBlock for RedstoneWireBlock {
    async fn can_place_at(
        &self,
        _server: &Server,
        world: &World,
        _player: &Player,
        _block: &Block,
        block_pos: &BlockPos,
        _face: BlockDirection,
        _use_item_on: &SUseItemOn,
    ) -> bool {
        can_place_at(world, block_pos).await
    }

    async fn on_place(
        &self,
        _server: &Server,
        world: &World,
        _player: &Player,
        block: &Block,
        block_pos: &BlockPos,
        _face: BlockDirection,
        _replacing: BlockIsReplacing,
        _use_item_on: &SUseItemOn,
    ) -> BlockStateId {
        let mut wire = RedstoneWireProperties::default(block);
        wire.power = Integer0To15::from_index(calculate_power(world, block_pos).await.into());
        wire = get_regulated_sides(wire, world, block_pos).await;
        if is_dot(wire) {
            wire = make_cross(wire.power);
        }

        wire.to_state_id(block)
    }

    async fn get_state_for_neighbor_update(
        &self,
        world: &World,
        block: &Block,
        state: BlockStateId,
        block_pos: &BlockPos,
        direction: BlockDirection,
        _neighbor_pos: &BlockPos,
        _neighbor_state: BlockStateId,
    ) -> BlockStateId {
        let mut wire = RedstoneWireProperties::from_state_id(state, block);
        let old_state = wire;
        let new_side: WireConnection;

        match direction {
            BlockDirection::Up => {
                return state;
            }
            BlockDirection::Down => {
                return get_regulated_sides(wire, world, block_pos)
                    .await
                    .to_state_id(block);
            }
            BlockDirection::North => {
                let side = get_side(world, block_pos, BlockDirection::North).await;
                wire.north = side.to_north();
                new_side = side;
            }
            BlockDirection::South => {
                let side = get_side(world, block_pos, BlockDirection::South).await;
                wire.south = side.to_south();
                new_side = side;
            }
            BlockDirection::East => {
                let side = get_side(world, block_pos, BlockDirection::East).await;
                wire.east = side.to_east();
                new_side = side;
            }
            BlockDirection::West => {
                let side = get_side(world, block_pos, BlockDirection::West).await;
                wire.west = side.to_west();
                new_side = side;
            }
        }

        wire = get_regulated_sides(wire, world, block_pos).await;
        if is_cross(old_state) && new_side.is_none() {
            return wire.to_state_id(block);
        }
        if !is_dot(old_state) && is_dot(wire) {
            let power = wire.power;
            wire = make_cross(power);
        }
        wire.to_state_id(block)
    }

    async fn prepare(
        &self,
        world: &Arc<World>,
        block_pos: &BlockPos,
        _block: &Block,
        state_id: BlockStateId,
        flags: BlockFlags,
    ) {
        let wire_props = RedstoneWireLikeProperties::from_state_id(state_id, &Block::REDSTONE_WIRE);

        for direction in BlockDirection::horizontal() {
            let other_block_pos = block_pos.offset(direction.to_offset());
            let other_block = world.get_block(&other_block_pos).await;

            if wire_props.is_side_connected(direction) && other_block != Block::REDSTONE_WIRE {
                let up_block_pos = other_block_pos.up();
                let up_block = world.get_block(&up_block_pos).await;
                if up_block == Block::REDSTONE_WIRE {
                    world
                        .replace_with_state_for_neighbor_update(
                            &up_block_pos,
                            direction.opposite(),
                            flags,
                        )
                        .await;
                }

                let down_block_pos = other_block_pos.down();
                let down_block = world.get_block(&down_block_pos).await;
                if down_block == Block::REDSTONE_WIRE {
                    world
                        .replace_with_state_for_neighbor_update(
                            &down_block_pos,
                            direction.opposite(),
                            flags,
                        )
                        .await;
                }
            }
        }
    }

    async fn normal_use(
        &self,
        block: &Block,
        _player: &Player,
        location: BlockPos,
        _server: &Server,
        world: &Arc<World>,
    ) {
        let state = world.get_block_state(&location).await;
        let wire = RedstoneWireProperties::from_state_id(state.id, block);
        on_use(wire, world, &location).await;
    }

    async fn use_with_item(
        &self,
        block: &Block,
        _player: &Player,
        location: BlockPos,
        _item: &Item,
        _server: &Server,
        world: &Arc<World>,
    ) -> BlockActionResult {
        let state = world.get_block_state(&location).await;
        let wire = RedstoneWireProperties::from_state_id(state.id, block);
        if on_use(wire, world, &location).await {
            BlockActionResult::Consume
        } else {
            BlockActionResult::Continue
        }
    }

    async fn on_neighbor_update(
        &self,
        world: &Arc<World>,
        block: &Block,
        pos: &BlockPos,
        _source_block: &Block,
        _notify: bool,
    ) {
        if can_place_at(world, pos).await {
            let state = world.get_block_state(pos).await;
            let mut wire = RedstoneWireProperties::from_state_id(state.id, block);
            let new_power = calculate_power(world, pos).await;
            if wire.power.to_index() as u8 != new_power {
                wire.power = Integer0To15::from_index(new_power.into());
                world
                    .set_block_state(
                        pos,
                        wire.to_state_id(&Block::REDSTONE_WIRE),
                        BlockFlags::empty(),
                    )
                    .await;
                RedstoneWireTurbo::update_surrounding_neighbors(world, *pos).await;
            }
        } else {
            world.break_block(pos, None, BlockFlags::NOTIFY_ALL).await;
        }
    }

    async fn get_weak_redstone_power(
        &self,
        block: &Block,
        _world: &World,
        _block_pos: &BlockPos,
        state: &BlockState,
        direction: BlockDirection,
    ) -> u8 {
        let wire = RedstoneWireProperties::from_state_id(state.id, block);
        if direction == BlockDirection::Up || wire.is_side_connected(direction.opposite()) {
            wire.power.to_index() as u8
        } else {
            0
        }
    }

    async fn get_strong_redstone_power(
        &self,
        block: &Block,
        _world: &World,
        _block_pos: &BlockPos,
        state: &BlockState,
        direction: BlockDirection,
    ) -> u8 {
        let wire = RedstoneWireProperties::from_state_id(state.id, block);
        if direction == BlockDirection::Up || wire.is_side_connected(direction.opposite()) {
            wire.power.to_index() as u8
        } else {
            0
        }
    }

    async fn placed(
        &self,
        world: &Arc<World>,
        _block: &Block,
        _state_id: BlockStateId,
        block_pos: &BlockPos,
        _old_state_id: BlockStateId,
        _notify: bool,
    ) {
        update_wire_neighbors(world, block_pos).await;
    }

    async fn broken(
        &self,
        _block: &Block,
        _player: &Arc<Player>,
        location: BlockPos,
        _server: &Server,
        world: Arc<World>,
        _state: BlockState,
    ) {
        update_wire_neighbors(&world, &location).await;
    }
}

async fn can_place_at(world: &World, block_pos: &BlockPos) -> bool {
<<<<<<< HEAD
    let floor = world.get_block_state(&block_pos.down()).await.unwrap();
    floor.is_side_solid(BlockDirection::Up)
=======
    let floor = world.get_block_state(&block_pos.down()).await;
    // TODO: Only check face instead of block
    floor.is_full_cube()
>>>>>>> 9fbaee04
}

async fn on_use(wire: RedstoneWireProperties, world: &Arc<World>, block_pos: &BlockPos) -> bool {
    if is_cross(wire) || is_dot(wire) {
        let mut new_wire = if is_cross(wire) {
            RedstoneWireProperties::default(&Block::REDSTONE_WIRE)
        } else {
            make_cross(wire.power)
        };
        new_wire.power = wire.power;

        new_wire = get_regulated_sides(new_wire, world, block_pos).await;
        if wire != new_wire {
            world
                .set_block_state(
                    block_pos,
                    new_wire.to_state_id(&Block::REDSTONE_WIRE),
                    BlockFlags::empty(),
                )
                .await;
            update_wire_neighbors(world, block_pos).await;
            return true;
        }
    }
    false
}

pub fn make_cross(power: Integer0To15) -> RedstoneWireProperties {
    RedstoneWireProperties {
        north: NorthWireConnection::Side,
        south: SouthWireConnection::Side,
        east: EastWireConnection::Side,
        west: WestWireConnection::Side,
        power,
    }
}

async fn can_connect_to(
    world: &World,
    block: &Block,
    side: BlockDirection,
    state: &BlockState,
) -> bool {
    if world
        .block_registry
        .emits_redstone_power(block, state, side)
        .await
    {
        return true;
    }
    if block == &Block::REPEATER {
        let repeater_props = RepeaterLikeProperties::from_state_id(state.id, block);
        return repeater_props.facing.to_block_direction() == side
            || repeater_props.facing.to_block_direction() == side.opposite();
    } else if block == &Block::OBSERVER {
        let observer_props = ObserverLikeProperties::from_state_id(state.id, block);
        return observer_props.facing == side.to_facing();
    } else if block == &Block::REDSTONE_WIRE {
        return true;
    }
    false
}

fn can_connect_diagonal_to(block: &Block) -> bool {
    block == &Block::REDSTONE_WIRE
}

pub async fn get_side(world: &World, pos: &BlockPos, side: BlockDirection) -> WireConnection {
    let neighbor_pos: BlockPos = pos.offset(side.to_offset());
    let (neighbor, state) = world.get_block_and_block_state(&neighbor_pos).await;

    if can_connect_to(world, &neighbor, side, &state).await {
        return WireConnection::Side;
    }

    let up_pos = pos.offset(BlockDirection::Up.to_offset());
    let up_state = world.get_block_state(&up_pos).await;

    if !up_state.is_solid()
        && can_connect_diagonal_to(
            &world
                .get_block(&neighbor_pos.offset(BlockDirection::Up.to_offset()))
                .await,
        )
    {
        WireConnection::Up
    } else if !state.is_solid()
        && can_connect_diagonal_to(
            &world
                .get_block(&neighbor_pos.offset(BlockDirection::Down.to_offset()))
                .await,
        )
    {
        WireConnection::Side
    } else {
        WireConnection::None
    }
}

async fn get_all_sides(
    mut wire: RedstoneWireProperties,
    world: &World,
    pos: &BlockPos,
) -> RedstoneWireProperties {
    wire.north = get_side(world, pos, BlockDirection::North).await.to_north();
    wire.south = get_side(world, pos, BlockDirection::South).await.to_south();
    wire.east = get_side(world, pos, BlockDirection::East).await.to_east();
    wire.west = get_side(world, pos, BlockDirection::West).await.to_west();
    wire
}

pub fn is_dot(wire: RedstoneWireProperties) -> bool {
    wire.north == NorthWireConnection::None
        && wire.south == SouthWireConnection::None
        && wire.east == EastWireConnection::None
        && wire.west == WestWireConnection::None
}

pub fn is_cross(wire: RedstoneWireProperties) -> bool {
    wire.north == NorthWireConnection::Side
        && wire.south == SouthWireConnection::Side
        && wire.east == EastWireConnection::Side
        && wire.west == WestWireConnection::Side
}

pub async fn get_regulated_sides(
    wire: RedstoneWireProperties,
    world: &World,
    pos: &BlockPos,
) -> RedstoneWireProperties {
    let mut state = get_all_sides(wire, world, pos).await;
    if is_dot(wire) && is_dot(state) {
        return state;
    }
    let north_none = state.north.is_none();
    let south_none = state.south.is_none();
    let east_none = state.east.is_none();
    let west_none = state.west.is_none();
    let north_south_none = north_none && south_none;
    let east_west_none = east_none && west_none;
    if north_none && east_west_none {
        state.north = NorthWireConnection::Side;
    }
    if south_none && east_west_none {
        state.south = SouthWireConnection::Side;
    }
    if east_none && north_south_none {
        state.east = EastWireConnection::Side;
    }
    if west_none && north_south_none {
        state.west = WestWireConnection::Side;
    }
    state
}

trait RedstoneWireLikePropertiesExt {
    fn is_side_connected(&self, direction: BlockDirection) -> bool;
    //fn get_connection_type(&self, direction: BlockDirection) -> WireConnection;
}

impl RedstoneWireLikePropertiesExt for RedstoneWireLikeProperties {
    fn is_side_connected(&self, direction: BlockDirection) -> bool {
        match direction {
            BlockDirection::North => self.north.to_wire_connection().is_connected(),
            BlockDirection::South => self.south.to_wire_connection().is_connected(),
            BlockDirection::East => self.east.to_wire_connection().is_connected(),
            BlockDirection::West => self.west.to_wire_connection().is_connected(),
            _ => false,
        }
    }

    /*
    fn get_connection_type(&self, direction: BlockDirection) -> WireConnection {
        match direction {
            BlockDirection::North => self.north.to_wire_connection(),
            BlockDirection::South => self.south.to_wire_connection(),
            BlockDirection::East => self.east.to_wire_connection(),
            BlockDirection::West => self.west.to_wire_connection(),
            _ => WireConnection::None,
        }
    }
     */
}

#[derive(Clone, Copy, Debug, Eq, PartialEq)]
pub enum WireConnection {
    Up,
    Side,
    None,
}

impl WireConnection {
    fn is_connected(self) -> bool {
        self != Self::None
    }

    fn is_none(self) -> bool {
        self == Self::None
    }

    fn to_north(self) -> NorthWireConnection {
        match self {
            Self::Up => NorthWireConnection::Up,
            Self::Side => NorthWireConnection::Side,
            Self::None => NorthWireConnection::None,
        }
    }

    fn to_south(self) -> SouthWireConnection {
        match self {
            Self::Up => SouthWireConnection::Up,
            Self::Side => SouthWireConnection::Side,
            Self::None => SouthWireConnection::None,
        }
    }

    fn to_east(self) -> EastWireConnection {
        match self {
            Self::Up => EastWireConnection::Up,
            Self::Side => EastWireConnection::Side,
            Self::None => EastWireConnection::None,
        }
    }

    fn to_west(self) -> WestWireConnection {
        match self {
            Self::Up => WestWireConnection::Up,
            Self::Side => WestWireConnection::Side,
            Self::None => WestWireConnection::None,
        }
    }
}
trait CardinalWireConnectionExt {
    fn to_wire_connection(&self) -> WireConnection;
    fn is_none(&self) -> bool;
}

impl CardinalWireConnectionExt for NorthWireConnection {
    fn to_wire_connection(&self) -> WireConnection {
        match self {
            Self::Side => WireConnection::Side,
            Self::Up => WireConnection::Up,
            Self::None => WireConnection::None,
        }
    }

    fn is_none(&self) -> bool {
        *self == Self::None
    }
}

impl CardinalWireConnectionExt for SouthWireConnection {
    fn to_wire_connection(&self) -> WireConnection {
        match self {
            Self::Side => WireConnection::Side,
            Self::Up => WireConnection::Up,
            Self::None => WireConnection::None,
        }
    }

    fn is_none(&self) -> bool {
        *self == Self::None
    }
}

impl CardinalWireConnectionExt for EastWireConnection {
    fn to_wire_connection(&self) -> WireConnection {
        match self {
            Self::Side => WireConnection::Side,
            Self::Up => WireConnection::Up,
            Self::None => WireConnection::None,
        }
    }

    fn is_none(&self) -> bool {
        *self == Self::None
    }
}

impl CardinalWireConnectionExt for WestWireConnection {
    fn to_wire_connection(&self) -> WireConnection {
        match self {
            Self::Side => WireConnection::Side,
            Self::Up => WireConnection::Up,
            Self::None => WireConnection::None,
        }
    }

    fn is_none(&self) -> bool {
        *self == Self::None
    }
}

async fn max_wire_power(wire_power: u8, world: &World, pos: BlockPos) -> u8 {
    let (block, block_state) = world.get_block_and_block_state(&pos).await;
    if block == Block::REDSTONE_WIRE {
        let wire = RedstoneWireProperties::from_state_id(block_state.id, &block);
        wire_power.max(wire.power.to_index() as u8)
    } else {
        wire_power
    }
}

async fn calculate_power(world: &World, pos: &BlockPos) -> u8 {
    let mut block_power: u8 = 0;
    let mut wire_power: u8 = 0;

    let up_pos = pos.offset(BlockDirection::Up.to_offset());
    let (_up_block, up_state) = world.get_block_and_block_state(&up_pos).await;

    for side in BlockDirection::all() {
        let neighbor_pos = pos.offset(side.to_offset());
        wire_power = max_wire_power(wire_power, world, neighbor_pos).await;
        let (neighbor, neighbor_state) = world.get_block_and_block_state(&neighbor_pos).await;
        block_power = block_power.max(
            get_redstone_power_no_dust(&neighbor, &neighbor_state, world, neighbor_pos, side).await,
        );
        if side.is_horizontal() {
            if !up_state.is_solid()
            /*TODO: &&  !neighbor.is_transparent() */
            {
                wire_power = max_wire_power(
                    wire_power,
                    world,
                    neighbor_pos.offset(BlockDirection::Up.to_offset()),
                )
                .await;
            }

            if !neighbor_state.is_solid() {
                wire_power = max_wire_power(
                    wire_power,
                    world,
                    neighbor_pos.offset(BlockDirection::Down.to_offset()),
                )
                .await;
            }
        }
    }

    block_power.max(wire_power.saturating_sub(1))
}<|MERGE_RESOLUTION|>--- conflicted
+++ resolved
@@ -278,14 +278,8 @@
 }
 
 async fn can_place_at(world: &World, block_pos: &BlockPos) -> bool {
-<<<<<<< HEAD
     let floor = world.get_block_state(&block_pos.down()).await.unwrap();
     floor.is_side_solid(BlockDirection::Up)
-=======
-    let floor = world.get_block_state(&block_pos.down()).await;
-    // TODO: Only check face instead of block
-    floor.is_full_cube()
->>>>>>> 9fbaee04
 }
 
 async fn on_use(wire: RedstoneWireProperties, world: &Arc<World>, block_pos: &BlockPos) -> bool {
