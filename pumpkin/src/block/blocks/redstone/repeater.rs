--- conflicted
+++ resolved
@@ -197,15 +197,9 @@
 }
 
 async fn should_be_locked(facing: &HorizontalFacing, world: &World, pos: &BlockPos) -> bool {
-<<<<<<< HEAD
-    let right_side = get_power_on_side(world, pos, facing.rotate()).await;
-    let left_side = get_power_on_side(world, pos, facing.rotate_ccw()).await;
-    (right_side | left_side) > 0
-=======
     let right_side = get_power_on_side(world, pos, facing.rotate_clockwise()).await;
     let left_side = get_power_on_side(world, pos, facing.rotate_counter_clockwise()).await;
     std::cmp::max(right_side, left_side) > 0
->>>>>>> 1915691e
 }
 
 async fn get_power_on_side(world: &World, pos: &BlockPos, side: HorizontalFacing) -> u8 {
