use std::sync::Arc;

use async_trait::async_trait;
use pumpkin_data::{
    Block, BlockState,
    block_properties::{BlockProperties, EnumVariants, HorizontalFacing, Integer1To4},
    item::Item,
};
use pumpkin_macros::pumpkin_block;
use pumpkin_protocol::server::play::SUseItemOn;
use pumpkin_util::math::position::BlockPos;
use pumpkin_world::{
    BlockStateId,
    block::{BlockDirection, HorizontalFacingExt},
    chunk::TickPriority,
};

use crate::{
    block::{pumpkin_block::PumpkinBlock, registry::BlockActionResult},
    entity::player::Player,
    server::Server,
    world::{BlockFlags, World},
};

use super::{diode_get_input_strength, get_weak_power, is_diode};

type RepeaterProperties = pumpkin_data::block_properties::RepeaterLikeProperties;

#[pumpkin_block("minecraft:repeater")]
pub struct RepeaterBlock;

#[async_trait]
impl PumpkinBlock for RepeaterBlock {
    async fn on_place(
        &self,
        _server: &Server,
        world: &World,
        block: &Block,
        _face: &BlockDirection,
        block_pos: &BlockPos,
        _use_item_on: &SUseItemOn,
        player: &Player,
        _other: bool,
    ) -> BlockStateId {
        let mut props = RepeaterProperties::default(block);
        let dir = player
            .living_entity
            .entity
            .get_horizontal_facing()
            .opposite();
        props.facing = dir;
<<<<<<< HEAD
        props.locked = should_be_locked(&dir, world, block_pos).await;
=======
        props.locked = Boolean::from_bool(should_be_locked(&dir, world, block_pos).await);

        if !props.locked.to_bool() {
            props.powered = if should_be_powered(props, world, block_pos).await {
                Boolean::True
            } else {
                Boolean::False
            }
        }

>>>>>>> 85dedf3c
        props.to_state_id(block)
    }

    async fn on_neighbor_update(
        &self,
        world: &Arc<World>,
        block: &Block,
        block_pos: &BlockPos,
        _source_block: &Block,
        _notify: bool,
    ) {
        let state = world.get_block_state(block_pos).await.unwrap();
        let mut rep = RepeaterProperties::from_state_id(state.id, block);
        let should_be_locked = should_be_locked(&rep.facing, world, block_pos).await;
        if !rep.locked && should_be_locked {
            rep.locked = true;
            world
                .set_block_state(block_pos, rep.to_state_id(block), BlockFlags::empty())
                .await;
        } else if rep.locked && !should_be_locked {
            rep.locked = false;
            world
                .set_block_state(block_pos, rep.to_state_id(block), BlockFlags::empty())
                .await;
        }

        if !rep.locked && !world.is_block_tick_scheduled(block_pos, block).await {
            let should_be_powered = should_be_powered(rep, world, block_pos).await;
            if should_be_powered != rep.powered {
                schedule_tick(rep, world, *block_pos, should_be_powered).await;
            }
        }
    }

    async fn on_scheduled_tick(&self, world: &Arc<World>, block: &Block, block_pos: &BlockPos) {
        let state = world.get_block_state(block_pos).await.unwrap();
        let mut rep = RepeaterProperties::from_state_id(state.id, block);
        if rep.locked {
            return;
        }

        let should_be_powered = should_be_powered(rep, world, block_pos).await;
        if rep.powered && !should_be_powered {
            rep.powered = false;
            world
                .set_block_state(block_pos, rep.to_state_id(block), BlockFlags::empty())
                .await;
            on_state_change(rep, world, block_pos).await;
        } else if !rep.powered {
            rep.powered = true;
            world
                .set_block_state(block_pos, rep.to_state_id(block), BlockFlags::empty())
                .await;
            on_state_change(rep, world, block_pos).await;
        }
    }

    async fn normal_use(
        &self,
        block: &Block,
        _player: &Player,
        location: BlockPos,
        _server: &Server,
        world: &Arc<World>,
    ) {
        let state = world.get_block_state(&location).await.unwrap();
        let props = RepeaterProperties::from_state_id(state.id, block);
        on_use(props, world, location, block).await;
    }

    async fn use_with_item(
        &self,
        block: &Block,
        _player: &Player,
        location: BlockPos,
        _item: &Item,
        _server: &Server,
        world: &Arc<World>,
    ) -> BlockActionResult {
        let state = world.get_block_state(&location).await.unwrap();
        let props = RepeaterProperties::from_state_id(state.id, block);
        on_use(props, world, location, block).await;
        BlockActionResult::Consume
    }

    async fn get_weak_redstone_power(
        &self,
        block: &Block,
        _world: &World,
        _block_pos: &BlockPos,
        state: &BlockState,
        direction: &BlockDirection,
    ) -> u8 {
        let repeater_props = RepeaterProperties::from_state_id(state.id, block);
        if &repeater_props.facing.to_block_direction() == direction && repeater_props.powered {
            return 15;
        }
        0
    }

    async fn get_strong_redstone_power(
        &self,
        block: &Block,
        _world: &World,
        _block_pos: &BlockPos,
        state: &BlockState,
        direction: &BlockDirection,
    ) -> u8 {
        let repeater_props = RepeaterProperties::from_state_id(state.id, block);
        if &repeater_props.facing.to_block_direction() == direction && repeater_props.powered {
            return 15;
        }
        0
    }

    async fn emits_redstone_power(
        &self,
        block: &Block,
        state: &BlockState,
        direction: &BlockDirection,
    ) -> bool {
        let repeater_props = RepeaterProperties::from_state_id(state.id, block);
        &repeater_props.facing.to_block_direction() == direction
            || repeater_props.facing.to_block_direction() == direction.opposite()
    }
}

async fn on_use(props: RepeaterProperties, world: &Arc<World>, block_pos: BlockPos, block: &Block) {
    let mut props = props;
    props.delay = match props.delay {
        Integer1To4::L1 => Integer1To4::L2,
        Integer1To4::L2 => Integer1To4::L3,
        Integer1To4::L3 => Integer1To4::L4,
        Integer1To4::L4 => Integer1To4::L1,
    };
    let state = props.to_state_id(block);
    world
        .set_block_state(&block_pos, state, BlockFlags::empty())
        .await;
}

async fn should_be_locked(facing: &HorizontalFacing, world: &World, pos: &BlockPos) -> bool {
    let right_side = get_power_on_side(world, pos, facing.rotate()).await;
    let left_side = get_power_on_side(world, pos, facing.rotate_ccw()).await;
    (right_side | left_side) > 0
}

async fn get_power_on_side(world: &World, pos: &BlockPos, side: HorizontalFacing) -> u8 {
    let side_pos = pos.offset(side.to_block_direction().to_offset());
    let (side_block, side_state) = world.get_block_and_block_state(&side_pos).await.unwrap();
    if is_diode(&side_block) {
        get_weak_power(
            &side_block,
            &side_state,
            world,
            &side_pos,
            &side.to_block_direction(),
            false,
        )
        .await
    } else {
        0
    }
}

async fn on_state_change(rep: RepeaterProperties, world: &Arc<World>, pos: &BlockPos) {
    let front_pos = pos.offset(rep.facing.opposite().to_block_direction().to_offset());
    let front_block = world.get_block(&front_pos).await.unwrap();
    world.update_neighbor(&front_pos, &front_block).await;
    for direction in &BlockDirection::all() {
        let neighbor_pos = front_pos.offset(direction.to_offset());
        let block = world.get_block(&neighbor_pos).await.unwrap();
        world.update_neighbor(&neighbor_pos, &block).await;
    }
}

async fn schedule_tick(
    rep: RepeaterProperties,
    world: &World,
    pos: BlockPos,
    should_be_powered: bool,
) {
    let front_block = world
        .get_block(&pos.offset(rep.facing.opposite().to_block_direction().to_offset()))
        .await
        .unwrap();
    let priority = if is_diode(&front_block) {
        TickPriority::ExtremelyHigh
    } else if !should_be_powered {
        TickPriority::VeryHigh
    } else {
        TickPriority::High
    };
    world
        .schedule_block_tick(
            &Block::REPEATER,
            pos,
            // 1 redstone tick = 2 ticks
            (rep.delay.to_index() + 1) * 2,
            priority,
        )
        .await;
}

async fn should_be_powered(rep: RepeaterProperties, world: &World, pos: &BlockPos) -> bool {
    diode_get_input_strength(world, pos, &rep.facing.to_block_direction()).await > 0
}<|MERGE_RESOLUTION|>--- conflicted
+++ resolved
@@ -49,20 +49,12 @@
             .get_horizontal_facing()
             .opposite();
         props.facing = dir;
-<<<<<<< HEAD
         props.locked = should_be_locked(&dir, world, block_pos).await;
-=======
-        props.locked = Boolean::from_bool(should_be_locked(&dir, world, block_pos).await);
-
-        if !props.locked.to_bool() {
-            props.powered = if should_be_powered(props, world, block_pos).await {
-                Boolean::True
-            } else {
-                Boolean::False
-            }
-        }
-
->>>>>>> 85dedf3c
+
+        if !props.locked {
+            props.powered = should_be_powered(props, world, block_pos).await
+        }
+
         props.to_state_id(block)
     }
 
