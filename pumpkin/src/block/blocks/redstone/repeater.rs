use std::sync::Arc;

use async_trait::async_trait;
use pumpkin_data::{
    Block, BlockDirection, BlockState, HorizontalFacingExt,
    block_properties::{
        BlockProperties, EnumVariants, HorizontalFacing, Integer1To4, get_state_by_state_id,
    },
};
use pumpkin_macros::pumpkin_block;
use pumpkin_util::math::position::BlockPos;
use pumpkin_world::world::BlockFlags;
use pumpkin_world::{BlockStateId, chunk::TickPriority};

use crate::{
    block::{
        pumpkin_block::{
            CanPlaceAtArgs, EmitsRedstonePowerArgs, GetRedstonePowerArgs,
            GetStateForNeighborUpdateArgs, NormalUseArgs, OnNeighborUpdateArgs, OnPlaceArgs,
            OnScheduledTickArgs, OnStateReplacedArgs, PlacedArgs, PlayerPlacedArgs, PumpkinBlock,
        },
        registry::BlockActionResult,
    },
    world::World,
};

use super::abstruct_redstone_gate::{RedstoneGateBlock, RedstoneGateBlockProperties};

type RepeaterProperties = pumpkin_data::block_properties::RepeaterLikeProperties;

#[pumpkin_block("minecraft:repeater")]
pub struct RepeaterBlock;

#[async_trait]
impl PumpkinBlock for RepeaterBlock {
    async fn on_place(&self, args: OnPlaceArgs<'_>) -> BlockStateId {
        let state_id = RedstoneGateBlock::on_place(self, args.player, args.block).await;

        let mut props = RepeaterProperties::from_state_id(state_id, args.block);
        props.locked = self
            .is_locked(args.world, *args.position, state_id, args.block)
            .await;

        props.to_state_id(args.block)
    }

    async fn on_neighbor_update(&self, args: OnNeighborUpdateArgs<'_>) {
        RedstoneGateBlock::on_neighbor_update(self, args).await;
    }

    async fn on_scheduled_tick(&self, args: OnScheduledTickArgs<'_>) {
        let state = args.world.get_block_state(args.position).await;
        if self
            .is_locked(args.world, *args.position, state.id, args.block)
            .await
        {
            return;
        }
        let mut props = RepeaterProperties::from_state_id(state.id, args.block);

        let now_powered = props.powered;
        let should_be_powered = self
            .has_power(args.world, *args.position, state, args.block)
            .await;

        if now_powered && !should_be_powered {
            props.powered = false;
            args.world
                .set_block_state(
                    args.position,
                    props.to_state_id(args.block),
                    BlockFlags::NOTIFY_LISTENERS,
                )
                .await;
            RedstoneGateBlock::update_target(
                self,
                args.world,
                *args.position,
                props.to_state_id(args.block),
                args.block,
            )
            .await;
        } else if !now_powered {
            props.powered = true;
            args.world
                .set_block_state(
                    args.position,
                    props.to_state_id(args.block),
                    BlockFlags::NOTIFY_LISTENERS,
                )
                .await;
            if !should_be_powered {
                args.world
                    .schedule_block_tick(
                        args.block,
                        *args.position,
                        RedstoneGateBlock::get_update_delay_internal(
                            self,
                            props.to_state_id(args.block),
                            args.block,
                        ),
                        TickPriority::VeryHigh,
                    )
                    .await;
            }
            RedstoneGateBlock::update_target(
                self,
                args.world,
                *args.position,
                props.to_state_id(args.block),
                args.block,
            )
            .await;
        }
    }

<<<<<<< HEAD
    async fn normal_use(&self, args: NormalUseArgs<'_>) {
=======
    async fn normal_use(&self, args: NormalUseArgs<'_>) -> BlockActionResult {
>>>>>>> 0dbc8e02
        let state = args.world.get_block_state(args.position).await;
        let props = RepeaterProperties::from_state_id(state.id, args.block);
        self.on_use(props, args.world, *args.position, args.block)
            .await;

<<<<<<< HEAD
    async fn use_with_item(&self, args: UseWithItemArgs<'_>) -> BlockActionResult {
        let state = args.world.get_block_state(args.position).await;
        let props = RepeaterProperties::from_state_id(state.id, args.block);
        self.on_use(props, args.world, *args.position, args.block)
            .await;
        BlockActionResult::Consume
=======
        BlockActionResult::Success
>>>>>>> 0dbc8e02
    }

    async fn get_weak_redstone_power(&self, args: GetRedstonePowerArgs<'_>) -> u8 {
        RedstoneGateBlock::get_weak_redstone_power(self, args).await
    }

    async fn get_strong_redstone_power(&self, args: GetRedstonePowerArgs<'_>) -> u8 {
        RedstoneGateBlock::get_strong_redstone_power(self, args).await
    }

    async fn emits_redstone_power(&self, args: EmitsRedstonePowerArgs<'_>) -> bool {
        let repeater_props = RepeaterProperties::from_state_id(args.state.id, args.block);
        repeater_props.facing.to_block_direction() == args.direction
            || repeater_props.facing.to_block_direction() == args.direction.opposite()
    }

    async fn can_place_at(&self, args: CanPlaceAtArgs<'_>) -> bool {
        RedstoneGateBlock::can_place_at(self, args.block_accessor, *args.position).await
    }

    async fn placed(&self, args: PlacedArgs<'_>) {
<<<<<<< HEAD
        if let Some(state) = get_state_by_state_id(args.state_id) {
            RedstoneGateBlock::update_target(
                self,
                args.world,
                *args.position,
                state.id,
                args.block,
            )
            .await;
        }
=======
        RedstoneGateBlock::update_target(
            self,
            args.world,
            *args.position,
            get_state_by_state_id(args.state_id).id,
            args.block,
        )
        .await;
>>>>>>> 0dbc8e02
    }

    async fn get_state_for_neighbor_update(
        &self,
        args: GetStateForNeighborUpdateArgs<'_>,
    ) -> BlockStateId {
<<<<<<< HEAD
        if args.direction == BlockDirection::Down {
            if let Some(neighbor_state) = get_state_by_state_id(args.neighbor_state_id) {
                if !RedstoneGateBlock::can_place_above(
                    self,
                    args.world,
                    *args.neighbor_position,
                    neighbor_state,
                )
                .await
                {
                    return Block::AIR.default_state.id;
                }
            }
=======
        if args.direction == BlockDirection::Down
            && !RedstoneGateBlock::can_place_above(
                self,
                args.world,
                *args.neighbor_position,
                get_state_by_state_id(args.neighbor_state_id),
            )
            .await
        {
            return Block::AIR.default_state.id;
>>>>>>> 0dbc8e02
        }
        let mut props = RepeaterProperties::from_state_id(args.state_id, args.block);
        if args.direction.to_axis() != props.facing.to_block_direction().to_axis() {
            props.locked = self
                .is_locked(args.world, *args.position, args.state_id, args.block)
                .await;
            return props.to_state_id(args.block);
        }
        args.state_id
    }

    async fn player_placed(&self, args: PlayerPlacedArgs<'_>) {
        RedstoneGateBlock::player_placed(self, args).await;
    }

    async fn on_state_replaced(&self, args: OnStateReplacedArgs<'_>) {
        RedstoneGateBlock::on_state_replaced(self, args).await;
    }
}

impl RedstoneGateBlockProperties for RepeaterProperties {
    fn is_powered(&self) -> bool {
        self.powered
    }

    fn get_facing(&self) -> HorizontalFacing {
        self.facing
    }

    fn set_facing(&mut self, facing: HorizontalFacing) {
        self.facing = facing;
    }
}

#[async_trait]
impl RedstoneGateBlock<RepeaterProperties> for RepeaterBlock {
    async fn get_output_level(&self, _world: &World, _pos: BlockPos) -> u8 {
        15
    }

    async fn update_powered(
        &self,
        world: &World,
        pos: BlockPos,
        state: &BlockState,
        block: &Block,
    ) {
        if self.is_locked(world, pos, state.id, block).await {
            return;
        }
        let props = RepeaterProperties::from_state_id(state.id, block);
        let powered = props.powered;
        let has_power = RedstoneGateBlock::has_power(self, world, pos, state, block).await;
        if powered != has_power && !world.is_block_tick_scheduled(&pos, block).await {
            let priority =
                if RedstoneGateBlock::is_target_not_aligned(self, world, pos, state, block).await {
                    TickPriority::ExtremelyHigh
                } else if powered {
                    TickPriority::VeryHigh
                } else {
                    TickPriority::High
                };
            world
                .schedule_block_tick(
                    block,
                    pos,
                    RedstoneGateBlock::get_update_delay_internal(self, state.id, block),
                    priority,
                )
                .await;
        }
    }

    fn get_update_delay_internal(&self, state_id: BlockStateId, block: &Block) -> u16 {
        let props = RepeaterProperties::from_state_id(state_id, block);
        (props.delay.to_index() + 1) * 2
    }
}

impl RepeaterBlock {
    async fn on_use(
        &self,
        props: RepeaterProperties,
        world: &Arc<World>,
        block_pos: BlockPos,
        block: &Block,
    ) {
        let mut props = props;
        props.delay = match props.delay {
            Integer1To4::L1 => Integer1To4::L2,
            Integer1To4::L2 => Integer1To4::L3,
            Integer1To4::L3 => Integer1To4::L4,
            Integer1To4::L4 => Integer1To4::L1,
        };
        let state = props.to_state_id(block);
        world
            .set_block_state(&block_pos, state, BlockFlags::empty())
            .await;
    }

    async fn is_locked(
        &self,
        world: &World,
        pos: BlockPos,
        state_id: BlockStateId,
        block: &Block,
    ) -> bool {
        Self::get_max_input_level_sides(self, world, pos, state_id, block, true).await > 0
    }
}<|MERGE_RESOLUTION|>--- conflicted
+++ resolved
@@ -114,26 +114,13 @@
         }
     }
 
-<<<<<<< HEAD
-    async fn normal_use(&self, args: NormalUseArgs<'_>) {
-=======
     async fn normal_use(&self, args: NormalUseArgs<'_>) -> BlockActionResult {
->>>>>>> 0dbc8e02
         let state = args.world.get_block_state(args.position).await;
         let props = RepeaterProperties::from_state_id(state.id, args.block);
         self.on_use(props, args.world, *args.position, args.block)
             .await;
 
-<<<<<<< HEAD
-    async fn use_with_item(&self, args: UseWithItemArgs<'_>) -> BlockActionResult {
-        let state = args.world.get_block_state(args.position).await;
-        let props = RepeaterProperties::from_state_id(state.id, args.block);
-        self.on_use(props, args.world, *args.position, args.block)
-            .await;
-        BlockActionResult::Consume
-=======
         BlockActionResult::Success
->>>>>>> 0dbc8e02
     }
 
     async fn get_weak_redstone_power(&self, args: GetRedstonePowerArgs<'_>) -> u8 {
@@ -155,18 +142,6 @@
     }
 
     async fn placed(&self, args: PlacedArgs<'_>) {
-<<<<<<< HEAD
-        if let Some(state) = get_state_by_state_id(args.state_id) {
-            RedstoneGateBlock::update_target(
-                self,
-                args.world,
-                *args.position,
-                state.id,
-                args.block,
-            )
-            .await;
-        }
-=======
         RedstoneGateBlock::update_target(
             self,
             args.world,
@@ -175,28 +150,12 @@
             args.block,
         )
         .await;
->>>>>>> 0dbc8e02
     }
 
     async fn get_state_for_neighbor_update(
         &self,
         args: GetStateForNeighborUpdateArgs<'_>,
     ) -> BlockStateId {
-<<<<<<< HEAD
-        if args.direction == BlockDirection::Down {
-            if let Some(neighbor_state) = get_state_by_state_id(args.neighbor_state_id) {
-                if !RedstoneGateBlock::can_place_above(
-                    self,
-                    args.world,
-                    *args.neighbor_position,
-                    neighbor_state,
-                )
-                .await
-                {
-                    return Block::AIR.default_state.id;
-                }
-            }
-=======
         if args.direction == BlockDirection::Down
             && !RedstoneGateBlock::can_place_above(
                 self,
@@ -207,7 +166,6 @@
             .await
         {
             return Block::AIR.default_state.id;
->>>>>>> 0dbc8e02
         }
         let mut props = RepeaterProperties::from_state_id(args.state_id, args.block);
         if args.direction.to_axis() != props.facing.to_block_direction().to_axis() {
