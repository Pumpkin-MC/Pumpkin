--- conflicted
+++ resolved
@@ -123,16 +123,12 @@
         if args.block == &Block::REDSTONE_WALL_TORCH {
             let props = RWallTorchProps::from_state_id(args.state_id, args.block);
             if props.facing.to_block_direction().opposite() == args.direction
-<<<<<<< HEAD
-                && !can_place_at(args.world, args.position, props.facing.to_block_direction()).await
-=======
                 && !can_place_at(
                     args.world,
                     args.position,
                     props.facing.to_block_direction().opposite(),
                 )
                 .await
->>>>>>> 0dbc8e02
             {
                 return 0;
             }
