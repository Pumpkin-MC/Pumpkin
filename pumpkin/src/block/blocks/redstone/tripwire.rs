use std::sync::Arc;

use async_trait::async_trait;
use pumpkin_data::{
    Block, BlockDirection,
    block_properties::{BlockProperties, HorizontalFacing},
    item::Item,
};
use pumpkin_macros::pumpkin_block;
use pumpkin_util::math::{boundingbox::BoundingBox, position::BlockPos};
use pumpkin_world::{BlockStateId, chunk::TickPriority, world::BlockFlags};

use crate::{
    block::pumpkin_block::{
        BrokenArgs, GetStateForNeighborUpdateArgs, OnEntityCollisionArgs, OnPlaceArgs,
        OnScheduledTickArgs, OnStateReplacedArgs, PlacedArgs, PumpkinBlock,
    },
    world::World,
};

use super::tripwire_hook::TripwireHookBlock;

type TripwireProperties = pumpkin_data::block_properties::TripwireLikeProperties;
type TripwireHookProperties = pumpkin_data::block_properties::TripwireHookLikeProperties;

#[pumpkin_block("minecraft:tripwire")]
pub struct TripwireBlock;

#[async_trait]
impl PumpkinBlock for TripwireBlock {
    async fn on_entity_collision(&self, args: OnEntityCollisionArgs<'_>) {
        let mut props = TripwireProperties::from_state_id(args.state.id, args.block);
        if props.powered {
            return;
        }
        props.powered = true;

        let state_id = props.to_state_id(args.block);
        args.world
            .set_block_state(args.position, state_id, BlockFlags::NOTIFY_ALL)
            .await;

        Self::update(args.world, args.position, state_id).await;

        args.world
            .schedule_block_tick(args.block, *args.position, 10, TickPriority::Normal)
            .await;
    }

    async fn on_place(&self, args: OnPlaceArgs<'_>) -> BlockStateId {
        let [connect_north, connect_east, connect_south, connect_west] = [
            BlockDirection::North,
            BlockDirection::East,
            BlockDirection::South,
            BlockDirection::West,
        ]
        .map(async |dir| {
            let current_pos = args.position.offset(dir.to_offset());
            let state_id = args.world.get_block_state_id(&current_pos).await;
            Self::should_connect_to(state_id, dir)
        });

        let mut props = TripwireProperties::from_state_id(args.block.default_state.id, args.block);

        props.north = connect_north.await;
        props.south = connect_south.await;
        props.west = connect_west.await;
        props.east = connect_east.await;

        props.to_state_id(args.block)
    }

    async fn placed(&self, args: PlacedArgs<'_>) {
        if Block::from_state_id(args.old_state_id) == Block::from_state_id(args.state_id) {
            return;
        }
<<<<<<< HEAD
=======

>>>>>>> 0dbc8e02
        Self::update(args.world, args.position, args.state_id).await;
    }

    async fn broken(&self, args: BrokenArgs<'_>) {
        let has_shears = {
            let main_hand_item_stack = args.player.inventory().held_item();
            main_hand_item_stack
                .lock()
                .await
                .get_item()
                .eq(&Item::SHEARS)
        };
        if has_shears {
            let mut props = TripwireProperties::from_state_id(args.state.id, args.block);
            props.disarmed = true;
            args.world
                .set_block_state(
                    args.position,
                    props.to_state_id(args.block),
                    BlockFlags::empty(),
                )
                .await;
            // TODO world.emitGameEvent(player, GameEvent.SHEAR, pos);
        }
    }

    async fn get_state_for_neighbor_update(
        &self,
        args: GetStateForNeighborUpdateArgs<'_>,
    ) -> BlockStateId {
        args.direction
            .to_horizontal_facing()
            .map_or(args.state_id, |facing| {
                let mut props = TripwireProperties::from_state_id(args.state_id, args.block);
                *match facing {
                    HorizontalFacing::North => &mut props.north,
                    HorizontalFacing::South => &mut props.south,
                    HorizontalFacing::West => &mut props.west,
                    HorizontalFacing::East => &mut props.east,
                } = Self::should_connect_to(args.neighbor_state_id, args.direction);
                props.to_state_id(args.block)
            })
    }

    async fn on_scheduled_tick(&self, args: OnScheduledTickArgs<'_>) {
        let state_id = args.world.get_block_state_id(args.position).await;

        let mut props = TripwireProperties::from_state_id(state_id, args.block);
        if !props.powered {
            return;
        }

        let aabb = BoundingBox::from_block(args.position);
        // TODO entity.canAvoidTraps()
        if args.world.get_entities_at_box(&aabb).await.is_empty()
            && args.world.get_players_at_box(&aabb).await.is_empty()
        {
            props.powered = false;
            let state_id = props.to_state_id(args.block);
            args.world
                .set_block_state(args.position, state_id, BlockFlags::NOTIFY_ALL)
                .await;
            Self::update(args.world, args.position, state_id).await;
        } else {
            args.world
                .schedule_block_tick(args.block, *args.position, 10, TickPriority::Normal)
                .await;
        }
    }

    async fn on_state_replaced(&self, args: OnStateReplacedArgs<'_>) {
        if args.moved || Block::from_state_id(args.old_state_id) == args.block {
            return;
        }
        let state_id = args.world.get_block_state_id(args.position).await;
        Self::update(args.world, args.position, state_id).await;
    }
}

impl TripwireBlock {
    async fn update(world: &Arc<World>, pos: &BlockPos, state_id: BlockStateId) {
        for dir in [BlockDirection::South, BlockDirection::West] {
            for i in 1..42 {
                let current_pos = pos.offset_dir(dir.to_offset(), i);
                let (current_block, current_state) =
                    world.get_block_and_block_state(&current_pos).await;
                if current_block == &Block::TRIPWIRE_HOOK {
                    let current_props = TripwireHookProperties::from_state_id(
                        current_state.id,
                        &Block::TRIPWIRE_HOOK,
                    );
                    if current_props.facing == dir.opposite().to_horizontal_facing().unwrap() {
                        TripwireHookBlock::update(
                            world,
                            current_pos,
                            current_state.id,
                            false,
                            true,
                            i,
                            Some(state_id),
                        )
                        .await;
                    }
                    break;
                }
                if current_block != &Block::TRIPWIRE {
                    break;
                }
            }
        }
    }

    #[must_use]
    pub fn should_connect_to(state_id: BlockStateId, facing: BlockDirection) -> bool {
        let block = Block::from_state_id(state_id);
        if block == &Block::TRIPWIRE_HOOK {
            let props = TripwireHookProperties::from_state_id(state_id, block);
            Some(props.facing) == facing.opposite().to_horizontal_facing()
        } else {
            block == &Block::TRIPWIRE
        }
    }
}<|MERGE_RESOLUTION|>--- conflicted
+++ resolved
@@ -74,10 +74,7 @@
         if Block::from_state_id(args.old_state_id) == Block::from_state_id(args.state_id) {
             return;
         }
-<<<<<<< HEAD
-=======
-
->>>>>>> 0dbc8e02
+
         Self::update(args.world, args.position, args.state_id).await;
     }
 
