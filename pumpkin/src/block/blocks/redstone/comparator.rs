use std::sync::Arc;

use async_trait::async_trait;
use pumpkin_data::{
    Block, BlockDirection, BlockState,
    block_properties::{
        BlockProperties, ComparatorLikeProperties, ComparatorMode, HorizontalFacing,
        get_state_by_state_id,
    },
    entity::EntityType,
    item::Item,
};
use pumpkin_macros::pumpkin_block;
use pumpkin_protocol::java::server::play::SUseItemOn;
use pumpkin_util::math::{boundingbox::BoundingBox, position::BlockPos};
use pumpkin_world::{
    BlockStateId,
    block::entities::{BlockEntity, comparator::ComparatorBlockEntity},
    chunk::TickPriority,
    world::{BlockAccessor, BlockFlags},
};

use crate::{
    block::{BlockIsReplacing, pumpkin_block::PumpkinBlock, registry::BlockActionResult},
    entity::player::Player,
    server::Server,
    world::World,
};

use super::abstruct_redstone_gate::{self, RedstoneGateBlock, RedstoneGateBlockProperties};

#[pumpkin_block("minecraft:comparator")]
pub struct ComparatorBlock;

#[async_trait]
impl PumpkinBlock for ComparatorBlock {
    async fn on_place(
        &self,
        _server: &Server,
        _world: &World,
        player: &Player,
        block: &Block,
        _block_pos: &BlockPos,
        _face: BlockDirection,
        _replacing: BlockIsReplacing,
        _use_item_on: &SUseItemOn,
    ) -> BlockStateId {
        RedstoneGateBlock::on_place(self, player, block).await
    }

    async fn normal_use(
        &self,
        block: &Block,
        _player: &Player,
        location: BlockPos,
        _server: &Server,
        world: &Arc<World>,
    ) {
        let state = world.get_block_state(&location).await;
        let props = ComparatorLikeProperties::from_state_id(state.id, block);
        self.on_use(props, world, location, block).await;
    }

    async fn use_with_item(
        &self,
        block: &Block,
        _player: &Player,
        location: BlockPos,
        _item: &Item,
        _server: &Server,
        world: &Arc<World>,
    ) -> BlockActionResult {
        let state = world.get_block_state(&location).await;
        let props = ComparatorLikeProperties::from_state_id(state.id, block);
        self.on_use(props, world, location, block).await;
        BlockActionResult::Consume
    }

    async fn emits_redstone_power(
        &self,
        _block: &Block,
        _state: &BlockState,
        _direction: BlockDirection,
    ) -> bool {
        true
    }

    async fn can_place_at(
        &self,
        _server: Option<&Server>,
        _world: Option<&World>,
        block_accessor: &dyn BlockAccessor,
        _player: Option<&Player>,
        _block: &Block,
        block_pos: &BlockPos,
        _face: BlockDirection,
        _use_item_on: Option<&SUseItemOn>,
    ) -> bool {
        RedstoneGateBlock::can_place_at(self, block_accessor, *block_pos).await
    }

    async fn placed(
        &self,
        world: &Arc<World>,
        block: &Block,
        state_id: BlockStateId,
        pos: &BlockPos,
        _old_state_id: BlockStateId,
        _notify: bool,
    ) {
        let comparator = ComparatorBlockEntity::new(*pos);
        world.add_block_entity(Arc::new(comparator)).await;
        if let Some(state) = get_state_by_state_id(state_id) {
            RedstoneGateBlock::update_target(self, world, *pos, state.id, block).await;
        }
    }

    async fn player_placed(
        &self,
        world: &Arc<World>,
        block: &Block,
        state_id: u16,
        pos: &BlockPos,
        _face: BlockDirection,
        _player: &Player,
    ) {
        RedstoneGateBlock::player_placed(self, world, block, state_id, pos).await;
    }

    async fn broken(
        &self,
        _block: &Block,
        _player: &Arc<Player>,
        block_pos: BlockPos,
        _server: &Server,
        world: Arc<World>,
        _state: &'static BlockState,
    ) {
        world.remove_block_entity(&block_pos).await;
    }

    async fn get_state_for_neighbor_update(
        &self,
        world: &Arc<World>,
        _block: &Block,
        state: BlockStateId,
        _pos: &BlockPos,
        direction: BlockDirection,
        neighbor_pos: &BlockPos,
        neighbor_state_id: BlockStateId,
    ) -> BlockStateId {
        if direction == BlockDirection::Down {
            if let Some(neighbor_state) = get_state_by_state_id(neighbor_state_id) {
<<<<<<< HEAD
                if !RedstoneGateBlock::can_place_above(
                    self,
                    world.as_ref(),
                    *neighbor_pos,
                    &neighbor_state,
                )
                .await
=======
                if !RedstoneGateBlock::can_place_above(self, world, *neighbor_pos, neighbor_state)
                    .await
>>>>>>> f21f5526
                {
                    return Block::AIR.default_state.id;
                }
            }
        }
        state
    }

    async fn get_weak_redstone_power(
        &self,
        block: &Block,
        world: &World,
        block_pos: &BlockPos,
        state: &BlockState,
        direction: BlockDirection,
    ) -> u8 {
        RedstoneGateBlock::get_weak_redstone_power(self, block, world, block_pos, state, direction)
            .await
    }

    async fn get_strong_redstone_power(
        &self,
        block: &Block,
        world: &World,
        block_pos: &BlockPos,
        state: &BlockState,
        direction: BlockDirection,
    ) -> u8 {
        RedstoneGateBlock::get_strong_redstone_power(
            self, block, world, block_pos, state, direction,
        )
        .await
    }

    async fn on_neighbor_update(
        &self,
        world: &Arc<World>,
        block: &Block,
        pos: &BlockPos,
        source_block: &Block,
        _notify: bool,
    ) {
        RedstoneGateBlock::on_neighbor_update(self, world, block, pos, source_block).await;
    }

    async fn on_scheduled_tick(&self, world: &Arc<World>, block: &Block, pos: &BlockPos) {
        let state = world.get_block_state(pos).await;
        self.update(world, *pos, state, block).await;
    }

    async fn on_state_replaced(
        &self,
        world: &Arc<World>,
        block: &Block,
        location: BlockPos,
        old_state_id: BlockStateId,
        moved: bool,
    ) {
        RedstoneGateBlock::on_state_replaced(self, world, block, location, old_state_id, moved)
            .await;
    }
}

impl RedstoneGateBlockProperties for ComparatorLikeProperties {
    fn is_powered(&self) -> bool {
        self.powered
    }

    fn get_facing(&self) -> HorizontalFacing {
        self.facing
    }

    fn set_facing(&mut self, facing: HorizontalFacing) {
        self.facing = facing;
    }
}

#[async_trait]
impl RedstoneGateBlock<ComparatorLikeProperties> for ComparatorBlock {
    async fn get_output_level(&self, world: &World, pos: BlockPos) -> u8 {
        if let Some((nbt, raw_blockentity)) = world.get_block_entity(&pos).await {
            if raw_blockentity.resource_location() == ComparatorBlockEntity::ID {
                let comparator = ComparatorBlockEntity::from_nbt(&nbt, pos);
                return comparator.output_signal as u8;
            }
        }
        0
    }

    async fn update_powered(
        &self,
        world: &World,
        pos: BlockPos,
        state: &BlockState,
        block: &Block,
    ) {
        if world.is_block_tick_scheduled(&pos, block).await {
            return;
        }
        let i = self.calculate_output_signal(world, pos, state, block).await;
        let j = RedstoneGateBlock::get_output_level(self, world, pos).await;

        let props = ComparatorLikeProperties::from_state_id(state.id, block);
        if i != j || props.powered != self.has_power(world, pos, state, block).await {
            world
                .schedule_block_tick(
                    block,
                    pos,
                    RedstoneGateBlock::get_update_delay_internal(self, state.id, block),
                    if RedstoneGateBlock::is_target_not_aligned(self, world, pos, state, block)
                        .await
                    {
                        TickPriority::High
                    } else {
                        TickPriority::Normal
                    },
                )
                .await;
        }
    }

    async fn has_power(
        &self,
        world: &World,
        pos: BlockPos,
        state: &BlockState,
        block: &Block,
    ) -> bool {
        let i = self.get_power(world, pos, state, block).await;
        if i == 0 {
            return false;
        }
        let j = self
            .get_max_input_level_sides(world, pos, state.id, block, false)
            .await;
        if i > j {
            true
        } else {
            let props = ComparatorLikeProperties::from_state_id(state.id, block);
            i == j && props.mode == ComparatorMode::Compare
        }
    }

    async fn get_power(
        &self,
        world: &World,
        pos: BlockPos,
        state: &BlockState,
        block: &Block,
    ) -> u8 {
        let redstone_level = abstruct_redstone_gate::get_power::<ComparatorLikeProperties>(
            world, pos, state.id, block,
        )
        .await;

        let props = ComparatorLikeProperties::from_state_id(state.id, block);
        let facing = props.facing;
        let source_pos = pos.offset(facing.to_offset());
        let (source_block, source_state) = world.get_block_and_block_state(&source_pos).await;

        if let Some(pumpkin_block) = world.block_registry.get_pumpkin_block(source_block) {
            if let Some(level) = pumpkin_block
                .get_comparator_output(source_block, world, &source_pos, source_state)
                .await
            {
                return level;
            }
        }

        if redstone_level < 15 && source_state.is_solid() {
            let source_pos = source_pos.offset(facing.to_offset());
            let (source_block, source_state) = world.get_block_and_block_state(&source_pos).await;

            let itemframe_level = self
                .get_attached_itemframe_level(world, facing, source_pos)
                .await;
            let block_level =
                if let Some(pumpkin_block) = world.block_registry.get_pumpkin_block(source_block) {
                    pumpkin_block
                        .get_comparator_output(source_block, world, &source_pos, source_state)
                        .await
                } else {
                    None
                };
            if let Some(level) = itemframe_level.max(block_level) {
                return level;
            }
        }
        redstone_level
    }

    fn get_update_delay_internal(&self, _state_id: BlockStateId, _block: &Block) -> u16 {
        2
    }
}

impl ComparatorBlock {
    async fn on_use(
        &self,
        mut props: ComparatorLikeProperties,
        world: &Arc<World>,
        block_pos: BlockPos,
        block: &Block,
    ) {
        props.mode = match props.mode {
            ComparatorMode::Compare => ComparatorMode::Subtract,
            ComparatorMode::Subtract => ComparatorMode::Compare,
        };
        let state_id = props.to_state_id(block);
        world
            .set_block_state(&block_pos, state_id, BlockFlags::empty())
            .await;
        if let Some(state) = get_state_by_state_id(state_id) {
            self.update(world, block_pos, state, block).await;
        }
    }

    async fn calculate_output_signal(
        &self,
        world: &World,
        pos: BlockPos,
        state: &BlockState,
        block: &Block,
    ) -> u8 {
        let power = self.get_power(world, pos, state, block).await;
        let sub_power = self
            .get_max_input_level_sides(world, pos, state.id, block, false)
            .await;
        if sub_power >= power {
            return 0;
        }
        let props = ComparatorLikeProperties::from_state_id(state.id, block);
        if props.mode == ComparatorMode::Subtract {
            power - sub_power
        } else {
            power
        }
    }

    async fn get_attached_itemframe_level(
        &self,
        world: &World,
        facing: HorizontalFacing,
        pos: BlockPos,
    ) -> Option<u8> {
        let mut itemframes = world
            .get_entities_at_box(&BoundingBox::from_block(&pos))
            .await
            .into_iter()
            .filter(|entity| {
                entity.get_entity().entity_type == EntityType::ITEM_FRAME
                    && entity.get_entity().get_horizontal_facing() == facing
            });
        if let Some(_itemframe) = itemframes.next() {
            if itemframes.next().is_none() {
                // TODO itemframe.getComparatorPower()
                return Some(1);
            }
        }
        None
    }

    async fn update(&self, world: &Arc<World>, pos: BlockPos, state: &BlockState, block: &Block) {
        let future_level = i32::from(self.calculate_output_signal(world, pos, state, block).await);
        let mut now_level = 0;
        if let Some((nbt, blockentity)) = world.get_block_entity(&pos).await {
            if blockentity.resource_location() == ComparatorBlockEntity::ID {
                let mut comparator = ComparatorBlockEntity::from_nbt(&nbt, pos);
                now_level = comparator.output_signal;
                comparator.output_signal = future_level;
                world.add_block_entity(Arc::new(comparator)).await;
            }
        }
        let mut props = ComparatorLikeProperties::from_state_id(state.id, block);
        if now_level != future_level || props.mode == ComparatorMode::Compare {
            let future_power = self.has_power(world, pos, state, block).await;
            let now_power = props.powered;
            if now_power && !future_power {
                props.powered = false;
                world
                    .set_block_state(&pos, props.to_state_id(block), BlockFlags::NOTIFY_LISTENERS)
                    .await;
            } else if !now_power && future_power {
                props.powered = true;
                world
                    .set_block_state(&pos, props.to_state_id(block), BlockFlags::NOTIFY_LISTENERS)
                    .await;
            }
            RedstoneGateBlock::update_target(self, world, pos, props.to_state_id(block), block)
                .await;
        }
    }
}<|MERGE_RESOLUTION|>--- conflicted
+++ resolved
@@ -151,18 +151,13 @@
     ) -> BlockStateId {
         if direction == BlockDirection::Down {
             if let Some(neighbor_state) = get_state_by_state_id(neighbor_state_id) {
-<<<<<<< HEAD
                 if !RedstoneGateBlock::can_place_above(
                     self,
                     world.as_ref(),
                     *neighbor_pos,
-                    &neighbor_state,
+                    neighbor_state,
                 )
                 .await
-=======
-                if !RedstoneGateBlock::can_place_above(self, world, *neighbor_pos, neighbor_state)
-                    .await
->>>>>>> f21f5526
                 {
                     return Block::AIR.default_state.id;
                 }
