use async_trait::async_trait;
use pumpkin_data::Block;
use pumpkin_data::block_properties::Axis;
use pumpkin_data::block_properties::BlockProperties;
use pumpkin_data::block_properties::DoorHinge;
use pumpkin_data::block_properties::DoubleBlockHalf;
use pumpkin_data::block_properties::HorizontalFacing;
use pumpkin_data::sound::Sound;
use pumpkin_data::sound::SoundCategory;
use pumpkin_data::tag::RegistryKey;
use pumpkin_data::tag::Tagable;
use pumpkin_data::tag::get_tag_values;
use pumpkin_util::math::position::BlockPos;
use pumpkin_world::BlockStateId;
use pumpkin_world::block::BlockDirection;
use pumpkin_world::block::HorizontalFacingExt;
use std::sync::Arc;

use crate::block::blocks::redstone::block_receives_redstone_power;
use crate::block::pumpkin_block::{BlockMetadata, PumpkinBlock};
use crate::block::registry::BlockActionResult;
use crate::block::registry::BlockRegistry;
use crate::entity::player::Player;
use crate::world::BlockFlags;
use pumpkin_data::item::Item;
use pumpkin_protocol::server::play::SUseItemOn;

use crate::server::Server;
use crate::world::World;

type DoorProperties = pumpkin_data::block_properties::OakDoorLikeProperties;

async fn toggle_door(world: &Arc<World>, block_pos: &BlockPos) {
    let (block, block_state) = world.get_block_and_block_state(block_pos).await.unwrap();
    let mut door_props = DoorProperties::from_state_id(block_state.id, &block);
    door_props.open = !door_props.open;

    let other_half = match door_props.half {
        DoubleBlockHalf::Upper => BlockDirection::Down,
        DoubleBlockHalf::Lower => BlockDirection::Up,
    };
    let other_pos = block_pos.offset(other_half.to_offset());

    let (other_block, other_state_id) = world.get_block_and_block_state(&other_pos).await.unwrap();
    let mut other_door_props = DoorProperties::from_state_id(other_state_id.id, &other_block);
    other_door_props.open = door_props.open;

    world
        .set_block_state(
            block_pos,
            door_props.to_state_id(&block),
            BlockFlags::NOTIFY_LISTENERS,
        )
        .await;
    world
        .set_block_state(
            &other_pos,
            other_door_props.to_state_id(&other_block),
            BlockFlags::NOTIFY_LISTENERS,
        )
        .await;
}

fn can_open_door(block: &Block) -> bool {
    if block.id == Block::IRON_DOOR.id {
        return false;
    }

    true
}

// Todo: The sounds should be from BlockSetType
fn get_sound(block: &Block, open: bool) -> Sound {
    if open {
        if block.is_tagged_with("minecraft:wooden_doors").unwrap() {
            Sound::BlockWoodenDoorOpen
        } else if block.id == Block::IRON_DOOR.id {
            Sound::BlockIronDoorOpen
        } else {
            Sound::BlockCopperDoorOpen
        }
    } else if block.is_tagged_with("minecraft:wooden_doors").unwrap() {
        Sound::BlockWoodenDoorClose
    } else if block.id == Block::IRON_DOOR.id {
        Sound::BlockIronDoorClose
    } else {
        Sound::BlockCopperDoorClose
    }
}

#[allow(clippy::pedantic)]
#[inline]
async fn get_hinge(
    world: &World,
    block: &Block,
    pos: &BlockPos,
    use_item: &SUseItemOn,
    facing: &HorizontalFacing,
) -> DoorHinge {
    let top_pos = pos.up();
    let left_dir = facing.rotate_ccw();
    let left_pos = pos.offset(left_dir.to_block_direction().to_offset());
    let left_state = world.get_block_state(&left_pos).await.unwrap();
    let top_facing = top_pos.offset(facing.to_block_direction().to_offset());
    let top_state = world.get_block_state(&top_facing).await.unwrap();
    let right_dir = facing.rotate();
    let right_pos = pos.offset(right_dir.to_block_direction().to_offset());
    let right_state = world.get_block_state(&right_pos).await.unwrap();
    let top_right = top_pos.offset(facing.to_block_direction().to_offset());
    let top_right_state = world.get_block_state(&top_right).await.unwrap();

    let has_left_door = world
        .get_block(&left_pos)
        .await
        .unwrap()
        .is_tagged_with("minecraft:doors")
        .unwrap()
        && DoorProperties::from_state_id(left_state.id, block).half == DoubleBlockHalf::Lower;

    let has_right_door = world
        .get_block(&right_pos)
        .await
        .unwrap()
        .is_tagged_with("minecraft:doors")
        .unwrap()
        && DoorProperties::from_state_id(right_state.id, block).half == DoubleBlockHalf::Lower;

    let score = -(left_state.is_full_cube() as i32) - (top_state.is_full_cube() as i32)
        + right_state.is_full_cube() as i32
        + top_right_state.is_full_cube() as i32;

    if (!has_left_door || has_right_door) && score <= 0 {
        if (!has_right_door || has_left_door) && score >= 0 {
            let offset = facing.to_block_direction().to_offset();
            let hit = use_item.cursor_pos;
            if (offset.x >= 0 || hit.z > 0.5)
                && (offset.x <= 0 || hit.z < 0.5)
                && (offset.z >= 0 || hit.x < 0.5)
                && (offset.z <= 0 || hit.x > 0.5)
            {
                DoorHinge::Left
            } else {
                DoorHinge::Right
            }
        } else {
            DoorHinge::Left
        }
    } else {
        DoorHinge::Right
    }
}

#[allow(clippy::too_many_lines)]
pub fn register_door_blocks(manager: &mut BlockRegistry) {
    let tag_values = get_tag_values(RegistryKey::Block, "minecraft:doors").unwrap();

    for block in tag_values {
        pub struct DoorBlock {
            id: &'static str,
        }
        impl BlockMetadata for DoorBlock {
            fn namespace(&self) -> &'static str {
                "minecraft"
            }

            fn id(&self) -> &'static str {
                self.id
            }
        }

        #[async_trait]
        impl PumpkinBlock for DoorBlock {
            async fn on_place(
                &self,
                _server: &Server,
                world: &World,
                block: &Block,
                _face: &BlockDirection,
                block_pos: &BlockPos,
                use_item_on: &SUseItemOn,
                player_direction: &HorizontalFacing,
                _other: bool,
<<<<<<< HEAD
            ) -> u16 {
                let powered = block_receives_redstone_power(world, block_pos).await
                    || block_receives_redstone_power(world, &block_pos.up()).await;

                let hinge = get_hinge(world, block, block_pos, use_item_on, player_direction).await;

=======
            ) -> BlockStateId {
>>>>>>> 929388fc
                let mut door_props = DoorProperties::default(block);
                door_props.half = DoubleBlockHalf::Lower;
                door_props.facing = *player_direction;
                door_props.hinge = hinge;
                door_props.powered = powered;
                door_props.open = powered;

                door_props.to_state_id(block)
            }

            async fn can_place_at(&self, world: &World, block_pos: &BlockPos) -> bool {
                if world
                    .get_block_state(&block_pos.offset(BlockDirection::Up.to_offset()))
                    .await
                    .is_ok_and(|state| state.replaceable())
                    && world
                        .get_block_state(&block_pos.offset(BlockDirection::Down.to_offset()))
                        .await
                        .is_ok_and(|state| state.is_solid() && state.is_full_cube())
                {
                    return true;
                }
                false
            }

            async fn placed(
                &self,
                world: &Arc<World>,
                block: &Block,
                state_id: BlockStateId,
                block_pos: &BlockPos,
                _old_state_id: BlockStateId,
                _notify: bool,
            ) {
                let mut door_props = DoorProperties::from_state_id(state_id, block);
                door_props.half = DoubleBlockHalf::Upper;

                world
                    .set_block_state(
                        &block_pos.offset(BlockDirection::Up.to_offset()),
                        door_props.to_state_id(block),
                        BlockFlags::NOTIFY_ALL | BlockFlags::SKIP_BLOCK_ADDED_CALLBACK,
                    )
                    .await;
            }

            async fn use_with_item(
                &self,
                block: &Block,
                _player: &Player,
                location: BlockPos,
                _item: &Item,
                _server: &Server,
                world: &Arc<World>,
            ) -> BlockActionResult {
                if !can_open_door(block) {
                    return BlockActionResult::Continue;
                }

                toggle_door(world, &location).await;

                BlockActionResult::Consume
            }

            async fn normal_use(
                &self,
                block: &Block,
                _player: &Player,
                location: BlockPos,
                _server: &Server,
                world: &Arc<World>,
            ) {
                if can_open_door(block) {
                    toggle_door(world, &location).await;
                }
            }

            async fn on_neighbor_update(
                &self,
                world: &Arc<World>,
                block: &Block,
                pos: &BlockPos,
                _source_block: &Block,
                _notify: bool,
            ) {
                let block_state = world.get_block_state(pos).await.unwrap();
                let mut door_props = DoorProperties::from_state_id(block_state.id, block);

                let other_half = match door_props.half {
                    DoubleBlockHalf::Upper => BlockDirection::Down,
                    DoubleBlockHalf::Lower => BlockDirection::Up,
                };
                let other_pos = pos.offset(other_half.to_offset());
                let (other_block, other_state_id) =
                    world.get_block_and_block_state(&other_pos).await.unwrap();

                let powered = block_receives_redstone_power(world, pos).await
                    || block_receives_redstone_power(world, &other_pos).await;

                if block.id == other_block.id && powered != door_props.powered {
                    let mut other_door_props =
                        DoorProperties::from_state_id(other_state_id.id, &other_block);
                    door_props.powered = !door_props.powered;
                    other_door_props.powered = door_props.powered;

                    if powered != door_props.open {
                        door_props.open = door_props.powered;
                        other_door_props.open = other_door_props.powered;

                        world
                            .play_block_sound(
                                get_sound(block, powered),
                                SoundCategory::Blocks,
                                *pos,
                            )
                            .await;
                    }

                    world
                        .set_block_state(
                            pos,
                            door_props.to_state_id(block),
                            BlockFlags::NOTIFY_LISTENERS,
                        )
                        .await;
                    world
                        .set_block_state(
                            &other_pos,
                            other_door_props.to_state_id(&other_block),
                            BlockFlags::NOTIFY_LISTENERS,
                        )
                        .await;
                }
            }

            async fn get_state_for_neighbor_update(
                &self,
                world: &World,
                block: &Block,
                state: u16,
                block_pos: &BlockPos,
                direction: &BlockDirection,
                _neighbor_pos: &BlockPos,
                neighbor_state: u16,
            ) -> u16 {
                let lv = DoorProperties::from_state_id(state, block).half;
                if direction.to_axis() != Axis::Y
                    || (lv == DoubleBlockHalf::Lower) != (direction == &BlockDirection::Up)
                {
                    if lv == DoubleBlockHalf::Lower
                        && direction == &BlockDirection::Down
                        && !self.can_place_at(world, block_pos).await
                    {
                        return 0;
                    }
                } else if Block::from_state_id(neighbor_state).unwrap().id == block.id
                    && DoorProperties::from_state_id(neighbor_state, block).half != lv
                {
                    let mut new_state = DoorProperties::from_state_id(neighbor_state, block);
                    new_state.half = lv;
                    return new_state.to_state_id(block);
                } else {
                    return 0;
                }
                state
            }
        }

        manager.register(DoorBlock { id: block });
    }
}<|MERGE_RESOLUTION|>--- conflicted
+++ resolved
@@ -180,16 +180,12 @@
                 use_item_on: &SUseItemOn,
                 player_direction: &HorizontalFacing,
                 _other: bool,
-<<<<<<< HEAD
-            ) -> u16 {
+            ) -> BlockStateId {
                 let powered = block_receives_redstone_power(world, block_pos).await
                     || block_receives_redstone_power(world, &block_pos.up()).await;
 
                 let hinge = get_hinge(world, block, block_pos, use_item_on, player_direction).await;
 
-=======
-            ) -> BlockStateId {
->>>>>>> 929388fc
                 let mut door_props = DoorProperties::default(block);
                 door_props.half = DoubleBlockHalf::Lower;
                 door_props.facing = *player_direction;
