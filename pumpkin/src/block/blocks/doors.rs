--- conflicted
+++ resolved
@@ -215,17 +215,7 @@
 
         toggle_door(args.player, args.world, args.position).await;
 
-<<<<<<< HEAD
-        BlockActionResult::Consume
-    }
-
-    async fn normal_use(&self, args: NormalUseArgs<'_>) {
-        if can_open_door(args.block) {
-            toggle_door(args.player, args.world, args.position).await;
-        }
-=======
         BlockActionResult::Success
->>>>>>> 0dbc8e02
     }
 
     async fn on_neighbor_update(&self, args: OnNeighborUpdateArgs<'_>) {
