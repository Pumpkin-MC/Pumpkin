use async_trait::async_trait;
use pumpkin_data::Block;
use pumpkin_data::BlockDirection;
use pumpkin_data::HorizontalFacingExt;
use pumpkin_data::block_properties::Axis;
use pumpkin_data::block_properties::BlockProperties;
use pumpkin_data::block_properties::DoorHinge;
use pumpkin_data::block_properties::DoubleBlockHalf;
use pumpkin_data::block_properties::HorizontalFacing;
use pumpkin_data::sound::Sound;
use pumpkin_data::sound::SoundCategory;
use pumpkin_data::tag::RegistryKey;
use pumpkin_data::tag::Tagable;
use pumpkin_data::tag::get_tag_values;
use pumpkin_util::math::position::BlockPos;
use pumpkin_world::BlockStateId;
use pumpkin_world::world::BlockAccessor;
use pumpkin_world::world::BlockFlags;
use std::sync::Arc;

use crate::block::blocks::redstone::block_receives_redstone_power;
use crate::block::pumpkin_block::CanPlaceAtArgs;
use crate::block::pumpkin_block::GetStateForNeighborUpdateArgs;
use crate::block::pumpkin_block::NormalUseArgs;
use crate::block::pumpkin_block::OnNeighborUpdateArgs;
use crate::block::pumpkin_block::OnPlaceArgs;
use crate::block::pumpkin_block::PlacedArgs;
use crate::block::pumpkin_block::UseWithItemArgs;
use crate::block::pumpkin_block::{BlockMetadata, PumpkinBlock};
use crate::block::registry::BlockActionResult;
use crate::entity::player::Player;
use pumpkin_protocol::java::server::play::SUseItemOn;

use crate::world::World;

type DoorProperties = pumpkin_data::block_properties::OakDoorLikeProperties;

async fn toggle_door(player: &Player, world: &Arc<World>, block_pos: &BlockPos) {
    let (block, block_state) = world.get_block_and_block_state(block_pos).await;
    let mut door_props = DoorProperties::from_state_id(block_state.id, block);
    door_props.open = !door_props.open;

    let other_half = match door_props.half {
        DoubleBlockHalf::Upper => BlockDirection::Down,
        DoubleBlockHalf::Lower => BlockDirection::Up,
    };
    let other_pos = block_pos.offset(other_half.to_offset());

    let (other_block, other_state_id) = world.get_block_and_block_state(&other_pos).await;
    let mut other_door_props = DoorProperties::from_state_id(other_state_id.id, other_block);
    other_door_props.open = door_props.open;

    world
        .play_block_sound_expect(
            player,
            get_sound(block, door_props.open),
            SoundCategory::Blocks,
            *block_pos,
        )
        .await;

    world
        .set_block_state(
            block_pos,
            door_props.to_state_id(block),
            BlockFlags::NOTIFY_LISTENERS,
        )
        .await;
    world
        .set_block_state(
            &other_pos,
            other_door_props.to_state_id(other_block),
            BlockFlags::NOTIFY_LISTENERS,
        )
        .await;
}

fn can_open_door(block: &Block) -> bool {
    if block.id == Block::IRON_DOOR.id {
        return false;
    }

    true
}

// Todo: The sounds should be from BlockSetType
fn get_sound(block: &Block, open: bool) -> Sound {
    if open {
        if block.is_tagged_with("minecraft:wooden_doors").unwrap() {
            Sound::BlockWoodenDoorOpen
        } else if block.id == Block::IRON_DOOR.id {
            Sound::BlockIronDoorOpen
        } else {
            Sound::BlockCopperDoorOpen
        }
    } else if block.is_tagged_with("minecraft:wooden_doors").unwrap() {
        Sound::BlockWoodenDoorClose
    } else if block.id == Block::IRON_DOOR.id {
        Sound::BlockIronDoorClose
    } else {
        Sound::BlockCopperDoorClose
    }
}

#[allow(clippy::pedantic)]
#[inline]
async fn get_hinge(
    world: &World,
    pos: &BlockPos,
    use_item: &SUseItemOn,
    facing: HorizontalFacing,
) -> DoorHinge {
    let top_pos = pos.up();
    let left_dir = facing.rotate_counter_clockwise();
    let left_pos = pos.offset(left_dir.to_block_direction().to_offset());
    let (left_block, left_state) = world.get_block_and_block_state(&left_pos).await;
    let top_facing = top_pos.offset(facing.to_block_direction().to_offset());
    let top_state = world.get_block_state(&top_facing).await;
    let right_dir = facing.rotate_clockwise();
    let right_pos = pos.offset(right_dir.to_block_direction().to_offset());
    let (right_block, right_state) = world.get_block_and_block_state(&right_pos).await;
    let top_right = top_pos.offset(facing.to_block_direction().to_offset());
    let top_right_state = world.get_block_state(&top_right).await;

    let has_left_door = world
        .get_block(&left_pos)
        .await
        .is_tagged_with("minecraft:doors")
        .unwrap()
        && DoorProperties::from_state_id(left_state.id, left_block).half == DoubleBlockHalf::Lower;

    let has_right_door = world
        .get_block(&right_pos)
        .await
        .is_tagged_with("minecraft:doors")
        .unwrap()
        && DoorProperties::from_state_id(right_state.id, right_block).half
            == DoubleBlockHalf::Lower;

    let score = -(left_state.is_full_cube() as i32) - (top_state.is_full_cube() as i32)
        + right_state.is_full_cube() as i32
        + top_right_state.is_full_cube() as i32;

    if (!has_left_door || has_right_door) && score <= 0 {
        if (!has_right_door || has_left_door) && score >= 0 {
            let offset = facing.to_block_direction().to_offset();
            let hit = use_item.cursor_pos;
            if (offset.x >= 0 || hit.z > 0.5)
                && (offset.x <= 0 || hit.z < 0.5)
                && (offset.z >= 0 || hit.x < 0.5)
                && (offset.z <= 0 || hit.x > 0.5)
            {
                DoorHinge::Left
            } else {
                DoorHinge::Right
            }
        } else {
            DoorHinge::Left
        }
    } else {
        DoorHinge::Right
    }
}

pub struct DoorBlock;
impl BlockMetadata for DoorBlock {
    fn namespace(&self) -> &'static str {
        "minecraft"
    }

    fn ids(&self) -> &'static [&'static str] {
        get_tag_values(RegistryKey::Block, "minecraft:doors").unwrap()
    }
}

#[async_trait]
impl PumpkinBlock for DoorBlock {
    async fn on_place(&self, args: OnPlaceArgs<'_>) -> BlockStateId {
        let powered = block_receives_redstone_power(args.world, args.position).await
            || block_receives_redstone_power(args.world, &args.position.up()).await;

        let direction = args.player.living_entity.entity.get_horizontal_facing();
        let hinge = get_hinge(args.world, args.position, args.use_item_on, direction).await;

        let mut door_props = DoorProperties::default(args.block);
        door_props.half = DoubleBlockHalf::Lower;
        door_props.facing = direction;
        door_props.hinge = hinge;
        door_props.powered = powered;
        door_props.open = powered;

        door_props.to_state_id(args.block)
    }

    async fn can_place_at(&self, args: CanPlaceAtArgs<'_>) -> bool {
        can_place_at(args.block_accessor, args.position).await
    }

    async fn placed(&self, args: PlacedArgs<'_>) {
        let mut door_props = DoorProperties::from_state_id(args.state_id, args.block);
        door_props.half = DoubleBlockHalf::Upper;

        args.world
            .set_block_state(
                &args.position.offset(BlockDirection::Up.to_offset()),
                door_props.to_state_id(args.block),
                BlockFlags::NOTIFY_ALL | BlockFlags::SKIP_BLOCK_ADDED_CALLBACK,
            )
            .await;
    }

    async fn use_with_item(&self, args: UseWithItemArgs<'_>) -> BlockActionResult {
        if !can_open_door(args.block) {
            return BlockActionResult::Continue;
        }

        toggle_door(args.player, args.world, args.position).await;

        BlockActionResult::Consume
    }

<<<<<<< HEAD
    async fn normal_use(&self, args: NormalUseArgs<'_>) -> BlockActionResult {
        if !can_open_door(args.block) {
            return BlockActionResult::Continue;
=======
    async fn normal_use(&self, args: NormalUseArgs<'_>) {
        if can_open_door(args.block) {
            toggle_door(args.player, args.world, args.position).await;
>>>>>>> 2f6c484b
        }

        toggle_door(args.player, args.world, args.location).await;

        BlockActionResult::Success
    }

    async fn on_neighbor_update(&self, args: OnNeighborUpdateArgs<'_>) {
        let block_state = args.world.get_block_state(args.position).await;
        let mut door_props = DoorProperties::from_state_id(block_state.id, args.block);

        let other_half = match door_props.half {
            DoubleBlockHalf::Upper => BlockDirection::Down,
            DoubleBlockHalf::Lower => BlockDirection::Up,
        };
        let other_pos = args.position.offset(other_half.to_offset());
        let (other_block, other_state_id) = args.world.get_block_and_block_state(&other_pos).await;

        let powered = block_receives_redstone_power(args.world, args.position).await
            || block_receives_redstone_power(args.world, &other_pos).await;

        if args.block.id == other_block.id && powered != door_props.powered {
            let mut other_door_props =
                DoorProperties::from_state_id(other_state_id.id, other_block);
            door_props.powered = !door_props.powered;
            other_door_props.powered = door_props.powered;

            if powered != door_props.open {
                door_props.open = door_props.powered;
                other_door_props.open = other_door_props.powered;

                args.world
                    .play_block_sound(
                        get_sound(args.block, powered),
                        SoundCategory::Blocks,
                        *args.position,
                    )
                    .await;
            }

            args.world
                .set_block_state(
                    args.position,
                    door_props.to_state_id(args.block),
                    BlockFlags::NOTIFY_LISTENERS,
                )
                .await;
            args.world
                .set_block_state(
                    &other_pos,
                    other_door_props.to_state_id(other_block),
                    BlockFlags::NOTIFY_LISTENERS,
                )
                .await;
        }
    }

    async fn get_state_for_neighbor_update(
        &self,
        args: GetStateForNeighborUpdateArgs<'_>,
    ) -> BlockStateId {
        let lv = DoorProperties::from_state_id(args.state_id, args.block).half;
        if args.direction.to_axis() != Axis::Y
            || (lv == DoubleBlockHalf::Lower) != (args.direction == BlockDirection::Up)
        {
            if lv == DoubleBlockHalf::Lower
                && args.direction == BlockDirection::Down
                && !can_place_at(args.world, args.position).await
            {
                return 0;
            }
        } else if Block::from_state_id(args.neighbor_state_id).unwrap().id == args.block.id
            && DoorProperties::from_state_id(args.neighbor_state_id, args.block).half != lv
        {
            let mut new_state = DoorProperties::from_state_id(args.neighbor_state_id, args.block);
            new_state.half = lv;
            return new_state.to_state_id(args.block);
        } else {
            return 0;
        }
        args.state_id
    }
}

async fn can_place_at(world: &dyn BlockAccessor, block_pos: &BlockPos) -> bool {
    world.get_block_state(&block_pos.up()).await.replaceable()
        && world
            .get_block_state(&block_pos.down())
            .await
            .is_side_solid(BlockDirection::Up)
}<|MERGE_RESOLUTION|>--- conflicted
+++ resolved
@@ -219,18 +219,12 @@
         BlockActionResult::Consume
     }
 
-<<<<<<< HEAD
     async fn normal_use(&self, args: NormalUseArgs<'_>) -> BlockActionResult {
         if !can_open_door(args.block) {
             return BlockActionResult::Continue;
-=======
-    async fn normal_use(&self, args: NormalUseArgs<'_>) {
-        if can_open_door(args.block) {
-            toggle_door(args.player, args.world, args.position).await;
->>>>>>> 2f6c484b
-        }
-
-        toggle_door(args.player, args.world, args.location).await;
+        }
+
+        toggle_door(args.player, args.world, args.position).await;
 
         BlockActionResult::Success
     }
