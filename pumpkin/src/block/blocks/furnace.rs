--- conflicted
+++ resolved
@@ -2,7 +2,6 @@
 use crate::entity::player::Player;
 use async_trait::async_trait;
 use pumpkin_data::item::Item;
-use pumpkin_data::screen::WindowType;
 use pumpkin_inventory::Furnace;
 use pumpkin_macros::pumpkin_block;
 use pumpkin_util::math::position::BlockPos;
@@ -20,21 +19,17 @@
         &self,
         block: &Block,
         player: &Player,
-        _location: BlockPos,
+        location: BlockPos,
         server: &Server,
     ) {
-        self.open(block, player, _location, server).await;
+        self.open(block, player, location, server).await;
     }
 
     async fn use_with_item(
         &self,
         block: &Block,
         player: &Player,
-<<<<<<< HEAD
-        location: WorldPosition,
-=======
-        _location: BlockPos,
->>>>>>> 27f239a6
+        location: BlockPos,
         _item: &Item,
         server: &Server,
     ) -> BlockActionResult {
@@ -42,42 +37,11 @@
         BlockActionResult::Consume
     }
 
-<<<<<<< HEAD
-    async fn on_broken<'a>(
-        &self,
-        _block: &Block,
-        player: &Player,
-        location: WorldPosition,
-        server: &Server,
-    ) {
+    async fn broken(&self, _block: &Block, player: &Player, location: BlockPos, server: &Server) {
         self.destroy(location, server, player).await;
     }
 }
 
 impl ContainerBlock<Furnace> for FurnaceBlock {
     const UNIQUE: bool = false;
-=======
-    async fn broken(&self, block: &Block, player: &Player, location: BlockPos, server: &Server) {
-        super::standard_on_broken_with_container(block, player, location, server).await;
-    }
-}
-
-impl FurnaceBlock {
-    pub async fn open_furnace_screen(
-        &self,
-        block: &Block,
-        player: &Player,
-        location: BlockPos,
-        server: &Server,
-    ) {
-        super::standard_open_container::<Furnace>(
-            block,
-            player,
-            location,
-            server,
-            WindowType::Furnace,
-        )
-        .await;
-    }
->>>>>>> 27f239a6
 }