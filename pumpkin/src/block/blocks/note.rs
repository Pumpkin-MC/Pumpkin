use crate::block::pumpkin_block::{
    GetStateForNeighborUpdateArgs, NormalUseArgs, OnNeighborUpdateArgs, OnPlaceArgs,
    UseWithItemArgs,
};
use crate::block::registry::BlockActionResult;
use async_trait::async_trait;
use pumpkin_data::block_properties::Axis;
use pumpkin_data::sound::{Sound, SoundCategory};
use pumpkin_data::{
    Block,
    block_properties::{
        BlockProperties, EnumVariants, Instrument, Integer0To24, NoteBlockLikeProperties,
    },
};
use pumpkin_macros::pumpkin_block;
use pumpkin_util::math::position::BlockPos;
use pumpkin_world::BlockStateId;
use pumpkin_world::world::BlockFlags;

use crate::{
    block::pumpkin_block::{OnSyncedBlockEventArgs, PumpkinBlock},
    world::World,
};

use super::redstone::block_receives_redstone_power;

#[pumpkin_block("minecraft:note_block")]
pub struct NoteBlock;

impl NoteBlock {
    pub async fn play_note(props: &NoteBlockLikeProperties, world: &World, pos: &BlockPos) {
        if !is_base_block(props.instrument) || world.get_block_state(&pos.up()).await.is_air() {
            world.add_synced_block_event(*pos, 0, 0).await;
        }
    }
    fn get_note_pitch(note: u16) -> f32 {
        2.0f64.powf((f64::from(note) - 12.0) / 12.0) as f32
    }

    async fn get_state_with_instrument(
        world: &World,
        pos: &BlockPos,
        state: BlockStateId,
        block: &Block,
    ) -> BlockStateId {
        let upper_instrument = world.get_block_state(&pos.up()).await.instrument;

        let mut note_props = NoteBlockLikeProperties::from_state_id(state, block);
        if !is_base_block(upper_instrument) {
            note_props.instrument = upper_instrument;
            return note_props.to_state_id(block);
        }
        let below_instrument = world.get_block_state(&pos.down()).await.instrument;
        let below_instrument = if is_base_block(below_instrument) {
            below_instrument
        } else {
            Instrument::Harp
        };
        note_props.instrument = below_instrument;
        note_props.to_state_id(block)
    }
}

#[async_trait]
impl PumpkinBlock for NoteBlock {
    async fn on_neighbor_update(&self, args: OnNeighborUpdateArgs<'_>) {
        let block_state = args.world.get_block_state(args.position).await;
        let mut note_props = NoteBlockLikeProperties::from_state_id(block_state.id, args.block);
        let powered = block_receives_redstone_power(args.world, args.position).await;
        // check if powered state changed
        if note_props.powered != powered {
            if powered {
                Self::play_note(&note_props, args.world, args.position).await;
            }
            note_props.powered = powered;
            args.world
                .set_block_state(
                    args.position,
                    note_props.to_state_id(args.block),
                    BlockFlags::NOTIFY_ALL,
                )
                .await;
        }
    }

<<<<<<< HEAD
    async fn normal_use(&self, args: NormalUseArgs<'_>) {
=======
    async fn normal_use(&self, args: NormalUseArgs<'_>) -> BlockActionResult {
>>>>>>> 0dbc8e02
        let block_state = args.world.get_block_state(args.position).await;
        let mut note_props = NoteBlockLikeProperties::from_state_id(block_state.id, args.block);
        let next_index = note_props.note.to_index() + 1;
        // Increment and check if max
        note_props.note = if next_index >= Integer0To24::variant_count() {
            Integer0To24::from_index(0)
        } else {
            Integer0To24::from_index(next_index)
        };
        args.world
            .set_block_state(
                args.position,
                note_props.to_state_id(args.block),
                BlockFlags::NOTIFY_ALL,
            )
            .await;
        Self::play_note(&note_props, args.world, args.position).await;
<<<<<<< HEAD
=======

        BlockActionResult::Success
>>>>>>> 0dbc8e02
    }

    async fn use_with_item(&self, _args: UseWithItemArgs<'_>) -> BlockActionResult {
        // TODO
        BlockActionResult::PassToDefault
    }

    async fn on_synced_block_event(&self, args: OnSyncedBlockEventArgs<'_>) -> bool {
        let block_state = args.world.get_block_state(args.position).await;
        let note_props = NoteBlockLikeProperties::from_state_id(block_state.id, args.block);
        let instrument = note_props.instrument;
        let pitch = if is_base_block(instrument) {
            // checks if can be pitched
            Self::get_note_pitch(note_props.note.to_index())
        } else {
            1.0 // default pitch
        };
        // check hasCustomSound
        args.world
            .play_sound_raw(
                convert_instrument_to_sound(instrument) as u16,
                SoundCategory::Records,
                &args.position.to_f64(),
                3.0,
                pitch,
            )
            .await;
        true
    }

    async fn on_place(&self, args: OnPlaceArgs<'_>) -> BlockStateId {
        Self::get_state_with_instrument(
            args.world,
            args.position,
            Block::NOTE_BLOCK.default_state.id,
            args.block,
        )
        .await
    }

    async fn get_state_for_neighbor_update(
        &self,
        args: GetStateForNeighborUpdateArgs<'_>,
    ) -> BlockStateId {
        if args.direction.to_axis() == Axis::Y {
            return Self::get_state_with_instrument(
                args.world,
                args.position,
                args.state_id,
                args.block,
            )
            .await;
        }
        args.state_id
    }
}

fn convert_instrument_to_sound(instrument: Instrument) -> Sound {
    match instrument {
        Instrument::Harp => Sound::BlockNoteBlockHarp,
        Instrument::Basedrum => Sound::BlockNoteBlockBasedrum,
        Instrument::Snare => Sound::BlockNoteBlockSnare,
        Instrument::Hat => Sound::BlockNoteBlockHat,
        Instrument::Bass => Sound::BlockNoteBlockBass,
        Instrument::Flute => Sound::BlockNoteBlockFlute,
        Instrument::Bell => Sound::BlockNoteBlockBell,
        Instrument::Guitar => Sound::BlockNoteBlockGuitar,
        Instrument::Chime => Sound::BlockNoteBlockChime,
        Instrument::Xylophone => Sound::BlockNoteBlockXylophone,
        Instrument::IronXylophone => Sound::BlockNoteBlockIronXylophone,
        Instrument::CowBell => Sound::BlockNoteBlockCowBell,
        Instrument::Didgeridoo => Sound::BlockNoteBlockDidgeridoo,
        Instrument::Bit => Sound::BlockNoteBlockBit,
        Instrument::Banjo => Sound::BlockNoteBlockBanjo,
        Instrument::Pling => Sound::BlockNoteBlockPling,
        Instrument::Zombie => Sound::BlockNoteBlockImitateZombie,
        Instrument::Skeleton => Sound::BlockNoteBlockImitateSkeleton,
        Instrument::Creeper => Sound::BlockNoteBlockImitateCreeper,
        Instrument::Dragon => Sound::BlockNoteBlockImitateEnderDragon,
        Instrument::WitherSkeleton => Sound::BlockNoteBlockImitateWitherSkeleton,
        Instrument::Piglin => Sound::BlockNoteBlockImitatePiglin,
        Instrument::CustomHead => Sound::UiButtonClick,
    }
}

fn is_base_block(instrument: Instrument) -> bool {
    matches!(
        instrument,
        Instrument::Harp
            | Instrument::Basedrum
            | Instrument::Snare
            | Instrument::Hat
            | Instrument::Bass
            | Instrument::Flute
            | Instrument::Bell
            | Instrument::Guitar
            | Instrument::Chime
            | Instrument::Xylophone
            | Instrument::IronXylophone
            | Instrument::CowBell
            | Instrument::Didgeridoo
            | Instrument::Bit
            | Instrument::Banjo
    )
}<|MERGE_RESOLUTION|>--- conflicted
+++ resolved
@@ -83,11 +83,7 @@
         }
     }
 
-<<<<<<< HEAD
-    async fn normal_use(&self, args: NormalUseArgs<'_>) {
-=======
     async fn normal_use(&self, args: NormalUseArgs<'_>) -> BlockActionResult {
->>>>>>> 0dbc8e02
         let block_state = args.world.get_block_state(args.position).await;
         let mut note_props = NoteBlockLikeProperties::from_state_id(block_state.id, args.block);
         let next_index = note_props.note.to_index() + 1;
@@ -105,11 +101,8 @@
             )
             .await;
         Self::play_note(&note_props, args.world, args.position).await;
-<<<<<<< HEAD
-=======
 
         BlockActionResult::Success
->>>>>>> 0dbc8e02
     }
 
     async fn use_with_item(&self, _args: UseWithItemArgs<'_>) -> BlockActionResult {
