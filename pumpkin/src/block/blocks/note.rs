--- conflicted
+++ resolved
@@ -83,13 +83,8 @@
         }
     }
 
-<<<<<<< HEAD
     async fn normal_use(&self, args: NormalUseArgs<'_>) -> BlockActionResult {
-        let block_state = args.world.get_block_state(args.location).await;
-=======
-    async fn normal_use(&self, args: NormalUseArgs<'_>) {
         let block_state = args.world.get_block_state(args.position).await;
->>>>>>> 2f6c484b
         let mut note_props = NoteBlockLikeProperties::from_state_id(block_state.id, args.block);
         let next_index = note_props.note.to_index() + 1;
         // Increment and check if max
@@ -105,13 +100,9 @@
                 BlockFlags::NOTIFY_ALL,
             )
             .await;
-<<<<<<< HEAD
-        Self::play_note(&note_props, args.world, args.location).await;
+        Self::play_note(&note_props, args.world, args.position).await;
 
         BlockActionResult::Continue
-=======
-        Self::play_note(&note_props, args.world, args.position).await;
->>>>>>> 2f6c484b
     }
 
     async fn use_with_item(&self, _args: UseWithItemArgs<'_>) -> BlockActionResult {
