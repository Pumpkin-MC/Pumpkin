--- conflicted
+++ resolved
@@ -67,21 +67,8 @@
         }
     }
 
-<<<<<<< HEAD
     async fn on_entity_collision(&self, args: OnEntityCollisionArgs<'_>) {
         args.entity.damage(1.0, DamageType::CACTUS).await;
-=======
-    async fn on_entity_collision(
-        &self,
-        _world: &Arc<World>,
-        entity: &dyn EntityBase,
-        _pos: BlockPos,
-        _block: &'static Block,
-        _state: &'static BlockState,
-        _server: &Server,
-    ) {
-        entity.damage(1.0, DamageType::CACTUS).await;
->>>>>>> f21f5526
     }
 
     async fn get_state_for_neighbor_update(
