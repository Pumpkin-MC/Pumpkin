use std::sync::Arc;

use crate::block::{BlockBehaviour, GetStateForNeighborUpdateArgs, OnEntityCollisionArgs};
use crate::entity::EntityBase;
use crate::world::World;
use crate::world::portal::nether::NetherPortal;
use async_trait::async_trait;
use pumpkin_data::Block;
use pumpkin_data::block_properties::{Axis, BlockProperties, NetherPortalLikeProperties};
use pumpkin_data::entity::EntityType;
use pumpkin_macros::pumpkin_block;
use pumpkin_registry::VanillaDimensionType;
use pumpkin_util::GameMode;
use pumpkin_world::BlockStateId;

#[pumpkin_block("minecraft:nether_portal")]
pub struct NetherPortalBlock;

impl NetherPortalBlock {
    /// Gets the portal delay time based on entity type and gamemode
    async fn get_portal_time(world: &Arc<World>, entity: &dyn EntityBase) -> u32 {
        let entity_type = entity.get_entity().entity_type;
<<<<<<< HEAD
        let level_info = world.level_info.read().await;
        match entity_type {
            EntityType::PLAYER => (world.get_player_by_id(entity.get_entity().entity_id).await)
=======

        match entity_type.id {
            id if id == EntityType::PLAYER.id => (world
                .get_player_by_id(entity.get_entity().entity_id)
                .await)
>>>>>>> 5084ccd4
                .map_or(80, |player| match player.gamemode.load() {
                    GameMode::Creative => {
                        level_info.game_rules.players_nether_portal_creative_delay as u32
                    }
                    _ => level_info.game_rules.players_nether_portal_creative_delay as u32,
                }),
            _ => 0,
        }
    }
}

#[async_trait]
impl BlockBehaviour for NetherPortalBlock {
    async fn get_state_for_neighbor_update(
        &self,
        args: GetStateForNeighborUpdateArgs<'_>,
    ) -> BlockStateId {
        let axis = args.direction.to_axis();
        let is_horizontal = axis == Axis::X && axis == Axis::Z;
        let state_axis =
            NetherPortalLikeProperties::from_state_id(args.state_id, &Block::NETHER_PORTAL).axis;
        if is_horizontal
            || args.neighbor_state_id == args.state_id
            || NetherPortal::get_on_axis(args.world, args.position, state_axis)
                .await
                .is_some_and(|e| e.was_already_valid())
        {
            return args.state_id;
        }
        Block::AIR.default_state.id
    }

    async fn on_entity_collision(&self, args: OnEntityCollisionArgs<'_>) {
        let target_world = if args.world.dimension_type == VanillaDimensionType::TheNether {
            args.server
                .get_world_from_dimension(VanillaDimensionType::Overworld)
                .await
        } else {
            args.server
                .get_world_from_dimension(VanillaDimensionType::TheNether)
                .await
        };

        let portal_delay = Self::get_portal_time(args.world, args.entity).await;

        args.entity
            .get_entity()
            .try_use_portal(portal_delay, target_world, *args.position)
            .await;
    }
}<|MERGE_RESOLUTION|>--- conflicted
+++ resolved
@@ -20,17 +20,11 @@
     /// Gets the portal delay time based on entity type and gamemode
     async fn get_portal_time(world: &Arc<World>, entity: &dyn EntityBase) -> u32 {
         let entity_type = entity.get_entity().entity_type;
-<<<<<<< HEAD
         let level_info = world.level_info.read().await;
-        match entity_type {
-            EntityType::PLAYER => (world.get_player_by_id(entity.get_entity().entity_id).await)
-=======
-
         match entity_type.id {
             id if id == EntityType::PLAYER.id => (world
                 .get_player_by_id(entity.get_entity().entity_id)
                 .await)
->>>>>>> 5084ccd4
                 .map_or(80, |player| match player.gamemode.load() {
                     GameMode::Creative => {
                         level_info.game_rules.players_nether_portal_creative_delay as u32
