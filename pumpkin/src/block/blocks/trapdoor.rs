--- conflicted
+++ resolved
@@ -79,17 +79,7 @@
 
 #[async_trait]
 impl PumpkinBlock for TrapDoorBlock {
-<<<<<<< HEAD
-    async fn normal_use(&self, args: NormalUseArgs<'_>) {
-        if can_open_trapdoor(args.block) {
-            toggle_trapdoor(args.player, args.world, args.position).await;
-        }
-    }
-
-    async fn use_with_item(&self, args: UseWithItemArgs<'_>) -> BlockActionResult {
-=======
     async fn normal_use(&self, args: NormalUseArgs<'_>) -> BlockActionResult {
->>>>>>> 0dbc8e02
         if !can_open_trapdoor(args.block) {
             return BlockActionResult::Continue;
         }
