use crate::block::blocks::redstone::block_receives_redstone_power;
use crate::block::pumpkin_block::{
    BlockMetadata, NormalUseArgs, OnPlaceArgs, PumpkinBlock, UseWithItemArgs,
};
use crate::block::registry::BlockActionResult;
use crate::world::World;
use async_trait::async_trait;
use pumpkin_data::Block;
use pumpkin_data::BlockDirection;
use pumpkin_data::block_properties::{BlockHalf, BlockProperties};
use pumpkin_data::sound::{Sound, SoundCategory};
use pumpkin_data::tag::{RegistryKey, Tagable, get_tag_values};
<<<<<<< HEAD
=======
use pumpkin_protocol::java::server::play::SUseItemOn;
>>>>>>> b31548e5
use pumpkin_util::math::position::BlockPos;
use pumpkin_world::BlockStateId;
use pumpkin_world::world::BlockFlags;
use std::sync::Arc;

type TrapDoorProperties = pumpkin_data::block_properties::OakTrapdoorLikeProperties;

async fn toggle_trapdoor(player: &Player, world: &Arc<World>, block_pos: &BlockPos) {
    let (block, block_state) = world.get_block_and_block_state(block_pos).await;
    let mut trapdoor_props = TrapDoorProperties::from_state_id(block_state.id, &block);
    trapdoor_props.open = !trapdoor_props.open;

    world
        .play_block_sound_expect(
            player,
            get_sound(&block, trapdoor_props.open),
            SoundCategory::Blocks,
            *block_pos,
        )
        .await;

    world
        .set_block_state(
            block_pos,
            trapdoor_props.to_state_id(&block),
            BlockFlags::NOTIFY_LISTENERS,
        )
        .await;
}

fn can_open_trapdoor(block: &Block) -> bool {
    if block.id == Block::IRON_TRAPDOOR.id {
        return false;
    }
    true
}

// Todo: The sounds should be from BlockSetType
fn get_sound(block: &Block, open: bool) -> Sound {
    if open {
        if block.is_tagged_with("minecraft:wooden_trapdoors").unwrap() {
            Sound::BlockWoodenTrapdoorOpen
        } else if block.id == Block::IRON_TRAPDOOR.id {
            Sound::BlockIronTrapdoorOpen
        } else {
            Sound::BlockCopperTrapdoorOpen
        }
    } else if block.is_tagged_with("minecraft:wooden_trapdoors").unwrap() {
        Sound::BlockWoodenTrapdoorClose
    } else if block.id == Block::IRON_TRAPDOOR.id {
        Sound::BlockIronTrapdoorClose
    } else {
        Sound::BlockCopperTrapdoorClose
    }
}
pub struct TrapDoorBlock;
impl BlockMetadata for TrapDoorBlock {
    fn namespace(&self) -> &'static str {
        "minecraft"
    }

    fn ids(&self) -> &'static [&'static str] {
        get_tag_values(RegistryKey::Block, "minecraft:trapdoors").unwrap()
    }
}

#[async_trait]
impl PumpkinBlock for TrapDoorBlock {
<<<<<<< HEAD
    async fn normal_use(&self, args: NormalUseArgs<'_>) {
        if can_open_trapdoor(args.block) {
            toggle_trapdoor(args.world, args.location).await;
        }
    }

    async fn use_with_item(&self, args: UseWithItemArgs<'_>) -> BlockActionResult {
        if !can_open_trapdoor(args.block) {
            return BlockActionResult::Continue;
        }

        toggle_trapdoor(args.world, args.location).await;
=======
    async fn normal_use(
        &self,
        block: &Block,
        player: &Player,
        location: BlockPos,
        _server: &Server,
        world: &Arc<World>,
    ) {
        if can_open_trapdoor(block) {
            toggle_trapdoor(player, world, &location).await;
        }
    }

    async fn use_with_item(
        &self,
        block: &Block,
        player: &Player,
        location: BlockPos,
        _item: &Item,
        _server: &Server,
        world: &Arc<World>,
    ) -> BlockActionResult {
        if !can_open_trapdoor(block) {
            return BlockActionResult::Continue;
        }

        toggle_trapdoor(player, world, &location).await;
>>>>>>> b31548e5

        BlockActionResult::Consume
    }

    async fn on_place(&self, args: OnPlaceArgs<'_>) -> BlockStateId {
        let mut trapdoor_props = TrapDoorProperties::default(args.block);
        trapdoor_props.waterlogged = args.replacing.water_source();

        let powered = block_receives_redstone_power(args.world, args.location).await;
        let direction = args
            .player
            .living_entity
            .entity
            .get_horizontal_facing()
            .opposite();

        trapdoor_props.facing = direction;
        trapdoor_props.half = match args.direction {
            BlockDirection::Up => BlockHalf::Top,
            BlockDirection::Down => BlockHalf::Bottom,
            _ => match args.use_item_on.cursor_pos.y {
                0.0...0.5 => BlockHalf::Bottom,
                _ => BlockHalf::Top,
            },
        };
        trapdoor_props.powered = powered;
        trapdoor_props.open = powered;

        trapdoor_props.to_state_id(args.block)
    }

    async fn on_neighbor_update(
        &self,
        world: &Arc<World>,
        block: &Block,
        pos: &BlockPos,
        _source_block: &Block,
        _notify: bool,
    ) {
        let block_state = world.get_block_state(pos).await;
        let mut trapdoor_props = TrapDoorProperties::from_state_id(block_state.id, block);
        let powered = block_receives_redstone_power(world, pos).await;
        if powered != trapdoor_props.powered {
            trapdoor_props.powered = !trapdoor_props.powered;

            if powered != trapdoor_props.open {
                trapdoor_props.open = trapdoor_props.powered;

                world
                    .play_block_sound(get_sound(block, powered), SoundCategory::Blocks, *pos)
                    .await;
            }
        }

        world
            .set_block_state(
                pos,
                trapdoor_props.to_state_id(block),
                BlockFlags::NOTIFY_LISTENERS,
            )
            .await;
    }
}<|MERGE_RESOLUTION|>--- conflicted
+++ resolved
@@ -3,6 +3,7 @@
     BlockMetadata, NormalUseArgs, OnPlaceArgs, PumpkinBlock, UseWithItemArgs,
 };
 use crate::block::registry::BlockActionResult;
+use crate::entity::player::Player;
 use crate::world::World;
 use async_trait::async_trait;
 use pumpkin_data::Block;
@@ -10,10 +11,6 @@
 use pumpkin_data::block_properties::{BlockHalf, BlockProperties};
 use pumpkin_data::sound::{Sound, SoundCategory};
 use pumpkin_data::tag::{RegistryKey, Tagable, get_tag_values};
-<<<<<<< HEAD
-=======
-use pumpkin_protocol::java::server::play::SUseItemOn;
->>>>>>> b31548e5
 use pumpkin_util::math::position::BlockPos;
 use pumpkin_world::BlockStateId;
 use pumpkin_world::world::BlockFlags;
@@ -82,10 +79,9 @@
 
 #[async_trait]
 impl PumpkinBlock for TrapDoorBlock {
-<<<<<<< HEAD
     async fn normal_use(&self, args: NormalUseArgs<'_>) {
         if can_open_trapdoor(args.block) {
-            toggle_trapdoor(args.world, args.location).await;
+            toggle_trapdoor(args.player, args.world, args.location).await;
         }
     }
 
@@ -94,36 +90,7 @@
             return BlockActionResult::Continue;
         }
 
-        toggle_trapdoor(args.world, args.location).await;
-=======
-    async fn normal_use(
-        &self,
-        block: &Block,
-        player: &Player,
-        location: BlockPos,
-        _server: &Server,
-        world: &Arc<World>,
-    ) {
-        if can_open_trapdoor(block) {
-            toggle_trapdoor(player, world, &location).await;
-        }
-    }
-
-    async fn use_with_item(
-        &self,
-        block: &Block,
-        player: &Player,
-        location: BlockPos,
-        _item: &Item,
-        _server: &Server,
-        world: &Arc<World>,
-    ) -> BlockActionResult {
-        if !can_open_trapdoor(block) {
-            return BlockActionResult::Continue;
-        }
-
-        toggle_trapdoor(player, world, &location).await;
->>>>>>> b31548e5
+        toggle_trapdoor(args.player, args.world, args.location).await;
 
         BlockActionResult::Consume
     }
