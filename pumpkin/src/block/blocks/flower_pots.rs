--- conflicted
+++ resolved
@@ -21,21 +21,6 @@
 
 #[async_trait]
 impl PumpkinBlock for FlowerPotBlock {
-<<<<<<< HEAD
-    async fn normal_use(&self, args: NormalUseArgs<'_>) {
-        if !args.block.eq(&Block::FLOWER_POT) {
-            args.world
-                .set_block_state(
-                    args.position,
-                    Block::FLOWER_POT.default_state.id,
-                    BlockFlags::NOTIFY_ALL,
-                )
-                .await;
-        }
-    }
-
-=======
->>>>>>> 0dbc8e02
     async fn use_with_item(&self, args: UseWithItemArgs<'_>) -> BlockActionResult {
         let item = args.item_stack.lock().await.item;
         //Place the flower inside the pot
@@ -44,11 +29,7 @@
                 args.world
                     .set_block_state(
                         args.position,
-<<<<<<< HEAD
-                        Block::from_id(potted_block_id).unwrap().default_state.id,
-=======
                         Block::from_id(potted_block_id).default_state.id,
->>>>>>> 0dbc8e02
                         BlockFlags::NOTIFY_ALL,
                     )
                     .await;
@@ -84,21 +65,6 @@
             && args.block.eq(&Block::POTTED_CLOSED_EYEBLOSSOM)
             && args.world.level_time.lock().await.time_of_day % 24000 > 14500
         {
-<<<<<<< HEAD
-            if args.block.eq(&Block::POTTED_CLOSED_EYEBLOSSOM)
-                && args.world.level_time.lock().await.time_of_day > 14500
-            {
-                args.world
-                    .set_block_state(
-                        args.position,
-                        Block::POTTED_OPEN_EYEBLOSSOM.default_state.id,
-                        BlockFlags::NOTIFY_ALL,
-                    )
-                    .await;
-            }
-        } else if args.block.eq(&Block::POTTED_OPEN_EYEBLOSSOM)
-            && args.world.level_time.lock().await.time_of_day <= 14500
-=======
             args.world
                 .set_block_state(
                     args.position,
@@ -109,7 +75,6 @@
         }
         if args.block.eq(&Block::POTTED_OPEN_EYEBLOSSOM)
             && args.world.level_time.lock().await.time_of_day % 24000 <= 14500
->>>>>>> 0dbc8e02
         {
             args.world
                 .set_block_state(
