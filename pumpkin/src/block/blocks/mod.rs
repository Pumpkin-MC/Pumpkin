--- conflicted
+++ resolved
@@ -112,11 +112,7 @@
 
 pub async fn close_all_in_container(player: &Player, container: &OpenContainer) {
     for id in container.all_player_ids() {
-<<<<<<< HEAD
-        if let Some(remote_player) = player.world().await.get_player_by_entityid(id).await {
-=======
-        if let Some(remote_player) = player.world().get_player_by_id(id).await {
->>>>>>> 466d4380
+        if let Some(remote_player) = player.world().await.get_player_by_id(id).await {
             remote_player.close_container().await;
         }
     }
