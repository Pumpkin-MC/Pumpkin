pub mod anvil;
pub mod bamboo;
pub mod barrel;
<<<<<<< HEAD
pub mod bars;
=======
pub mod barrier;
>>>>>>> 6d23a8a1
pub mod bed;
pub mod cactus;
pub mod cake;
pub mod campfire;
pub mod candle_cakes;
pub mod candles;
pub mod carpet;
pub mod carved_pumpkin;
pub mod chain;
pub mod chests;
pub mod chiseled_bookshelf;
pub mod command;
pub mod composter;
pub mod crafting_table;
pub mod dirt_path;
pub mod doors;
pub mod end_portal;
pub mod end_portal_frame;
pub mod end_rod;
pub mod falling;
pub mod farmland;
pub mod fence_gates;
pub mod fences;
pub mod fire;
pub mod flower_pots;
pub mod furnace;
pub mod glass_panes;
pub mod glazed_terracotta;
pub mod grindstone;
pub mod jukebox;
pub mod ladder;
pub mod lanterns;
pub mod lightning_rod;
pub mod logs;
pub mod mangrove_roots;
pub mod nether_portal;
pub mod note;
pub mod piston;
pub mod plant;
pub mod pumpkin;
pub mod redstone;
pub mod signs;
pub mod skull_block;
pub mod slabs;
pub mod spawner;
pub mod stairs;
pub mod sugar_cane;
pub mod tnt;
pub mod torches;
pub mod trapdoor;
pub mod vine;
pub mod walls;

pub mod banners;
pub mod shulker_box;

pub mod blast_furnace;

pub mod hopper;

pub mod smoker;

pub mod ender_chest;

// abstract
pub mod abstract_wall_mounting;
pub mod lectern;
pub mod shelf;<|MERGE_RESOLUTION|>--- conflicted
+++ resolved
@@ -1,11 +1,8 @@
 pub mod anvil;
 pub mod bamboo;
 pub mod barrel;
-<<<<<<< HEAD
 pub mod bars;
-=======
 pub mod barrier;
->>>>>>> 6d23a8a1
 pub mod bed;
 pub mod cactus;
 pub mod cake;
