use crate::block::BlockIsReplacing;
use crate::entity::EntityBase;
use async_trait::async_trait;
use pumpkin_data::BlockDirection;
use pumpkin_data::block_properties::{BlockProperties, Facing};
use pumpkin_data::{Block, FacingExt, HorizontalFacingExt};
use pumpkin_util::math::position::BlockPos;
use pumpkin_world::BlockStateId;
use pumpkin_world::world::BlockAccessor;
use std::sync::Arc;

type WallTorchProps = pumpkin_data::block_properties::WallTorchLikeProperties;
// Normal tourches don't have properties

use crate::block::pumpkin_block::{
    BlockMetadata, CanPlaceAtArgs, GetStateForNeighborUpdateArgs, OnPlaceArgs, PumpkinBlock,
};

pub struct TorchBlock;

impl BlockMetadata for TorchBlock {
    fn namespace(&self) -> &'static str {
        "minecraft"
    }

    fn ids(&self) -> &'static [&'static str] {
        &[
            Block::TORCH.name,
            Block::SOUL_TORCH.name,
            Block::WALL_TORCH.name,
            Block::SOUL_WALL_TORCH.name,
        ]
    }
}

#[async_trait]
impl PumpkinBlock for TorchBlock {
    async fn on_place(&self, args: OnPlaceArgs<'_>) -> BlockStateId {
        if args.direction == BlockDirection::Down {
            let support_block = args.world.get_block_state(&args.position.down()).await;
            if support_block.is_center_solid(BlockDirection::Up) {
                return args.block.default_state.id;
            }
        }
        let mut directions = args.player.get_entity().get_entity_facing_order();

        if args.replacing == BlockIsReplacing::None {
            let face = args.direction.to_facing();
            let mut i = 0;
            while i < directions.len() && directions[i] != face {
                i += 1;
            }

            if i > 0 {
                directions.copy_within(0..i, 1);
                directions[0] = face;
            }
        } else if directions[0] == Facing::Down {
            let support_block = args.world.get_block_state(&args.position.down()).await;
            if support_block.is_center_solid(BlockDirection::Up) {
                return args.block.default_state.id;
            }
        }

        for dir in directions {
            if dir != Facing::Up
                && dir != Facing::Down
                && can_place_at(args.world, args.position, dir.to_block_direction()).await
            {
<<<<<<< HEAD
                let wall_block = if block == &Block::TORCH {
=======
                let wall_block = if args.block == &Block::TORCH {
>>>>>>> 2f6c484b
                    Block::WALL_TORCH
                } else {
                    Block::SOUL_WALL_TORCH
                };
                let mut torch_props = WallTorchProps::default(&wall_block);
                torch_props.facing = dir
                    .opposite()
                    .to_block_direction()
                    .to_horizontal_facing()
                    .unwrap();
                return torch_props.to_state_id(&wall_block);
            }
        }

        let support_block = args.world.get_block_state(&args.position.down()).await;
        if support_block.is_center_solid(BlockDirection::Up) {
            args.block.default_state.id
        } else {
            0
        }
    }

    async fn can_place_at(&self, args: CanPlaceAtArgs<'_>) -> bool {
        let support_block = args
            .block_accessor
            .get_block_state(&args.position.down())
            .await;
        if support_block.is_center_solid(BlockDirection::Up) {
            return true;
        }
        for dir in BlockDirection::horizontal() {
            if can_place_at(args.block_accessor, args.position, dir).await {
                return true;
            }
        }
        false
    }

    async fn get_state_for_neighbor_update(
        &self,
<<<<<<< HEAD
        world: &Arc<World>,
        block: &Block,
        state: u16,
        block_pos: &BlockPos,
        direction: BlockDirection,
        _neighbor_pos: &BlockPos,
        _neighbor_state: u16,
    ) -> u16 {
        if block == &Block::WALL_TORCH || block == &Block::SOUL_WALL_TORCH {
            let props = WallTorchProps::from_state_id(state, block);
            if props.facing.to_block_direction().opposite() == direction
                && !can_place_at(world, block_pos, props.facing.to_block_direction()).await
=======
        args: GetStateForNeighborUpdateArgs<'_>,
    ) -> BlockStateId {
        if args.block == &Block::WALL_TORCH || args.block == &Block::SOUL_WALL_TORCH {
            let props = WallTorchProps::from_state_id(args.state_id, args.block);
            if props.facing.to_block_direction().opposite() == args.direction
                && !can_place_at(args.world, args.position, props.facing.to_block_direction()).await
>>>>>>> 2f6c484b
            {
                return 0;
            }
        } else if args.direction == BlockDirection::Down {
            let support_block = args.world.get_block_state(&args.position.down()).await;
            if !support_block.is_center_solid(BlockDirection::Up) {
                return 0;
            }
        }
        args.state_id
    }
}

async fn can_place_at(
    world: &dyn BlockAccessor,
    block_pos: &BlockPos,
    facing: BlockDirection,
) -> bool {
    world
        .get_block_state(&block_pos.offset(facing.to_offset()))
        .await
        .is_side_solid(facing.opposite())
}<|MERGE_RESOLUTION|>--- conflicted
+++ resolved
@@ -67,11 +67,7 @@
                 && dir != Facing::Down
                 && can_place_at(args.world, args.position, dir.to_block_direction()).await
             {
-<<<<<<< HEAD
-                let wall_block = if block == &Block::TORCH {
-=======
                 let wall_block = if args.block == &Block::TORCH {
->>>>>>> 2f6c484b
                     Block::WALL_TORCH
                 } else {
                     Block::SOUL_WALL_TORCH
@@ -112,27 +108,12 @@
 
     async fn get_state_for_neighbor_update(
         &self,
-<<<<<<< HEAD
-        world: &Arc<World>,
-        block: &Block,
-        state: u16,
-        block_pos: &BlockPos,
-        direction: BlockDirection,
-        _neighbor_pos: &BlockPos,
-        _neighbor_state: u16,
-    ) -> u16 {
-        if block == &Block::WALL_TORCH || block == &Block::SOUL_WALL_TORCH {
-            let props = WallTorchProps::from_state_id(state, block);
-            if props.facing.to_block_direction().opposite() == direction
-                && !can_place_at(world, block_pos, props.facing.to_block_direction()).await
-=======
         args: GetStateForNeighborUpdateArgs<'_>,
     ) -> BlockStateId {
         if args.block == &Block::WALL_TORCH || args.block == &Block::SOUL_WALL_TORCH {
             let props = WallTorchProps::from_state_id(args.state_id, args.block);
             if props.facing.to_block_direction().opposite() == args.direction
                 && !can_place_at(args.world, args.position, props.facing.to_block_direction()).await
->>>>>>> 2f6c484b
             {
                 return 0;
             }
