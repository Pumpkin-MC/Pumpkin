use crate::block::pumpkin_block::{
    BlockHitResult, BlockMetadata, OnEntityCollisionArgs, PumpkinBlock,
};
use crate::entity::EntityBase;
use crate::entity::player::Player;
use crate::server::Server;
use crate::world::World;
use async_trait::async_trait;
use pumpkin_data::block_properties;
use pumpkin_data::fluid;
use pumpkin_data::fluid::Fluid;
use pumpkin_data::item::Item;
use pumpkin_data::{Block, BlockDirection, BlockState};
use pumpkin_protocol::java::server::play::SUseItemOn;
use pumpkin_util::math::position::BlockPos;
use pumpkin_world::BlockStateId;
use pumpkin_world::item::ItemStack;
use pumpkin_world::world::{BlockAccessor, BlockFlags, BlockRegistryExt};
use std::collections::HashMap;
use std::sync::Arc;
use tokio::sync::Mutex;

use super::BlockIsReplacing;
use super::pumpkin_block::{
    BrokenArgs, CanPlaceAtArgs, CanUpdateAtArgs, EmitsRedstonePowerArgs, ExplodeArgs,
    GetRedstonePowerArgs, GetStateForNeighborUpdateArgs, NormalUseArgs, OnNeighborUpdateArgs,
    OnPlaceArgs, OnStateReplacedArgs, OnSyncedBlockEventArgs, PlacedArgs, PlayerPlacedArgs,
    PrepareArgs, UseWithItemArgs,
};
use super::pumpkin_fluid::PumpkinFluid;

// ActionResult.java
pub enum BlockActionResult {
    /// Action was successful and we should swing the hand | Same as SUCCESS in vanilla
    Success,
    /// Block other actions from being executed and we should swing the hand | Same as CONSUME in vanilla
    Consume,
    /// Block other actions from being executed | Same as FAIL in vanilla
    Fail,
    /// Allow other actions to be executed | Same as PASS in vanilla
    Continue,
    /// Use default action for the block | Same as `PASS_TO_DEFAULT_BLOCK_ACTION` in vanilla
    PassToDefault,
}

#[derive(Default)]
pub struct BlockRegistry {
    blocks: HashMap<&'static Block, Arc<dyn PumpkinBlock>>,
    fluids: HashMap<&'static Fluid, Arc<dyn PumpkinFluid>>,
}

#[async_trait]
impl BlockRegistryExt for BlockRegistry {
    async fn can_place_at(
        &self,
        block: &pumpkin_data::Block,
        block_accessor: &dyn BlockAccessor,
        block_pos: &BlockPos,
        face: BlockDirection,
    ) -> bool {
        self.can_place_at(
            None,
            None,
            block_accessor,
            None,
            block,
            block_pos,
            face,
            None,
        )
        .await
    }
}

impl BlockRegistry {
    pub fn register<T: PumpkinBlock + BlockMetadata + 'static>(&mut self, block: T) {
        let names = block.names();
        let val = Arc::new(block);
        for i in names {
            self.blocks.insert(
                block_properties::get_block(i.as_str()).unwrap(),
                val.clone(),
            );
        }
    }

    pub fn register_fluid<T: PumpkinFluid + BlockMetadata + 'static>(&mut self, fluid: T) {
        let names = fluid.names();
        let val = Arc::new(fluid);
        for i in names {
            self.fluids
                .insert(fluid::get_fluid(i.as_str()).unwrap(), val.clone());
        }
    }

    pub async fn on_synced_block_event(
        &self,
        block: &Block,
        world: &Arc<World>,
        position: &BlockPos,
        r#type: u8,
        data: u8,
    ) -> bool {
        let pumpkin_block = self.get_pumpkin_block(block);
        if let Some(pumpkin_block) = pumpkin_block {
            return pumpkin_block
                .on_synced_block_event(OnSyncedBlockEventArgs {
                    world,
                    block,
                    position,
                    r#type,
                    data,
                })
                .await;
        }
        false
    }

    pub async fn on_entity_collision(
        &self,
        block: &Block,
        world: &Arc<World>,
        entity: &dyn EntityBase,
        position: &BlockPos,
        state: &BlockState,
        server: &Server,
    ) {
        let pumpkin_block = self.get_pumpkin_block(block);
        if let Some(pumpkin_block) = pumpkin_block {
            pumpkin_block
                .on_entity_collision(OnEntityCollisionArgs {
                    server,
                    world,
                    block,
                    state,
                    position,
                    entity,
                })
                .await;
        }
    }

    pub async fn on_entity_collision_fluid(&self, fluid: &Fluid, entity: &dyn EntityBase) {
        let pumpkin_fluid = self.get_pumpkin_fluid(fluid);
        if let Some(pumpkin_fluid) = pumpkin_fluid {
            pumpkin_fluid.on_entity_collision(entity).await;
        }
    }

    pub async fn on_use(
        &self,
        block: &Block,
        player: &Player,
        position: &BlockPos,
<<<<<<< HEAD
=======
        hit: &BlockHitResult<'_>,
>>>>>>> 0dbc8e02
        server: &Server,
        world: &Arc<World>,
    ) -> BlockActionResult {
        let pumpkin_block = self.get_pumpkin_block(block);
        if let Some(pumpkin_block) = pumpkin_block {
            return pumpkin_block
                .normal_use(NormalUseArgs {
                    server,
                    world,
                    block,
                    position,
                    player,
                    hit,
                })
                .await;
        }
        BlockActionResult::Continue
    }

    pub async fn explode(&self, block: &Block, world: &Arc<World>, position: &BlockPos) {
        let pumpkin_block = self.get_pumpkin_block(block);
        if let Some(pumpkin_block) = pumpkin_block {
            pumpkin_block
                .explode(ExplodeArgs {
                    world,
                    block,
                    position,
                })
                .await;
        }
    }

    #[allow(clippy::too_many_arguments)]
    pub async fn use_with_item(
        &self,
        block: &Block,
        player: &Player,
        position: &BlockPos,
<<<<<<< HEAD
=======
        hit: &BlockHitResult<'_>,
>>>>>>> 0dbc8e02
        item_stack: &Arc<Mutex<ItemStack>>,
        server: &Server,
        world: &Arc<World>,
    ) -> BlockActionResult {
        let pumpkin_block = self.get_pumpkin_block(block);
        if let Some(pumpkin_block) = pumpkin_block {
            return pumpkin_block
                .use_with_item(UseWithItemArgs {
                    server,
                    world,
                    block,
                    position,
                    player,
                    hit,
                    item_stack,
                })
                .await;
        }
        BlockActionResult::Continue
    }

    pub async fn use_with_item_fluid(
        &self,
        fluid: &Fluid,
        player: &Player,
        position: BlockPos,
        item: &Item,
        server: &Server,
        world: &Arc<World>,
    ) -> BlockActionResult {
        let pumpkin_fluid = self.get_pumpkin_fluid(fluid);
        if let Some(pumpkin_fluid) = pumpkin_fluid {
            return pumpkin_fluid
                .use_with_item(fluid, player, position, item, server, world)
                .await;
        }
        BlockActionResult::Continue
    }

    #[allow(clippy::too_many_arguments)]
    pub async fn can_place_at(
        &self,
        server: Option<&Server>,
        world: Option<&World>,
        block_accessor: &dyn BlockAccessor,
        player: Option<&Player>,
        block: &Block,
        position: &BlockPos,
        direction: BlockDirection,
        use_item_on: Option<&SUseItemOn>,
    ) -> bool {
        let pumpkin_block = self.get_pumpkin_block(block);
        if let Some(pumpkin_block) = pumpkin_block {
            return pumpkin_block
                .can_place_at(CanPlaceAtArgs {
                    server,
                    world,
                    block_accessor,
                    block,
                    position,
                    direction,
                    player,
                    use_item_on,
                })
                .await;
        }
        true
    }

    #[allow(clippy::too_many_arguments)]
    pub async fn can_update_at(
        &self,
        world: &World,
        block: &Block,
        state_id: BlockStateId,
        position: &BlockPos,
        direction: BlockDirection,
        use_item_on: &SUseItemOn,
        player: &Player,
    ) -> bool {
        let pumpkin_block = self.get_pumpkin_block(block);
        if let Some(pumpkin_block) = pumpkin_block {
            return pumpkin_block
                .can_update_at(CanUpdateAtArgs {
                    world,
                    block,
                    state_id,
                    position,
                    direction,
                    player,
                    use_item_on,
                })
                .await;
        }
        false
    }

    #[allow(clippy::too_many_arguments)]
    pub async fn on_place(
        &self,
        server: &Server,
        world: &World,
        player: &Player,
        block: &Block,
        position: &BlockPos,
        direction: BlockDirection,
        replacing: BlockIsReplacing,
        use_item_on: &SUseItemOn,
    ) -> BlockStateId {
        let pumpkin_block = self.get_pumpkin_block(block);
        if let Some(pumpkin_block) = pumpkin_block {
            return pumpkin_block
                .on_place(OnPlaceArgs {
                    server,
                    world,
                    block,
                    position,
                    direction,
                    player,
                    replacing,
                    use_item_on,
                })
                .await;
        }
        block.default_state.id
    }

    pub async fn player_placed(
        &self,
        world: &Arc<World>,
        block: &Block,
        state_id: u16,
        position: &BlockPos,
        direction: BlockDirection,
        player: &Player,
    ) {
        let pumpkin_block = self.get_pumpkin_block(block);
        if let Some(pumpkin_block) = pumpkin_block {
            pumpkin_block
                .player_placed(PlayerPlacedArgs {
                    world,
                    block,
                    state_id,
                    position,
                    direction,
                    player,
                })
                .await;
        }
    }

    pub async fn on_placed(
        &self,
        world: &Arc<World>,
        block: &Block,
        state_id: BlockStateId,
        position: &BlockPos,
        old_state_id: BlockStateId,
        notify: bool,
    ) {
        let pumpkin_block = self.get_pumpkin_block(block);
        if let Some(pumpkin_block) = pumpkin_block {
            pumpkin_block
                .placed(PlacedArgs {
                    world,
                    block,
                    state_id,
                    old_state_id,
                    position,
                    notify,
                })
                .await;
        }
    }

    pub async fn on_placed_fluid(
        &self,
        world: &Arc<World>,
        fluid: &Fluid,
        state_id: BlockStateId,
        position: &BlockPos,
        old_state_id: BlockStateId,
        notify: bool,
    ) {
        let pumpkin_fluid = self.get_pumpkin_fluid(fluid);
        if let Some(pumpkin_fluid) = pumpkin_fluid {
            pumpkin_fluid
                .placed(world, fluid, state_id, position, old_state_id, notify)
                .await;
        }
    }

    pub async fn broken(
        &self,
        world: &Arc<World>,
        block: &Block,
        player: &Arc<Player>,
        position: &BlockPos,
        server: &Server,
        state: &BlockState,
    ) {
        let pumpkin_block = self.get_pumpkin_block(block);
        if let Some(pumpkin_block) = pumpkin_block {
            pumpkin_block
                .broken(BrokenArgs {
                    block,
                    player,
                    position,
                    server,
                    world,
                    state,
                })
                .await;
        }
    }

    pub async fn on_state_replaced(
        &self,
        world: &Arc<World>,
        block: &Block,
        position: &BlockPos,
        old_state_id: BlockStateId,
        moved: bool,
    ) {
        let pumpkin_block = self.get_pumpkin_block(block);
        if let Some(pumpkin_block) = pumpkin_block {
            pumpkin_block
                .on_state_replaced(OnStateReplacedArgs {
                    world,
                    block,
                    old_state_id,
                    position,
                    moved,
                })
                .await;
        }
    }

    /// Updates state of all neighbors of the block
    pub async fn post_process_state(
        &self,
        world: &Arc<World>,
        position: &BlockPos,
        block: &Block,
        flags: BlockFlags,
    ) {
        let state = world.get_block_state(position).await;
        for direction in BlockDirection::all() {
            let neighbor_pos = position.offset(direction.to_offset());
            let neighbor_state = world.get_block_state(&neighbor_pos).await;
            let pumpkin_block = self.get_pumpkin_block(block);
            if let Some(pumpkin_block) = pumpkin_block {
                let new_state = pumpkin_block
                    .get_state_for_neighbor_update(GetStateForNeighborUpdateArgs {
                        world,
                        block,
                        state_id: state.id,
                        position,
                        direction: direction.opposite(),
                        neighbor_position: &neighbor_pos,
                        neighbor_state_id: neighbor_state.id,
                    })
                    .await;
                world.set_block_state(&neighbor_pos, new_state, flags).await;
            }
        }
    }

    pub async fn prepare(
        &self,
        world: &Arc<World>,
        position: &BlockPos,
        block: &Block,
        state_id: BlockStateId,
        flags: BlockFlags,
    ) {
        let pumpkin_block = self.get_pumpkin_block(block);
        if let Some(pumpkin_block) = pumpkin_block {
            pumpkin_block
                .prepare(PrepareArgs {
                    world,
                    block,
                    state_id,
                    position,
                    flags,
                })
                .await;
        }
    }

    #[allow(clippy::too_many_arguments)]
    pub async fn get_state_for_neighbor_update(
        &self,
        world: &Arc<World>,
        block: &Block,
        state_id: BlockStateId,
        position: &BlockPos,
        direction: BlockDirection,
        neighbor_location: &BlockPos,
        neighbor_state_id: BlockStateId,
    ) -> BlockStateId {
        let pumpkin_block = self.get_pumpkin_block(block);
        if let Some(pumpkin_block) = pumpkin_block {
            return pumpkin_block
                .get_state_for_neighbor_update(GetStateForNeighborUpdateArgs {
                    world,
                    block,
                    state_id,
                    position,
                    direction,
                    neighbor_position: neighbor_location,
                    neighbor_state_id,
                })
                .await;
        }
        state_id
    }

    pub async fn update_neighbors(
        &self,
        world: &Arc<World>,
        position: &BlockPos,
        _block: &Block,
        flags: BlockFlags,
    ) {
        for direction in BlockDirection::abstract_block_update_order() {
            let pos = position.offset(direction.to_offset());

            Box::pin(world.replace_with_state_for_neighbor_update(
                &pos,
                direction.opposite(),
                flags,
            ))
            .await;
        }
    }

    pub async fn on_neighbor_update(
        &self,
        world: &Arc<World>,
        block: &Block,
        position: &BlockPos,
        source_block: &Block,
        notify: bool,
    ) {
        let pumpkin_block = self.get_pumpkin_block(block);
        if let Some(pumpkin_block) = pumpkin_block {
            pumpkin_block
                .on_neighbor_update(OnNeighborUpdateArgs {
                    world,
                    block,
                    position,
                    source_block,
                    notify,
                })
                .await;
        }
    }

    #[must_use]
    pub fn get_pumpkin_block(&self, block: &Block) -> Option<&Arc<dyn PumpkinBlock>> {
        self.blocks.get(block)
    }

    #[must_use]
    pub fn get_pumpkin_fluid(&self, fluid: &Fluid) -> Option<&Arc<dyn PumpkinFluid>> {
        self.fluids.get(fluid)
    }

    pub async fn emits_redstone_power(
        &self,
        block: &Block,
        state: &BlockState,
        direction: BlockDirection,
    ) -> bool {
        let pumpkin_block = self.get_pumpkin_block(block);
        if let Some(pumpkin_block) = pumpkin_block {
            return pumpkin_block
                .emits_redstone_power(EmitsRedstonePowerArgs {
                    block,
                    state,
                    direction,
                })
                .await;
        }
        false
    }

    pub async fn get_weak_redstone_power(
        &self,
        block: &Block,
        world: &World,
        position: &BlockPos,
        state: &BlockState,
        direction: BlockDirection,
    ) -> u8 {
        let pumpkin_block = self.get_pumpkin_block(block);
        if let Some(pumpkin_block) = pumpkin_block {
            return pumpkin_block
                .get_weak_redstone_power(GetRedstonePowerArgs {
                    world,
                    block,
                    state,
                    position,
                    direction,
                })
                .await;
        }
        0
    }

    pub async fn get_strong_redstone_power(
        &self,
        block: &Block,
        world: &World,
        position: &BlockPos,
        state: &BlockState,
        direction: BlockDirection,
    ) -> u8 {
        let pumpkin_block = self.get_pumpkin_block(block);
        if let Some(pumpkin_block) = pumpkin_block {
            return pumpkin_block
                .get_strong_redstone_power(GetRedstonePowerArgs {
                    world,
                    block,
                    state,
                    position,
                    direction,
                })
                .await;
        }
        0
    }
}<|MERGE_RESOLUTION|>--- conflicted
+++ resolved
@@ -152,10 +152,7 @@
         block: &Block,
         player: &Player,
         position: &BlockPos,
-<<<<<<< HEAD
-=======
         hit: &BlockHitResult<'_>,
->>>>>>> 0dbc8e02
         server: &Server,
         world: &Arc<World>,
     ) -> BlockActionResult {
@@ -194,10 +191,7 @@
         block: &Block,
         player: &Player,
         position: &BlockPos,
-<<<<<<< HEAD
-=======
         hit: &BlockHitResult<'_>,
->>>>>>> 0dbc8e02
         item_stack: &Arc<Mutex<ItemStack>>,
         server: &Server,
         world: &Arc<World>,
