--- conflicted
+++ resolved
@@ -11,8 +11,10 @@
 use pumpkin_data::{Block, BlockDirection, BlockState};
 use pumpkin_protocol::java::server::play::SUseItemOn;
 use pumpkin_util::math::position::BlockPos;
+use pumpkin_world::item::ItemStack;
 use pumpkin_world::BlockStateId;
 use pumpkin_world::world::{BlockAccessor, BlockFlags, BlockRegistryExt};
+use tokio::sync::Mutex;
 use std::collections::HashMap;
 use std::sync::Arc;
 
@@ -143,12 +145,8 @@
         &self,
         block: &Block,
         player: &Player,
-<<<<<<< HEAD
-        location: &BlockPos,
+        position: &BlockPos,
         hit: &BlockHitResult<'_>,
-=======
-        position: &BlockPos,
->>>>>>> 2f6c484b
         server: &Server,
         world: &Arc<World>,
     ) -> BlockActionResult {
@@ -159,12 +157,8 @@
                     server,
                     world,
                     block,
-<<<<<<< HEAD
-=======
-                    position,
->>>>>>> 2f6c484b
                     player,
-                    location,
+                    position,
                     hit,
                 })
                 .await;
@@ -185,17 +179,13 @@
         }
     }
 
-<<<<<<< HEAD
-    pub async fn use_with_item(&self, args: UseWithItemArgs<'_>) -> BlockActionResult {
-        let pumpkin_block = self.get_pumpkin_block(args.block);
-        if let Some(pumpkin_block) = pumpkin_block {
-            return pumpkin_block.use_with_item(args).await;
-=======
+    #[allow(clippy::too_many_arguments)]
     pub async fn use_with_item(
         &self,
         block: &Block,
         player: &Player,
         position: &BlockPos,
+        hit: &BlockHitResult<'_>,
         item_stack: &Arc<Mutex<ItemStack>>,
         server: &Server,
         world: &Arc<World>,
@@ -210,9 +200,9 @@
                     position,
                     player,
                     item_stack,
-                })
-                .await;
->>>>>>> 2f6c484b
+                    hit,
+                })
+                .await;
         }
         BlockActionResult::Continue
     }
