--- conflicted
+++ resolved
@@ -300,13 +300,9 @@
     }
 
     pub async fn tick(&self, server: &Server) {
-<<<<<<< HEAD
         self.flush_block_updates().await;
 
         // world ticks
-=======
-        // World ticks
->>>>>>> d27ec7f4
         {
             let mut level_time = self.level_time.lock().await;
             level_time.tick_time();
@@ -320,7 +316,6 @@
             weather.tick_weather(self).await;
         };
 
-<<<<<<< HEAD
         {
             let blocks_to_tick = self.level.get_blocks_to_tick().await;
             for scheduled_tick in blocks_to_tick {
@@ -342,9 +337,6 @@
         }
 
         // player ticks
-=======
-        // Player ticks
->>>>>>> d27ec7f4
         for player in self.players.read().await.values() {
             player.tick(server).await;
         }
@@ -1125,7 +1117,6 @@
         .await;
     }
 
-<<<<<<< HEAD
     /// Sets a block
     pub async fn set_block_state(
         &self,
@@ -1133,10 +1124,6 @@
         block_state_id: u16,
         flags: BlockFlags,
     ) -> u16 {
-=======
-    /// Sets a block.
-    pub async fn set_block_state(&self, position: &BlockPos, block_state_id: u16) -> u16 {
->>>>>>> d27ec7f4
         let (chunk_coordinate, relative_coordinates) = position.chunk_and_chunk_relative_position();
 
         // Since we divide by 16, remnant can never exceed `u8::MAX`
@@ -1144,25 +1131,19 @@
 
         let chunk = self.receive_chunk(chunk_coordinate).await.0;
         let mut chunk = chunk.write().await;
-<<<<<<< HEAD
         // TODO: chunkPos.setBlockState(pos, state, flags);
-        let replaced_block_state_id = chunk.subchunks.get_block(relative).unwrap();
+        let replaced_block_state_id = chunk.blocks.get_block(relative).unwrap();
         if replaced_block_state_id == block_state_id {
             return block_state_id;
         }
         chunk.dirty = true;
 
-        chunk.subchunks.set_block(relative, block_state_id);
+        chunk.blocks.set_block(relative, block_state_id);
         chunk
             .block_state_updates
             .lock()
             .await
             .insert(*position, block_state_id);
-=======
-        chunk.dirty = true;
-        let replaced_block_state_id = chunk.blocks.get_block(relative).unwrap();
-        chunk.blocks.set_block(relative, block_state_id);
->>>>>>> d27ec7f4
         drop(chunk);
 
         let old_block = Block::from_state_id(replaced_block_state_id).unwrap();
@@ -1323,10 +1304,6 @@
             .expect("Channel closed for unknown reason")
     }
 
-<<<<<<< HEAD
-=======
-    /// If `server` is sent, it will do a block update.
->>>>>>> d27ec7f4
     pub async fn break_block(
         self: &Arc<Self>,
         position: &BlockPos,
@@ -1397,7 +1374,6 @@
         get_state_by_state_id(id).ok_or(GetBlockError::InvalidBlockId)
     }
 
-<<<<<<< HEAD
     pub fn get_state_by_id(
         &self,
         id: u16,
@@ -1406,9 +1382,6 @@
     }
 
     /// Gets the Block + Block state from the Block Registry, Returns None if the Block state has not been found
-=======
-    /// Gets a `Block` + `BlockState` from the block registry. Returns `None` if the block state has not been found.
->>>>>>> d27ec7f4
     pub async fn get_block_and_block_state(
         &self,
         position: &BlockPos,
@@ -1417,19 +1390,9 @@
         get_block_and_state_by_state_id(id).ok_or(GetBlockError::InvalidBlockId)
     }
 
-<<<<<<< HEAD
     /// Updates neighboring blocks of a block
     pub async fn update_neighbors(&self, block_pos: &BlockPos, except: Option<&BlockDirection>) {
         let source_block = self.get_block(block_pos).await.unwrap();
-=======
-    /// Updates neighboring blocks of a block.
-    pub async fn update_neighbors(
-        &self,
-        server: &Server,
-        block_pos: &BlockPos,
-        except: Option<&BlockDirection>,
-    ) {
->>>>>>> d27ec7f4
         for direction in BlockDirection::update_order() {
             if Some(&direction) == except {
                 continue;
