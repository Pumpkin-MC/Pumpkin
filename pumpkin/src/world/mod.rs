use std::{
    collections::{hash_map::Entry, HashMap, VecDeque},
    sync::Arc,
};

pub mod level_time;
pub mod player_chunker;

use crate::{
    command::client_cmd_suggestions,
    entity::{
        player::{ChunkHandleWrapper, Player},
        Entity,
    },
    error::PumpkinError,
    server::Server,
};
<<<<<<< HEAD
use level_time::LevelTime;
=======
use itertools::Itertools;
>>>>>>> c3c4aff9
use pumpkin_config::BasicConfiguration;
use pumpkin_core::math::vector2::Vector2;
use pumpkin_core::math::{position::WorldPosition, vector3::Vector3};
use pumpkin_core::text::{color::NamedColor, TextComponent};
use pumpkin_entity::{entity_type::EntityType, EntityId};
use pumpkin_protocol::{
    client::play::{CBlockUpdate, CRespawn, CSoundEffect, CWorldEvent},
    SoundCategory,
};
use pumpkin_protocol::{
    client::play::{
        CChunkData, CGameEvent, CLogin, CPlayerInfoUpdate, CRemoveEntities, CRemovePlayerInfo,
        CSetEntityMetadata, CSpawnEntity, GameEvent, Metadata, PlayerAction,
    },
    ClientPacket, VarInt,
};
use pumpkin_registry::DimensionType;
use pumpkin_world::chunk::ChunkData;
use pumpkin_world::level::Level;
use pumpkin_world::{
    block::block_registry::{
        get_block_and_state_by_state_id, get_block_by_state_id, get_state_by_state_id,
    },
    coordinates::ChunkRelativeBlockCoordinates,
};
use rand::{thread_rng, Rng};
use scoreboard::Scoreboard;
use thiserror::Error;
use tokio::sync::{mpsc::Receiver, Mutex};
use tokio::{
    sync::{mpsc, RwLock},
    task::JoinHandle,
};
use worldborder::Worldborder;

pub mod scoreboard;
pub mod worldborder;

type ChunkReceiver = (
    Vec<(Vector2<i32>, JoinHandle<()>)>,
    Receiver<Arc<RwLock<ChunkData>>>,
);

#[derive(Debug, Error)]
pub enum GetBlockError {
    BlockOutOfWorldBounds,
    InvalidBlockId,
}

impl std::fmt::Display for GetBlockError {
    fn fmt(&self, f: &mut std::fmt::Formatter<'_>) -> std::fmt::Result {
        write!(f, "{self:?}")
    }
}

impl PumpkinError for GetBlockError {
    fn is_kick(&self) -> bool {
        false
    }

    fn severity(&self) -> log::Level {
        log::Level::Warn
    }

    fn client_kick_reason(&self) -> Option<String> {
        None
    }
}

/// Represents a Minecraft world, containing entities, players, and the underlying level data.
///
/// Each dimension (Overworld, Nether, End) typically has its own `World`.
///
/// **Key Responsibilities:**
///
/// - Manages the `Level` instance for handling chunk-related operations.
/// - Stores and tracks active `Player` entities within the world.
/// - Provides a central hub for interacting with the world's entities and environment.
pub struct World {
    /// The underlying level, responsible for chunk management and terrain generation.
    pub level: Arc<Level>,
    /// A map of active players within the world, keyed by their unique UUID.
    pub current_players: Arc<Mutex<HashMap<uuid::Uuid, Arc<Player>>>>,
    /// The world's scoreboard, used for tracking scores, objectives, and display information.
    pub scoreboard: Mutex<Scoreboard>,
    /// The world's worldborder, defining the playable area and controlling its expansion or contraction.
    pub worldborder: Mutex<Worldborder>,
<<<<<<< HEAD
    /// The world's time, including counting ticks for weather, time cycles and statistics
    pub level_time: Mutex<LevelTime>,
=======
    /// The type of dimension the world is in
    pub dimension_type: DimensionType,
>>>>>>> c3c4aff9
    // TODO: entities
}

impl World {
    #[must_use]
    pub fn load(level: Level, dimension_type: DimensionType) -> Self {
        Self {
            level: Arc::new(level),
            current_players: Arc::new(Mutex::new(HashMap::new())),
            scoreboard: Mutex::new(Scoreboard::new()),
            worldborder: Mutex::new(Worldborder::new(0.0, 0.0, 29_999_984.0, 0, 0, 0)),
<<<<<<< HEAD
            level_time: Mutex::new(LevelTime::new()),
=======
            dimension_type,
>>>>>>> c3c4aff9
        }
    }

    /// Broadcasts a packet to all connected players within the world.
    ///
    /// Sends the specified packet to every player currently logged in to the world.
    ///
    /// **Note:** This function acquires a lock on the `current_players` map, ensuring thread safety.
    pub async fn broadcast_packet_all<P>(&self, packet: &P)
    where
        P: ClientPacket,
    {
        let current_players = self.current_players.lock().await;
        for player in current_players.values() {
            player.client.send_packet(packet).await;
        }
    }

    /// Broadcasts a packet to all connected players within the world, excluding the specified players.
    ///
    /// Sends the specified packet to every player currently logged in to the world, excluding the players listed in the `except` parameter.
    ///
    /// **Note:** This function acquires a lock on the `current_players` map, ensuring thread safety.
    pub async fn broadcast_packet_except<P>(&self, except: &[uuid::Uuid], packet: &P)
    where
        P: ClientPacket,
    {
        let current_players = self.current_players.lock().await;
        for (_, player) in current_players.iter().filter(|c| !except.contains(c.0)) {
            player.client.send_packet(packet).await;
        }
    }

    pub async fn play_sound(
        &self,
        sound_id: u16,
        category: SoundCategory,
        posistion: &Vector3<f64>,
    ) {
        let seed = thread_rng().gen::<f64>();
        self.broadcast_packet_all(&CSoundEffect::new(
            VarInt(i32::from(sound_id)),
            category,
            posistion.x,
            posistion.y,
            posistion.z,
            1.0,
            1.0,
            seed,
        ))
        .await;
    }

    pub async fn tick(&self) {
        // world ticks
        let mut level_time = self.level_time.lock().await;
        level_time.tick_time();
        if level_time.world_age % 20 == 0 {
            level_time.send_time(self).await;
        }
        // player ticks
        let current_players = self.current_players.lock().await;
        for player in current_players.values() {
            player.tick().await;
        }
    }

    /// Gets the y position of the first non air block from the top down
    pub async fn get_top_block(&self, position: Vector2<i32>) -> i32 {
        for y in (-64..=319).rev() {
            let pos = WorldPosition(Vector3::new(position.x, y, position.z));
            let block = self.get_block_state(pos).await;
            if let Ok(block) = block {
                if block.air {
                    continue;
                }
            }
            return y;
        }
        319
    }

    #[expect(clippy::too_many_lines)]
    pub async fn spawn_player(
        &self,
        base_config: &BasicConfiguration,
        player: Arc<Player>,
        server: &Server,
    ) {
        let command_dispatcher = &server.command_dispatcher;
        let dimensions = &server
            .dimensions
            .iter()
            .map(DimensionType::name)
            .collect_vec();

        // This code follows the vanilla packet order
        let entity_id = player.entity_id();
        let gamemode = player.gamemode.load();
        log::debug!(
            "spawning player {}, entity id {}",
            player.gameprofile.name,
            entity_id
        );

        // login packet for our new player
        player
            .client
            .send_packet(&CLogin::new(
                entity_id,
                base_config.hardcore,
                dimensions,
                base_config.max_players.into(),
                base_config.view_distance.into(), //  TODO: view distance
                base_config.simulation_distance.into(), // TODO: sim view dinstance
                false,
                true,
                false,
                (self.dimension_type as u8).into(),
                self.dimension_type.name(),
                0, // seed
                gamemode as u8,
                base_config.default_gamemode as i8,
                false,
                false,
                None,
                0.into(),
                0.into(),
                false,
            ))
            .await;
        // permissions, i. e. the commands a player may use
        player.send_permission_lvl_update().await;
        client_cmd_suggestions::send_c_commands_packet(&player, command_dispatcher).await;

        // teleport
        let mut position = Vector3::new(10.0, 120.0, 10.0);
        let yaw = 10.0;
        let pitch = 10.0;

        let top = self
            .get_top_block(Vector2::new(position.x as i32, position.z as i32))
            .await;
        position.y = f64::from(top + 1);

        log::debug!("Sending player teleport to {}", player.gameprofile.name);
        player.teleport(position, yaw, pitch).await;

        player.living_entity.last_pos.store(position);

        let gameprofile = &player.gameprofile;
        // first send info update to our new player, So he can see his Skin
        // also send his info to everyone else
        log::debug!("Broadcasting player info for {}", player.gameprofile.name);
        self.broadcast_packet_all(&CPlayerInfoUpdate::new(
            0x01 | 0x08,
            &[pumpkin_protocol::client::play::Player {
                uuid: gameprofile.id,
                actions: vec![
                    PlayerAction::AddPlayer {
                        name: &gameprofile.name,
                        properties: &gameprofile.properties,
                    },
                    PlayerAction::UpdateListed(true),
                ],
            }],
        ))
        .await;

        // here we send all the infos of already joined players
        let mut entries = Vec::new();
        {
            let current_players = self.current_players.lock().await;
            for (_, playerr) in current_players
                .iter()
                .filter(|(c, _)| **c != player.gameprofile.id)
            {
                let gameprofile = &playerr.gameprofile;
                entries.push(pumpkin_protocol::client::play::Player {
                    uuid: gameprofile.id,
                    actions: vec![
                        PlayerAction::AddPlayer {
                            name: &gameprofile.name,
                            properties: &gameprofile.properties,
                        },
                        PlayerAction::UpdateListed(true),
                    ],
                });
            }
            log::debug!("Sending player info to {}", player.gameprofile.name);
            player
                .client
                .send_packet(&CPlayerInfoUpdate::new(0x01 | 0x08, &entries))
                .await;
        }

        let gameprofile = &player.gameprofile;

        log::debug!("Broadcasting player spawn for {}", player.gameprofile.name);
        // spawn player for every client
        self.broadcast_packet_except(
            &[player.gameprofile.id],
            // TODO: add velo
            &CSpawnEntity::new(
                entity_id.into(),
                gameprofile.id,
                (EntityType::Player as i32).into(),
                position.x,
                position.y,
                position.z,
                pitch,
                yaw,
                yaw,
                0.into(),
                0.0,
                0.0,
                0.0,
            ),
        )
        .await;
        // spawn players for our client
        let id = player.gameprofile.id;
        for (_, existing_player) in self
            .current_players
            .lock()
            .await
            .iter()
            .filter(|c| c.0 != &id)
        {
            let entity = &existing_player.living_entity.entity;
            let pos = entity.pos.load();
            let gameprofile = &existing_player.gameprofile;
            log::debug!("Sending player entities to {}", player.gameprofile.name);
            player
                .client
                .send_packet(&CSpawnEntity::new(
                    existing_player.entity_id().into(),
                    gameprofile.id,
                    (EntityType::Player as i32).into(),
                    pos.x,
                    pos.y,
                    pos.z,
                    entity.yaw.load(),
                    entity.pitch.load(),
                    entity.head_yaw.load(),
                    0.into(),
                    0.0,
                    0.0,
                    0.0,
                ))
                .await;
        }
        // entity meta data
        // set skin parts
        if let Some(config) = player.client.config.lock().await.as_ref() {
            let packet = CSetEntityMetadata::new(
                entity_id.into(),
                Metadata::new(17, VarInt(0), config.skin_parts),
            );
            log::debug!("Broadcasting skin for {}", player.gameprofile.name);
            self.broadcast_packet_all(&packet).await;
        }

        // Start waiting for level chunks, Sets the "Loading Terrain" screen
        log::debug!("Sending waiting chunks to {}", player.gameprofile.name);
        player
            .client
            .send_packet(&CGameEvent::new(GameEvent::StartWaitingChunks, 0.0))
            .await;

        self.worldborder
            .lock()
            .await
            .init_client(&player.client)
            .await;

        // Spawn in initial chunks
        player_chunker::player_join(self, player.clone()).await;
    }

    pub async fn respawn_player(&self, player: &Arc<Player>, alive: bool) {
        let last_pos = player.living_entity.last_pos.load();
        let death_dimension = player.world().dimension_type.name();
        let death_location = WorldPosition(Vector3::new(
            last_pos.x.round() as i32,
            last_pos.y.round() as i32,
            last_pos.z.round() as i32,
        ));

        let data_kept = u8::from(alive);

        // TODO: switch world in player entity to new world

        player
            .client
            .send_packet(&CRespawn::new(
                (self.dimension_type as u8).into(),
                self.dimension_type.name(),
                0, // seed
                player.gamemode.load() as u8,
                player.gamemode.load() as i8,
                false,
                false,
                Some((death_dimension, death_location)),
                0.into(),
                0.into(),
                data_kept,
            ))
            .await;

        log::debug!("Sending player abilities to {}", player.gameprofile.name);
        player.send_abilties_update().await;

        player.send_permission_lvl_update().await;

        // teleport
        let mut position = Vector3::new(10.0, 120.0, 10.0);
        let yaw = 10.0;
        let pitch = 10.0;

        let top = self
            .get_top_block(Vector2::new(position.x as i32, position.z as i32))
            .await;
        position.y = f64::from(top + 1);

        log::debug!("Sending player teleport to {}", player.gameprofile.name);
        player.teleport(position, yaw, pitch).await;

        player.living_entity.last_pos.store(position);

        // TODO: difficulty, exp bar, status effect

        self.worldborder
            .lock()
            .await
            .init_client(&player.client)
            .await;

        // TODO: world spawn (compass stuff)

        player
            .client
            .send_packet(&CGameEvent::new(GameEvent::StartWaitingChunks, 0.0))
            .await;

        let entity = &player.living_entity.entity;
        let entity_id = entity.entity_id;

        let skin_parts = player.config.lock().await.skin_parts;
        let entity_metadata_packet =
            CSetEntityMetadata::new(entity_id.into(), Metadata::new(17, VarInt(0), &skin_parts));

        self.broadcast_packet_except(
            &[player.gameprofile.id],
            // TODO: add velo
            &CSpawnEntity::new(
                entity.entity_id.into(),
                player.gameprofile.id,
                (EntityType::Player as i32).into(),
                position.x,
                position.y,
                position.z,
                pitch,
                yaw,
                yaw,
                0.into(),
                0.0,
                0.0,
                0.0,
            ),
        )
        .await;

        player_chunker::player_join(self, player.clone()).await;
        self.broadcast_packet_all(&entity_metadata_packet).await;
        // update commands

        player.set_health(20.0, 20, 20.0).await;
    }

    pub fn mark_chunks_as_not_watched(&self, chunks: &[Vector2<i32>]) -> Vec<Vector2<i32>> {
        self.level.mark_chunks_as_not_watched(chunks)
    }

    pub fn clean_chunks(&self, chunks: &[Vector2<i32>]) {
        self.level.clean_chunks(chunks);
    }

    pub fn clean_memory(&self, chunks_to_check: &[Vector2<i32>]) {
        self.level.clean_memory(chunks_to_check);
    }

    pub fn get_cached_chunk_len(&self) -> usize {
        self.level.loaded_chunk_count()
    }

    #[expect(clippy::too_many_lines)]
    /// IMPORTANT: Chunks have to be non-empty
    fn spawn_world_chunks(&self, player: Arc<Player>, chunks: &[Vector2<i32>]) {
        if player
            .client
            .closed
            .load(std::sync::atomic::Ordering::Relaxed)
        {
            log::info!("The connection has closed before world chunks were spawned",);
            return;
        }
        #[cfg(debug_assertions)]
        let inst = std::time::Instant::now();
        // Unique id of this chunk batch for later removal
        let id = uuid::Uuid::new_v4();

        let (pending, mut receiver) = self.receive_chunks(chunks);
        {
            let mut pending_chunks = player.pending_chunks.lock();

            for chunk in chunks {
                if pending_chunks.contains_key(chunk) {
                    log::debug!(
                        "Client id {} is requesting chunk {:?} but its already pending!",
                        player.client.id,
                        chunk
                    );
                }
            }

            for (chunk, handle) in pending {
                let entry = pending_chunks.entry(chunk);
                let wrapper = ChunkHandleWrapper::new(handle);
                match entry {
                    Entry::Occupied(mut entry) => {
                        entry.get_mut().push_back(wrapper);
                    }
                    Entry::Vacant(entry) => {
                        let mut queue = VecDeque::new();
                        queue.push_back(wrapper);
                        entry.insert(queue);
                    }
                };
            }
        }
        let pending_chunks = player.pending_chunks.clone();
        let level = self.level.clone();
        let retained_player = player.clone();
        let batch_id = id;

        let handle = tokio::spawn(async move {
            while let Some(chunk_data) = receiver.recv().await {
                let chunk_data = chunk_data.read().await;
                let packet = CChunkData(&chunk_data);
                #[cfg(debug_assertions)]
                if chunk_data.position == (0, 0).into() {
                    use pumpkin_protocol::bytebuf::ByteBuffer;
                    let mut test = ByteBuffer::empty();
                    packet.write(&mut test);
                    let len = test.buf().len();
                    log::debug!(
                        "Chunk packet size: {}B {}KB {}MB",
                        len,
                        len / 1024,
                        len / (1024 * 1024)
                    );
                }

                {
                    let mut pending_chunks = pending_chunks.lock();
                    let handlers = pending_chunks
                        .get_mut(&chunk_data.position)
                        .expect("All chunks should be pending");
                    let handler = handlers
                        .pop_front()
                        .expect("All chunks should have a handler");

                    if handlers.is_empty() {
                        pending_chunks.remove(&chunk_data.position);
                    }

                    // Chunk loading task was canceled after it was completed
                    if handler.aborted() {
                        // We never increment the watch value
                        if level.should_pop_chunk(&chunk_data.position) {
                            level.clean_chunks(&[chunk_data.position]);
                        }
                        // If ignored, dont send the packet
                        let loaded_chunks = level.loaded_chunk_count();
                        log::debug!(
                            "Aborted chunk {:?} (post-process) {} cached",
                            chunk_data.position,
                            loaded_chunks
                        );

                        // We dont want to mark this chunk as watched or send it to the client
                        continue;
                    }

                    // This must be locked with pending
                    level.mark_chunk_as_newly_watched(chunk_data.position);
                };

                if !player
                    .client
                    .closed
                    .load(std::sync::atomic::Ordering::Relaxed)
                {
                    player.client.send_packet(&packet).await;
                }
            }

            {
                let mut batch = player.pending_chunk_batch.lock();
                batch.remove(&batch_id);
            }
            #[cfg(debug_assertions)]
            log::debug!(
                "chunks sent after {}ms (batch {})",
                inst.elapsed().as_millis(),
                batch_id
            );
        });

        {
            let mut batch_handles = retained_player.pending_chunk_batch.lock();
            batch_handles.insert(id, handle);
        }
    }

    /// Gets a Player by entity id
    pub async fn get_player_by_entityid(&self, id: EntityId) -> Option<Arc<Player>> {
        for player in self.current_players.lock().await.values() {
            if player.entity_id() == id {
                return Some(player.clone());
            }
        }
        None
    }

    /// Gets a Player by username
    pub async fn get_player_by_name(&self, name: &str) -> Option<Arc<Player>> {
        for player in self.current_players.lock().await.values() {
            if player.gameprofile.name == name {
                return Some(player.clone());
            }
        }
        None
    }

    /// Retrieves a player by their unique UUID.
    ///
    /// This function searches the world's active player list for a player with the specified UUID.
    /// If found, it returns an `Arc<Player>` reference to the player. Otherwise, it returns `None`.
    ///
    /// # Arguments
    ///
    /// * `id`: The UUID of the player to retrieve.
    ///
    /// # Returns
    ///
    /// An `Option<Arc<Player>>` containing the player if found, or `None` if not.
    pub async fn get_player_by_uuid(&self, id: uuid::Uuid) -> Option<Arc<Player>> {
        return self.current_players.lock().await.get(&id).cloned();
    }

    /// Adds a player to the world and broadcasts a join message if enabled.
    ///
    /// This function takes a player's UUID and an `Arc<Player>` reference.
    /// It inserts the player into the world's `current_players` map using the UUID as the key.
    /// Additionally, it may broadcasts a join message to all connected players in the world.
    ///
    /// # Arguments
    ///
    /// * `uuid`: The unique UUID of the player to add.
    /// * `player`: An `Arc<Player>` reference to the player object.
    pub async fn add_player(&self, uuid: uuid::Uuid, player: Arc<Player>) {
        let mut current_players = self.current_players.lock().await;
        current_players.insert(uuid, player.clone());

        // Handle join message
        // TODO: Config
        let msg_txt = format!("{} joined the game.", player.gameprofile.name.as_str());
        let msg_comp = TextComponent::text(msg_txt.as_str()).color_named(NamedColor::Yellow);
        for player in current_players.values() {
            player.send_system_message(&msg_comp).await;
        }
        log::info!("{}", msg_comp.to_pretty_console());
    }

    /// Removes a player from the world and broadcasts a disconnect message if enabled.
    ///
    /// This function removes a player from the world based on their `Player` reference.
    /// It performs the following actions:
    ///
    /// 1. Removes the player from the `current_players` map using their UUID.
    /// 2. Broadcasts a `CRemovePlayerInfo` packet to all connected players to inform them about the player leaving.
    /// 3. Removes the player's entity from the world using its entity ID.
    /// 4. Optionally sends a disconnect message to all other players notifying them about the player leaving.
    ///
    /// # Arguments
    ///
    /// * `player`: A reference to the `Player` object to be removed.
    ///
    /// # Notes
    ///
    /// - This function assumes `broadcast_packet_expect` and `remove_entity` are defined elsewhere.
    /// - The disconnect message sending is currently optional. Consider making it a configurable option.
    pub async fn remove_player(&self, player: &Player) {
        self.current_players
            .lock()
            .await
            .remove(&player.gameprofile.id)
            .unwrap();
        let uuid = player.gameprofile.id;
        self.broadcast_packet_except(
            &[player.gameprofile.id],
            &CRemovePlayerInfo::new(1.into(), &[uuid]),
        )
        .await;
        self.remove_entity(&player.living_entity.entity).await;

        // Send disconnect message / quit message to players in the same world
        // TODO: Config
        let disconn_msg_txt = format!("{} left the game.", player.gameprofile.name.as_str());
        let disconn_msg_cmp =
            TextComponent::text(disconn_msg_txt.as_str()).color_named(NamedColor::Yellow);
        for player in self.current_players.lock().await.values() {
            player.send_system_message(&disconn_msg_cmp).await;
        }
        log::info!("{}", disconn_msg_cmp.to_pretty_console());
    }

    pub async fn remove_entity(&self, entity: &Entity) {
        self.broadcast_packet_all(&CRemoveEntities::new(&[entity.entity_id.into()]))
            .await;
    }

    /// Sets a block
    pub async fn set_block_state(&self, position: WorldPosition, block_state_id: u16) -> u16 {
        let (chunk_coordinate, relative_coordinates) = position.chunk_and_chunk_relative_position();

        // Since we divide by 16 remnant can never exceed u8
        let relative = ChunkRelativeBlockCoordinates::from(relative_coordinates);

        let chunk = self.receive_chunk(chunk_coordinate).await;
        let replaced_block_state_id = chunk
            .write()
            .await
            .blocks
            .set_block(relative, block_state_id);

        self.broadcast_packet_all(&CBlockUpdate::new(
            &position,
            i32::from(block_state_id).into(),
        ))
        .await;

        replaced_block_state_id
    }

    // Stream the chunks (don't collect them and then do stuff with them)
    pub fn receive_chunks(&self, chunks: &[Vector2<i32>]) -> ChunkReceiver {
        let (sender, receive) = mpsc::channel(chunks.len());
        let pending_chunks = self.level.fetch_chunks(chunks, sender);
        (pending_chunks, receive)
    }

    pub async fn receive_chunk(&self, chunk: Vector2<i32>) -> Arc<RwLock<ChunkData>> {
        let (_, mut receiver) = self.receive_chunks(&[chunk]);
        receiver
            .recv()
            .await
            .expect("Channel closed for unknown reason")
    }

    pub async fn break_block(&self, position: WorldPosition, cause: Option<&Player>) {
        let broken_block_state_id = self.set_block_state(position, 0).await;

        let particles_packet =
            CWorldEvent::new(2001, &position, broken_block_state_id.into(), false);

        match cause {
            Some(player) => {
                self.broadcast_packet_except(&[player.gameprofile.id], &particles_packet)
                    .await;
            }
            None => self.broadcast_packet_all(&particles_packet).await,
        }
    }

    pub async fn get_block_state_id(&self, position: WorldPosition) -> Result<u16, GetBlockError> {
        let (chunk, relative) = position.chunk_and_chunk_relative_position();
        let relative = ChunkRelativeBlockCoordinates::from(relative);
        let chunk = self.receive_chunk(chunk).await;
        let chunk: tokio::sync::RwLockReadGuard<ChunkData> = chunk.read().await;

        let Some(id) = chunk.blocks.get_block(relative) else {
            return Err(GetBlockError::BlockOutOfWorldBounds);
        };

        Ok(id)
    }

    /// Gets the Block from the Block Registry, Returns None if the Block has not been found
    pub async fn get_block(
        &self,
        position: WorldPosition,
    ) -> Result<&pumpkin_world::block::block_registry::Block, GetBlockError> {
        let id = self.get_block_state_id(position).await?;
        get_block_by_state_id(id).ok_or(GetBlockError::InvalidBlockId)
    }

    /// Gets the Block state from the Block Registry, Returns None if the Block state has not been found
    pub async fn get_block_state(
        &self,
        position: WorldPosition,
    ) -> Result<&pumpkin_world::block::block_registry::State, GetBlockError> {
        let id = self.get_block_state_id(position).await?;
        get_state_by_state_id(id).ok_or(GetBlockError::InvalidBlockId)
    }

    /// Gets the Block + Block state from the Block Registry, Returns None if the Block state has not been found
    pub async fn get_block_and_block_state(
        &self,
        position: WorldPosition,
    ) -> Result<
        (
            &pumpkin_world::block::block_registry::Block,
            &pumpkin_world::block::block_registry::State,
        ),
        GetBlockError,
    > {
        let id = self.get_block_state_id(position).await?;
        get_block_and_state_by_state_id(id).ok_or(GetBlockError::InvalidBlockId)
    }
}<|MERGE_RESOLUTION|>--- conflicted
+++ resolved
@@ -15,11 +15,8 @@
     error::PumpkinError,
     server::Server,
 };
-<<<<<<< HEAD
 use level_time::LevelTime;
-=======
 use itertools::Itertools;
->>>>>>> c3c4aff9
 use pumpkin_config::BasicConfiguration;
 use pumpkin_core::math::vector2::Vector2;
 use pumpkin_core::math::{position::WorldPosition, vector3::Vector3};
@@ -107,13 +104,10 @@
     pub scoreboard: Mutex<Scoreboard>,
     /// The world's worldborder, defining the playable area and controlling its expansion or contraction.
     pub worldborder: Mutex<Worldborder>,
-<<<<<<< HEAD
     /// The world's time, including counting ticks for weather, time cycles and statistics
     pub level_time: Mutex<LevelTime>,
-=======
     /// The type of dimension the world is in
     pub dimension_type: DimensionType,
->>>>>>> c3c4aff9
     // TODO: entities
 }
 
@@ -125,11 +119,8 @@
             current_players: Arc::new(Mutex::new(HashMap::new())),
             scoreboard: Mutex::new(Scoreboard::new()),
             worldborder: Mutex::new(Worldborder::new(0.0, 0.0, 29_999_984.0, 0, 0, 0)),
-<<<<<<< HEAD
             level_time: Mutex::new(LevelTime::new()),
-=======
             dimension_type,
->>>>>>> c3c4aff9
         }
     }
 
