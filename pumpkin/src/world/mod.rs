use std::{
    collections::HashMap,
    sync::{Arc, atomic::Ordering},
};

pub mod chunker;
pub mod explosion;
pub mod time;

use crate::{
    PLUGIN_MANAGER,
    block::{self, registry::BlockRegistry},
    command::client_suggestions,
    entity::{Entity, EntityBase, EntityId, player::Player},
    error::PumpkinError,
    plugin::{
        block::block_break::BlockBreakEvent,
        player::{player_join::PlayerJoinEvent, player_leave::PlayerLeaveEvent},
        world::{chunk_load::ChunkLoad, chunk_save::ChunkSave, chunk_send::ChunkSend},
    },
    server::Server,
};
use bitflags::bitflags;
use border::Worldborder;
use explosion::Explosion;
use pumpkin_config::BasicConfiguration;
use pumpkin_data::{
    block::{Block, BlockProperties},
    entity::{EntityStatus, EntityType},
    particle::Particle,
    sound::{Sound, SoundCategory},
    world::WorldEvent,
};
use pumpkin_macros::send_cancellable;
use pumpkin_protocol::{
    ClientPacket,
    client::play::{
        CEntityStatus, CGameEvent, CLogin, CMultiBlockUpdate, CPlayerInfoUpdate, CRemoveEntities,
        CRemovePlayerInfo, CSpawnEntity, GameEvent, PlayerAction,
    },
};
use pumpkin_protocol::{client::play::CLevelEvent, codec::identifier::Identifier};
use pumpkin_protocol::{
    client::play::{
        CBlockUpdate, CDisguisedChatMessage, CExplosion, CRespawn, CSetBlockDestroyStage,
        CWorldEvent,
    },
    codec::var_int::VarInt,
};
use pumpkin_registry::DimensionType;
use pumpkin_util::math::vector2::Vector2;
use pumpkin_util::math::{position::BlockPos, vector3::Vector3};
use pumpkin_util::text::{TextComponent, color::NamedColor};
use pumpkin_world::level::SyncChunk;
use pumpkin_world::{block::BlockDirection, chunk::ChunkData};
use pumpkin_world::{
    block::registry::{
        get_block_and_state_by_state_id, get_block_by_state_id, get_state_by_state_id,
    },
    coordinates::ChunkRelativeBlockCoordinates,
};
use pumpkin_world::{
    chunk::{ScheduledTick, TickPriority},
    level::Level,
};
use rand::{Rng, thread_rng};
use scoreboard::Scoreboard;
use thiserror::Error;
use time::LevelTime;
use tokio::sync::{Mutex, mpsc::UnboundedReceiver};
use tokio::sync::{RwLock, mpsc};

pub mod border;
pub mod bossbar;
pub mod custom_bossbar;
pub mod scoreboard;
pub mod weather;

use weather::Weather;

bitflags! {
    #[derive(Debug, Clone, Copy, PartialEq, Eq, Hash)]
    pub struct BlockFlags: u32 {
        const NOTIFY_NEIGHBORS                      = 0b0000_0001;
        const NOTIFY_LISTENERS                      = 0b0000_0010;
        const NOTIFY_ALL                            = 0b0000_0011;
        const FORCE_STATE                           = 0b0000_0100;
        const SKIP_DROPS                            = 0b0000_1000;
        const MOVED                                 = 0b0001_0000;
        const SKIP_REDSTONE_WIRE_STATE_REPLACEMENT  = 0b0010_0000;
        const SKIP_BLOCK_ENTITY_REPLACED_CALLBACK   = 0b0100_0000;
        const SKIP_BLOCK_ADDED_CALLBACK             = 0b1000_0000;
    }
}

#[derive(Debug, Error)]
pub enum GetBlockError {
    BlockOutOfWorldBounds,
    InvalidBlockId,
}

impl std::fmt::Display for GetBlockError {
    fn fmt(&self, f: &mut std::fmt::Formatter<'_>) -> std::fmt::Result {
        write!(f, "{self:?}")
    }
}

impl PumpkinError for GetBlockError {
    fn is_kick(&self) -> bool {
        false
    }

    fn severity(&self) -> log::Level {
        log::Level::Warn
    }

    fn client_kick_reason(&self) -> Option<String> {
        None
    }
}

/// Represents a Minecraft world, containing entities, players, and the underlying level data.
///
/// Each dimension (Overworld, Nether, End) typically has its own `World`.
///
/// **Key Responsibilities:**
///
/// - Manages the `Level` instance for handling chunk-related operations.
/// - Stores and tracks active `Player` entities within the world.
/// - Provides a central hub for interacting with the world's entities and environment.
pub struct World {
    /// The underlying level, responsible for chunk management and terrain generation.
    pub level: Arc<Level>,
    /// A map of active players within the world, keyed by their unique UUID.
    pub players: Arc<RwLock<HashMap<uuid::Uuid, Arc<Player>>>>,
    /// A map of active entities within the world, keyed by their unique UUID.
    /// This does not include Players
    pub entities: Arc<RwLock<HashMap<uuid::Uuid, Arc<dyn EntityBase>>>>,
    /// The world's scoreboard, used for tracking scores, objectives, and display information.
    pub scoreboard: Mutex<Scoreboard>,
    /// The world's worldborder, defining the playable area and controlling its expansion or contraction.
    pub worldborder: Mutex<Worldborder>,
    /// The world's time, including counting ticks for weather, time cycles and statistics
    pub level_time: Mutex<LevelTime>,
    /// The type of dimension the world is in
    pub dimension_type: DimensionType,
    /// The world's weather, including rain and thunder levels
    pub weather: Mutex<Weather>,
    /// Block Behaviour
    pub block_registry: Arc<BlockRegistry>,
    // TODO: entities
}

impl World {
    #[must_use]
    pub fn load(
        level: Level,
        dimension_type: DimensionType,
        block_registry: Arc<BlockRegistry>,
    ) -> Self {
        Self {
            level: Arc::new(level),
            players: Arc::new(RwLock::new(HashMap::new())),
            entities: Arc::new(RwLock::new(HashMap::new())),
            scoreboard: Mutex::new(Scoreboard::new()),
            worldborder: Mutex::new(Worldborder::new(0.0, 0.0, 29_999_984.0, 0, 0, 0)),
            level_time: Mutex::new(LevelTime::new()),
            dimension_type,
            weather: Mutex::new(Weather::new()),
            block_registry,
        }
    }

    pub async fn save(&self) {
        self.level.save().await;
    }

    pub async fn send_entity_status(&self, entity: &Entity, status: EntityStatus) {
        // TODO: only nearby
        self.broadcast_packet_all(&CEntityStatus::new(entity.entity_id, status as i8))
            .await;
    }

    /// Broadcasts a packet to all connected players within the world.
    ///
    /// Sends the specified packet to every player currently logged in to the world.
    ///
    /// **Note:** This function acquires a lock on the `current_players` map, ensuring thread safety.
    pub async fn broadcast_packet_all<P>(&self, packet: &P)
    where
        P: ClientPacket,
    {
        let current_players = self.players.read().await;
        for player in current_players.values() {
            player.client.send_packet(packet).await;
        }
    }

    pub async fn broadcast_message(
        &self,
        message: &TextComponent,
        sender_name: &TextComponent,
        chat_type: u32,
        target_name: Option<&TextComponent>,
    ) {
        self.broadcast_packet_all(&CDisguisedChatMessage::new(
            message,
            (chat_type + 1).into(),
            sender_name,
            target_name,
        ))
        .await;
    }

    /// Broadcasts a packet to all connected players within the world, excluding the specified players.
    ///
    /// Sends the specified packet to every player currently logged in to the world, excluding the players listed in the `except` parameter.
    ///
    /// **Note:** This function acquires a lock on the `current_players` map, ensuring thread safety.
    pub async fn broadcast_packet_except<P>(&self, except: &[uuid::Uuid], packet: &P)
    where
        P: ClientPacket,
    {
        let current_players = self.players.read().await;
        for (_, player) in current_players.iter().filter(|c| !except.contains(c.0)) {
            player.client.send_packet(packet).await;
        }
    }

    pub async fn spawn_particle(
        &self,
        position: Vector3<f64>,
        offset: Vector3<f32>,
        max_speed: f32,
        particle_count: i32,
        pariticle: Particle,
    ) {
        let players = self.players.read().await;
        for (_, player) in players.iter() {
            player
                .spawn_particle(position, offset, max_speed, particle_count, pariticle)
                .await;
        }
    }

    pub async fn play_sound(&self, sound: Sound, category: SoundCategory, position: &Vector3<f64>) {
        self.play_sound_raw(sound as u16, category, position, 1.0, 1.0)
            .await;
    }

    pub async fn play_sound_raw(
        &self,
        sound_id: u16,
        category: SoundCategory,
        position: &Vector3<f64>,
        volume: f32,
        pitch: f32,
    ) {
        let seed = thread_rng().r#gen::<f64>();
        let players = self.players.read().await;
        for (_, player) in players.iter() {
            player
                .play_sound(sound_id, category, position, volume, pitch, seed)
                .await;
        }
    }

    pub async fn play_block_sound(
        &self,
        sound: Sound,
        category: SoundCategory,
        position: BlockPos,
    ) {
        let new_vec = Vector3::new(
            f64::from(position.0.x) + 0.5,
            f64::from(position.0.y) + 0.5,
            f64::from(position.0.z) + 0.5,
        );
        self.play_sound(sound, category, &new_vec).await;
    }

    pub async fn play_record(&self, record_id: i32, position: BlockPos) {
        self.broadcast_packet_all(&CLevelEvent::new(
            WorldEvent::JukeboxStartsPlaying as i32,
            position,
            record_id,
            false,
        ))
        .await;
    }

    pub async fn stop_record(&self, position: BlockPos) {
        self.broadcast_packet_all(&CLevelEvent::new(
            WorldEvent::JukeboxStopsPlaying as i32,
            position,
            0,
            false,
        ))
        .await;
    }

    pub async fn tick(&self, server: &Server) {
        self.flush_block_updates().await;

        // world ticks
        {
            let mut level_time = self.level_time.lock().await;
            level_time.tick_time();
            if level_time.world_age % 20 == 0 {
                level_time.send_time(self).await;
            }
        }

        {
            let mut weather = self.weather.lock().await;
            weather.tick_weather(self).await;
        };

        {
            let blocks_to_tick = self.level.get_blocks_to_tick().await;
            for scheduled_tick in blocks_to_tick {
                let block_pos = BlockPos(Vector3::new(
                    scheduled_tick.x,
                    scheduled_tick.y,
                    scheduled_tick.z,
                ));
                let block = self.get_block(&block_pos).await.unwrap();
                if scheduled_tick.target_block_id != block.id {
                    continue;
                }
                if let Some(pumpkin_block) = server.block_registry.get_pumpkin_block(&block) {
                    pumpkin_block
                        .on_scheduled_tick(server, self, &block, &block_pos)
                        .await;
                }
            }
        }

        // player ticks
        for player in self.players.read().await.values() {
            player.tick(server).await;
        }

        let entities_to_tick: Vec<_> = self.entities.read().await.values().cloned().collect();

        // entities tick
        for entity in entities_to_tick {
            entity.tick(server).await;
            // this boolean thing prevents deadlocks, since we lock players we can't broadcast packets
            let mut collied_player = None;
            for player in self.players.read().await.values() {
                if player
                    .living_entity
                    .entity
                    .bounding_box
                    .load()
                    // This is vanilla, but TODO: change this when is in a Vehicle
                    .expand(1.0, 0.5, 1.0)
                    .intersects(&entity.get_entity().bounding_box.load())
                {
                    collied_player = Some(player.clone());
                    break;
                }
            }
            if let Some(player) = collied_player {
                entity.on_player_collision(player).await;
            }
        }
    }

    pub async fn flush_block_updates(&self) {
        let block_state_updates = self.level.get_block_state_updates().await;

        // TODO: only send packet to players who have the chunks loaded
        for chunk in block_state_updates {
            for chunk_section in chunk {
                if chunk_section.len() == 0 {
                    continue;
                }
                if chunk_section.len() == 1 {
                    let (block_pos, block_state_id) = chunk_section[0];
                    self.broadcast_packet_all(&CBlockUpdate::new(
                        &block_pos,
                        i32::from(block_state_id).into(),
                    ))
                    .await;
                } else {
                    println!(
                        "Sending multi block update for chunk section: {:?}",
                        chunk_section
                    );
                    self.broadcast_packet_all(&CMultiBlockUpdate::new(chunk_section))
                        .await;
                }
            }
        }
    }

    /// Gets the y position of the first non air block from the top down
    pub async fn get_top_block(&self, position: Vector2<i32>) -> i32 {
        for y in (-64..=319).rev() {
            let pos = BlockPos(Vector3::new(position.x, y, position.z));
            let block = self.get_block_state(&pos).await;
            if let Ok(block) = block {
                if block.air {
                    continue;
                }
            }
            return y;
        }
        319
    }

    #[expect(clippy::too_many_lines)]
    pub async fn spawn_player(
        &self,
        base_config: &BasicConfiguration,
        player: Arc<Player>,
        server: &Server,
    ) {
        let dimensions: Vec<Identifier> =
            server.dimensions.iter().map(DimensionType::name).collect();

        // This code follows the vanilla packet order
        let entity_id = player.entity_id();
        let gamemode = player.gamemode.load();
        log::debug!(
            "spawning player {}, entity id {}",
            player.gameprofile.name,
            entity_id
        );

        // login packet for our new player
        player
            .client
            .send_packet(&CLogin::new(
                entity_id,
                base_config.hardcore,
                &dimensions,
                base_config.max_players.into(),
                base_config.view_distance.get().into(), //  TODO: view distance
                base_config.simulation_distance.get().into(), // TODO: sim view dinstance
                false,
                true,
                false,
                (self.dimension_type as u8).into(),
                self.dimension_type.name(),
                0, // seed
                gamemode as u8,
                base_config.default_gamemode as i8,
                false,
                false,
                None,
                0.into(),
                0.into(),
                false,
            ))
            .await;
        // permissions, i. e. the commands a player may use
        player.send_permission_lvl_update().await;
        client_suggestions::send_c_commands_packet(&player, &server.command_dispatcher).await;
        // teleport
        let info = &self.level.level_info;
        let mut position = Vector3::new(f64::from(info.spawn_x), 120.0, f64::from(info.spawn_z));
        let yaw = info.spawn_angle;
        let pitch = 10.0;

        let top = self
            .get_top_block(Vector2::new(position.x as i32, position.z as i32))
            .await;
        position.y = f64::from(top + 1);

        log::debug!("Sending player teleport to {}", player.gameprofile.name);
        player.request_teleport(position, yaw, pitch).await;

        player.living_entity.last_pos.store(position);

        let gameprofile = &player.gameprofile;
        // first send info update to our new player, So he can see his Skin
        // also send his info to everyone else
        log::debug!("Broadcasting player info for {}", player.gameprofile.name);
        self.broadcast_packet_all(&CPlayerInfoUpdate::new(
            0x01 | 0x04 | 0x08,
            &[pumpkin_protocol::client::play::Player {
                uuid: gameprofile.id,
                actions: vec![
                    PlayerAction::AddPlayer {
                        name: &gameprofile.name,
                        properties: &gameprofile.properties,
                    },
                    PlayerAction::UpdateListed(true),
                    PlayerAction::UpdateGameMode(VarInt(gamemode as i32)),
                ],
            }],
        ))
        .await;
        player.send_client_information().await;

        // here we send all the infos of already joined players
        let mut entries = Vec::new();
        {
            let current_players = self.players.read().await;
            for (_, playerr) in current_players
                .iter()
                .filter(|(c, _)| **c != player.gameprofile.id)
            {
                let gameprofile = &playerr.gameprofile;
                entries.push(pumpkin_protocol::client::play::Player {
                    uuid: gameprofile.id,
                    actions: vec![
                        PlayerAction::AddPlayer {
                            name: &gameprofile.name,
                            properties: &gameprofile.properties,
                        },
                        PlayerAction::UpdateListed(true),
                    ],
                });
            }
            log::debug!("Sending player info to {}", player.gameprofile.name);
            player
                .client
                .send_packet(&CPlayerInfoUpdate::new(0x01 | 0x08, &entries))
                .await;
        };

        let gameprofile = &player.gameprofile;

        log::debug!("Broadcasting player spawn for {}", player.gameprofile.name);
        // spawn player for every client
        self.broadcast_packet_except(
            &[player.gameprofile.id],
            // TODO: add velo
            &CSpawnEntity::new(
                entity_id.into(),
                gameprofile.id,
                i32::from(EntityType::PLAYER.id).into(),
                position,
                pitch,
                yaw,
                yaw,
                0.into(),
                Vector3::new(0.0, 0.0, 0.0),
            ),
        )
        .await;
        // spawn players for our client
        let id = player.gameprofile.id;
        for (_, existing_player) in self.players.read().await.iter().filter(|c| c.0 != &id) {
            let entity = &existing_player.living_entity.entity;
            let pos = entity.pos.load();
            let gameprofile = &existing_player.gameprofile;
            log::debug!("Sending player entities to {}", player.gameprofile.name);
            player
                .client
                .send_packet(&CSpawnEntity::new(
                    existing_player.entity_id().into(),
                    gameprofile.id,
                    i32::from(EntityType::PLAYER.id).into(),
                    pos,
                    entity.yaw.load(),
                    entity.pitch.load(),
                    entity.head_yaw.load(),
                    0.into(),
                    Vector3::new(0.0, 0.0, 0.0),
                ))
                .await;
        }
        // entity meta data
        // set skin parts
        player.send_client_information().await;

        // Start waiting for level chunks, Sets the "Loading Terrain" screen
        log::debug!("Sending waiting chunks to {}", player.gameprofile.name);
        player
            .client
            .send_packet(&CGameEvent::new(GameEvent::StartWaitingChunks, 0.0))
            .await;

        self.worldborder
            .lock()
            .await
            .init_client(&player.client)
            .await;

        // Sends initial time
        player.send_time(self).await;

        // Send initial weather state
        let weather = self.weather.lock().await;
        if weather.raining {
            player
                .client
                .send_packet(&CGameEvent::new(GameEvent::BeginRaining, 0.0))
                .await;

            // Calculate rain and thunder levels directly from public fields
            let rain_level = weather.rain_level.clamp(0.0, 1.0);
            let thunder_level = weather.thunder_level.clamp(0.0, 1.0);

            player
                .client
                .send_packet(&CGameEvent::new(GameEvent::RainLevelChange, rain_level))
                .await;
            player
                .client
                .send_packet(&CGameEvent::new(
                    GameEvent::ThunderLevelChange,
                    thunder_level,
                ))
                .await;
        }

        // Spawn in initial chunks
        chunker::player_join(&player).await;

        // if let Some(bossbars) = self..lock().await.get_player_bars(&player.gameprofile.id) {
        //     for bossbar in bossbars {
        //         player.send_bossbar(bossbar).await;
        //     }
        // }

        player.send_mobs(self).await;
    }

    pub async fn send_world_info(
        &self,
        player: &Arc<Player>,
        position: Vector3<f64>,
        yaw: f32,
        pitch: f32,
    ) {
        self.worldborder
            .lock()
            .await
            .init_client(&player.client)
            .await;

        // TODO: World spawn (compass stuff)

        player
            .client
            .send_packet(&CGameEvent::new(GameEvent::StartWaitingChunks, 0.0))
            .await;

        let entity = &player.living_entity.entity;

        self.broadcast_packet_except(
            &[player.gameprofile.id],
            // TODO: add velo
            &CSpawnEntity::new(
                entity.entity_id.into(),
                player.gameprofile.id,
                i32::from(EntityType::PLAYER.id).into(),
                position,
                pitch,
                yaw,
                yaw,
                0.into(),
                Vector3::new(0.0, 0.0, 0.0),
            ),
        )
        .await;
        player.send_client_information().await;

        chunker::player_join(player).await;
        // update commands

        player.set_health(20.0).await;
    }

    pub async fn explode(self: &Arc<Self>, server: &Server, position: Vector3<f64>, power: f32) {
        let explosion = Explosion::new(power, position);
        explosion.explode(server, self).await;
        let particle = if power < 2.0 {
            Particle::Explosion
        } else {
            Particle::ExplosionEmitter
        };
        let sound = pumpkin_protocol::IDOrSoundEvent {
            id: VarInt(Sound::EntityGenericExplode as i32 + 1),
            sound_event: None,
        };
        for (_, player) in self.players.read().await.iter() {
            if player.position().squared_distance_to_vec(position) > 4096.0 {
                continue;
            }
            player
                .client
                .send_packet(&CExplosion::new(
                    position,
                    None,
                    VarInt(particle as i32),
                    sound.clone(),
                ))
                .await;
        }
    }

    pub async fn respawn_player(&self, player: &Arc<Player>, alive: bool) {
        let last_pos = player.living_entity.last_pos.load();
        let death_dimension = player.world().await.dimension_type.name();
        let death_location = BlockPos(Vector3::new(
            last_pos.x.round() as i32,
            last_pos.y.round() as i32,
            last_pos.z.round() as i32,
        ));

        let data_kept = u8::from(alive);

        // TODO: switch world in player entity to new world

        player
            .client
            .send_packet(&CRespawn::new(
                (self.dimension_type as u8).into(),
                self.dimension_type.name(),
                0, // seed
                player.gamemode.load() as u8,
                player.gamemode.load() as i8,
                false,
                false,
                Some((death_dimension, death_location)),
                0.into(),
                0.into(),
                data_kept,
            ))
            .await;

        log::debug!("Sending player abilities to {}", player.gameprofile.name);
        player.send_abilities_update().await;

        player.send_permission_lvl_update().await;

        // teleport
        let info = &self.level.level_info;
        let mut position = Vector3::new(f64::from(info.spawn_x), 120.0, f64::from(info.spawn_z));
        let yaw = info.spawn_angle;
        let pitch = 10.0;

        let top = self
            .get_top_block(Vector2::new(position.x as i32, position.z as i32))
            .await;
        position.y = f64::from(top + 1);

        log::debug!("Sending player teleport to {}", player.gameprofile.name);
        player.clone().request_teleport(position, yaw, pitch).await;

        player.living_entity.last_pos.store(position);

        // TODO: difficulty, exp bar, status effect

        self.send_world_info(player, position, yaw, pitch).await;
    }

    // NOTE: This function doesn't actually await on anything, it just spawns two tokio tasks
    /// IMPORTANT: Chunks have to be non-empty
    fn spawn_world_chunks(
        &self,
        player: Arc<Player>,
        chunks: Vec<Vector2<i32>>,
        center_chunk: Vector2<i32>,
    ) {
        if player
            .client
            .closed
            .load(std::sync::atomic::Ordering::Relaxed)
        {
            log::info!("The connection has closed before world chunks were spawned",);
            return;
        }
        #[cfg(debug_assertions)]
        let inst = std::time::Instant::now();

        // Sort such that the first chunks are closest to the center
        let mut chunks = chunks;
        chunks.sort_unstable_by_key(|pos| {
            let rel_x = pos.x - center_chunk.x;
            let rel_z = pos.z - center_chunk.z;
            rel_x * rel_x + rel_z * rel_z
        });

        // We are loading a completely new work section: prioritize chunks the player is on top
        // of
        let new_spawn = chunks[0] == player.watched_section.load().center;
        let mut receiver = self.receive_chunks(chunks, new_spawn);
        let level = self.level.clone();

        // Only allow 128 chunk packets to be sent at a time to avoid overloading the client.
        // TODO: Bulk chunks?

        tokio::spawn(async move {
            'main: while let Some((chunk, first_load)) = receiver.recv().await {
                let position = chunk.read().await.position;

                #[cfg(debug_assertions)]
                if position == (0, 0).into() {
                    use pumpkin_protocol::client::play::CChunkData;
                    let binding = chunk.read().await;
                    let packet = CChunkData(&binding);
                    let mut test = bytes::BytesMut::new();
                    packet.write(&mut test);
                    let len = test.len();
                    log::debug!(
                        "Chunk packet size: {}B {}KB {}MB",
                        len,
                        len / 1024,
                        len / (1024 * 1024)
                    );
                }

                let (world, chunk) = if level.is_chunk_watched(&position) {
                    (player.world().await.clone(), chunk)
                } else {
                    send_cancellable! {{
                        ChunkSave {
                            world: player.world().await.clone(),
                            chunk,
                            cancelled: false,
                        };

                        'after: {
                            log::trace!(
                                "Received chunk {:?}, but it is no longer watched... cleaning",
                                &position
                            );
                            level.clean_chunk(&position).await;
                            continue 'main;
                        }
                    }};
                    (event.world, event.chunk)
                };

                let (world, chunk) = if first_load {
                    send_cancellable! {{
                        ChunkLoad {
                            world,
                            chunk,
                            cancelled: false,
                        };

                        'cancelled: {
                            continue 'main;
                        }
                    }}
                    (event.world, event.chunk)
                } else {
                    (world, chunk)
                };

                if !player.client.closed.load(Ordering::Relaxed) {
                    send_cancellable! {{
                        ChunkSend {
                            world,
                            chunk: chunk.clone(),
                            cancelled: false,
                        };

                        'after: {
                            let mut chunk_manager = player.chunk_manager.lock().await;
                            chunk_manager.push_chunk(position, chunk);
                        }
                    }};
                }
            }

            #[cfg(debug_assertions)]
            log::debug!("chunks queued after {}ms ", inst.elapsed().as_millis(),);
        });
    }

    /// Gets a Player by entity id
    pub async fn get_player_by_id(&self, id: EntityId) -> Option<Arc<Player>> {
        for player in self.players.read().await.values() {
            if player.entity_id() == id {
                return Some(player.clone());
            }
        }
        None
    }

    /// Gets a Entity by entity id
    pub async fn get_entity_by_id(&self, id: EntityId) -> Option<Arc<dyn EntityBase>> {
        for entity in self.entities.read().await.values() {
            if entity.get_entity().entity_id == id {
                return Some(entity.clone());
            }
        }
        None
    }

    /// Gets a Player by username
    pub async fn get_player_by_name(&self, name: &str) -> Option<Arc<Player>> {
        for player in self.players.read().await.values() {
            if player.gameprofile.name.to_lowercase() == name.to_lowercase() {
                return Some(player.clone());
            }
        }
        None
    }

    /// Retrieves a player by their unique UUID.
    ///
    /// This function searches the world's active player list for a player with the specified UUID.
    /// If found, it returns an `Arc<Player>` reference to the player. Otherwise, it returns `None`.
    ///
    /// # Arguments
    ///
    /// * `id`: The UUID of the player to retrieve.
    ///
    /// # Returns
    ///
    /// An `Option<Arc<Player>>` containing the player if found, or `None` if not.
    pub async fn get_player_by_uuid(&self, id: uuid::Uuid) -> Option<Arc<Player>> {
        return self.players.read().await.get(&id).cloned();
    }

    /// Gets a list of players who's location equals the given position in the world.
    ///
    /// It iterates through the players in the world and checks their location. If the player's location matches the
    /// given position it will add this to a Vec which it later returns. If no
    /// player was found in that position it will just return an empty Vec.
    ///
    /// # Arguments
    ///
    /// * `position`: The position the function will check.
    pub async fn get_players_by_pos(&self, position: BlockPos) -> HashMap<uuid::Uuid, Arc<Player>> {
        self.players
            .read()
            .await
            .iter()
            .filter_map(|(uuid, player)| {
                let player_block_pos = player.living_entity.entity.block_pos.load().0;
                (position.0.x == player_block_pos.x
                    && position.0.y == player_block_pos.y
                    && position.0.z == player_block_pos.z)
                    .then(|| (*uuid, Arc::clone(player)))
            })
            .collect::<HashMap<uuid::Uuid, Arc<Player>>>()
    }

    /// Gets the nearby players around a given world position
    /// It "creates" a sphere and checks if whether players are inside
    /// and returns a hashmap where the uuid is the key and the player
    /// object the value.
    ///
    /// # Arguments
    /// * `pos`: The middlepoint of the sphere
    /// * `radius`: The radius of the sphere. The higher the radius
    ///             the more area will be checked, in every direction.
    pub async fn get_nearby_players(
        &self,
        pos: Vector3<f64>,
        radius: f64,
    ) -> HashMap<uuid::Uuid, Arc<Player>> {
        let radius_squared = radius.powi(2);

        self.players
            .read()
            .await
            .iter()
            .filter_map(|(id, player)| {
                let player_pos = player.living_entity.entity.pos.load();
                (player_pos.squared_distance_to_vec(pos) <= radius_squared)
                    .then(|| (*id, player.clone()))
            })
            .collect()
    }

    pub async fn get_closest_player(&self, pos: Vector3<f64>, radius: f64) -> Option<Arc<Player>> {
        let players = self.get_nearby_players(pos, radius).await;
        players
            .iter()
            .min_by(|a, b| {
                a.1.living_entity
                    .entity
                    .pos
                    .load()
                    .squared_distance_to_vec(pos)
                    .partial_cmp(
                        &b.1.living_entity
                            .entity
                            .pos
                            .load()
                            .squared_distance_to_vec(pos),
                    )
                    .unwrap()
            })
            .map(|p| p.1.clone())
    }

    /// Adds a player to the world and broadcasts a join message if enabled.
    ///
    /// This function takes a player's UUID and an `Arc<Player>` reference.
    /// It inserts the player into the world's `current_players` map using the UUID as the key.
    /// Additionally, it may broadcasts a join message to all connected players in the world.
    ///
    /// # Arguments
    ///
    /// * `uuid`: The unique UUID of the player to add.
    /// * `player`: An `Arc<Player>` reference to the player object.
    pub async fn add_player(&self, uuid: uuid::Uuid, player: Arc<Player>) {
        {
            let mut current_players = self.players.write().await;
            current_players.insert(uuid, player.clone())
        };

        let current_players = self.players.clone();
        tokio::spawn(async move {
            let msg_comp = TextComponent::translate(
                "multiplayer.player.joined",
                [TextComponent::text(player.gameprofile.name.clone())],
            )
            .color_named(NamedColor::Yellow);
            let event = PlayerJoinEvent::new(player.clone(), msg_comp);

            let event = PLUGIN_MANAGER
                .lock()
                .await
                .fire::<PlayerJoinEvent>(event)
                .await;

            if !event.cancelled {
                let current_players = current_players.clone();
                let players = current_players.read().await;
                for player in players.values() {
                    player.send_system_message(&event.join_message).await;
                }
                log::info!("{}", event.join_message.clone().to_pretty_console());
            }
        });
    }

    /// Removes a player from the world and broadcasts a disconnect message if enabled.
    ///
    /// This function removes a player from the world based on their `Player` reference.
    /// It performs the following actions:
    ///
    /// 1. Removes the player from the `current_players` map using their UUID.
    /// 2. Broadcasts a `CRemovePlayerInfo` packet to all connected players to inform them about the player leaving.
    /// 3. Removes the player's entity from the world using its entity ID.
    /// 4. Optionally sends a disconnect message to all other players notifying them about the player leaving.
    ///
    /// # Arguments
    ///
    /// * `player`: A reference to the `Player` object to be removed.
    /// * `fire_event`: A boolean flag indicating whether to fire a `PlayerLeaveEvent` event.
    ///
    /// # Notes
    ///
    /// - This function assumes `broadcast_packet_expect` and `remove_entity` are defined elsewhere.
    /// - The disconnect message sending is currently optional. Consider making it a configurable option.
    pub async fn remove_player(&self, player: &Arc<Player>, fire_event: bool) {
        self.players
            .write()
            .await
            .remove(&player.gameprofile.id)
            .unwrap();
        let uuid = player.gameprofile.id;
        self.broadcast_packet_except(
            &[player.gameprofile.id],
            &CRemovePlayerInfo::new(1.into(), &[uuid]),
        )
        .await;
        self.broadcast_packet_all(&CRemoveEntities::new(&[player.entity_id().into()]))
            .await;

        if fire_event {
            let msg_comp = TextComponent::translate(
                "multiplayer.player.left",
                [TextComponent::text(player.gameprofile.name.clone())],
            )
            .color_named(NamedColor::Yellow);
            let event = PlayerLeaveEvent::new(player.clone(), msg_comp);

            let event = PLUGIN_MANAGER
                .lock()
                .await
                .fire::<PlayerLeaveEvent>(event)
                .await;

            if !event.cancelled {
                let players = self.players.read().await;
                for player in players.values() {
                    player.send_system_message(&event.leave_message).await;
                }
                log::info!("{}", event.leave_message.clone().to_pretty_console());
            }
        }
    }

    pub fn create_entity(
        self: &Arc<Self>,
        position: Vector3<f64>,
        entity_type: EntityType,
    ) -> Entity {
        let uuid = uuid::Uuid::new_v4();
        Entity::new(uuid, self.clone(), position, entity_type, false)
    }

    /// Adds a entity to the world.
    pub async fn spawn_entity(&self, entity: Arc<dyn EntityBase>) {
        let base_entity = entity.get_entity();
        self.broadcast_packet_all(&base_entity.create_spawn_packet())
            .await;
        let mut current_living_entities = self.entities.write().await;
        current_living_entities.insert(base_entity.entity_uuid, entity);
    }

    pub async fn remove_entity(&self, entity: &Entity) {
        self.entities.write().await.remove(&entity.entity_uuid);
        self.broadcast_packet_all(&CRemoveEntities::new(&[entity.entity_id.into()]))
            .await;
    }

    pub async fn set_block_breaking(&self, from: &Entity, location: BlockPos, progress: i32) {
        self.broadcast_packet_except(
            &[from.entity_uuid],
            &CSetBlockDestroyStage::new(from.entity_id.into(), location, progress as i8),
        )
        .await;
    }

    /// Sets a block
    pub async fn set_block_state(
        &self,
        position: &BlockPos,
        block_state_id: u16,
        flags: BlockFlags,
    ) -> u16 {
        let (chunk_coordinate, relative_coordinates) = position.chunk_and_chunk_relative_position();

        // Since we divide by 16 remnant can never exceed u8
        let relative = ChunkRelativeBlockCoordinates::from(relative_coordinates);

        let chunk = self.receive_chunk(chunk_coordinate).await.0;
<<<<<<< HEAD

        // TODO: chunkPos.setBlockState(pos, state, flags);
        let replaced_block_state_id = chunk.read().await.subchunks.get_block(relative).unwrap();

        if replaced_block_state_id == block_state_id {
            return block_state_id;
        }

        chunk
            .write()
            .await
            .subchunks
            .set_block(relative, block_state_id);
=======
        let mut chunk = chunk.write().await;
        chunk.dirty = true;
        let replaced_block_state_id = chunk.subchunks.get_block(relative).unwrap();
        chunk.subchunks.set_block(relative, block_state_id);
        drop(chunk);
>>>>>>> 94572d18

        chunk
            .read()
            .await
            .block_state_updates
            .lock()
            .await
            .insert(*position, block_state_id);

        let old_block = Block::from_state_id(replaced_block_state_id).unwrap();
        let new_block = Block::from_state_id(block_state_id).unwrap();

        let block_moved = flags.contains(BlockFlags::MOVED);

        // WorldChunk.java line 310
        if old_block != new_block && (flags.contains(BlockFlags::NOTIFY_NEIGHBORS) || block_moved) {
            self.block_registry
                .on_state_replaced(
                    self,
                    &old_block,
                    *position,
                    replaced_block_state_id,
                    block_moved,
                )
                .await;
        }

        let block_state = self.get_block_state(position).await.unwrap();
        let new_block = Block::from_state_id(block_state_id).unwrap();

        // WorldChunk.java line 318
        if !flags.contains(BlockFlags::SKIP_BLOCK_ADDED_CALLBACK) && new_block != old_block {
            self.block_registry
                .on_placed(
                    self,
                    &new_block,
                    block_state_id,
                    position,
                    replaced_block_state_id,
                    block_moved,
                )
                .await;
        }

        // Ig they do this cause it could be modified in chunkPos.setBlockState?
        if block_state.id == block_state_id {
            if flags.contains(BlockFlags::NOTIFY_LISTENERS) {
                // Mob AI update
            }

            if flags.contains(BlockFlags::NOTIFY_NEIGHBORS) {
                self.update_neighbors(position, None).await;
                // TODO: updateComparators
            }

            if !flags.contains(BlockFlags::FORCE_STATE) {
                let mut new_flags = flags;
                new_flags.remove(BlockFlags::NOTIFY_NEIGHBORS);
                new_flags.remove(BlockFlags::NOTIFY_LISTENERS);
                self.block_registry
                    .prepare(
                        self,
                        position,
                        &Block::from_state_id(replaced_block_state_id).unwrap(),
                        replaced_block_state_id,
                        new_flags,
                    )
                    .await;
                self.block_registry
                    .update_neighbors(
                        self,
                        position,
                        &Block::from_state_id(block_state_id).unwrap(),
                        new_flags,
                    )
                    .await;
                self.block_registry
                    .prepare(
                        self,
                        position,
                        &Block::from_state_id(block_state_id).unwrap(),
                        block_state_id,
                        new_flags,
                    )
                    .await;
            }
        }

        replaced_block_state_id
    }

    pub async fn schedule_block_tick(
        &self,
        block: &Block,
        block_pos: BlockPos,
        delay: u16,
        priority: TickPriority,
    ) {
        let (chunk_coordinate, _relative_coordinates) =
            block_pos.chunk_and_chunk_relative_position();

        let chunk = self.receive_chunk(chunk_coordinate).await.0;

        let block_ticks_guard = chunk.read().await;
        let mut block_ticks = block_ticks_guard.block_ticks.write().await;
        block_ticks.push(ScheduledTick {
            x: block_pos.0.x,
            y: block_pos.0.y,
            z: block_pos.0.z,
            delay,
            priority,
            target_block_id: block.id,
        });
    }

    pub async fn is_block_tick_scheduled(&self, block_pos: &BlockPos, block: &Block) -> bool {
        let (chunk_coordinate, _relative_coordinates) =
            block_pos.chunk_and_chunk_relative_position();

        let chunk = self.receive_chunk(chunk_coordinate).await.0;
        let block_ticks_guard = chunk.read().await;
        let block_ticks = block_ticks_guard.block_ticks.read().await;
        block_ticks.iter().any(|tick| {
            tick.target_block_id == block.id
                && tick.x == block_pos.0.x
                && tick.y == block_pos.0.y
                && tick.z == block_pos.0.z
        })
    }
    // Stream the chunks (don't collect them and then do stuff with them)
    /// Spawns a tokio task to stream chunks.
    /// Important: must be called from an async function (or changed to accept a tokio runtime
    /// handle)
    pub fn receive_chunks(
        &self,
        chunks: Vec<Vector2<i32>>,
        new_spawn: bool,
    ) -> UnboundedReceiver<(SyncChunk, bool)> {
        let (sender, receiver) = mpsc::unbounded_channel();
        // Put this in another thread so we aren't blocking on it
        let level = self.level.clone();
        tokio::spawn(async move {
            if new_spawn {
                if let Some((priority, rest)) = chunks.split_at_checked(9) {
                    // Ensure client gets 9 closest chunks first
                    level.fetch_chunks(priority, sender.clone()).await;
                    level.fetch_chunks(rest, sender).await;
                } else {
                    level.fetch_chunks(&chunks, sender).await;
                }
            } else {
                level.fetch_chunks(&chunks, sender).await;
            }
        });

        receiver
    }

    pub async fn receive_chunk(&self, chunk_pos: Vector2<i32>) -> (Arc<RwLock<ChunkData>>, bool) {
        let mut receiver = self.receive_chunks(vec![chunk_pos], false);

        receiver
            .recv()
            .await
            .expect("Channel closed for unknown reason")
    }

    pub async fn break_block(
        self: &Arc<Self>,
        position: &BlockPos,
        cause: Option<Arc<Player>>,
        flags: BlockFlags,
    ) {
        let block = self.get_block(position).await.unwrap();
        let event = BlockBreakEvent::new(cause.clone(), block.clone(), 0, false);

        let event = PLUGIN_MANAGER
            .lock()
            .await
            .fire::<BlockBreakEvent>(event)
            .await;

        if !event.cancelled {
            let broken_block_state_id = self.set_block_state(position, 0, flags).await;

            let particles_packet = CWorldEvent::new(
                WorldEvent::BlockBroken as i32,
                position,
                broken_block_state_id.into(),
                false,
            );

            if !flags.contains(BlockFlags::SKIP_DROPS) {
                block::drop_loot(self, &block, position, true, broken_block_state_id).await;
            }

            match cause {
                Some(player) => {
                    self.broadcast_packet_except(&[player.gameprofile.id], &particles_packet)
                        .await;
                }
                None => self.broadcast_packet_all(&particles_packet).await,
            }
        }
    }

    pub async fn get_block_state_id(&self, position: &BlockPos) -> Result<u16, GetBlockError> {
        let (chunk, relative) = position.chunk_and_chunk_relative_position();
        let relative = ChunkRelativeBlockCoordinates::from(relative);
        let chunk = self.receive_chunk(chunk).await.0;
        let chunk: tokio::sync::RwLockReadGuard<ChunkData> = chunk.read().await;

        let Some(id) = chunk.subchunks.get_block(relative) else {
            return Err(GetBlockError::BlockOutOfWorldBounds);
        };

        Ok(id)
    }

    /// Gets the Block from the Block Registry, Returns None if the Block has not been found
    pub async fn get_block(
        &self,
        position: &BlockPos,
    ) -> Result<pumpkin_data::block::Block, GetBlockError> {
        let id = self.get_block_state_id(position).await?;
        get_block_by_state_id(id).ok_or(GetBlockError::InvalidBlockId)
    }

    /// Gets the Block state from the Block Registry, Returns None if the Block state has not been found
    pub async fn get_block_state(
        &self,
        position: &BlockPos,
    ) -> Result<pumpkin_data::block::BlockState, GetBlockError> {
        let id = self.get_block_state_id(position).await?;
        get_state_by_state_id(id).ok_or(GetBlockError::InvalidBlockId)
    }

    pub async fn get_state_by_id(
        &self,
        id: u16,
    ) -> Result<pumpkin_data::block::BlockState, GetBlockError> {
        get_state_by_state_id(id).ok_or(GetBlockError::InvalidBlockId)
    }

    /// Gets the Block + Block state from the Block Registry, Returns None if the Block state has not been found
    pub async fn get_block_and_block_state(
        &self,
        position: &BlockPos,
    ) -> Result<(pumpkin_data::block::Block, pumpkin_data::block::BlockState), GetBlockError> {
        let id = self.get_block_state_id(position).await?;
        get_block_and_state_by_state_id(id).ok_or(GetBlockError::InvalidBlockId)
    }

    /// Updates neighboring blocks of a block
    pub async fn update_neighbors(&self, block_pos: &BlockPos, except: Option<&BlockDirection>) {
        let source_block = self.get_block(block_pos).await.unwrap();
        for direction in BlockDirection::update_order() {
            if Some(&direction) == except {
                continue;
            }
            let neighbor_pos = block_pos.offset(direction.to_offset());
            let neighbor_block = self.get_block(&neighbor_pos).await;
            if let Ok(neighbor_block) = neighbor_block {
                if let Some(neighbor_pumpkin_block) =
                    self.block_registry.get_pumpkin_block(&neighbor_block)
                {
                    neighbor_pumpkin_block
                        .on_neighbor_update(
                            self,
                            &neighbor_block,
                            &neighbor_pos,
                            &source_block,
                            false,
                        )
                        .await;
                }
            }
        }
    }

    pub async fn update_neighbor(&self, neighbor_block_pos: &BlockPos, source_block: &Block) {
        let neighbor_block = self.get_block(neighbor_block_pos).await.unwrap();

        if let Some(neighbor_pumpkin_block) = self.block_registry.get_pumpkin_block(&neighbor_block)
        {
            neighbor_pumpkin_block
                .on_neighbor_update(
                    self,
                    &neighbor_block,
                    neighbor_block_pos,
                    source_block,
                    false,
                )
                .await;
        }
    }

    pub async fn replace_with_state_for_neighbor_update(
        &self,
        block_pos: &BlockPos,
        direction: &BlockDirection,
        flags: BlockFlags,
    ) {
        let (block, block_state) = self.get_block_and_block_state(block_pos).await.unwrap();

        if flags.contains(BlockFlags::SKIP_REDSTONE_WIRE_STATE_REPLACEMENT)
            && block.id == Block::REDSTONE_WIRE.id
        {
            return;
        }

        let neighbor_pos = block_pos.offset(direction.to_offset());
        let neighbor_state_id = self.get_block_state_id(&neighbor_pos).await.unwrap();

        let new_state_id = self
            .block_registry
            .get_state_for_neighbor_update(
                self,
                &block,
                block_state.id,
                block_pos,
                direction,
                &neighbor_pos,
                neighbor_state_id,
            )
            .await;

        if new_state_id != block_state.id {
            self.set_block_state(block_pos, new_state_id, flags).await;
        }
    }
}<|MERGE_RESOLUTION|>--- conflicted
+++ resolved
@@ -1133,27 +1133,16 @@
         let relative = ChunkRelativeBlockCoordinates::from(relative_coordinates);
 
         let chunk = self.receive_chunk(chunk_coordinate).await.0;
-<<<<<<< HEAD
-
+        let mut chunk = chunk.write().await;
         // TODO: chunkPos.setBlockState(pos, state, flags);
-        let replaced_block_state_id = chunk.read().await.subchunks.get_block(relative).unwrap();
-
+        let replaced_block_state_id = chunk.subchunks.get_block(relative).unwrap();
         if replaced_block_state_id == block_state_id {
             return block_state_id;
         }
-
-        chunk
-            .write()
-            .await
-            .subchunks
-            .set_block(relative, block_state_id);
-=======
-        let mut chunk = chunk.write().await;
         chunk.dirty = true;
-        let replaced_block_state_id = chunk.subchunks.get_block(relative).unwrap();
+
         chunk.subchunks.set_block(relative, block_state_id);
         drop(chunk);
->>>>>>> 94572d18
 
         chunk
             .read()
