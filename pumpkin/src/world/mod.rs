--- conflicted
+++ resolved
@@ -45,6 +45,7 @@
     sync::{mpsc, RwLock},
     task::JoinHandle,
 };
+use pumpkin_world::block::block_registry::get_block_by_id;
 use worldborder::Worldborder;
 
 pub mod scoreboard;
@@ -611,14 +612,15 @@
             .expect("Channel closed for unknown reason")
     }
 
-<<<<<<< HEAD
-    pub async fn break_block(self: &Arc<Self>, position: WorldPosition, server: Arc<Server>) {
-        let Some(block) = self.get_block(position).await else {
-            return;
-        };
-        self.set_block(position, 0).await;
-
-        let item = block.to_item(1);
+    pub async fn break_block(self: &Arc<Self>, position: WorldPosition, cause: Option<&Player>, server: Arc<Server>) {
+        let broken_block_state_id = self.set_block_state(position, 0).await;
+
+        let particles_packet =
+            CWorldEvent::new(2001, &position, broken_block_state_id.into(), false);
+
+
+
+        let item = get_block_by_id(broken_block_state_id).unwrap().to_item(1);
         ItemEntity::spawn(
             Vector3::default(),
             Vector3::default(),
@@ -627,15 +629,6 @@
             server,
         )
         .await;
-        self.broadcast_packet_all(&CWorldEvent::new(2001, &position, 11, false))
-            .await;
-=======
-    pub async fn break_block(&self, position: WorldPosition, cause: Option<&Player>) {
-        let broken_block_state_id = self.set_block_state(position, 0).await;
-
-        let particles_packet =
-            CWorldEvent::new(2001, &position, broken_block_state_id.into(), false);
-
         match cause {
             Some(player) => {
                 self.broadcast_packet_except(&[player.gameprofile.id], &particles_packet)
@@ -643,7 +636,6 @@
             }
             None => self.broadcast_packet_all(&particles_packet).await,
         }
->>>>>>> 2b56e2ea
     }
 
     pub async fn get_block_state_id(&self, position: WorldPosition) -> u16 {
