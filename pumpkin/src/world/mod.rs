use std::{
    collections::HashMap,
    sync::{Arc, atomic::Ordering},
};

pub mod chunker;
pub mod explosion;
pub mod portal;
pub mod time;

use crate::block::BlockEvent;
use crate::{
    PLUGIN_MANAGER,
    block::{self, registry::BlockRegistry},
    command::client_suggestions,
    entity::{Entity, EntityBase, EntityId, player::Player},
    error::PumpkinError,
    plugin::{
        block::block_break::BlockBreakEvent,
        player::{player_join::PlayerJoinEvent, player_leave::PlayerLeaveEvent},
        world::{chunk_load::ChunkLoad, chunk_save::ChunkSave, chunk_send::ChunkSend},
    },
    server::Server,
};
use async_trait::async_trait;
use border::Worldborder;
use bytes::{BufMut, Bytes};
use explosion::Explosion;
use pumpkin_config::BasicConfiguration;
use pumpkin_data::entity::EffectType;
use pumpkin_data::fluid::Falling;
use pumpkin_data::fluid::FluidProperties;
use pumpkin_data::{
    Block,
    block_properties::{
        get_block_and_state_by_state_id, get_block_by_state_id, get_state_by_state_id,
    },
    entity::{EntityStatus, EntityType},
    fluid::Fluid,
    particle::Particle,
    sound::{Sound, SoundCategory},
    world::{RAW, WorldEvent},
};
use pumpkin_macros::send_cancellable;
use pumpkin_nbt::{compound::NbtCompound, to_bytes_unnamed};
use pumpkin_protocol::client::play::{
    CBlockEvent, CRemoveMobEffect, CSetEntityMetadata, MetaDataType, Metadata,
};
use pumpkin_protocol::codec::identifier::Identifier;
use pumpkin_protocol::ser::serializer::Serializer;
use pumpkin_protocol::{
    ClientPacket, IdOr, SoundEvent,
    client::play::{
        CBlockEntityData, CEntityStatus, CGameEvent, CLogin, CMultiBlockUpdate, CPlayerChatMessage,
        CPlayerInfoUpdate, CRemoveEntities, CRemovePlayerInfo, CSoundEffect, CSpawnEntity,
        FilterType, GameEvent, InitChat, PlayerAction, PlayerInfoFlags,
    },
    server::play::SChatMessage,
};
use pumpkin_protocol::{
    client::play::{
        CBlockUpdate, CDisguisedChatMessage, CExplosion, CRespawn, CSetBlockDestroyStage,
        CWorldEvent,
    },
    codec::var_int::VarInt,
};
use pumpkin_registry::DimensionType;
use pumpkin_util::math::{position::BlockPos, vector3::Vector3};
use pumpkin_util::math::{position::chunk_section_from_pos, vector2::Vector2};
use pumpkin_util::text::{TextComponent, color::NamedColor};
use pumpkin_world::world::BlockFlags;
use pumpkin_world::{
    BlockStateId, GENERATION_SETTINGS, GeneratorSetting, biome, block::entities::BlockEntity,
    level::SyncChunk,
};
use pumpkin_world::{block::BlockDirection, chunk::ChunkData};
use pumpkin_world::{chunk::TickPriority, level::Level};
use pumpkin_world::{
    entity::entity_data_flags::{DATA_PLAYER_MAIN_HAND, DATA_PLAYER_MODE_CUSTOMISATION},
    world::GetBlockError,
};
use rand::{Rng, thread_rng};
use scoreboard::Scoreboard;
use serde::Serialize;
use time::LevelTime;
use tokio::sync::{RwLock, mpsc};
use tokio::{
    select,
    sync::{Mutex, mpsc::UnboundedReceiver},
};

pub mod border;
pub mod bossbar;
pub mod custom_bossbar;
pub mod scoreboard;
pub mod weather;

use weather::Weather;

<<<<<<< HEAD
type FlowingFluidProperties = pumpkin_data::fluid::FlowingWaterLikeFluidProperties;

bitflags! {
    #[derive(Debug, Clone, Copy, PartialEq, Eq, Hash)]
    pub struct BlockFlags: u32 {
        const NOTIFY_NEIGHBORS                      = 0b000_0000_0001;
        const NOTIFY_LISTENERS                      = 0b000_0000_0010;
        const NOTIFY_ALL                            = 0b000_0000_0011;
        const FORCE_STATE                           = 0b000_0000_0100;
        const SKIP_DROPS                            = 0b000_0000_1000;
        const MOVED                                 = 0b000_0001_0000;
        const SKIP_REDSTONE_WIRE_STATE_REPLACEMENT  = 0b000_0010_0000;
        const SKIP_BLOCK_ENTITY_REPLACED_CALLBACK   = 0b000_0100_0000;
        const SKIP_BLOCK_ADDED_CALLBACK             = 0b000_1000_0000;
    }
}

#[derive(Debug, Error)]
pub enum GetBlockError {
    InvalidBlockId,
    BlockOutOfWorldBounds,
}

impl std::fmt::Display for GetBlockError {
    fn fmt(&self, f: &mut std::fmt::Formatter<'_>) -> std::fmt::Result {
        write!(f, "{self:?}")
    }
}

=======
>>>>>>> bcf95243
impl PumpkinError for GetBlockError {
    fn is_kick(&self) -> bool {
        false
    }

    fn severity(&self) -> log::Level {
        log::Level::Warn
    }

    fn client_kick_reason(&self) -> Option<String> {
        None
    }
}

/// Represents a Minecraft world, containing entities, players, and the underlying level data.
///
/// Each dimension (Overworld, Nether, End) typically has its own `World`.
///
/// **Key Responsibilities:**
///
/// - Manages the `Level` instance for handling chunk-related operations.
/// - Stores and tracks active `Player` entities within the world.
/// - Provides a central hub for interacting with the world's entities and environment.
pub struct World {
    /// The underlying level, responsible for chunk management and terrain generation.
    pub level: Arc<Level>,
    /// A map of active players within the world, keyed by their unique UUID.
    pub players: Arc<RwLock<HashMap<uuid::Uuid, Arc<Player>>>>,
    /// A map of active entities within the world, keyed by their unique UUID.
    /// This does not include players.
    pub entities: Arc<RwLock<HashMap<uuid::Uuid, Arc<dyn EntityBase>>>>,
    /// The world's scoreboard, used for tracking scores, objectives, and display information.
    pub scoreboard: Mutex<Scoreboard>,
    /// The world's worldborder, defining the playable area and controlling its expansion or contraction.
    pub worldborder: Mutex<Worldborder>,
    /// The world's time, including counting ticks for weather, time cycles, and statistics.
    pub level_time: Mutex<LevelTime>,
    /// The type of dimension the world is in.
    pub dimension_type: DimensionType,
    pub sea_level: i32,
    /// The world's weather, including rain and thunder levels.
    pub weather: Mutex<Weather>,
    /// Block Behaviour
    pub block_registry: Arc<BlockRegistry>,
    synced_block_event_queue: Mutex<Vec<BlockEvent>>,
    /// A map of unsent block changes, keyed by block position.
    unsent_block_changes: Mutex<HashMap<BlockPos, u16>>,
    // TODO: entities
}

impl World {
    #[must_use]
    pub fn load(
        level: Level,
        dimension_type: DimensionType,
        block_registry: Arc<BlockRegistry>,
    ) -> Self {
        // TODO
        let generation_settings = GENERATION_SETTINGS
            .get(&GeneratorSetting::Overworld)
            .unwrap();
        Self {
            level: Arc::new(level),
            players: Arc::new(RwLock::new(HashMap::new())),
            entities: Arc::new(RwLock::new(HashMap::new())),
            scoreboard: Mutex::new(Scoreboard::new()),
            worldborder: Mutex::new(Worldborder::new(0.0, 0.0, 29_999_984.0, 0, 0, 0)),
            level_time: Mutex::new(LevelTime::new()),
            dimension_type,
            weather: Mutex::new(Weather::new()),
            block_registry,
            sea_level: generation_settings.sea_level,
            synced_block_event_queue: Mutex::new(Vec::new()),
            unsent_block_changes: Mutex::new(HashMap::new()),
        }
    }

    pub async fn shutdown(&self) {
        self.level.shutdown().await;
    }

    pub async fn send_entity_status(&self, entity: &Entity, status: EntityStatus) {
        // TODO: only nearby
        self.broadcast_packet_all(&CEntityStatus::new(entity.entity_id, status as i8))
            .await;
    }

    pub async fn send_remove_mob_effect(&self, entity: &Entity, effect_type: EffectType) {
        // TODO: only nearby
        self.broadcast_packet_all(&CRemoveMobEffect::new(
            entity.entity_id.into(),
            VarInt(effect_type as i32),
        ))
        .await;
    }

    pub async fn add_synced_block_event(&self, pos: BlockPos, r#type: u8, data: u8) {
        let mut queue = self.synced_block_event_queue.lock().await;
        queue.push(BlockEvent { pos, r#type, data });
    }

    async fn flush_synced_block_events(self: &Arc<Self>) {
        let mut queue = self.synced_block_event_queue.lock().await;
        for event in queue.drain(..) {
            let block = self.get_block(&event.pos).await.unwrap(); // TODO
            if !self
                .block_registry
                .on_synced_block_event(&block, self, &event.pos, event.r#type, event.data)
                .await
            {
                continue;
            }
            self.broadcast_packet_all(&CBlockEvent::new(
                event.pos,
                event.r#type,
                event.data,
                VarInt(i32::from(block.id)),
            ))
            .await;
        }
    }

    /// Broadcasts a packet to all connected players within the world.
    ///
    /// Sends the specified packet to every player currently logged in to the world.
    ///
    /// **Note:** This function acquires a lock on the `current_players` map, ensuring thread safety.
    pub async fn broadcast_packet_all<P>(&self, packet: &P)
    where
        P: ClientPacket,
    {
        self.broadcast_packet_except(&[], packet).await;
    }

    pub async fn broadcast_message(
        &self,
        message: &TextComponent,
        sender_name: &TextComponent,
        chat_type: u8,
        target_name: Option<&TextComponent>,
    ) {
        self.broadcast_packet_all(&CDisguisedChatMessage::new(
            message,
            (chat_type + 1).into(),
            sender_name,
            target_name,
        ))
        .await;
    }

    pub async fn broadcast_secure_player_chat(
        &self,
        sender: &Arc<Player>,
        chat_message: &SChatMessage,
        decorated_message: &TextComponent,
    ) {
        let messages_sent: i32 = sender.chat_session.lock().await.messages_sent;
        let sender_last_seen = {
            let cache = sender.signature_cache.lock().await;
            cache.last_seen.clone()
        };

        for recipient in self.players.read().await.values() {
            let messages_received: i32 = recipient.chat_session.lock().await.messages_received;
            let packet = &CPlayerChatMessage::new(
                VarInt(messages_received),
                sender.gameprofile.id,
                VarInt(messages_sent),
                chat_message.signature.clone(),
                chat_message.message.clone(),
                chat_message.timestamp,
                chat_message.salt,
                sender_last_seen.indexed_for(recipient).await,
                Some(decorated_message.clone()),
                FilterType::PassThrough,
                (RAW + 1).into(), // Custom registry chat_type with no sender name
                TextComponent::text(""), // Not needed since we're injecting the name in the message for custom formatting
                None,
            );
            recipient.client.enqueue_packet(packet).await;

            recipient
                .signature_cache
                .lock()
                .await
                .add_seen_signature(&chat_message.signature.clone().unwrap()); // Unwrap is safe because we check for None in validate_chat_message

            let recipient_signature_cache = &mut recipient.signature_cache.lock().await;
            if recipient.gameprofile.id != sender.gameprofile.id {
                // Sender may update recipient on signatures recipient hasn't seen
                recipient_signature_cache.cache_signatures(sender_last_seen.as_ref());
            }
            recipient.chat_session.lock().await.messages_received += 1;
        }

        sender.chat_session.lock().await.messages_sent += 1;
    }

    /// Broadcasts a packet to all connected players within the world, excluding the specified players.
    ///
    /// Sends the specified packet to every player currently logged in to the world, excluding the players listed in the `except` parameter.
    ///
    /// **Note:** This function acquires a lock on the `current_players` map, ensuring thread safety.
    pub async fn broadcast_packet_except<P>(&self, except: &[uuid::Uuid], packet: &P)
    where
        P: ClientPacket,
    {
        let mut packet_buf = Vec::new();
        if let Err(err) = packet.write(&mut packet_buf) {
            log::error!("Failed to serialize packet {}: {}", P::PACKET_ID, err);
            return;
        }
        let packet_data: Bytes = packet_buf.into();

        let current_players = self.players.read().await;
        for (_, player) in current_players.iter().filter(|c| !except.contains(c.0)) {
            player.client.enqueue_packet_data(packet_data.clone()).await;
        }
    }

    pub async fn spawn_particle(
        &self,
        position: Vector3<f64>,
        offset: Vector3<f32>,
        max_speed: f32,
        particle_count: i32,
        particle: Particle,
    ) {
        let players = self.players.read().await;
        for player in players.values() {
            player
                .spawn_particle(position, offset, max_speed, particle_count, particle)
                .await;
        }
    }

    pub async fn play_sound(&self, sound: Sound, category: SoundCategory, position: &Vector3<f64>) {
        self.play_sound_raw(sound as u16, category, position, 1.0, 1.0)
            .await;
    }

    pub async fn play_sound_raw(
        &self,
        sound_id: u16,
        category: SoundCategory,
        position: &Vector3<f64>,
        volume: f32,
        pitch: f32,
    ) {
        let seed = thread_rng().r#gen::<f64>();
        let packet = CSoundEffect::new(IdOr::Id(sound_id), category, position, volume, pitch, seed);
        self.broadcast_packet_all(&packet).await;
    }

    pub async fn play_block_sound(
        &self,
        sound: Sound,
        category: SoundCategory,
        position: BlockPos,
    ) {
        let new_vec = Vector3::new(
            f64::from(position.0.x) + 0.5,
            f64::from(position.0.y) + 0.5,
            f64::from(position.0.z) + 0.5,
        );
        self.play_sound(sound, category, &new_vec).await;
    }

    pub async fn tick(self: &Arc<Self>, server: &Server) {
        self.flush_block_updates().await;
        self.flush_synced_block_events().await;

        // world ticks
        {
            let mut level_time = self.level_time.lock().await;
            level_time.tick_time();
            if level_time.world_age % 20 == 0 {
                level_time.send_time(self).await;
            }
        }

        {
            let mut weather = self.weather.lock().await;
            weather.tick_weather(self).await;
        };

        self.tick_scheduled_block_ticks().await;

        // player ticks
        for player in self.players.read().await.values() {
            player.tick(server).await;
        }

        let entities_to_tick: Vec<_> = self.entities.read().await.values().cloned().collect();

        // Entity ticks
        for entity in entities_to_tick {
            entity.tick(server).await;
            for player in self.players.read().await.values() {
                if player
                    .living_entity
                    .entity
                    .bounding_box
                    .load()
                    // This is vanilla, but TODO: change this when is in a vehicle
                    .expand(1.0, 0.5, 1.0)
                    .intersects(&entity.get_entity().bounding_box.load())
                {
                    entity.on_player_collision(player.clone()).await;
                    break;
                }
            }
        }
    }

    pub async fn flush_block_updates(&self) {
        let mut block_state_updates_by_chunk_section = HashMap::new();
        for (position, block_state_id) in self.unsent_block_changes.lock().await.drain() {
            let chunk_section = chunk_section_from_pos(&position);
            block_state_updates_by_chunk_section
                .entry(chunk_section)
                .or_insert(Vec::new())
                .push((position, block_state_id));
        }

        // TODO: only send packet to players who have the chunks loaded
        // TODO: Send light updates to update the wire directly next to a broken block
        for chunk_section in block_state_updates_by_chunk_section.values() {
            if chunk_section.is_empty() {
                continue;
            }
            if chunk_section.len() == 1 {
                let (block_pos, block_state_id) = chunk_section[0];
                self.broadcast_packet_all(&CBlockUpdate::new(
                    block_pos,
                    i32::from(block_state_id).into(),
                ))
                .await;
            } else {
                self.broadcast_packet_all(&CMultiBlockUpdate::new(chunk_section.clone()))
                    .await;
            }
        }
    }

    pub async fn tick_scheduled_block_ticks(self: &Arc<Self>) {
        let blocks_to_tick = self.level.get_and_tick_block_ticks().await;
        let fluids_to_tick = self.level.get_and_tick_fluid_ticks().await;

        for scheduled_tick in blocks_to_tick {
            let block = self.get_block(&scheduled_tick.block_pos).await.unwrap();
            if scheduled_tick.target_block_id != block.id {
                continue;
            }
            if let Some(pumpkin_block) = self.block_registry.get_pumpkin_block(&block) {
                pumpkin_block
                    .on_scheduled_tick(self, &block, &scheduled_tick.block_pos)
                    .await;
            }
        }

        for scheduled_tick in fluids_to_tick {
            let Ok(fluid) = self.get_fluid(&scheduled_tick.block_pos).await else {
                continue;
            };
            if let Some(pumpkin_fluid) = self.block_registry.get_pumpkin_fluid(&fluid) {
                pumpkin_fluid
                    .on_scheduled_tick(self, &fluid, &scheduled_tick.block_pos)
                    .await;
            }
        }
    }

    /// Gets the y position of the first non air block from the top down
    pub async fn get_top_block(&self, position: Vector2<i32>) -> i32 {
        for y in (-64..=319).rev() {
            let pos = BlockPos(Vector3::new(position.x, y, position.z));
            let block = self.get_block_state(&pos).await;
            if let Ok(block) = block {
                if block.is_air() {
                    continue;
                }
            }
            return y;
        }
        319
    }

    #[expect(clippy::too_many_lines)]
    pub async fn spawn_player(
        &self,
        base_config: &BasicConfiguration,
        player: Arc<Player>,
        server: &Server,
    ) {
        let dimensions: Vec<Identifier> =
            server.dimensions.iter().map(DimensionType::name).collect();

        // This code follows the vanilla packet order
        let entity_id = player.entity_id();
        let gamemode = player.gamemode.load();
        log::debug!(
            "spawning player {}, entity id {}",
            player.gameprofile.name,
            entity_id
        );

        // Send the login packet for our new player
        player
            .client
            .send_packet_now(&CLogin::new(
                entity_id,
                base_config.hardcore,
                &dimensions,
                base_config.max_players.try_into().unwrap(),
                base_config.view_distance.get().into(), //  TODO: view distance
                base_config.simulation_distance.get().into(), // TODO: sim view dinstance
                false,
                true,
                false,
                (self.dimension_type as u8).into(),
                self.dimension_type.name(),
                biome::hash_seed(self.level.seed.0), // seed
                gamemode as u8,
                player
                    .previous_gamemode
                    .load()
                    .map_or(-1, |gamemode| gamemode as i8),
                false,
                false,
                None,
                0.into(),
                self.sea_level.into(),
                // This should stay true even when reports are disabled.
                // It prevents the annoying popup when joining the server.
                true,
            ))
            .await;
        // Permissions, i.e. the commands a player may use.
        player.send_permission_lvl_update().await;
        {
            let command_dispatcher = server.command_dispatcher.read().await;
            client_suggestions::send_c_commands_packet(&player, &command_dispatcher).await;
        };

        // Teleport
        let (position, yaw, pitch) = if player.has_played_before.load(Ordering::Relaxed) {
            let position = player.position();
            let yaw = player.living_entity.entity.yaw.load(); //info.spawn_angle;
            let pitch = player.living_entity.entity.pitch.load();

            (position, yaw, pitch)
        } else {
            let info = &self.level.level_info;
            let position = Vector3::new(
                f64::from(info.spawn_x),
                f64::from(info.spawn_y) + 1.0,
                f64::from(info.spawn_z),
            );
            let yaw = info.spawn_angle;
            let pitch = 0.0;

            (position, yaw, pitch)
        };

        let velocity = player.living_entity.entity.velocity.load();

        log::debug!("Sending player teleport to {}", player.gameprofile.name);
        player.request_teleport(position, yaw, pitch).await;

        player.living_entity.last_pos.store(position);

        let gameprofile = &player.gameprofile;
        // Firstly, send an info update to our new player, so they can see their skin
        // and also send their info to everyone else.
        log::debug!("Broadcasting player info for {}", player.gameprofile.name);
        self.broadcast_packet_all(&CPlayerInfoUpdate::new(
            (PlayerInfoFlags::ADD_PLAYER
                | PlayerInfoFlags::UPDATE_GAME_MODE
                | PlayerInfoFlags::UPDATE_LISTED)
                .bits(),
            &[pumpkin_protocol::client::play::Player {
                uuid: gameprofile.id,
                actions: &[
                    PlayerAction::AddPlayer {
                        name: &gameprofile.name,
                        properties: &gameprofile.properties,
                    },
                    PlayerAction::UpdateGameMode(VarInt(gamemode as i32)),
                    PlayerAction::UpdateListed(true),
                ],
            }],
        ))
        .await;

        // Here, we send all the infos of players who already joined.
        {
            let current_players = self.players.read().await;

            let mut current_player_data = Vec::new();

            for (_, player) in current_players
                .iter()
                .filter(|(c, _)| **c != player.gameprofile.id)
            {
                let chat_session = player.chat_session.lock().await;

                let mut player_actions = vec![
                    PlayerAction::AddPlayer {
                        name: &player.gameprofile.name,
                        properties: &player.gameprofile.properties,
                    },
                    PlayerAction::UpdateListed(true),
                ];

                if base_config.allow_chat_reports {
                    player_actions.push(PlayerAction::InitializeChat(Some(InitChat {
                        session_id: chat_session.session_id,
                        expires_at: chat_session.expires_at,
                        public_key: chat_session.public_key.clone(),
                        signature: chat_session.signature.clone(),
                    })));
                }

                current_player_data.push((&player.gameprofile.id, player_actions));
            }

            let mut action_flags = PlayerInfoFlags::ADD_PLAYER | PlayerInfoFlags::UPDATE_LISTED;
            if base_config.allow_chat_reports {
                action_flags |= PlayerInfoFlags::INITIALIZE_CHAT;
            }

            let entries = current_player_data
                .iter()
                .map(|(id, actions)| pumpkin_protocol::client::play::Player {
                    uuid: **id,
                    actions,
                })
                .collect::<Vec<_>>();

            log::debug!("Sending player info to {}", player.gameprofile.name);
            player
                .client
                .enqueue_packet(&CPlayerInfoUpdate::new(action_flags.bits(), &entries))
                .await;
        };

        let gameprofile = &player.gameprofile;

        log::debug!("Broadcasting player spawn for {}", player.gameprofile.name);
        // Spawn the player for every client.
        self.broadcast_packet_except(
            &[player.gameprofile.id],
            &CSpawnEntity::new(
                entity_id.into(),
                gameprofile.id,
                i32::from(EntityType::PLAYER.id).into(),
                position,
                pitch,
                yaw,
                yaw,
                0.into(),
                velocity,
            ),
        )
        .await;

        // Spawn players for our client.
        let id = player.gameprofile.id;
        for (_, existing_player) in self.players.read().await.iter().filter(|c| c.0 != &id) {
            let entity = &existing_player.living_entity.entity;
            let pos = entity.pos.load();
            let gameprofile = &existing_player.gameprofile;
            log::debug!("Sending player entities to {}", player.gameprofile.name);

            player
                .client
                .enqueue_packet(&CSpawnEntity::new(
                    existing_player.entity_id().into(),
                    gameprofile.id,
                    i32::from(EntityType::PLAYER.id).into(),
                    pos,
                    entity.yaw.load(),
                    entity.pitch.load(),
                    entity.head_yaw.load(),
                    0.into(),
                    entity.velocity.load(),
                ))
                .await;
            let config = existing_player.config.read().await;
            let mut buf = Vec::new();
            for meta in [
                Metadata::new(
                    DATA_PLAYER_MODE_CUSTOMISATION,
                    MetaDataType::Byte,
                    config.skin_parts,
                ),
                Metadata::new(
                    DATA_PLAYER_MAIN_HAND,
                    MetaDataType::Byte,
                    config.main_hand as u8,
                ),
            ] {
                let mut serializer_buf = Vec::new();

                let mut serializer = Serializer::new(&mut serializer_buf);
                meta.serialize(&mut serializer).unwrap();
                buf.extend(serializer_buf);
            }
            buf.put_u8(255);
            player
                .client
                .enqueue_packet(&CSetEntityMetadata::new(
                    existing_player.get_entity().entity_id.into(),
                    buf.into(),
                ))
                .await;
        }
        player.send_client_information().await;

        // Start waiting for level chunks. Sets the "Loading Terrain" screen
        log::debug!("Sending waiting chunks to {}", player.gameprofile.name);
        player
            .client
            .send_packet_now(&CGameEvent::new(GameEvent::StartWaitingChunks, 0.0))
            .await;

        self.worldborder
            .lock()
            .await
            .init_client(&player.client)
            .await;

        // Sends initial time
        player.send_time(self).await;

        // Send initial weather state
        let weather = self.weather.lock().await;
        if weather.raining {
            player
                .client
                .enqueue_packet(&CGameEvent::new(GameEvent::BeginRaining, 0.0))
                .await;

            // Calculate rain and thunder levels directly from public fields
            let rain_level = weather.rain_level.clamp(0.0, 1.0);
            let thunder_level = weather.thunder_level.clamp(0.0, 1.0);

            player
                .client
                .enqueue_packet(&CGameEvent::new(GameEvent::RainLevelChange, rain_level))
                .await;
            player
                .client
                .enqueue_packet(&CGameEvent::new(
                    GameEvent::ThunderLevelChange,
                    thunder_level,
                ))
                .await;
        }

        // Spawn in initial chunks
        chunker::player_join(&player).await;

        // if let Some(bossbars) = self..lock().await.get_player_bars(&player.gameprofile.id) {
        //     for bossbar in bossbars {
        //         player.send_bossbar(bossbar).await;
        //     }
        // }

        player.has_played_before.store(true, Ordering::Relaxed);
        player.send_mobs(self).await;
        player
            .on_screen_handler_opened(player.player_screen_handler.clone())
            .await;
    }

    pub async fn send_world_info(
        &self,
        player: &Arc<Player>,
        position: Vector3<f64>,
        yaw: f32,
        pitch: f32,
    ) {
        self.worldborder
            .lock()
            .await
            .init_client(&player.client)
            .await;

        // TODO: World spawn (compass stuff)

        player
            .client
            .enqueue_packet(&CGameEvent::new(GameEvent::StartWaitingChunks, 0.0))
            .await;

        let entity = &player.living_entity.entity;

        self.broadcast_packet_except(
            &[player.gameprofile.id],
            // TODO: add velo
            &CSpawnEntity::new(
                entity.entity_id.into(),
                player.gameprofile.id,
                i32::from(EntityType::PLAYER.id).into(),
                position,
                pitch,
                yaw,
                yaw,
                0.into(),
                Vector3::new(0.0, 0.0, 0.0),
            ),
        )
        .await;
        player.send_client_information().await;

        chunker::player_join(player).await;
        // Update commands

        player.set_health(20.0).await;
    }

    pub async fn explode(self: &Arc<Self>, server: &Server, position: Vector3<f64>, power: f32) {
        let explosion = Explosion::new(power, position);
        explosion.explode(server, self).await;
        let particle = if power < 2.0 {
            Particle::Explosion
        } else {
            Particle::ExplosionEmitter
        };
        let sound = IdOr::<SoundEvent>::Id(Sound::EntityGenericExplode as u16);
        for player in self.players.read().await.values() {
            if player.position().squared_distance_to_vec(position) > 4096.0 {
                continue;
            }
            player
                .client
                .enqueue_packet(&CExplosion::new(
                    position,
                    None,
                    VarInt(particle as i32),
                    sound.clone(),
                ))
                .await;
        }
    }

    pub async fn respawn_player(&self, player: &Arc<Player>, alive: bool) {
        let last_pos = player.living_entity.last_pos.load();
        let death_dimension = player.world().await.dimension_type.name();
        let death_location = BlockPos(Vector3::new(
            last_pos.x.round() as i32,
            last_pos.y.round() as i32,
            last_pos.z.round() as i32,
        ));

        let data_kept = u8::from(alive);

        // TODO: switch world in player entity to new world

        player
            .client
            .enqueue_packet(&CRespawn::new(
                (self.dimension_type as u8).into(),
                self.dimension_type.name(),
                biome::hash_seed(self.level.seed.0), // seed
                player.gamemode.load() as u8,
                player.gamemode.load() as i8,
                false,
                false,
                Some((death_dimension, death_location)),
                0.into(),
                self.sea_level.into(),
                data_kept,
            ))
            .await;

        log::debug!("Sending player abilities to {}", player.gameprofile.name);
        player.send_abilities_update().await;

        player.send_permission_lvl_update().await;

        // Teleport
        let info = &self.level.level_info;
        let mut position = Vector3::new(
            f64::from(info.spawn_x),
            f64::from(info.spawn_y),
            f64::from(info.spawn_z),
        );
        let yaw = info.spawn_angle;
        let pitch = 0.0;

        let top = self
            .get_top_block(Vector2::new(position.x as i32, position.z as i32))
            .await;
        position.y = f64::from(top + 1);

        log::debug!("Sending player teleport to {}", player.gameprofile.name);
        player.clone().request_teleport(position, yaw, pitch).await;

        player.living_entity.last_pos.store(position);

        // TODO: difficulty, exp bar, status effect

        self.send_world_info(player, position, yaw, pitch).await;
    }

    // NOTE: This function doesn't actually await on anything, it just spawns two tokio tasks
    /// IMPORTANT: Chunks have to be non-empty
    #[allow(clippy::too_many_lines)]
    fn spawn_world_chunks(
        &self,
        player: Arc<Player>,
        chunks: Vec<Vector2<i32>>,
        center_chunk: Vector2<i32>,
    ) {
        if player
            .client
            .closed
            .load(std::sync::atomic::Ordering::Relaxed)
        {
            log::info!("The connection has closed before world chunks were spawned");
            return;
        }
        #[cfg(debug_assertions)]
        let inst = std::time::Instant::now();

        // Sort such that the first chunks are closest to the center.
        let mut chunks = chunks;
        chunks.sort_unstable_by_key(|pos| {
            let rel_x = pos.x - center_chunk.x;
            let rel_z = pos.z - center_chunk.z;
            rel_x * rel_x + rel_z * rel_z
        });

        let mut receiver = self.receive_chunks(chunks);
        let level = self.level.clone();

        player.clone().spawn_task(async move {
            'main: loop {
                let recv_result = tokio::select! {
                    () = player.client.await_close_interrupt() => {
                        log::debug!("Canceling player packet processing");
                        None
                    },
                    recv_result = receiver.recv() => {
                        recv_result
                    }
                };

                let Some((chunk, first_load)) = recv_result else {
                    break;
                };

                let position = chunk.read().await.position;

                #[cfg(debug_assertions)]
                if position == (0, 0).into() {
                    use pumpkin_protocol::client::play::CChunkData;
                    let binding = chunk.read().await;
                    let packet = CChunkData(&binding);
                    let mut test = Vec::new();
                    packet.write_packet_data(&mut test).unwrap();
                    let len = test.len();
                    log::debug!(
                        "Chunk packet size: {}B {}KB {}MB",
                        len,
                        len / 1024,
                        len / (1024 * 1024)
                    );
                }

                let (world, chunk) = if level.is_chunk_watched(&position) {
                    (player.world().await.clone(), chunk)
                } else {
                    send_cancellable! {{
                        ChunkSave {
                            world: player.world().await.clone(),
                            chunk,
                            cancelled: false,
                        };

                        'after: {
                            log::trace!(
                                "Received chunk {:?}, but it is no longer watched... cleaning",
                                &position
                            );
                            level.clean_chunk(&position).await;
                            continue 'main;
                        }
                    }};
                    (event.world, event.chunk)
                };

                let (world, chunk) = if first_load {
                    send_cancellable! {{
                        ChunkLoad {
                            world,
                            chunk,
                            cancelled: false,
                        };

                        'cancelled: {
                            continue 'main;
                        }
                    }}
                    (event.world, event.chunk)
                } else {
                    (world, chunk)
                };

                if !player.client.closed.load(Ordering::Relaxed) {
                    send_cancellable! {{
                        ChunkSend {
                            world,
                            chunk: chunk.clone(),
                            cancelled: false,
                        };

                        'after: {
                            let mut chunk_manager = player.chunk_manager.lock().await;
                            chunk_manager.push_chunk(position, chunk);
                        }
                    }};
                }
            }

            #[cfg(debug_assertions)]
            log::debug!("Chunks queued after {}ms", inst.elapsed().as_millis());
        });
    }

    /// Gets a `Player` by an entity id
    pub async fn get_player_by_id(&self, id: EntityId) -> Option<Arc<Player>> {
        for player in self.players.read().await.values() {
            if player.entity_id() == id {
                return Some(player.clone());
            }
        }
        None
    }

    /// Gets an entity by an entity id
    pub async fn get_entity_by_id(&self, id: EntityId) -> Option<Arc<dyn EntityBase>> {
        for entity in self.entities.read().await.values() {
            if entity.get_entity().entity_id == id {
                return Some(entity.clone());
            }
        }
        None
    }

    /// Gets a `Player` by a username
    pub async fn get_player_by_name(&self, name: &str) -> Option<Arc<Player>> {
        let lowercase = name.to_lowercase();
        for player in self.players.read().await.values() {
            if player.gameprofile.name.to_lowercase() == lowercase {
                return Some(player.clone());
            }
        }
        None
    }

    /// Retrieves a player by their unique UUID.
    ///
    /// This function searches the world's active player list for a player with the specified UUID.
    /// If found, it returns an `Arc<Player>` reference to the player. Otherwise, it returns `None`.
    ///
    /// # Arguments
    ///
    /// * `id`: The UUID of the player to retrieve.
    ///
    /// # Returns
    ///
    /// An `Option<Arc<Player>>` containing the player if found, or `None` if not.
    pub async fn get_player_by_uuid(&self, id: uuid::Uuid) -> Option<Arc<Player>> {
        self.players.read().await.get(&id).cloned()
    }

    /// Gets a list of players whose location equals the given position in the world.
    ///
    /// It iterates through the players in the world and checks their location. If the player's location matches the
    /// given position, it will add this to a `Vec` which it later returns. If no
    /// player was found in that position, it will just return an empty `Vec`.
    ///
    /// # Arguments
    ///
    /// * `position`: The position the function will check.
    pub async fn get_players_by_pos(&self, position: BlockPos) -> HashMap<uuid::Uuid, Arc<Player>> {
        self.players
            .read()
            .await
            .iter()
            .filter_map(|(uuid, player)| {
                let player_block_pos = player.living_entity.entity.block_pos.load().0;
                (position.0.x == player_block_pos.x
                    && position.0.y == player_block_pos.y
                    && position.0.z == player_block_pos.z)
                    .then(|| (*uuid, Arc::clone(player)))
            })
            .collect::<HashMap<uuid::Uuid, Arc<Player>>>()
    }

    /// Gets the nearby players around a given world position.
    /// It "creates" a sphere and checks if whether players are inside
    /// and returns a `HashMap` where the UUID is the key and the `Player`
    /// object is the value.
    ///
    /// # Arguments
    /// * `pos`: The center of the sphere.
    /// * `radius`: The radius of the sphere. The higher the radius, the more area will be checked (in every direction).
    pub async fn get_nearby_players(
        &self,
        pos: Vector3<f64>,
        radius: f64,
    ) -> HashMap<uuid::Uuid, Arc<Player>> {
        let radius_squared = radius.powi(2);

        self.players
            .read()
            .await
            .iter()
            .filter_map(|(id, player)| {
                let player_pos = player.living_entity.entity.pos.load();
                (player_pos.squared_distance_to_vec(pos) <= radius_squared)
                    .then(|| (*id, player.clone()))
            })
            .collect()
    }

    pub async fn get_closest_player(&self, pos: Vector3<f64>, radius: f64) -> Option<Arc<Player>> {
        let players = self.get_nearby_players(pos, radius).await;
        players
            .iter()
            .min_by(|a, b| {
                a.1.living_entity
                    .entity
                    .pos
                    .load()
                    .squared_distance_to_vec(pos)
                    .partial_cmp(
                        &b.1.living_entity
                            .entity
                            .pos
                            .load()
                            .squared_distance_to_vec(pos),
                    )
                    .unwrap()
            })
            .map(|p| p.1.clone())
    }

    /// Adds a player to the world and broadcasts a join message if enabled.
    ///
    /// This function takes a player's UUID and an `Arc<Player>` reference.
    /// It inserts the player into the world's `current_players` map using the UUID as the key.
    /// Additionally, it broadcasts a join message to all connected players in the world.
    ///
    /// # Arguments
    ///
    /// * `uuid`: The unique UUID of the player to add.
    /// * `player`: An `Arc<Player>` reference to the player object.
    pub async fn add_player(&self, uuid: uuid::Uuid, player: Arc<Player>) -> Result<(), String> {
        self.players.write().await.insert(uuid, player.clone());

        let current_players = self.players.clone();
        player.clone().spawn_task(async move {
            let msg_comp = TextComponent::translate(
                "multiplayer.player.joined",
                [TextComponent::text(player.gameprofile.name.clone())],
            )
            .color_named(NamedColor::Yellow);
            let event = PlayerJoinEvent::new(player.clone(), msg_comp);

            let event = PLUGIN_MANAGER
                .lock()
                .await
                .fire::<PlayerJoinEvent>(event)
                .await;

            if !event.cancelled {
                let current_players = current_players.clone();
                let players = current_players.read().await;
                for player in players.values() {
                    player.send_system_message(&event.join_message).await;
                }
                log::info!("{}", event.join_message.clone().to_pretty_console());
            }
        });
        Ok(())
    }

    /// Removes a player from the world and broadcasts a disconnect message if enabled.
    ///
    /// This function removes a player from the world based on their `Player` reference.
    /// It performs the following actions:
    ///
    /// 1. Removes the player from the `current_players` map using their UUID.
    /// 2. Broadcasts a `CRemovePlayerInfo` packet to all connected players to inform them about the player leaving.
    /// 3. Removes the player's entity from the world using its entity ID.
    /// 4. Optionally sends a disconnect message to all other players notifying them about the player leaving.
    ///
    /// # Arguments
    ///
    /// * `player`: A reference to the `Player` object to be removed.
    /// * `fire_event`: A boolean flag indicating whether to fire a `PlayerLeaveEvent` event.
    ///
    /// # Notes
    ///
    /// - This function assumes `broadcast_packet_expect` and `remove_entity` are defined elsewhere.
    /// - The disconnect message sending is currently optional. Consider making it a configurable option.
    pub async fn remove_player(&self, player: &Arc<Player>, fire_event: bool) {
        self.players
            .write()
            .await
            .remove(&player.gameprofile.id)
            .unwrap();
        let uuid = player.gameprofile.id;
        self.broadcast_packet_except(&[player.gameprofile.id], &CRemovePlayerInfo::new(&[uuid]))
            .await;
        self.broadcast_packet_all(&CRemoveEntities::new(&[player.entity_id().into()]))
            .await;

        if fire_event {
            let msg_comp = TextComponent::translate(
                "multiplayer.player.left",
                [TextComponent::text(player.gameprofile.name.clone())],
            )
            .color_named(NamedColor::Yellow);
            let event = PlayerLeaveEvent::new(player.clone(), msg_comp);

            let event = PLUGIN_MANAGER
                .lock()
                .await
                .fire::<PlayerLeaveEvent>(event)
                .await;

            if !event.cancelled {
                let players = self.players.read().await;
                for player in players.values() {
                    player.send_system_message(&event.leave_message).await;
                }
                log::info!("{}", event.leave_message.clone().to_pretty_console());
            }
        }
    }

    pub fn create_entity(
        self: &Arc<Self>,
        position: Vector3<f64>,
        entity_type: EntityType,
    ) -> Entity {
        let uuid = uuid::Uuid::new_v4();
        Entity::new(uuid, self.clone(), position, entity_type, false)
    }

    /// Adds an entity to the world.
    pub async fn spawn_entity(&self, entity: Arc<dyn EntityBase>) {
        let base_entity = entity.get_entity();
        self.broadcast_packet_all(&base_entity.create_spawn_packet())
            .await;
        entity.init_data_tracker().await;
        let mut current_living_entities = self.entities.write().await;
        current_living_entities.insert(base_entity.entity_uuid, entity);
    }

    pub async fn remove_entity(&self, entity: &Entity) {
        self.entities.write().await.remove(&entity.entity_uuid);
        self.broadcast_packet_all(&CRemoveEntities::new(&[entity.entity_id.into()]))
            .await;
    }

    pub async fn set_block_breaking(&self, from: &Entity, location: BlockPos, progress: i32) {
        self.broadcast_packet_except(
            &[from.entity_uuid],
            &CSetBlockDestroyStage::new(from.entity_id.into(), location, progress as i8),
        )
        .await;
    }

    /// Sets a block and returns the old block id
    #[expect(clippy::too_many_lines)]
    pub async fn set_block_state(
        self: &Arc<Self>,
        position: &BlockPos,
        block_state_id: BlockStateId,
        flags: BlockFlags,
    ) -> BlockStateId {
        let chunk = self.get_chunk(position).await;
        let (_, relative) = position.chunk_and_chunk_relative_position();
        let mut chunk = chunk.write().await;
        let replaced_block_state_id = chunk
            .section
            .get_block_absolute_y(relative.x as usize, relative.y, relative.z as usize)
            .unwrap();

        if replaced_block_state_id == block_state_id {
            return block_state_id;
        }

        chunk.dirty = true;

        chunk.section.set_block_absolute_y(
            relative.x as usize,
            relative.y,
            relative.z as usize,
            block_state_id,
        );
        self.unsent_block_changes
            .lock()
            .await
            .insert(*position, block_state_id);
        drop(chunk);

        let old_block = Block::from_state_id(replaced_block_state_id).unwrap();
        let new_block = Block::from_state_id(block_state_id).unwrap();

        let block_moved = flags.contains(BlockFlags::MOVED);

        // WorldChunk.java line 310
        if old_block != new_block && (flags.contains(BlockFlags::NOTIFY_NEIGHBORS) || block_moved) {
            self.block_registry
                .on_state_replaced(
                    self,
                    &old_block,
                    *position,
                    replaced_block_state_id,
                    block_moved,
                )
                .await;
        }

        let block_state = self.get_block_state(position).await.unwrap();
        let new_block = Block::from_state_id(block_state_id).unwrap();
        let new_fluid = self.get_fluid(position).await.unwrap_or(Fluid::EMPTY);

        // WorldChunk.java line 318
        if !flags.contains(BlockFlags::SKIP_BLOCK_ADDED_CALLBACK) && new_block != old_block {
            self.block_registry
                .on_placed(
                    self,
                    &new_block,
                    block_state_id,
                    position,
                    replaced_block_state_id,
                    block_moved,
                )
                .await;
            self.block_registry
                .on_placed_fluid(
                    self,
                    &new_fluid,
                    block_state_id,
                    position,
                    replaced_block_state_id,
                    block_moved,
                )
                .await;
        }

        // Ig they do this cause it could be modified in chunkPos.setBlockState?
        if block_state.id == block_state_id {
            if flags.contains(BlockFlags::NOTIFY_LISTENERS) {
                // Mob AI update
            }

            if flags.contains(BlockFlags::NOTIFY_NEIGHBORS) {
                self.update_neighbors(position, None).await;
                // TODO: updateComparators
            }

            if !flags.contains(BlockFlags::FORCE_STATE) {
                let mut new_flags = flags;
                new_flags.remove(BlockFlags::NOTIFY_NEIGHBORS);
                new_flags.remove(BlockFlags::NOTIFY_LISTENERS);
                self.block_registry
                    .prepare(
                        self,
                        position,
                        &Block::from_state_id(replaced_block_state_id).unwrap(),
                        replaced_block_state_id,
                        new_flags,
                    )
                    .await;
                self.block_registry
                    .update_neighbors(
                        self,
                        position,
                        &Block::from_state_id(block_state_id).unwrap(),
                        new_flags,
                    )
                    .await;
                self.block_registry
                    .prepare(
                        self,
                        position,
                        &Block::from_state_id(block_state_id).unwrap(),
                        block_state_id,
                        new_flags,
                    )
                    .await;
            }
        }

        replaced_block_state_id
    }

    pub async fn schedule_block_tick(
        &self,
        block: &Block,
        block_pos: BlockPos,
        delay: u16,
        priority: TickPriority,
    ) {
        self.level
            .schedule_block_tick(block.id, block_pos, delay, priority)
            .await;
    }

    pub async fn schedule_fluid_tick(&self, block_id: u16, block_pos: BlockPos, delay: u16) {
        self.level
            .schedule_fluid_tick(block_id, &block_pos, delay)
            .await;
    }

    pub async fn is_block_tick_scheduled(&self, block_pos: &BlockPos, block: &Block) -> bool {
        self.level
            .is_block_tick_scheduled(block_pos, block.id)
            .await
    }
    // Stream the chunks (don't collect them and then do stuff with them)
    /// Spawns a tokio task to stream chunks.
    /// Important: must be called from an async function (or changed to accept a tokio runtime
    /// handle)
    pub fn receive_chunks(
        &self,
        chunks: Vec<Vector2<i32>>,
    ) -> UnboundedReceiver<(SyncChunk, bool)> {
        let (sender, receiver) = mpsc::unbounded_channel();
        // Put this in another thread so we aren't blocking on it
        let level = self.level.clone();
        self.level.spawn_task(async move {
            let cancel_notifier = level.shutdown_notifier.notified();
            let fetch_task = level.fetch_chunks(&chunks, sender);

            // Don't continue to handle chunks if we are shutting down
            select! {
                () = cancel_notifier => {},
                () = fetch_task => {}
            };
        });

        receiver
    }

    pub async fn receive_chunk(&self, chunk_pos: Vector2<i32>) -> (Arc<RwLock<ChunkData>>, bool) {
        let mut receiver = self.receive_chunks(vec![chunk_pos]);

        receiver
            .recv()
            .await
            .expect("Channel closed for unknown reason")
    }

    pub async fn break_block(
        self: &Arc<Self>,
        position: &BlockPos,
        cause: Option<Arc<Player>>,
        flags: BlockFlags,
    ) {
        let (broken_block, broken_block_state) =
            self.get_block_and_block_state(position).await.unwrap();
        let event = BlockBreakEvent::new(cause.clone(), broken_block.clone(), *position, 0, false);

        let event = PLUGIN_MANAGER
            .lock()
            .await
            .fire::<BlockBreakEvent>(event)
            .await;

        if !event.cancelled {
            let new_state_id = if broken_block
                .properties(broken_block_state.id)
                .and_then(|properties| {
                    properties
                        .to_props()
                        .into_iter()
                        .find(|p| p.0 == "waterlogged")
                        .map(|(_, value)| value == true.to_string())
                })
                .unwrap_or(false)
            {
                // Broken block was waterlogged
                let mut water_props = FlowingFluidProperties::default(&Fluid::FLOWING_WATER);
                water_props.level = pumpkin_data::fluid::Level::L8;
                water_props.falling = Falling::False;
                water_props.to_state_id(&Fluid::FLOWING_WATER)
            } else {
                0
            };

            let broken_state_id = self.set_block_state(position, new_state_id, flags).await;

            let particles_packet = CWorldEvent::new(
                WorldEvent::BlockBroken as i32,
                *position,
                broken_state_id.into(),
                false,
            );

            if !flags.contains(BlockFlags::SKIP_DROPS) {
                block::drop_loot(self, &broken_block, position, true, broken_state_id).await;
            }

            match cause {
                Some(player) => {
                    self.broadcast_packet_except(&[player.gameprofile.id], &particles_packet)
                        .await;
                }
                None => self.broadcast_packet_all(&particles_packet).await,
            }
        }
    }

    pub async fn sync_world_event(&self, world_event: WorldEvent, position: BlockPos, data: i32) {
        self.broadcast_packet_all(&CWorldEvent::new(world_event as i32, position, data, false))
            .await;
    }

    pub async fn get_chunk(&self, position: &BlockPos) -> Arc<RwLock<ChunkData>> {
        let (chunk_coordinate, _) = position.chunk_and_chunk_relative_position();

        match self.level.try_get_chunk(chunk_coordinate) {
            Some(chunk) => chunk.clone(),
            None => self.receive_chunk(chunk_coordinate).await.0,
        }
    }

    pub async fn get_block_state_id(
        &self,
        position: &BlockPos,
    ) -> Result<BlockStateId, GetBlockError> {
        let chunk = self.get_chunk(position).await;
        let (_, relative) = position.chunk_and_chunk_relative_position();

        let chunk = chunk.read().await;
        let Some(id) = chunk.section.get_block_absolute_y(
            relative.x as usize,
            relative.y,
            relative.z as usize,
        ) else {
            return Err(GetBlockError::BlockOutOfWorldBounds);
        };

        Ok(id)
    }

    /// Gets a `Block` from the block registry. Returns `None` if the block was not found.
    pub async fn get_block(
        &self,
        position: &BlockPos,
    ) -> Result<pumpkin_data::Block, GetBlockError> {
        let id = self.get_block_state_id(position).await?;
        get_block_by_state_id(id).ok_or(GetBlockError::InvalidBlockId)
    }

    pub async fn get_fluid(
        &self,
        position: &BlockPos,
    ) -> Result<pumpkin_data::fluid::Fluid, GetBlockError> {
        let id = self.get_block_state_id(position).await?;
        let fluid = Fluid::from_state_id(id).ok_or(GetBlockError::InvalidBlockId);
        if let Ok(fluid) = fluid {
            return Ok(fluid);
        }
        let block = get_block_by_state_id(id).ok_or(GetBlockError::InvalidBlockId)?;
        block
            .properties(id)
            .and_then(|props| {
                props
                    .to_props()
                    .into_iter()
                    .find(|p| p.0 == "waterlogged")
                    .map(|(_, value)| {
                        if value == true.to_string() {
                            Ok(Fluid::FLOWING_WATER)
                        } else {
                            Err(GetBlockError::InvalidBlockId)
                        }
                    })
            })
            .unwrap_or(Err(GetBlockError::InvalidBlockId))
    }

    /// Gets the `BlockState` from the block registry. Returns `None` if the block state was not found.
    pub async fn get_block_state(
        &self,
        position: &BlockPos,
    ) -> Result<pumpkin_data::BlockState, GetBlockError> {
        let id = self.get_block_state_id(position).await?;
        get_state_by_state_id(id).ok_or(GetBlockError::InvalidBlockId)
    }

    pub fn get_state_by_id(&self, id: u16) -> Result<pumpkin_data::BlockState, GetBlockError> {
        get_state_by_state_id(id).ok_or(GetBlockError::InvalidBlockId)
    }

    /// Gets the Block + Block state from the Block Registry, Returns None if the Block state has not been found
    pub async fn get_block_and_block_state(
        &self,
        position: &BlockPos,
    ) -> Result<(pumpkin_data::Block, pumpkin_data::BlockState), GetBlockError> {
        let id = self.get_block_state_id(position).await?;
        get_block_and_state_by_state_id(id).ok_or(GetBlockError::InvalidBlockId)
    }

    /// Updates neighboring blocks of a block
    pub async fn update_neighbors(
        self: &Arc<Self>,
        block_pos: &BlockPos,
        except: Option<BlockDirection>,
    ) {
        let source_block = self.get_block(block_pos).await.unwrap();
        for direction in BlockDirection::update_order() {
            if except.is_some_and(|d| d == direction) {
                continue;
            }

            let neighbor_pos = block_pos.offset(direction.to_offset());
            let neighbor_block = self.get_block(&neighbor_pos).await;
            let neighbor_fluid = self.get_fluid(&neighbor_pos).await;

            if let Ok(neighbor_block) = neighbor_block {
                if let Some(neighbor_pumpkin_block) =
                    self.block_registry.get_pumpkin_block(&neighbor_block)
                {
                    neighbor_pumpkin_block
                        .on_neighbor_update(
                            self,
                            &neighbor_block,
                            &neighbor_pos,
                            &source_block,
                            false,
                        )
                        .await;
                }
            }

            if let Ok(neighbor_fluid) = neighbor_fluid {
                if let Some(neighbor_pumpkin_fluid) =
                    self.block_registry.get_pumpkin_fluid(&neighbor_fluid)
                {
                    neighbor_pumpkin_fluid
                        .on_neighbor_update(self, &neighbor_fluid, &neighbor_pos, false)
                        .await;
                }
            }
        }
    }

    pub async fn update_neighbor(
        self: &Arc<Self>,
        neighbor_block_pos: &BlockPos,
        source_block: &Block,
    ) {
        let neighbor_block = self.get_block(neighbor_block_pos).await.unwrap();

        if let Some(neighbor_pumpkin_block) = self.block_registry.get_pumpkin_block(&neighbor_block)
        {
            neighbor_pumpkin_block
                .on_neighbor_update(
                    self,
                    &neighbor_block,
                    neighbor_block_pos,
                    source_block,
                    false,
                )
                .await;
        }
    }

    pub async fn replace_with_state_for_neighbor_update(
        self: &Arc<Self>,
        block_pos: &BlockPos,
        direction: BlockDirection,
        flags: BlockFlags,
    ) {
        let (block, block_state) = match self.get_block_and_block_state(block_pos).await {
            Ok(block) => block,
            Err(_error) => {
                // Neighbor is outside the world. Don't try to update it
                return;
            }
        };

        if flags.contains(BlockFlags::SKIP_REDSTONE_WIRE_STATE_REPLACEMENT)
            && block.id == Block::REDSTONE_WIRE.id
        {
            return;
        }

        let neighbor_pos = block_pos.offset(direction.to_offset());
        let neighbor_state_id = self.get_block_state_id(&neighbor_pos).await.unwrap();

        let new_state_id = self
            .block_registry
            .get_state_for_neighbor_update(
                self,
                &block,
                block_state.id,
                block_pos,
                direction,
                &neighbor_pos,
                neighbor_state_id,
            )
            .await;

        if new_state_id != block_state.id {
            self.set_block_state(block_pos, new_state_id, flags).await;
        }
    }

    pub async fn get_block_entity(
        &self,
        block_pos: &BlockPos,
    ) -> Option<(NbtCompound, Arc<dyn BlockEntity>)> {
        let chunk = self.get_chunk(block_pos).await;
        let chunk: tokio::sync::RwLockReadGuard<ChunkData> = chunk.read().await;

        chunk.block_entities.get(block_pos).cloned()
    }

    pub async fn add_block_entity(&self, block_entity: Arc<dyn BlockEntity>) {
        let block_pos = block_entity.get_position();
        let chunk = self.get_chunk(&block_pos).await;
        let mut chunk: tokio::sync::RwLockWriteGuard<ChunkData> = chunk.write().await;
        let block_entity_nbt = block_entity.chunk_data_nbt();

        if let Some(nbt) = &block_entity_nbt {
            let mut bytes = Vec::new();
            to_bytes_unnamed(nbt, &mut bytes).unwrap();
            self.broadcast_packet_all(&CBlockEntityData::new(
                block_entity.get_position(),
                VarInt(block_entity.get_id() as i32),
                bytes.into_boxed_slice(),
            ))
            .await;
        }

        chunk.block_entities.insert(
            block_pos,
            (block_entity_nbt.unwrap_or_default(), block_entity),
        );
        chunk.dirty = true;
    }

    pub async fn remove_block_entity(&self, block_pos: &BlockPos) {
        let chunk = self.get_chunk(block_pos).await;
        let mut chunk: tokio::sync::RwLockWriteGuard<ChunkData> = chunk.write().await;
        chunk.block_entities.remove(block_pos);
        chunk.dirty = true;
    }

    pub async fn raytrace(
        self: &Arc<Self>,
        start_pos: Vector3<f64>,
        end_pos: Vector3<f64>,
        hit_check: impl AsyncFn(&BlockPos, &Arc<Self>) -> bool,
    ) -> (Option<BlockPos>, Option<BlockDirection>) {
        if start_pos == end_pos {
            return (None, None);
        }

        let adjust = -1.0e-7f64;
        let to = end_pos.lerp(&start_pos, adjust);
        let from = start_pos.lerp(&end_pos, adjust);

        let mut block = BlockPos::floored(from.x, from.y, from.z);

        if hit_check(&block, self).await {
            return (Some(block), None);
        }

        let difference = to.sub(&from);

        let step = difference.sign();

        let delta = Vector3::new(
            if step.x == 0 {
                f64::MAX
            } else {
                (f64::from(step.x)) / difference.x
            },
            if step.y == 0 {
                f64::MAX
            } else {
                (f64::from(step.y)) / difference.y
            },
            if step.z == 0 {
                f64::MAX
            } else {
                (f64::from(step.z)) / difference.z
            },
        );

        let mut next = Vector3::new(
            delta.x
                * (if step.x > 0 {
                    1.0 - (from.x - from.x.floor())
                } else {
                    from.x - from.x.floor()
                }),
            delta.y
                * (if step.y > 0 {
                    1.0 - (from.y - from.y.floor())
                } else {
                    from.y - from.y.floor()
                }),
            delta.z
                * (if step.z > 0 {
                    1.0 - (from.z - from.z.floor())
                } else {
                    from.z - from.z.floor()
                }),
        );

        while next.x <= 1.0 || next.y <= 1.0 || next.z <= 1.0 {
            let block_direction = match (next.x, next.y, next.z) {
                (x, y, z) if x < y && x < z => {
                    block.0.x += step.x;
                    next.x += delta.x;
                    if step.x > 0 {
                        BlockDirection::West
                    } else {
                        BlockDirection::East
                    }
                }
                (_, y, z) if y < z => {
                    block.0.y += step.y;
                    next.y += delta.y;
                    if step.y > 0 {
                        BlockDirection::Down
                    } else {
                        BlockDirection::Up
                    }
                }
                _ => {
                    block.0.z += step.z;
                    next.z += delta.z;
                    if step.z > 0 {
                        BlockDirection::North
                    } else {
                        BlockDirection::South
                    }
                }
            };

            if hit_check(&block, self).await {
                return (Some(block), Some(block_direction));
            }
        }

        (None, None)
    }
}

#[async_trait]
impl pumpkin_world::world::SimpleWorld for World {
    async fn set_block_state(
        self: Arc<Self>,
        position: &BlockPos,
        block_state_id: BlockStateId,
        flags: BlockFlags,
    ) -> BlockStateId {
        Self::set_block_state(&self, position, block_state_id, flags).await
    }

    async fn get_block(&self, position: &BlockPos) -> Result<pumpkin_data::Block, GetBlockError> {
        Self::get_block(self, position).await
    }

    async fn update_neighbor(self: Arc<Self>, neighbor_block_pos: &BlockPos, source_block: &Block) {
        Self::update_neighbor(&self, neighbor_block_pos, source_block).await;
    }

    async fn update_neighbors(
        self: Arc<Self>,
        block_pos: &BlockPos,
        except: Option<BlockDirection>,
    ) {
        Self::update_neighbors(&self, block_pos, except).await;
    }

    async fn remove_block_entity(&self, block_pos: &BlockPos) {
        self.remove_block_entity(block_pos).await;
    }
}<|MERGE_RESOLUTION|>--- conflicted
+++ resolved
@@ -97,38 +97,8 @@
 
 use weather::Weather;
 
-<<<<<<< HEAD
 type FlowingFluidProperties = pumpkin_data::fluid::FlowingWaterLikeFluidProperties;
 
-bitflags! {
-    #[derive(Debug, Clone, Copy, PartialEq, Eq, Hash)]
-    pub struct BlockFlags: u32 {
-        const NOTIFY_NEIGHBORS                      = 0b000_0000_0001;
-        const NOTIFY_LISTENERS                      = 0b000_0000_0010;
-        const NOTIFY_ALL                            = 0b000_0000_0011;
-        const FORCE_STATE                           = 0b000_0000_0100;
-        const SKIP_DROPS                            = 0b000_0000_1000;
-        const MOVED                                 = 0b000_0001_0000;
-        const SKIP_REDSTONE_WIRE_STATE_REPLACEMENT  = 0b000_0010_0000;
-        const SKIP_BLOCK_ENTITY_REPLACED_CALLBACK   = 0b000_0100_0000;
-        const SKIP_BLOCK_ADDED_CALLBACK             = 0b000_1000_0000;
-    }
-}
-
-#[derive(Debug, Error)]
-pub enum GetBlockError {
-    InvalidBlockId,
-    BlockOutOfWorldBounds,
-}
-
-impl std::fmt::Display for GetBlockError {
-    fn fmt(&self, f: &mut std::fmt::Formatter<'_>) -> std::fmt::Result {
-        write!(f, "{self:?}")
-    }
-}
-
-=======
->>>>>>> bcf95243
 impl PumpkinError for GetBlockError {
     fn is_kick(&self) -> bool {
         false
