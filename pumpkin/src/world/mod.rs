--- conflicted
+++ resolved
@@ -601,15 +601,11 @@
             }
             if let Some(pumpkin_block) = self.block_registry.get_pumpkin_block(block) {
                 pumpkin_block
-<<<<<<< HEAD
                     .on_scheduled_tick(OnScheduledTickArgs {
                         world: self,
-                        block: &block,
+                        block,
                         location: &scheduled_tick.block_pos,
                     })
-=======
-                    .on_scheduled_tick(self, block, &scheduled_tick.block_pos)
->>>>>>> f21f5526
                     .await;
             }
         }
@@ -1656,13 +1652,8 @@
             self.block_registry
                 .on_state_replaced(
                     self,
-<<<<<<< HEAD
-                    &old_block,
+                    old_block,
                     position,
-=======
-                    old_block,
-                    *position,
->>>>>>> f21f5526
                     replaced_block_state_id,
                     block_moved,
                 )
@@ -1921,17 +1912,13 @@
                 self.block_registry.get_pumpkin_block(neighbor_block)
             {
                 neighbor_pumpkin_block
-<<<<<<< HEAD
                     .on_neighbor_update(OnNeighborUpdateArgs {
                         world: self,
-                        block: &neighbor_block,
+                        block: neighbor_block,
                         location: &neighbor_pos,
-                        source_block: &source_block,
+                        source_block,
                         notify: false,
                     })
-=======
-                    .on_neighbor_update(self, neighbor_block, &neighbor_pos, source_block, false)
->>>>>>> f21f5526
                     .await;
             }
 
@@ -1955,17 +1942,10 @@
         if let Some(neighbor_pumpkin_block) = self.block_registry.get_pumpkin_block(neighbor_block)
         {
             neighbor_pumpkin_block
-<<<<<<< HEAD
                 .on_neighbor_update(OnNeighborUpdateArgs {
                     world: self,
-                    block: &neighbor_block,
+                    block: neighbor_block,
                     location: neighbor_block_pos,
-=======
-                .on_neighbor_update(
-                    self,
-                    neighbor_block,
-                    neighbor_block_pos,
->>>>>>> f21f5526
                     source_block,
                     notify: false,
                 })
