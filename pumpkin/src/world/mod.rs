--- conflicted
+++ resolved
@@ -416,12 +416,8 @@
         // and also send their info to everyone else.
         log::debug!("Broadcasting player info for {}", player.gameprofile.name);
         self.broadcast_packet_all(&CPlayerInfoUpdate::new(
-<<<<<<< HEAD
-            0x01 | 0x04 | 0x08 | 0x80,
-=======
             // TODO: Remove magic numbers
             0x01 | 0x04 | 0x08,
->>>>>>> b9d9bacf
             &[pumpkin_protocol::client::play::Player {
                 uuid: gameprofile.id,
                 actions: &[
@@ -466,20 +462,10 @@
                 .collect::<Vec<_>>();
 
             log::debug!("Sending player info to {}", player.gameprofile.name);
-<<<<<<< HEAD
-            for (_uuid, player) in self.players.read().await.iter() {
-                player
-                    .client
-                    .send_packet(&CPlayerInfoUpdate::new(0x01 | 0x08 | 0x80, &entries))
-                    .await;
-            }
-
-=======
             player
                 .client
                 .enqueue_packet(&CPlayerInfoUpdate::new(0x01 | 0x08, &entries))
                 .await;
->>>>>>> b9d9bacf
         };
 
         let gameprofile = &player.gameprofile;
