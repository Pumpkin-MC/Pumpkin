use std::{
    borrow::Cow,
    collections::HashMap,
    sync::{Arc, atomic::Ordering},
};

pub mod chunker;
pub mod explosion;
pub mod time;

use crate::{
    PLUGIN_MANAGER,
    block::{self, registry::BlockRegistry},
    command::client_suggestions,
    entity::{Entity, EntityBase, EntityId, player::Player},
    error::PumpkinError,
    plugin::{
        block::block_break::BlockBreakEvent,
        player::{player_join::PlayerJoinEvent, player_leave::PlayerLeaveEvent},
        world::{chunk_load::ChunkLoad, chunk_save::ChunkSave, chunk_send::ChunkSend},
    },
    server::Server,
};
use bitflags::bitflags;
use border::Worldborder;
use bytes::Bytes;
use explosion::Explosion;
use pumpkin_config::BasicConfiguration;
use pumpkin_data::{
    block::Block,
    entity::{EntityStatus, EntityType},
    particle::Particle,
    sound::{Sound, SoundCategory},
    world::WorldEvent,
};
use pumpkin_macros::send_cancellable;
use pumpkin_protocol::{
    ClientPacket, IdOr, SoundEvent,
    client::play::{
        CEntityStatus, CGameEvent, CLogin, CMultiBlockUpdate, CPlayerInfoUpdate, CRemoveEntities,
        CRemovePlayerInfo, CSoundEffect, CSpawnEntity, GameEvent, PlayerAction,
    },
};
use pumpkin_protocol::{client::play::CLevelEvent, codec::identifier::Identifier};
use pumpkin_protocol::{
    client::play::{
        CBlockUpdate, CDisguisedChatMessage, CExplosion, CRespawn, CSetBlockDestroyStage,
        CWorldEvent,
    },
    codec::var_int::VarInt,
};
use pumpkin_registry::DimensionType;
use pumpkin_util::math::{position::BlockPos, vector3::Vector3};
use pumpkin_util::math::{position::chunk_section_from_pos, vector2::Vector2};
use pumpkin_util::text::{TextComponent, color::NamedColor};
use pumpkin_world::{GENERATION_SETTINGS, GeneratorSetting, biome, level::SyncChunk};
use pumpkin_world::{block::BlockDirection, chunk::ChunkData};
use pumpkin_world::{
    block::registry::{
        get_block_and_state_by_state_id, get_block_by_state_id, get_state_by_state_id,
    },
    coordinates::ChunkRelativeBlockCoordinates,
};
use pumpkin_world::{chunk::TickPriority, level::Level};
use rand::{Rng, thread_rng};
use scoreboard::Scoreboard;
use thiserror::Error;
use time::LevelTime;
use tokio::sync::{RwLock, mpsc};
use tokio::{
    select,
    sync::{Mutex, mpsc::UnboundedReceiver},
};

pub mod border;
pub mod bossbar;
pub mod custom_bossbar;
pub mod scoreboard;
pub mod weather;

use weather::Weather;

bitflags! {
    #[derive(Debug, Clone, Copy, PartialEq, Eq, Hash)]
    pub struct BlockFlags: u32 {
        const NOTIFY_NEIGHBORS                      = 0b000_0000_0001;
        const NOTIFY_LISTENERS                      = 0b000_0000_0010;
        const NOTIFY_ALL                            = 0b000_0000_0011;
        const FORCE_STATE                           = 0b000_0000_0100;
        const SKIP_DROPS                            = 0b000_0000_1000;
        const MOVED                                 = 0b000_0001_0000;
        const SKIP_REDSTONE_WIRE_STATE_REPLACEMENT  = 0b000_0010_0000;
        const SKIP_BLOCK_ENTITY_REPLACED_CALLBACK   = 0b000_0100_0000;
        const SKIP_BLOCK_ADDED_CALLBACK             = 0b000_1000_0000;
    }
}

#[derive(Debug, Error)]
pub enum GetBlockError {
    InvalidBlockId,
    BlockOutOfWorldBounds,
}

impl std::fmt::Display for GetBlockError {
    fn fmt(&self, f: &mut std::fmt::Formatter<'_>) -> std::fmt::Result {
        write!(f, "{self:?}")
    }
}

impl PumpkinError for GetBlockError {
    fn is_kick(&self) -> bool {
        false
    }

    fn severity(&self) -> log::Level {
        log::Level::Warn
    }

    fn client_kick_reason(&self) -> Option<String> {
        None
    }
}

/// Represents a Minecraft world, containing entities, players, and the underlying level data.
///
/// Each dimension (Overworld, Nether, End) typically has its own `World`.
///
/// **Key Responsibilities:**
///
/// - Manages the `Level` instance for handling chunk-related operations.
/// - Stores and tracks active `Player` entities within the world.
/// - Provides a central hub for interacting with the world's entities and environment.
pub struct World {
    /// The underlying level, responsible for chunk management and terrain generation.
    pub level: Arc<Level>,
    /// A map of active players within the world, keyed by their unique UUID.
    pub players: Arc<RwLock<HashMap<uuid::Uuid, Arc<Player>>>>,
    /// A map of active entities within the world, keyed by their unique UUID.
    /// This does not include players.
    pub entities: Arc<RwLock<HashMap<uuid::Uuid, Arc<dyn EntityBase>>>>,
    /// The world's scoreboard, used for tracking scores, objectives, and display information.
    pub scoreboard: Mutex<Scoreboard>,
    /// The world's worldborder, defining the playable area and controlling its expansion or contraction.
    pub worldborder: Mutex<Worldborder>,
    /// The world's time, including counting ticks for weather, time cycles, and statistics.
    pub level_time: Mutex<LevelTime>,
    /// The type of dimension the world is in.
    pub dimension_type: DimensionType,
    pub sea_level: i32,
    /// The world's weather, including rain and thunder levels.
    pub weather: Mutex<Weather>,
    /// Block Behaviour
    pub block_registry: Arc<BlockRegistry>,
    /// A map of unsent block changes, keyed by block position.
    unsent_block_changes: Mutex<HashMap<BlockPos, u16>>,
    // TODO: entities
}

impl World {
    #[must_use]
    pub fn load(
        level: Level,
        dimension_type: DimensionType,
        block_registry: Arc<BlockRegistry>,
    ) -> Self {
        // TODO
        let generation_settings = GENERATION_SETTINGS
            .get(&GeneratorSetting::Overworld)
            .unwrap();
        Self {
            level: Arc::new(level),
            players: Arc::new(RwLock::new(HashMap::new())),
            entities: Arc::new(RwLock::new(HashMap::new())),
            scoreboard: Mutex::new(Scoreboard::new()),
            worldborder: Mutex::new(Worldborder::new(0.0, 0.0, 29_999_984.0, 0, 0, 0)),
            level_time: Mutex::new(LevelTime::new()),
            dimension_type,
            weather: Mutex::new(Weather::new()),
            block_registry,
            sea_level: generation_settings.sea_level,
            unsent_block_changes: Mutex::new(HashMap::new()),
        }
    }

    pub async fn shutdown(&self) {
        self.level.shutdown().await;
    }

    pub async fn send_entity_status(&self, entity: &Entity, status: EntityStatus) {
        // TODO: only nearby
        self.broadcast_packet_all(&CEntityStatus::new(entity.entity_id, status as i8))
            .await;
    }

    /// Broadcasts a packet to all connected players within the world.
    ///
    /// Sends the specified packet to every player currently logged in to the world.
    ///
    /// **Note:** This function acquires a lock on the `current_players` map, ensuring thread safety.
    pub async fn broadcast_packet_all<P>(&self, packet: &P)
    where
        P: ClientPacket,
    {
        self.broadcast_packet_except(&[], packet).await;
    }

    pub async fn broadcast_message(
        &self,
        message: &TextComponent,
        sender_name: &TextComponent,
        chat_type: u32,
        target_name: Option<Cow<'_, TextComponent>>,
    ) {
        self.broadcast_packet_all(&CDisguisedChatMessage::new(
            Cow::Borrowed(message),
            (chat_type + 1).into(),
            Cow::Borrowed(sender_name),
            target_name,
        ))
        .await;
    }

    /// Broadcasts a packet to all connected players within the world, excluding the specified players.
    ///
    /// Sends the specified packet to every player currently logged in to the world, excluding the players listed in the `except` parameter.
    ///
    /// **Note:** This function acquires a lock on the `current_players` map, ensuring thread safety.
    pub async fn broadcast_packet_except<P>(&self, except: &[uuid::Uuid], packet: &P)
    where
        P: ClientPacket,
    {
        let mut packet_buf = Vec::new();
        if let Err(err) = packet.write(&mut packet_buf) {
            log::error!("Failed to serialize packet {}: {}", P::PACKET_ID, err);
            return;
        }
        let packet_data: Bytes = packet_buf.into();

        let current_players = self.players.read().await;
        for (_, player) in current_players.iter().filter(|c| !except.contains(c.0)) {
            player.client.enqueue_packet_data(packet_data.clone()).await;
        }
    }

    pub async fn spawn_particle(
        &self,
        position: Vector3<f64>,
        offset: Vector3<f32>,
        max_speed: f32,
        particle_count: i32,
        pariticle: Particle,
    ) {
        let players = self.players.read().await;
        for (_, player) in players.iter() {
            player
                .spawn_particle(position, offset, max_speed, particle_count, pariticle)
                .await;
        }
    }

    pub async fn play_sound(&self, sound: Sound, category: SoundCategory, position: &Vector3<f64>) {
        self.play_sound_raw(sound as u16, category, position, 1.0, 1.0)
            .await;
    }

    pub async fn play_sound_raw(
        &self,
        sound_id: u16,
        category: SoundCategory,
        position: &Vector3<f64>,
        volume: f32,
        pitch: f32,
    ) {
        let seed = thread_rng().r#gen::<f64>();
        let packet = CSoundEffect::new(
            IdOr::Id(u32::from(sound_id)),
            category,
            position,
            volume,
            pitch,
            seed,
        );
        self.broadcast_packet_all(&packet).await;
    }

    pub async fn play_block_sound(
        &self,
        sound: Sound,
        category: SoundCategory,
        position: BlockPos,
    ) {
        let new_vec = Vector3::new(
            f64::from(position.0.x) + 0.5,
            f64::from(position.0.y) + 0.5,
            f64::from(position.0.z) + 0.5,
        );
        self.play_sound(sound, category, &new_vec).await;
    }

    pub async fn play_record(&self, record_id: i32, position: BlockPos) {
        self.broadcast_packet_all(&CLevelEvent::new(
            WorldEvent::JukeboxStartsPlaying as i32,
            position,
            record_id,
            false,
        ))
        .await;
    }

    pub async fn stop_record(&self, position: BlockPos) {
        self.broadcast_packet_all(&CLevelEvent::new(
            WorldEvent::JukeboxStopsPlaying as i32,
            position,
            0,
            false,
        ))
        .await;
    }

    pub async fn tick(self: &Arc<Self>, server: &Server) {
        self.flush_block_updates().await;

        // world ticks
        {
            let mut level_time = self.level_time.lock().await;
            level_time.tick_time();
            if level_time.world_age % 20 == 0 {
                level_time.send_time(self).await;
            }
        }

        {
            let mut weather = self.weather.lock().await;
            weather.tick_weather(self).await;
        };

        self.tick_scheduled_block_ticks().await;

        // player ticks
        for player in self.players.read().await.values() {
            player.tick(server).await;
        }

        let entities_to_tick: Vec<_> = self.entities.read().await.values().cloned().collect();

        // Entity ticks
        for entity in entities_to_tick {
            entity.tick(server).await;
            // This boolean thing prevents deadlocks. Since we lock players, we can't broadcast packets.
            let mut collied_player = None;
            for player in self.players.read().await.values() {
                if player
                    .living_entity
                    .entity
                    .bounding_box
                    .load()
                    // This is vanilla, but TODO: change this when is in a vehicle
                    .expand(1.0, 0.5, 1.0)
                    .intersects(&entity.get_entity().bounding_box.load())
                {
                    collied_player = Some(player.clone());
                    break;
                }
            }
            if let Some(player) = collied_player {
                entity.on_player_collision(player).await;
            }
        }
    }

    pub async fn flush_block_updates(&self) {
        let mut block_state_updates_by_chunk_section = HashMap::new();
        for (position, block_state_id) in self.unsent_block_changes.lock().await.drain() {
            let chunk_section = chunk_section_from_pos(&position);
            block_state_updates_by_chunk_section
                .entry(chunk_section)
                .or_insert(Vec::new())
                .push((position, block_state_id));
        }

        // TODO: only send packet to players who have the chunks loaded
        // TODO: Send light updates to update the wire directly next to a broken block
        for chunk_section in block_state_updates_by_chunk_section.values() {
            if chunk_section.is_empty() {
                continue;
            }
            if chunk_section.len() == 1 {
                let (block_pos, block_state_id) = chunk_section[0];
                self.broadcast_packet_all(&CBlockUpdate::new(
                    block_pos,
                    i32::from(block_state_id).into(),
                ))
                .await;
            } else {
                self.broadcast_packet_all(&CMultiBlockUpdate::new(chunk_section.clone()))
                    .await;
            }
        }
    }

    pub async fn tick_scheduled_block_ticks(self: &Arc<Self>) {
        let blocks_to_tick = self.level.get_and_tick_block_ticks().await;

        for scheduled_tick in blocks_to_tick {
            let block = self.get_block(&scheduled_tick.block_pos).await.unwrap();
            if scheduled_tick.target_block_id != block.id {
                continue;
            }
            if let Some(pumpkin_block) = self.block_registry.get_pumpkin_block(&block) {
                pumpkin_block
                    .on_scheduled_tick(self, &block, &scheduled_tick.block_pos)
                    .await;
            }
        }
    }

    /// Gets the y position of the first non air block from the top down
    pub async fn get_top_block(&self, position: Vector2<i32>) -> i32 {
        for y in (-64..=319).rev() {
            let pos = BlockPos(Vector3::new(position.x, y, position.z));
            let block = self.get_block_state(&pos).await;
            if let Ok(block) = block {
                if block.air {
                    continue;
                }
            }
            return y;
        }
        319
    }

    #[expect(clippy::too_many_lines)]
    pub async fn spawn_player(
        &self,
        base_config: &BasicConfiguration,
        player: Arc<Player>,
        server: &Server,
    ) {
        let dimensions: Vec<Identifier> =
            server.dimensions.iter().map(DimensionType::name).collect();

        // This code follows the vanilla packet order
        let entity_id = player.entity_id();
        let gamemode = player.gamemode.load();
        log::debug!(
            "spawning player {}, entity id {}",
            player.gameprofile.name,
            entity_id
        );

        // Send the login packet for our new player
        player
            .client
            .send_packet_now(&CLogin::new(
                entity_id,
                base_config.hardcore,
                dimensions,
                base_config.max_players.into(),
                base_config.view_distance.get().into(), //  TODO: view distance
                base_config.simulation_distance.get().into(), // TODO: sim view dinstance
                false,
                true,
                false,
                (self.dimension_type as u8).into(),
                self.dimension_type.name(),
                biome::hash_seed(self.level.seed.0 as i64), // seed
                gamemode as u8,
                base_config.default_gamemode as i8,
                false,
                false,
                None,
                0.into(),
                self.sea_level.into(),
                false,
            ))
            .await;
        // Permissions, i.e. the commands a player may use.
        player.send_permission_lvl_update().await;
        {
            let command_dispatcher = server.command_dispatcher.read().await;
            client_suggestions::send_c_commands_packet(&player, &command_dispatcher).await;
        };

        // Teleport
        let (position, yaw, pitch) = if player.has_played_before.load(Ordering::Relaxed) {
            let position = player.position();
            let yaw = player.living_entity.entity.yaw.load(); //info.spawn_angle;
            let pitch = player.living_entity.entity.pitch.load();

            (position, yaw, pitch)
        } else {
            let info = &self.level.level_info;
            let position = Vector3::new(
                f64::from(info.spawn_x),
                f64::from(info.spawn_y) + 1.0,
                f64::from(info.spawn_z),
            );
            let yaw = info.spawn_angle;
            let pitch = 0.0;

            (position, yaw, pitch)
        };

        let velocity = player.living_entity.entity.velocity.load();

        log::debug!("Sending player teleport to {}", player.gameprofile.name);
        player.request_teleport(position, yaw, pitch).await;

        player.living_entity.last_pos.store(position);

        let gameprofile = &player.gameprofile;
        // Firstly, send an info update to our new player, so they can see their skin
        // and also send their info to everyone else.
        log::debug!("Broadcasting player info for {}", player.gameprofile.name);
        self.broadcast_packet_all(&CPlayerInfoUpdate::new(
            // TODO: Remove magic numbers
            0x01 | 0x04,
            &[pumpkin_protocol::client::play::Player {
                uuid: gameprofile.id,
                actions: &[
                    PlayerAction::AddPlayer {
                        name: Cow::Borrowed(&gameprofile.name),
                        properties: &gameprofile.properties,
                    },
                    PlayerAction::UpdateGameMode(VarInt(gamemode as i32)),
                ],
            }],
        ))
        .await;

        // Here, we send all the infos of players who already joined.
        {
            let current_players = self.players.read().await;

            let current_player_data = current_players
                .iter()
                .filter(|(c, _)| **c != player.gameprofile.id)
                .map(|(_, player)| {
                    (
                        &player.gameprofile.id,
<<<<<<< HEAD
                        [
                            PlayerAction::AddPlayer {
                                name: Cow::Borrowed(&player.gameprofile.name),
                                properties: &player.gameprofile.properties,
                            },
                            PlayerAction::UpdateListed(true),
                        ],
=======
                        [PlayerAction::AddPlayer {
                            name: &player.gameprofile.name,
                            properties: &player.gameprofile.properties,
                        }],
>>>>>>> faa5060f
                    )
                })
                .collect::<Vec<_>>();

            let entries = current_player_data
                .iter()
                .map(|(id, actions)| pumpkin_protocol::client::play::Player {
                    uuid: **id,
                    actions,
                })
                .collect::<Vec<_>>();

            log::debug!("Sending player info to {}", player.gameprofile.name);
            player
                .client
                .enqueue_packet(&CPlayerInfoUpdate::new(0x01, &entries))
                .await;
        };

        let gameprofile = &player.gameprofile;

        log::debug!("Broadcasting player spawn for {}", player.gameprofile.name);
        // Spawn the player for every client.
        self.broadcast_packet_except(
            &[player.gameprofile.id],
            &CSpawnEntity::new(
                entity_id.into(),
                gameprofile.id,
                i32::from(EntityType::PLAYER.id).into(),
                position,
                pitch,
                yaw,
                yaw,
                0.into(),
                velocity,
            ),
        )
        .await;

        // Spawn players for our client.
        let id = player.gameprofile.id;
        for (_, existing_player) in self.players.read().await.iter().filter(|c| c.0 != &id) {
            let entity = &existing_player.living_entity.entity;
            let pos = entity.pos.load();
            let gameprofile = &existing_player.gameprofile;
            log::debug!("Sending player entities to {}", player.gameprofile.name);

            player
                .client
                .enqueue_packet(&CSpawnEntity::new(
                    existing_player.entity_id().into(),
                    gameprofile.id,
                    i32::from(EntityType::PLAYER.id).into(),
                    pos,
                    entity.yaw.load(),
                    entity.pitch.load(),
                    entity.head_yaw.load(),
                    0.into(),
                    entity.velocity.load(),
                ))
                .await;
        }

        // Set skin parts and tablist
        for player in self.players.read().await.values() {
            //Set / Update skin part for every player
            player.send_client_information().await;

            //Update tablist
            //For the tablist to update, the player (who is not on the tablist) needs to send the packet and the tablist will be updated for every player
            self.broadcast_packet_all(&CPlayerInfoUpdate::new(
                0x08,
                &[pumpkin_protocol::client::play::Player {
                    uuid: player.gameprofile.id,
                    actions: &[PlayerAction::UpdateListed(true)],
                }],
            ))
            .await;
        }

        // Start waiting for level chunks. Sets the "Loading Terrain" screen
        log::debug!("Sending waiting chunks to {}", player.gameprofile.name);
        player
            .client
            .send_packet_now(&CGameEvent::new(GameEvent::StartWaitingChunks, 0.0))
            .await;

        self.worldborder
            .lock()
            .await
            .init_client(&player.client)
            .await;

        // Sends initial time
        player.send_time(self).await;

        // Send initial weather state
        let weather = self.weather.lock().await;
        if weather.raining {
            player
                .client
                .enqueue_packet(&CGameEvent::new(GameEvent::BeginRaining, 0.0))
                .await;

            // Calculate rain and thunder levels directly from public fields
            let rain_level = weather.rain_level.clamp(0.0, 1.0);
            let thunder_level = weather.thunder_level.clamp(0.0, 1.0);

            player
                .client
                .enqueue_packet(&CGameEvent::new(GameEvent::RainLevelChange, rain_level))
                .await;
            player
                .client
                .enqueue_packet(&CGameEvent::new(
                    GameEvent::ThunderLevelChange,
                    thunder_level,
                ))
                .await;
        }

        // Spawn in initial chunks
        chunker::player_join(&player).await;

        // if let Some(bossbars) = self..lock().await.get_player_bars(&player.gameprofile.id) {
        //     for bossbar in bossbars {
        //         player.send_bossbar(bossbar).await;
        //     }
        // }

        player.has_played_before.store(true, Ordering::Relaxed);
        player.send_mobs(self).await;
        player.send_inventory().await;
    }

    pub async fn send_world_info(
        &self,
        player: &Arc<Player>,
        position: Vector3<f64>,
        yaw: f32,
        pitch: f32,
    ) {
        self.worldborder
            .lock()
            .await
            .init_client(&player.client)
            .await;

        // TODO: World spawn (compass stuff)

        player
            .client
            .enqueue_packet(&CGameEvent::new(GameEvent::StartWaitingChunks, 0.0))
            .await;

        let entity = &player.living_entity.entity;

        self.broadcast_packet_except(
            &[player.gameprofile.id],
            // TODO: add velo
            &CSpawnEntity::new(
                entity.entity_id.into(),
                player.gameprofile.id,
                i32::from(EntityType::PLAYER.id).into(),
                position,
                pitch,
                yaw,
                yaw,
                0.into(),
                Vector3::new(0.0, 0.0, 0.0),
            ),
        )
        .await;
        player.send_client_information().await;

        chunker::player_join(player).await;
        // Update commands

        player.set_health(20.0).await;
    }

    pub async fn explode(self: &Arc<Self>, server: &Server, position: Vector3<f64>, power: f32) {
        let explosion = Explosion::new(power, position);
        explosion.explode(server, self).await;
        let particle = if power < 2.0 {
            Particle::Explosion
        } else {
            Particle::ExplosionEmitter
        };
        let sound = IdOr::<SoundEvent>::Id(Sound::EntityGenericExplode as u32);
        for (_, player) in self.players.read().await.iter() {
            if player.position().squared_distance_to_vec(position) > 4096.0 {
                continue;
            }
            player
                .client
                .enqueue_packet(&CExplosion::new(
                    position,
                    None,
                    VarInt(particle as i32),
                    sound.clone(),
                ))
                .await;
        }
    }

    pub async fn respawn_player(&self, player: &Arc<Player>, alive: bool) {
        let last_pos = player.living_entity.last_pos.load();
        let world = player.world().await;
        let death_dimension = world.dimension_type.name();
        let death_location = BlockPos(Vector3::new(
            last_pos.x.round() as i32,
            last_pos.y.round() as i32,
            last_pos.z.round() as i32,
        ));

        let data_kept = u8::from(alive);

        // TODO: switch world in player entity to new world

        player
            .client
            .enqueue_packet(&CRespawn::new(
                (self.dimension_type as u8).into(),
                self.dimension_type.name(),
                biome::hash_seed(self.level.seed.0 as i64), // seed
                player.gamemode.load() as u8,
                player.gamemode.load() as i8,
                false,
                false,
                Some((death_dimension, death_location)),
                0.into(),
                self.sea_level.into(),
                data_kept,
            ))
            .await;

        log::debug!("Sending player abilities to {}", player.gameprofile.name);
        player.send_abilities_update().await;

        player.send_permission_lvl_update().await;

        // Teleport
        let info = &self.level.level_info;
        let mut position = Vector3::new(
            f64::from(info.spawn_x),
            f64::from(info.spawn_y),
            f64::from(info.spawn_z),
        );
        let yaw = info.spawn_angle;
        let pitch = 0.0;

        let top = self
            .get_top_block(Vector2::new(position.x as i32, position.z as i32))
            .await;
        position.y = f64::from(top + 1);

        log::debug!("Sending player teleport to {}", player.gameprofile.name);
        player.clone().request_teleport(position, yaw, pitch).await;

        player.living_entity.last_pos.store(position);

        // TODO: difficulty, exp bar, status effect

        self.send_world_info(player, position, yaw, pitch).await;
    }

    // NOTE: This function doesn't actually await on anything, it just spawns two tokio tasks
    /// IMPORTANT: Chunks have to be non-empty
    #[allow(clippy::too_many_lines)]
    fn spawn_world_chunks(
        &self,
        player: Arc<Player>,
        chunks: Vec<Vector2<i32>>,
        center_chunk: Vector2<i32>,
    ) {
        if player
            .client
            .closed
            .load(std::sync::atomic::Ordering::Relaxed)
        {
            log::info!("The connection has closed before world chunks were spawned");
            return;
        }
        #[cfg(debug_assertions)]
        let inst = std::time::Instant::now();

        // Sort such that the first chunks are closest to the center.
        let mut chunks = chunks;
        chunks.sort_unstable_by_key(|pos| {
            let rel_x = pos.x - center_chunk.x;
            let rel_z = pos.z - center_chunk.z;
            rel_x * rel_x + rel_z * rel_z
        });

        let mut receiver = self.receive_chunks(chunks);
        let level = self.level.clone();

        player.clone().spawn_task(async move {
            'main: loop {
                let recv_result = tokio::select! {
                    () = player.client.await_close_interrupt() => {
                        log::debug!("Canceling player packet processing");
                        None
                    },
                    recv_result = receiver.recv() => {
                        recv_result
                    }
                };

                let Some((chunk, first_load)) = recv_result else {
                    break;
                };

                let position = chunk.read().await.position;

                #[cfg(debug_assertions)]
                if position == (0, 0).into() {
                    use pumpkin_protocol::client::play::CChunkData;
                    let binding = chunk.read().await;
                    let packet = CChunkData(&binding);
                    let mut test = Vec::new();
                    packet.write_packet_data(&mut test).unwrap();
                    let len = test.len();
                    log::debug!(
                        "Chunk packet size: {}B {}KB {}MB",
                        len,
                        len / 1024,
                        len / (1024 * 1024)
                    );
                }

                let (world, chunk) = if level.is_chunk_watched(&position) {
                    (player.world().await.clone(), chunk)
                } else {
                    send_cancellable! {{
                        ChunkSave {
                            world: player.world().await.clone(),
                            chunk,
                            cancelled: false,
                        };

                        'after: {
                            log::trace!(
                                "Received chunk {:?}, but it is no longer watched... cleaning",
                                &position
                            );
                            level.clean_chunk(&position).await;
                            continue 'main;
                        }
                    }};
                    (event.world, event.chunk)
                };

                let (world, chunk) = if first_load {
                    send_cancellable! {{
                        ChunkLoad {
                            world,
                            chunk,
                            cancelled: false,
                        };

                        'cancelled: {
                            continue 'main;
                        }
                    }}
                    (event.world, event.chunk)
                } else {
                    (world, chunk)
                };

                if !player.client.closed.load(Ordering::Relaxed) {
                    send_cancellable! {{
                        ChunkSend {
                            world,
                            chunk: chunk.clone(),
                            cancelled: false,
                        };

                        'after: {
                            let mut chunk_manager = player.chunk_manager.lock().await;
                            chunk_manager.push_chunk(position, chunk);
                        }
                    }};
                }
            }

            #[cfg(debug_assertions)]
            log::debug!("Chunks queued after {}ms", inst.elapsed().as_millis());
        });
    }

    /// Gets a `Player` by an entity id
    pub async fn get_player_by_id(&self, id: EntityId) -> Option<Arc<Player>> {
        for player in self.players.read().await.values() {
            if player.entity_id() == id {
                return Some(player.clone());
            }
        }
        None
    }

    /// Gets an entity by an entity id
    pub async fn get_entity_by_id(&self, id: EntityId) -> Option<Arc<dyn EntityBase>> {
        for entity in self.entities.read().await.values() {
            if entity.get_entity().entity_id == id {
                return Some(entity.clone());
            }
        }
        None
    }

    /// Gets a `Player` by a username
    pub async fn get_player_by_name(&self, name: &str) -> Option<Arc<Player>> {
        for player in self.players.read().await.values() {
            if player.gameprofile.name.to_lowercase() == name.to_lowercase() {
                return Some(player.clone());
            }
        }
        None
    }

    /// Retrieves a player by their unique UUID.
    ///
    /// This function searches the world's active player list for a player with the specified UUID.
    /// If found, it returns an `Arc<Player>` reference to the player. Otherwise, it returns `None`.
    ///
    /// # Arguments
    ///
    /// * `id`: The UUID of the player to retrieve.
    ///
    /// # Returns
    ///
    /// An `Option<Arc<Player>>` containing the player if found, or `None` if not.
    pub async fn get_player_by_uuid(&self, id: uuid::Uuid) -> Option<Arc<Player>> {
        return self.players.read().await.get(&id).cloned();
    }

    /// Gets a list of players whose location equals the given position in the world.
    ///
    /// It iterates through the players in the world and checks their location. If the player's location matches the
    /// given position, it will add this to a `Vec` which it later returns. If no
    /// player was found in that position, it will just return an empty `Vec`.
    ///
    /// # Arguments
    ///
    /// * `position`: The position the function will check.
    pub async fn get_players_by_pos(&self, position: BlockPos) -> HashMap<uuid::Uuid, Arc<Player>> {
        self.players
            .read()
            .await
            .iter()
            .filter_map(|(uuid, player)| {
                let player_block_pos = player.living_entity.entity.block_pos.load().0;
                (position.0.x == player_block_pos.x
                    && position.0.y == player_block_pos.y
                    && position.0.z == player_block_pos.z)
                    .then(|| (*uuid, Arc::clone(player)))
            })
            .collect::<HashMap<uuid::Uuid, Arc<Player>>>()
    }

    /// Gets the nearby players around a given world position.
    /// It "creates" a sphere and checks if whether players are inside
    /// and returns a `HashMap` where the UUID is the key and the `Player`
    /// object is the value.
    ///
    /// # Arguments
    /// * `pos`: The center of the sphere.
    /// * `radius`: The radius of the sphere. The higher the radius,
    ///             the more area will be checked (in every direction).
    pub async fn get_nearby_players(
        &self,
        pos: Vector3<f64>,
        radius: f64,
    ) -> HashMap<uuid::Uuid, Arc<Player>> {
        let radius_squared = radius.powi(2);

        self.players
            .read()
            .await
            .iter()
            .filter_map(|(id, player)| {
                let player_pos = player.living_entity.entity.pos.load();
                (player_pos.squared_distance_to_vec(pos) <= radius_squared)
                    .then(|| (*id, player.clone()))
            })
            .collect()
    }

    pub async fn get_closest_player(&self, pos: Vector3<f64>, radius: f64) -> Option<Arc<Player>> {
        let players = self.get_nearby_players(pos, radius).await;
        players
            .iter()
            .min_by(|a, b| {
                a.1.living_entity
                    .entity
                    .pos
                    .load()
                    .squared_distance_to_vec(pos)
                    .partial_cmp(
                        &b.1.living_entity
                            .entity
                            .pos
                            .load()
                            .squared_distance_to_vec(pos),
                    )
                    .unwrap()
            })
            .map(|p| p.1.clone())
    }

    /// Adds a player to the world and broadcasts a join message if enabled.
    ///
    /// This function takes a player's UUID and an `Arc<Player>` reference.
    /// It inserts the player into the world's `current_players` map using the UUID as the key.
    /// Additionally, it broadcasts a join message to all connected players in the world.
    ///
    /// # Arguments
    ///
    /// * `uuid`: The unique UUID of the player to add.
    /// * `player`: An `Arc<Player>` reference to the player object.
    pub async fn add_player(&self, uuid: uuid::Uuid, player: Arc<Player>) {
        {
            let mut current_players = self.players.write().await;
            current_players.insert(uuid, player.clone())
        };

        let current_players = self.players.clone();
        player.clone().spawn_task(async move {
            let msg_comp = TextComponent::translate(
                "multiplayer.player.joined",
                [TextComponent::text(player.gameprofile.name.clone())],
            )
            .color_named(NamedColor::Yellow);
            let event = PlayerJoinEvent::new(player.clone(), msg_comp);

            let event = PLUGIN_MANAGER
                .lock()
                .await
                .fire::<PlayerJoinEvent>(event)
                .await;

            if !event.cancelled {
                let current_players = current_players.clone();
                let players = current_players.read().await;
                for player in players.values() {
                    player.send_system_message(&event.join_message).await;
                }
                log::info!("{}", event.join_message.clone().to_pretty_console());
            }
        });
    }

    /// Removes a player from the world and broadcasts a disconnect message if enabled.
    ///
    /// This function removes a player from the world based on their `Player` reference.
    /// It performs the following actions:
    ///
    /// 1. Removes the player from the `current_players` map using their UUID.
    /// 2. Broadcasts a `CRemovePlayerInfo` packet to all connected players to inform them about the player leaving.
    /// 3. Removes the player's entity from the world using its entity ID.
    /// 4. Optionally sends a disconnect message to all other players notifying them about the player leaving.
    ///
    /// # Arguments
    ///
    /// * `player`: A reference to the `Player` object to be removed.
    /// * `fire_event`: A boolean flag indicating whether to fire a `PlayerLeaveEvent` event.
    ///
    /// # Notes
    ///
    /// - This function assumes `broadcast_packet_expect` and `remove_entity` are defined elsewhere.
    /// - The disconnect message sending is currently optional. Consider making it a configurable option.
    pub async fn remove_player(&self, player: &Arc<Player>, fire_event: bool) {
        self.players
            .write()
            .await
            .remove(&player.gameprofile.id)
            .unwrap();
        let uuid = player.gameprofile.id;
        self.broadcast_packet_except(
            &[player.gameprofile.id],
            &CRemovePlayerInfo::new(1.into(), Cow::Borrowed(&[uuid])),
        )
        .await;
        self.broadcast_packet_all(&CRemoveEntities::new(Cow::Borrowed(&[player
            .entity_id()
            .into()])))
            .await;

        if fire_event {
            let msg_comp = TextComponent::translate(
                "multiplayer.player.left",
                [TextComponent::text(player.gameprofile.name.clone())],
            )
            .color_named(NamedColor::Yellow);
            let event = PlayerLeaveEvent::new(player.clone(), msg_comp);

            let event = PLUGIN_MANAGER
                .lock()
                .await
                .fire::<PlayerLeaveEvent>(event)
                .await;

            if !event.cancelled {
                let players = self.players.read().await;
                for player in players.values() {
                    player.send_system_message(&event.leave_message).await;
                }
                log::info!("{}", event.leave_message.clone().to_pretty_console());
            }
        }
    }

    pub fn create_entity(
        self: &Arc<Self>,
        position: Vector3<f64>,
        entity_type: EntityType,
    ) -> Entity {
        let uuid = uuid::Uuid::new_v4();
        Entity::new(uuid, self.clone(), position, entity_type, false)
    }

    /// Adds an entity to the world.
    pub async fn spawn_entity(&self, entity: Arc<dyn EntityBase>) {
        let base_entity = entity.get_entity();
        self.broadcast_packet_all(&base_entity.create_spawn_packet())
            .await;
        let mut current_living_entities = self.entities.write().await;
        current_living_entities.insert(base_entity.entity_uuid, entity);
    }

    pub async fn remove_entity(&self, entity: &Entity) {
        self.entities.write().await.remove(&entity.entity_uuid);
        self.broadcast_packet_all(&CRemoveEntities::new(Cow::Borrowed(&[entity
            .entity_id
            .into()])))
            .await;
    }

    pub async fn set_block_breaking(&self, from: &Entity, location: BlockPos, progress: i32) {
        self.broadcast_packet_except(
            &[from.entity_uuid],
            &CSetBlockDestroyStage::new(from.entity_id.into(), location, progress as i8),
        )
        .await;
    }

    /// Sets a block
    pub async fn set_block_state(
        self: &Arc<Self>,
        position: &BlockPos,
        block_state_id: u16,
        flags: BlockFlags,
    ) -> u16 {
        let chunk = self.get_chunk(position).await;
        let (_, relative) = position.chunk_and_chunk_relative_position();
        let relative = ChunkRelativeBlockCoordinates::from(relative);
        let mut chunk = chunk.write().await;
        let replaced_block_state_id = chunk
            .sections
            .get_block(relative)
            .unwrap_or(Block::AIR.default_state_id);
        if replaced_block_state_id == block_state_id {
            return block_state_id;
        }
        chunk.dirty = true;

        chunk.sections.set_block(relative, block_state_id);
        self.unsent_block_changes
            .lock()
            .await
            .insert(*position, block_state_id);
        drop(chunk);

        let old_block = Block::from_state_id(replaced_block_state_id).unwrap();
        let new_block = Block::from_state_id(block_state_id).unwrap();

        let block_moved = flags.contains(BlockFlags::MOVED);

        // WorldChunk.java line 310
        if old_block != new_block && (flags.contains(BlockFlags::NOTIFY_NEIGHBORS) || block_moved) {
            self.block_registry
                .on_state_replaced(
                    self,
                    &old_block,
                    *position,
                    replaced_block_state_id,
                    block_moved,
                )
                .await;
        }

        let block_state = self.get_block_state(position).await.unwrap();
        let new_block = Block::from_state_id(block_state_id).unwrap();

        // WorldChunk.java line 318
        if !flags.contains(BlockFlags::SKIP_BLOCK_ADDED_CALLBACK) && new_block != old_block {
            self.block_registry
                .on_placed(
                    self,
                    &new_block,
                    block_state_id,
                    position,
                    replaced_block_state_id,
                    block_moved,
                )
                .await;
        }

        // Ig they do this cause it could be modified in chunkPos.setBlockState?
        if block_state.id == block_state_id {
            if flags.contains(BlockFlags::NOTIFY_LISTENERS) {
                // Mob AI update
            }

            if flags.contains(BlockFlags::NOTIFY_NEIGHBORS) {
                self.update_neighbors(position, None).await;
                // TODO: updateComparators
            }

            if !flags.contains(BlockFlags::FORCE_STATE) {
                let mut new_flags = flags;
                new_flags.remove(BlockFlags::NOTIFY_NEIGHBORS);
                new_flags.remove(BlockFlags::NOTIFY_LISTENERS);
                self.block_registry
                    .prepare(
                        self,
                        position,
                        &Block::from_state_id(replaced_block_state_id).unwrap(),
                        replaced_block_state_id,
                        new_flags,
                    )
                    .await;
                self.block_registry
                    .update_neighbors(
                        self,
                        position,
                        &Block::from_state_id(block_state_id).unwrap(),
                        new_flags,
                    )
                    .await;
                self.block_registry
                    .prepare(
                        self,
                        position,
                        &Block::from_state_id(block_state_id).unwrap(),
                        block_state_id,
                        new_flags,
                    )
                    .await;
            }
        }

        replaced_block_state_id
    }

    pub async fn schedule_block_tick(
        &self,
        block: &Block,
        block_pos: BlockPos,
        delay: u16,
        priority: TickPriority,
    ) {
        self.level
            .schedule_block_tick(block.id, block_pos, delay, priority)
            .await;
    }

    pub async fn is_block_tick_scheduled(&self, block_pos: &BlockPos, block: &Block) -> bool {
        self.level
            .is_block_tick_scheduled(block_pos, block.id)
            .await
    }
    // Stream the chunks (don't collect them and then do stuff with them)
    /// Spawns a tokio task to stream chunks.
    /// Important: must be called from an async function (or changed to accept a tokio runtime
    /// handle)
    pub fn receive_chunks(
        &self,
        chunks: Vec<Vector2<i32>>,
    ) -> UnboundedReceiver<(SyncChunk, bool)> {
        let (sender, receiver) = mpsc::unbounded_channel();
        // Put this in another thread so we aren't blocking on it
        let level = self.level.clone();
        self.level.spawn_task(async move {
            let cancel_notifier = level.shutdown_notifier.notified();
            let fetch_task = level.fetch_chunks(&chunks, sender);

            // Don't continue to handle chunks if we are shutting down
            select! {
                () = cancel_notifier => {},
                () = fetch_task => {}
            };
        });

        receiver
    }

    pub async fn receive_chunk(&self, chunk_pos: Vector2<i32>) -> (Arc<RwLock<ChunkData>>, bool) {
        let mut receiver = self.receive_chunks(vec![chunk_pos]);

        receiver
            .recv()
            .await
            .expect("Channel closed for unknown reason")
    }

    pub async fn break_block(
        self: &Arc<Self>,
        position: &BlockPos,
        cause: Option<Arc<Player>>,
        flags: BlockFlags,
    ) {
        let block = self.get_block(position).await.unwrap();
        let event = BlockBreakEvent::new(cause.clone(), block.clone(), 0, false);

        let event = PLUGIN_MANAGER
            .lock()
            .await
            .fire::<BlockBreakEvent>(event)
            .await;

        if !event.cancelled {
            let broken_block_state_id = self.set_block_state(position, 0, flags).await;

            let particles_packet = CWorldEvent::new(
                WorldEvent::BlockBroken as i32,
                *position,
                broken_block_state_id.into(),
                false,
            );

            if !flags.contains(BlockFlags::SKIP_DROPS) {
                block::drop_loot(self, &block, position, true, broken_block_state_id).await;
            }

            match cause {
                Some(player) => {
                    self.broadcast_packet_except(&[player.gameprofile.id], &particles_packet)
                        .await;
                }
                None => self.broadcast_packet_all(&particles_packet).await,
            }
        }
    }

    pub async fn get_chunk(&self, position: &BlockPos) -> Arc<RwLock<ChunkData>> {
        let (chunk_coordinate, _) = position.chunk_and_chunk_relative_position();
        let chunk = match self.level.try_get_chunk(chunk_coordinate) {
            Some(chunk) => chunk.clone(),
            None => self.receive_chunk(chunk_coordinate).await.0,
        };
        chunk
    }

    pub async fn get_block_state_id(&self, position: &BlockPos) -> Result<u16, GetBlockError> {
        let chunk = self.get_chunk(position).await;
        let (_, relative) = position.chunk_and_chunk_relative_position();
        let relative = ChunkRelativeBlockCoordinates::from(relative);

        let chunk: tokio::sync::RwLockReadGuard<ChunkData> = chunk.read().await;

        let Some(id) = chunk.sections.get_block(relative) else {
            return Err(GetBlockError::BlockOutOfWorldBounds);
        };

        Ok(id)
    }

    /// Gets a `Block` from the block registry. Returns `None` if the block was not found.
    pub async fn get_block(
        &self,
        position: &BlockPos,
    ) -> Result<pumpkin_data::block::Block, GetBlockError> {
        let id = self.get_block_state_id(position).await?;
        get_block_by_state_id(id).ok_or(GetBlockError::InvalidBlockId)
    }

    /// Gets the `BlockState` from the block registry. Returns `None` if the block state was not found.
    pub async fn get_block_state(
        &self,
        position: &BlockPos,
    ) -> Result<pumpkin_data::block::BlockState, GetBlockError> {
        let id = self.get_block_state_id(position).await?;
        get_state_by_state_id(id).ok_or(GetBlockError::InvalidBlockId)
    }

    pub fn get_state_by_id(
        &self,
        id: u16,
    ) -> Result<pumpkin_data::block::BlockState, GetBlockError> {
        get_state_by_state_id(id).ok_or(GetBlockError::InvalidBlockId)
    }

    /// Gets the Block + Block state from the Block Registry, Returns None if the Block state has not been found
    pub async fn get_block_and_block_state(
        &self,
        position: &BlockPos,
    ) -> Result<(pumpkin_data::block::Block, pumpkin_data::block::BlockState), GetBlockError> {
        let id = self.get_block_state_id(position).await?;
        get_block_and_state_by_state_id(id).ok_or(GetBlockError::InvalidBlockId)
    }

    /// Updates neighboring blocks of a block
    pub async fn update_neighbors(
        self: &Arc<Self>,
        block_pos: &BlockPos,
        except: Option<&BlockDirection>,
    ) {
        let source_block = self.get_block(block_pos).await.unwrap();
        for direction in BlockDirection::update_order() {
            if Some(&direction) == except {
                continue;
            }
            let neighbor_pos = block_pos.offset(direction.to_offset());
            let neighbor_block = self.get_block(&neighbor_pos).await;
            if let Ok(neighbor_block) = neighbor_block {
                if let Some(neighbor_pumpkin_block) =
                    self.block_registry.get_pumpkin_block(&neighbor_block)
                {
                    neighbor_pumpkin_block
                        .on_neighbor_update(
                            self,
                            &neighbor_block,
                            &neighbor_pos,
                            &source_block,
                            false,
                        )
                        .await;
                }
            }
        }
    }

    pub async fn update_neighbor(
        self: &Arc<Self>,
        neighbor_block_pos: &BlockPos,
        source_block: &Block,
    ) {
        let neighbor_block = self.get_block(neighbor_block_pos).await.unwrap();

        if let Some(neighbor_pumpkin_block) = self.block_registry.get_pumpkin_block(&neighbor_block)
        {
            neighbor_pumpkin_block
                .on_neighbor_update(
                    self,
                    &neighbor_block,
                    neighbor_block_pos,
                    source_block,
                    false,
                )
                .await;
        }
    }

    pub async fn replace_with_state_for_neighbor_update(
        self: &Arc<Self>,
        block_pos: &BlockPos,
        direction: &BlockDirection,
        flags: BlockFlags,
    ) {
        let (block, block_state) = match self.get_block_and_block_state(block_pos).await {
            Ok(block) => block,
            Err(_error) => {
                // Neighbor is outside the world. Don't try to update it
                return;
            }
        };

        if flags.contains(BlockFlags::SKIP_REDSTONE_WIRE_STATE_REPLACEMENT)
            && block.id == Block::REDSTONE_WIRE.id
        {
            return;
        }

        let neighbor_pos = block_pos.offset(direction.to_offset());
        let neighbor_state_id = self.get_block_state_id(&neighbor_pos).await.unwrap();

        let new_state_id = self
            .block_registry
            .get_state_for_neighbor_update(
                self,
                &block,
                block_state.id,
                block_pos,
                direction,
                &neighbor_pos,
                neighbor_state_id,
            )
            .await;

        if new_state_id != block_state.id {
            self.set_block_state(block_pos, new_state_id, flags).await;
        }
    }
}<|MERGE_RESOLUTION|>--- conflicted
+++ resolved
@@ -538,7 +538,6 @@
                 .map(|(_, player)| {
                     (
                         &player.gameprofile.id,
-<<<<<<< HEAD
                         [
                             PlayerAction::AddPlayer {
                                 name: Cow::Borrowed(&player.gameprofile.name),
@@ -546,12 +545,6 @@
                             },
                             PlayerAction::UpdateListed(true),
                         ],
-=======
-                        [PlayerAction::AddPlayer {
-                            name: &player.gameprofile.name,
-                            properties: &player.gameprofile.properties,
-                        }],
->>>>>>> faa5060f
                     )
                 })
                 .collect::<Vec<_>>();
