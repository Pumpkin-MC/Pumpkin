--- conflicted
+++ resolved
@@ -607,9 +607,6 @@
         None
     }
 
-<<<<<<< HEAD
-    /// Gets a Player by username (case insensitive)
-=======
     /// Gets a Living Entity by entity id
     pub async fn get_living_entity_by_entityid(&self, id: EntityId) -> Option<Arc<LivingEntity>> {
         for living_entity in self.current_living_entities.lock().await.values() {
@@ -620,8 +617,7 @@
         None
     }
 
-    /// Gets a Player by username
->>>>>>> 72a9670b
+    /// Gets a Player by username (case insensitive)
     pub async fn get_player_by_name(&self, name: &str) -> Option<Arc<Player>> {
         for player in self.current_players.lock().await.values() {
             if player.gameprofile.name.to_lowercase() == name.to_lowercase() {
