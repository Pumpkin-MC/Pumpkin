--- conflicted
+++ resolved
@@ -914,8 +914,7 @@
         chunk
     }
 
-<<<<<<< HEAD
-    pub async fn break_block(&self, position: WorldPosition, cause: Option<Arc<Player>>) {
+    pub async fn break_block(&self, position: &BlockPos, cause: Option<Arc<Player>>) {
         let block = self.get_block(position).await.unwrap();
         let event = BlockBreakEventImpl::new(cause.clone(), block.clone(), 0, false);
 
@@ -924,23 +923,16 @@
             .await
             .fire::<BlockBreakEventImpl>(event)
             .await;
-=======
-    pub async fn break_block(&self, position: &BlockPos, cause: Option<&Player>) {
-        let broken_block_state_id = self.set_block_state(position, 0).await;
-
-        let particles_packet = CWorldEvent::new(
-            WorldEvent::BlockBroken as i32,
-            position,
-            broken_block_state_id.into(),
-            false,
-        );
->>>>>>> aa5399c4
 
         if !event.is_cancelled() {
             let broken_block_state_id = self.set_block_state(position, 0).await;
 
-            let particles_packet =
-                CWorldEvent::new(2001, &position, broken_block_state_id.into(), false);
+            let particles_packet = CWorldEvent::new(
+                WorldEvent::BlockBroken as i32,
+                position,
+                broken_block_state_id.into(),
+                false,
+            );
 
             match cause {
                 Some(player) => {
