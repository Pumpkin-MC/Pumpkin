use std::{
    collections::HashMap,
    sync::{Arc, atomic::Ordering},
};

pub mod chunker;
pub mod explosion;
pub mod time;

use crate::{
    PLUGIN_MANAGER, block,
    command::client_suggestions,
    entity::{Entity, EntityBase, EntityId, player::Player},
    error::PumpkinError,
    plugin::{
        block::block_break::BlockBreakEvent,
        player::{player_join::PlayerJoinEvent, player_leave::PlayerLeaveEvent},
        world::{chunk_load::ChunkLoad, chunk_save::ChunkSave, chunk_send::ChunkSend},
    },
    server::Server,
};
use border::Worldborder;
use bytes::Bytes;
use explosion::Explosion;
use pumpkin_config::BasicConfiguration;
use pumpkin_data::{
    entity::{EntityStatus, EntityType},
    particle::Particle,
    sound::{Sound, SoundCategory},
    world::WorldEvent,
};
use pumpkin_macros::send_cancellable;
use pumpkin_protocol::{
    ClientPacket, IdOr, SoundEvent,
    client::play::{
        CEntityStatus, CGameEvent, CLogin, CPlayerInfoUpdate, CRemoveEntities, CRemovePlayerInfo,
        CSoundEffect, CSpawnEntity, GameEvent, PlayerAction,
    },
};
use pumpkin_protocol::{client::play::CLevelEvent, codec::identifier::Identifier};
use pumpkin_protocol::{
    client::play::{
        CBlockUpdate, CDisguisedChatMessage, CExplosion, CRespawn, CSetBlockDestroyStage,
        CWorldEvent,
    },
    codec::var_int::VarInt,
};
use pumpkin_registry::DimensionType;
use pumpkin_util::math::vector2::Vector2;
use pumpkin_util::math::{position::BlockPos, vector3::Vector3};
use pumpkin_util::text::{TextComponent, color::NamedColor};
use pumpkin_world::level::Level;
use pumpkin_world::level::SyncChunk;
use pumpkin_world::{block::BlockDirection, chunk::ChunkData};
use pumpkin_world::{
    block::registry::{
        get_block_and_state_by_state_id, get_block_by_state_id, get_state_by_state_id,
    },
    coordinates::ChunkRelativeBlockCoordinates,
};
use rand::{Rng, thread_rng};
use scoreboard::Scoreboard;
use thiserror::Error;
use time::LevelTime;
use tokio::sync::{RwLock, mpsc};
use tokio::{
    select,
    sync::{Mutex, mpsc::UnboundedReceiver},
};

pub mod border;
pub mod bossbar;
pub mod custom_bossbar;
pub mod scoreboard;
pub mod weather;

use weather::Weather;

#[derive(Debug, Error)]
pub enum GetBlockError {
    BlockOutOfWorldBounds,
    InvalidBlockId,
}

impl std::fmt::Display for GetBlockError {
    fn fmt(&self, f: &mut std::fmt::Formatter<'_>) -> std::fmt::Result {
        write!(f, "{self:?}")
    }
}

impl PumpkinError for GetBlockError {
    fn is_kick(&self) -> bool {
        false
    }

    fn severity(&self) -> log::Level {
        log::Level::Warn
    }

    fn client_kick_reason(&self) -> Option<String> {
        None
    }
}

/// Represents a Minecraft world, containing entities, players, and the underlying level data.
///
/// Each dimension (Overworld, Nether, End) typically has its own `World`.
///
/// **Key Responsibilities:**
///
/// - Manages the `Level` instance for handling chunk-related operations.
/// - Stores and tracks active `Player` entities within the world.
/// - Provides a central hub for interacting with the world's entities and environment.
pub struct World {
    /// The underlying level, responsible for chunk management and terrain generation.
    pub level: Arc<Level>,
    /// A map of active players within the world, keyed by their unique UUID.
    pub players: Arc<RwLock<HashMap<uuid::Uuid, Arc<Player>>>>,
    /// A map of active entities within the world, keyed by their unique UUID.
    /// This does not include players.
    pub entities: Arc<RwLock<HashMap<uuid::Uuid, Arc<dyn EntityBase>>>>,
    /// The world's scoreboard, used for tracking scores, objectives, and display information.
    pub scoreboard: Mutex<Scoreboard>,
    /// The world's worldborder, defining the playable area and controlling its expansion or contraction.
    pub worldborder: Mutex<Worldborder>,
    /// The world's time, including counting ticks for weather, time cycles, and statistics.
    pub level_time: Mutex<LevelTime>,
    /// The type of dimension the world is in.
    pub dimension_type: DimensionType,
    /// The world's weather, including rain and thunder levels.
    pub weather: Mutex<Weather>,
    // TODO: entities
}

impl World {
    #[must_use]
    pub fn load(level: Level, dimension_type: DimensionType) -> Self {
        Self {
            level: Arc::new(level),
            players: Arc::new(RwLock::new(HashMap::new())),
            entities: Arc::new(RwLock::new(HashMap::new())),
            scoreboard: Mutex::new(Scoreboard::new()),
            worldborder: Mutex::new(Worldborder::new(0.0, 0.0, 29_999_984.0, 0, 0, 0)),
            level_time: Mutex::new(LevelTime::new()),
            dimension_type,
            weather: Mutex::new(Weather::new()),
        }
    }

    pub async fn shutdown(&self) {
        self.level.shutdown().await;
    }

    pub async fn send_entity_status(&self, entity: &Entity, status: EntityStatus) {
        // TODO: only nearby
        self.broadcast_packet_all(&CEntityStatus::new(entity.entity_id, status as i8))
            .await;
    }

    /// Broadcasts a packet to all connected players within the world.
    ///
    /// Sends the specified packet to every player currently logged in to the world.
    ///
    /// **Note:** This function acquires a lock on the `current_players` map, ensuring thread safety.
    pub async fn broadcast_packet_all<P>(&self, packet: &P)
    where
        P: ClientPacket,
    {
        self.broadcast_packet_except(&[], packet).await;
    }

    pub async fn broadcast_message(
        &self,
        message: &TextComponent,
        sender_name: &TextComponent,
        chat_type: u32,
        target_name: Option<&TextComponent>,
    ) {
        self.broadcast_packet_all(&CDisguisedChatMessage::new(
            message,
            (chat_type + 1).into(),
            sender_name,
            target_name,
        ))
        .await;
    }

    /// Broadcasts a packet to all connected players within the world, excluding the specified players.
    ///
    /// Sends the specified packet to every player currently logged in to the world, excluding the players listed in the `except` parameter.
    ///
    /// **Note:** This function acquires a lock on the `current_players` map, ensuring thread safety.
    pub async fn broadcast_packet_except<P>(&self, except: &[uuid::Uuid], packet: &P)
    where
        P: ClientPacket,
    {
        let mut packet_buf = Vec::new();
        if let Err(err) = packet.write(&mut packet_buf) {
            log::error!("Failed to serialize packet {}: {}", P::PACKET_ID, err);
            return;
        }
        let packet_data: Bytes = packet_buf.into();

        let current_players = self.players.read().await;
        for (_, player) in current_players.iter().filter(|c| !except.contains(c.0)) {
            player.client.enqueue_packet_data(packet_data.clone()).await;
        }
    }

    pub async fn spawn_particle(
        &self,
        position: Vector3<f64>,
        offset: Vector3<f32>,
        max_speed: f32,
        particle_count: i32,
        pariticle: Particle,
    ) {
        let players = self.players.read().await;
        for (_, player) in players.iter() {
            player
                .spawn_particle(position, offset, max_speed, particle_count, pariticle)
                .await;
        }
    }

    pub async fn play_sound(&self, sound: Sound, category: SoundCategory, position: &Vector3<f64>) {
        self.play_sound_raw(sound as u16, category, position, 1.0, 1.0)
            .await;
    }

    pub async fn play_sound_raw(
        &self,
        sound_id: u16,
        category: SoundCategory,
        position: &Vector3<f64>,
        volume: f32,
        pitch: f32,
    ) {
        let seed = thread_rng().r#gen::<f64>();
        let packet = CSoundEffect::new(
            IdOr::Id(u32::from(sound_id)),
            category,
            position,
            volume,
            pitch,
            seed,
        );
        self.broadcast_packet_all(&packet).await;
    }

    pub async fn play_block_sound(
        &self,
        sound: Sound,
        category: SoundCategory,
        position: BlockPos,
    ) {
        let new_vec = Vector3::new(
            f64::from(position.0.x) + 0.5,
            f64::from(position.0.y) + 0.5,
            f64::from(position.0.z) + 0.5,
        );
        self.play_sound(sound, category, &new_vec).await;
    }

    pub async fn play_record(&self, record_id: i32, position: BlockPos) {
        self.broadcast_packet_all(&CLevelEvent::new(
            WorldEvent::JukeboxStartsPlaying as i32,
            position,
            record_id,
            false,
        ))
        .await;
    }

    pub async fn stop_record(&self, position: BlockPos) {
        self.broadcast_packet_all(&CLevelEvent::new(
            WorldEvent::JukeboxStopsPlaying as i32,
            position,
            0,
            false,
        ))
        .await;
    }

    pub async fn tick(&self, server: &Server) {
        // World ticks
        {
            let mut level_time = self.level_time.lock().await;
            level_time.tick_time();
            if level_time.world_age % 20 == 0 {
                level_time.send_time(self).await;
            }
        }

        {
            let mut weather = self.weather.lock().await;
            weather.tick_weather(self).await;
        };

        // Player ticks
        for player in self.players.read().await.values() {
            player.tick(server).await;
        }

        let entities_to_tick: Vec<_> = self.entities.read().await.values().cloned().collect();

        // Entity ticks
        for entity in entities_to_tick {
            entity.tick(server).await;
            // This boolean thing prevents deadlocks. Since we lock players, we can't broadcast packets.
            let mut collied_player = None;
            for player in self.players.read().await.values() {
                if player
                    .living_entity
                    .entity
                    .bounding_box
                    .load()
                    // This is vanilla, but TODO: change this when is in a vehicle
                    .expand(1.0, 0.5, 1.0)
                    .intersects(&entity.get_entity().bounding_box.load())
                {
                    collied_player = Some(player.clone());
                    break;
                }
            }
            if let Some(player) = collied_player {
                entity.on_player_collision(player).await;
            }
        }
    }

    /// Gets the y position of the first non air block from the top down
    pub async fn get_top_block(&self, position: Vector2<i32>) -> i32 {
        for y in (-64..=319).rev() {
            let pos = BlockPos(Vector3::new(position.x, y, position.z));
            let block = self.get_block_state(&pos).await;
            if let Ok(block) = block {
                if block.air {
                    continue;
                }
            }
            return y;
        }
        319
    }

    #[expect(clippy::too_many_lines)]
    pub async fn spawn_player(
        &self,
        base_config: &BasicConfiguration,
        player: Arc<Player>,
        server: &Server,
    ) {
        let dimensions: Vec<Identifier> =
            server.dimensions.iter().map(DimensionType::name).collect();

        // This code follows the vanilla packet order
        let entity_id = player.entity_id();
        let gamemode = player.gamemode.load();
        log::debug!(
            "spawning player {}, entity id {}",
            player.gameprofile.name,
            entity_id
        );

        // Send the login packet for our new player
        player
            .client
            .send_packet_now(&CLogin::new(
                entity_id,
                base_config.hardcore,
                &dimensions,
                base_config.max_players.into(),
                base_config.view_distance.get().into(), //  TODO: view distance
                base_config.simulation_distance.get().into(), // TODO: sim view dinstance
                false,
                true,
                false,
                (self.dimension_type as u8).into(),
                self.dimension_type.name(),
                0, // seed
                gamemode as u8,
                base_config.default_gamemode as i8,
                false,
                false,
                None,
                0.into(),
                0.into(),
                false,
            ))
            .await;
        // Permissions, i.e. the commands a player may use.
        player.send_permission_lvl_update().await;
<<<<<<< HEAD
        client_suggestions::send_c_commands_packet(&player, &server.command_dispatcher).await;

=======
        {
            let command_dispatcher = server.command_dispatcher.read().await;
            client_suggestions::send_c_commands_packet(&player, &command_dispatcher).await;
        };
>>>>>>> b9d9bacf
        // Teleport
        let (position, yaw, pitch) = if player.has_played_before.load(Ordering::Relaxed) {
            let position = player.position();
            let yaw = player.living_entity.entity.yaw.load(); //info.spawn_angle;
            let pitch = player.living_entity.entity.pitch.load();

            (position, yaw, pitch)
        } else {
            let info = &self.level.level_info;
            let position = Vector3::new(f64::from(info.spawn_x), 120.0, f64::from(info.spawn_z));
            let yaw = info.spawn_angle;
            let pitch = 10.0;

            (position, yaw, pitch)
        };

        let velocity = player.living_entity.entity.velocity.load();

        log::debug!("Sending player teleport to {}", player.gameprofile.name);
        player.request_teleport(position, yaw, pitch).await;

        player.living_entity.last_pos.store(position);

        let gameprofile = &player.gameprofile;
        // Firstly, send an info update to our new player, so they can see their skin
        // and also send their info to everyone else.
        log::debug!("Broadcasting player info for {}", player.gameprofile.name);
        self.broadcast_packet_all(&CPlayerInfoUpdate::new(
            // TODO: Remove magic numbers
            0x01 | 0x04 | 0x08,
            &[pumpkin_protocol::client::play::Player {
                uuid: gameprofile.id,
                actions: &[
                    PlayerAction::AddPlayer {
                        name: &gameprofile.name,
                        properties: &gameprofile.properties,
                    },
                    PlayerAction::UpdateListed(true),
                    PlayerAction::UpdateGameMode(VarInt(gamemode as i32)),
                ],
            }],
        ))
        .await;

        // Here, we send all the infos of players who already joined.
        {
            let current_players = self.players.read().await;

            let current_player_data = current_players
                .iter()
                .filter(|(c, _)| **c != player.gameprofile.id)
                .map(|(_, player)| {
                    (
                        &player.gameprofile.id,
                        [
                            PlayerAction::AddPlayer {
                                name: &player.gameprofile.name,
                                properties: &player.gameprofile.properties,
                            },
                            PlayerAction::UpdateListed(true),
                        ],
                    )
                })
                .collect::<Vec<_>>();

            let entries = current_player_data
                .iter()
                .map(|(id, actions)| pumpkin_protocol::client::play::Player {
                    uuid: **id,
                    actions,
                })
                .collect::<Vec<_>>();

            log::debug!("Sending player info to {}", player.gameprofile.name);
            player
                .client
                .enqueue_packet(&CPlayerInfoUpdate::new(0x01 | 0x08, &entries))
                .await;
        };

        let gameprofile = &player.gameprofile;

        log::debug!("Broadcasting player spawn for {}", player.gameprofile.name);
        // Spawn the player for every client.
        self.broadcast_packet_except(
            &[player.gameprofile.id],
            &CSpawnEntity::new(
                entity_id.into(),
                gameprofile.id,
                i32::from(EntityType::PLAYER.id).into(),
                position,
                pitch,
                yaw,
                yaw,
                0.into(),
                velocity,
            ),
        )
        .await;

        // Spawn players for our client.
        let id = player.gameprofile.id;
        for (_, existing_player) in self.players.read().await.iter().filter(|c| c.0 != &id) {
            let entity = &existing_player.living_entity.entity;
            let pos = entity.pos.load();
            let gameprofile = &existing_player.gameprofile;
            log::debug!("Sending player entities to {}", player.gameprofile.name);
            player
                .client
                .enqueue_packet(&CSpawnEntity::new(
                    existing_player.entity_id().into(),
                    gameprofile.id,
                    i32::from(EntityType::PLAYER.id).into(),
                    pos,
                    entity.yaw.load(),
                    entity.pitch.load(),
                    entity.head_yaw.load(),
                    0.into(),
                    entity.velocity.load(),
                ))
                .await;
        }

        // Entity meta data
        // Set skin parts
        player.send_client_information().await;

        // Start waiting for level chunks. Sets the "Loading Terrain" screen
        log::debug!("Sending waiting chunks to {}", player.gameprofile.name);
        player
            .client
            .send_packet_now(&CGameEvent::new(GameEvent::StartWaitingChunks, 0.0))
            .await;

        self.worldborder
            .lock()
            .await
            .init_client(&player.client)
            .await;

        // Sends initial time
        player.send_time(self).await;

        // Send initial weather state
        let weather = self.weather.lock().await;
        if weather.raining {
            player
                .client
                .enqueue_packet(&CGameEvent::new(GameEvent::BeginRaining, 0.0))
                .await;

            // Calculate rain and thunder levels directly from public fields
            let rain_level = weather.rain_level.clamp(0.0, 1.0);
            let thunder_level = weather.thunder_level.clamp(0.0, 1.0);

            player
                .client
                .enqueue_packet(&CGameEvent::new(GameEvent::RainLevelChange, rain_level))
                .await;
            player
                .client
                .enqueue_packet(&CGameEvent::new(
                    GameEvent::ThunderLevelChange,
                    thunder_level,
                ))
                .await;
        }

        // Spawn in initial chunks
        chunker::player_join(&player).await;

        // if let Some(bossbars) = self..lock().await.get_player_bars(&player.gameprofile.id) {
        //     for bossbar in bossbars {
        //         player.send_bossbar(bossbar).await;
        //     }
        // }

        player.has_played_before.store(true, Ordering::Relaxed);
        player.send_mobs(self).await;
        player.send_inventory().await;
    }

    pub async fn send_world_info(
        &self,
        player: &Arc<Player>,
        position: Vector3<f64>,
        yaw: f32,
        pitch: f32,
    ) {
        self.worldborder
            .lock()
            .await
            .init_client(&player.client)
            .await;

        // TODO: World spawn (compass stuff)

        player
            .client
            .enqueue_packet(&CGameEvent::new(GameEvent::StartWaitingChunks, 0.0))
            .await;

        let entity = &player.living_entity.entity;

        self.broadcast_packet_except(
            &[player.gameprofile.id],
            // TODO: add velo
            &CSpawnEntity::new(
                entity.entity_id.into(),
                player.gameprofile.id,
                i32::from(EntityType::PLAYER.id).into(),
                position,
                pitch,
                yaw,
                yaw,
                0.into(),
                Vector3::new(0.0, 0.0, 0.0),
            ),
        )
        .await;
        player.send_client_information().await;

        chunker::player_join(player).await;
        // Update commands

        player.set_health(20.0).await;
    }

    pub async fn explode(self: &Arc<Self>, server: &Server, position: Vector3<f64>, power: f32) {
        let explosion = Explosion::new(power, position);
        explosion.explode(server, self).await;
        let particle = if power < 2.0 {
            Particle::Explosion
        } else {
            Particle::ExplosionEmitter
        };
        let sound = IdOr::<SoundEvent>::Id(Sound::EntityGenericExplode as u32);
        for (_, player) in self.players.read().await.iter() {
            if player.position().squared_distance_to_vec(position) > 4096.0 {
                continue;
            }
            player
                .client
                .enqueue_packet(&CExplosion::new(
                    position,
                    None,
                    VarInt(particle as i32),
                    sound.clone(),
                ))
                .await;
        }
    }

    pub async fn respawn_player(&self, player: &Arc<Player>, alive: bool) {
        let last_pos = player.living_entity.last_pos.load();
        let death_dimension = player.world().await.dimension_type.name();
        let death_location = BlockPos(Vector3::new(
            last_pos.x.round() as i32,
            last_pos.y.round() as i32,
            last_pos.z.round() as i32,
        ));

        let data_kept = u8::from(alive);

        // TODO: switch world in player entity to new world

        player
            .client
            .enqueue_packet(&CRespawn::new(
                (self.dimension_type as u8).into(),
                self.dimension_type.name(),
                0, // seed
                player.gamemode.load() as u8,
                player.gamemode.load() as i8,
                false,
                false,
                Some((death_dimension, death_location)),
                0.into(),
                0.into(),
                data_kept,
            ))
            .await;

        log::debug!("Sending player abilities to {}", player.gameprofile.name);
        player.send_abilities_update().await;

        player.send_permission_lvl_update().await;

        // Teleport
        let info = &self.level.level_info;
        let mut position = Vector3::new(f64::from(info.spawn_x), 120.0, f64::from(info.spawn_z));
        let yaw = info.spawn_angle;
        let pitch = 10.0;

        let top = self
            .get_top_block(Vector2::new(position.x as i32, position.z as i32))
            .await;
        position.y = f64::from(top + 1);

        log::debug!("Sending player teleport to {}", player.gameprofile.name);
        player.clone().request_teleport(position, yaw, pitch).await;

        player.living_entity.last_pos.store(position);

        // TODO: difficulty, exp bar, status effect

        self.send_world_info(player, position, yaw, pitch).await;
    }

    // NOTE: This function doesn't actually await on anything, it just spawns two tokio tasks
    /// IMPORTANT: Chunks have to be non-empty
    #[allow(clippy::too_many_lines)]
    fn spawn_world_chunks(
        &self,
        player: Arc<Player>,
        chunks: Vec<Vector2<i32>>,
        center_chunk: Vector2<i32>,
    ) {
        if player
            .client
            .closed
            .load(std::sync::atomic::Ordering::Relaxed)
        {
            log::info!("The connection has closed before world chunks were spawned");
            return;
        }
        #[cfg(debug_assertions)]
        let inst = std::time::Instant::now();

        // Sort such that the first chunks are closest to the center.
        let mut chunks = chunks;
        chunks.sort_unstable_by_key(|pos| {
            let rel_x = pos.x - center_chunk.x;
            let rel_z = pos.z - center_chunk.z;
            rel_x * rel_x + rel_z * rel_z
        });

        let mut receiver = self.receive_chunks(chunks);
        let level = self.level.clone();

        player.clone().spawn_task(async move {
            'main: loop {
                let recv_result = tokio::select! {
                    () = player.client.await_close_interrupt() => {
                        log::debug!("Canceling player packet processing");
                        None
                    },
                    recv_result = receiver.recv() => {
                        recv_result
                    }
                };

                let Some((chunk, first_load)) = recv_result else {
                    break;
                };

                let position = chunk.read().await.position;

                #[cfg(debug_assertions)]
                if position == (0, 0).into() {
                    use pumpkin_protocol::client::play::CChunkData;
                    let binding = chunk.read().await;
                    let packet = CChunkData(&binding);
                    let mut test = Vec::new();
                    packet.write_packet_data(&mut test).unwrap();
                    let len = test.len();
                    log::debug!(
                        "Chunk packet size: {}B {}KB {}MB",
                        len,
                        len / 1024,
                        len / (1024 * 1024)
                    );
                }

                let (world, chunk) = if level.is_chunk_watched(&position) {
                    (player.world().await.clone(), chunk)
                } else {
                    send_cancellable! {{
                        ChunkSave {
                            world: player.world().await.clone(),
                            chunk,
                            cancelled: false,
                        };

                        'after: {
                            log::trace!(
                                "Received chunk {:?}, but it is no longer watched... cleaning",
                                &position
                            );
                            level.clean_chunk(&position).await;
                            continue 'main;
                        }
                    }};
                    (event.world, event.chunk)
                };

                let (world, chunk) = if first_load {
                    send_cancellable! {{
                        ChunkLoad {
                            world,
                            chunk,
                            cancelled: false,
                        };

                        'cancelled: {
                            continue 'main;
                        }
                    }}
                    (event.world, event.chunk)
                } else {
                    (world, chunk)
                };

                if !player.client.closed.load(Ordering::Relaxed) {
                    send_cancellable! {{
                        ChunkSend {
                            world,
                            chunk: chunk.clone(),
                            cancelled: false,
                        };

                        'after: {
                            let mut chunk_manager = player.chunk_manager.lock().await;
                            chunk_manager.push_chunk(position, chunk);
                        }
                    }};
                }
            }

            #[cfg(debug_assertions)]
            log::debug!("Chunks queued after {}ms", inst.elapsed().as_millis());
        });
    }

    /// Gets a `Player` by an entity id
    pub async fn get_player_by_id(&self, id: EntityId) -> Option<Arc<Player>> {
        for player in self.players.read().await.values() {
            if player.entity_id() == id {
                return Some(player.clone());
            }
        }
        None
    }

    /// Gets an entity by an entity id
    pub async fn get_entity_by_id(&self, id: EntityId) -> Option<Arc<dyn EntityBase>> {
        for entity in self.entities.read().await.values() {
            if entity.get_entity().entity_id == id {
                return Some(entity.clone());
            }
        }
        None
    }

    /// Gets a `Player` by a username
    pub async fn get_player_by_name(&self, name: &str) -> Option<Arc<Player>> {
        for player in self.players.read().await.values() {
            if player.gameprofile.name.to_lowercase() == name.to_lowercase() {
                return Some(player.clone());
            }
        }
        None
    }

    /// Retrieves a player by their unique UUID.
    ///
    /// This function searches the world's active player list for a player with the specified UUID.
    /// If found, it returns an `Arc<Player>` reference to the player. Otherwise, it returns `None`.
    ///
    /// # Arguments
    ///
    /// * `id`: The UUID of the player to retrieve.
    ///
    /// # Returns
    ///
    /// An `Option<Arc<Player>>` containing the player if found, or `None` if not.
    pub async fn get_player_by_uuid(&self, id: uuid::Uuid) -> Option<Arc<Player>> {
        return self.players.read().await.get(&id).cloned();
    }

    /// Gets a list of players whose location equals the given position in the world.
    ///
    /// It iterates through the players in the world and checks their location. If the player's location matches the
    /// given position, it will add this to a `Vec` which it later returns. If no
    /// player was found in that position, it will just return an empty `Vec`.
    ///
    /// # Arguments
    ///
    /// * `position`: The position the function will check.
    pub async fn get_players_by_pos(&self, position: BlockPos) -> HashMap<uuid::Uuid, Arc<Player>> {
        self.players
            .read()
            .await
            .iter()
            .filter_map(|(uuid, player)| {
                let player_block_pos = player.living_entity.entity.block_pos.load().0;
                (position.0.x == player_block_pos.x
                    && position.0.y == player_block_pos.y
                    && position.0.z == player_block_pos.z)
                    .then(|| (*uuid, Arc::clone(player)))
            })
            .collect::<HashMap<uuid::Uuid, Arc<Player>>>()
    }

    /// Gets the nearby players around a given world position.
    /// It "creates" a sphere and checks if whether players are inside
    /// and returns a `HashMap` where the UUID is the key and the `Player`
    /// object is the value.
    ///
    /// # Arguments
    /// * `pos`: The center of the sphere.
    /// * `radius`: The radius of the sphere. The higher the radius,
    ///             the more area will be checked (in every direction).
    pub async fn get_nearby_players(
        &self,
        pos: Vector3<f64>,
        radius: f64,
    ) -> HashMap<uuid::Uuid, Arc<Player>> {
        let radius_squared = radius.powi(2);

        self.players
            .read()
            .await
            .iter()
            .filter_map(|(id, player)| {
                let player_pos = player.living_entity.entity.pos.load();
                (player_pos.squared_distance_to_vec(pos) <= radius_squared)
                    .then(|| (*id, player.clone()))
            })
            .collect()
    }

    pub async fn get_closest_player(&self, pos: Vector3<f64>, radius: f64) -> Option<Arc<Player>> {
        let players = self.get_nearby_players(pos, radius).await;
        players
            .iter()
            .min_by(|a, b| {
                a.1.living_entity
                    .entity
                    .pos
                    .load()
                    .squared_distance_to_vec(pos)
                    .partial_cmp(
                        &b.1.living_entity
                            .entity
                            .pos
                            .load()
                            .squared_distance_to_vec(pos),
                    )
                    .unwrap()
            })
            .map(|p| p.1.clone())
    }

    /// Adds a player to the world and broadcasts a join message if enabled.
    ///
    /// This function takes a player's UUID and an `Arc<Player>` reference.
    /// It inserts the player into the world's `current_players` map using the UUID as the key.
    /// Additionally, it broadcasts a join message to all connected players in the world.
    ///
    /// # Arguments
    ///
    /// * `uuid`: The unique UUID of the player to add.
    /// * `player`: An `Arc<Player>` reference to the player object.
    pub async fn add_player(&self, uuid: uuid::Uuid, player: Arc<Player>) {
        {
            let mut current_players = self.players.write().await;
            current_players.insert(uuid, player.clone())
        };

        let current_players = self.players.clone();
        player.clone().spawn_task(async move {
            let msg_comp = TextComponent::translate(
                "multiplayer.player.joined",
                [TextComponent::text(player.gameprofile.name.clone())],
            )
            .color_named(NamedColor::Yellow);
            let event = PlayerJoinEvent::new(player.clone(), msg_comp);

            let event = PLUGIN_MANAGER
                .lock()
                .await
                .fire::<PlayerJoinEvent>(event)
                .await;

            if !event.cancelled {
                let current_players = current_players.clone();
                let players = current_players.read().await;
                for player in players.values() {
                    player.send_system_message(&event.join_message).await;
                }
                log::info!("{}", event.join_message.clone().to_pretty_console());
            }
        });
    }

    /// Removes a player from the world and broadcasts a disconnect message if enabled.
    ///
    /// This function removes a player from the world based on their `Player` reference.
    /// It performs the following actions:
    ///
    /// 1. Removes the player from the `current_players` map using their UUID.
    /// 2. Broadcasts a `CRemovePlayerInfo` packet to all connected players to inform them about the player leaving.
    /// 3. Removes the player's entity from the world using its entity ID.
    /// 4. Optionally sends a disconnect message to all other players notifying them about the player leaving.
    ///
    /// # Arguments
    ///
    /// * `player`: A reference to the `Player` object to be removed.
    /// * `fire_event`: A boolean flag indicating whether to fire a `PlayerLeaveEvent` event.
    ///
    /// # Notes
    ///
    /// - This function assumes `broadcast_packet_expect` and `remove_entity` are defined elsewhere.
    /// - The disconnect message sending is currently optional. Consider making it a configurable option.
    pub async fn remove_player(&self, player: &Arc<Player>, fire_event: bool) {
        self.players
            .write()
            .await
            .remove(&player.gameprofile.id)
            .unwrap();
        let uuid = player.gameprofile.id;
        self.broadcast_packet_except(
            &[player.gameprofile.id],
            &CRemovePlayerInfo::new(1.into(), &[uuid]),
        )
        .await;
        self.broadcast_packet_all(&CRemoveEntities::new(&[player.entity_id().into()]))
            .await;

        if fire_event {
            let msg_comp = TextComponent::translate(
                "multiplayer.player.left",
                [TextComponent::text(player.gameprofile.name.clone())],
            )
            .color_named(NamedColor::Yellow);
            let event = PlayerLeaveEvent::new(player.clone(), msg_comp);

            let event = PLUGIN_MANAGER
                .lock()
                .await
                .fire::<PlayerLeaveEvent>(event)
                .await;

            if !event.cancelled {
                let players = self.players.read().await;
                for player in players.values() {
                    player.send_system_message(&event.leave_message).await;
                }
                log::info!("{}", event.leave_message.clone().to_pretty_console());
            }
        }
    }

    pub fn create_entity(
        self: &Arc<Self>,
        position: Vector3<f64>,
        entity_type: EntityType,
    ) -> Entity {
        let uuid = uuid::Uuid::new_v4();
        Entity::new(uuid, self.clone(), position, entity_type, false)
    }

    /// Adds an entity to the world.
    pub async fn spawn_entity(&self, entity: Arc<dyn EntityBase>) {
        let base_entity = entity.get_entity();
        self.broadcast_packet_all(&base_entity.create_spawn_packet())
            .await;
        let mut current_living_entities = self.entities.write().await;
        current_living_entities.insert(base_entity.entity_uuid, entity);
    }

    pub async fn remove_entity(&self, entity: &Entity) {
        self.entities.write().await.remove(&entity.entity_uuid);
        self.broadcast_packet_all(&CRemoveEntities::new(&[entity.entity_id.into()]))
            .await;
    }

    pub async fn set_block_breaking(&self, from: &Entity, location: BlockPos, progress: i32) {
        self.broadcast_packet_except(
            &[from.entity_uuid],
            &CSetBlockDestroyStage::new(from.entity_id.into(), location, progress as i8),
        )
        .await;
    }

    /// Sets a block.
    pub async fn set_block_state(&self, position: &BlockPos, block_state_id: u16) -> u16 {
        let (chunk_coordinate, relative_coordinates) = position.chunk_and_chunk_relative_position();

        // Since we divide by 16, remnant can never exceed `u8::MAX`
        let relative = ChunkRelativeBlockCoordinates::from(relative_coordinates);

        let chunk = self.receive_chunk(chunk_coordinate).await.0;
        let mut chunk = chunk.write().await;
        chunk.dirty = true;
        let replaced_block_state_id = chunk.blocks.get_block(relative).unwrap();
        chunk.blocks.set_block(relative, block_state_id);
        drop(chunk);

        self.broadcast_packet_all(&CBlockUpdate::new(
            *position,
            i32::from(block_state_id).into(),
        ))
        .await;

        replaced_block_state_id
    }

    // Stream the chunks (don't collect them and then do stuff with them)
    /// Spawns a tokio task to stream chunks.
    /// Important: must be called from an async function (or changed to accept a tokio runtime
    /// handle)
    pub fn receive_chunks(
        &self,
        chunks: Vec<Vector2<i32>>,
    ) -> UnboundedReceiver<(SyncChunk, bool)> {
        let (sender, receiver) = mpsc::unbounded_channel();
        // Put this in another thread so we aren't blocking on it
        let level = self.level.clone();
        self.level.spawn_task(async move {
            let cancel_notifier = level.shutdown_notifier.notified();
            let fetch_task = level.fetch_chunks(&chunks, sender);

            // Don't continue to handle chunks if we are shutting down
            select! {
                () = cancel_notifier => {},
                () = fetch_task => {}
            };
        });

        receiver
    }

    pub async fn receive_chunk(&self, chunk_pos: Vector2<i32>) -> (Arc<RwLock<ChunkData>>, bool) {
        let mut receiver = self.receive_chunks(vec![chunk_pos]);

        receiver
            .recv()
            .await
            .expect("Channel closed for unknown reason")
    }

    /// If `server` is sent, it will do a block update.
    pub async fn break_block(
        self: &Arc<Self>,
        position: &BlockPos,
        cause: Option<Arc<Player>>,
        drop: bool,
        server: Option<&Server>,
    ) {
        let block = self.get_block(position).await.unwrap();
        let event = BlockBreakEvent::new(cause.clone(), block.clone(), 0, false);

        let event = PLUGIN_MANAGER
            .lock()
            .await
            .fire::<BlockBreakEvent>(event)
            .await;

        if !event.cancelled {
            let broken_block_state_id = self.set_block_state(position, 0).await;

            let particles_packet = CWorldEvent::new(
                WorldEvent::BlockBroken as i32,
                *position,
                broken_block_state_id.into(),
                false,
            );

            if drop {
                block::drop_loot(self, &block, position, true, broken_block_state_id).await;
            }

            match cause {
                Some(player) => {
                    self.broadcast_packet_except(&[player.gameprofile.id], &particles_packet)
                        .await;
                }
                None => self.broadcast_packet_all(&particles_packet).await,
            }

            if let Some(server) = server {
                self.update_neighbors(server, position, None).await;
            }
        }
    }

    pub async fn get_block_state_id(&self, position: &BlockPos) -> Result<u16, GetBlockError> {
        let (chunk, relative) = position.chunk_and_chunk_relative_position();
        let relative = ChunkRelativeBlockCoordinates::from(relative);
        let chunk = self.receive_chunk(chunk).await.0;
        let chunk: tokio::sync::RwLockReadGuard<ChunkData> = chunk.read().await;

        let Some(id) = chunk.blocks.get_block(relative) else {
            return Err(GetBlockError::BlockOutOfWorldBounds);
        };

        Ok(id)
    }

    /// Gets a `Block` from the block registry. Returns `None` if the block was not found.
    pub async fn get_block(
        &self,
        position: &BlockPos,
    ) -> Result<pumpkin_data::block::Block, GetBlockError> {
        let id = self.get_block_state_id(position).await?;
        get_block_by_state_id(id).ok_or(GetBlockError::InvalidBlockId)
    }

    /// Gets the `BlockState` from the block registry. Returns `None` if the block state was not found.
    pub async fn get_block_state(
        &self,
        position: &BlockPos,
    ) -> Result<pumpkin_data::block::BlockState, GetBlockError> {
        let id = self.get_block_state_id(position).await?;
        get_state_by_state_id(id).ok_or(GetBlockError::InvalidBlockId)
    }

    /// Gets a `Block` + `BlockState` from the block registry. Returns `None` if the block state has not been found.
    pub async fn get_block_and_block_state(
        &self,
        position: &BlockPos,
    ) -> Result<(pumpkin_data::block::Block, pumpkin_data::block::BlockState), GetBlockError> {
        let id = self.get_block_state_id(position).await?;
        get_block_and_state_by_state_id(id).ok_or(GetBlockError::InvalidBlockId)
    }

    /// Updates neighboring blocks of a block.
    pub async fn update_neighbors(
        &self,
        server: &Server,
        block_pos: &BlockPos,
        except: Option<&BlockDirection>,
    ) {
        for direction in BlockDirection::update_order() {
            if Some(&direction) == except {
                continue;
            }
            let neighbor_pos = block_pos.offset(direction.to_offset());
            let neighbor_block = self.get_block(&neighbor_pos).await;
            if let Ok(neighbor_block) = neighbor_block {
                if let Some(neighbor_pumpkin_block) =
                    server.block_registry.get_pumpkin_block(&neighbor_block)
                {
                    neighbor_pumpkin_block
                        .on_neighbor_update(
                            server,
                            self,
                            &neighbor_block,
                            &neighbor_pos,
                            &direction,
                            block_pos,
                        )
                        .await;
                }
            }
        }
    }
}<|MERGE_RESOLUTION|>--- conflicted
+++ resolved
@@ -391,15 +391,11 @@
             .await;
         // Permissions, i.e. the commands a player may use.
         player.send_permission_lvl_update().await;
-<<<<<<< HEAD
-        client_suggestions::send_c_commands_packet(&player, &server.command_dispatcher).await;
-
-=======
         {
             let command_dispatcher = server.command_dispatcher.read().await;
             client_suggestions::send_c_commands_packet(&player, &command_dispatcher).await;
         };
->>>>>>> b9d9bacf
+
         // Teleport
         let (position, yaw, pitch) = if player.has_played_before.load(Ordering::Relaxed) {
             let position = player.position();
