--- conflicted
+++ resolved
@@ -1250,12 +1250,9 @@
             scenario_id: String::new(),
             owner_id: String::new(),
         };
-<<<<<<< HEAD
-=======
         drop(level_info);
         drop(weather);
 
->>>>>>> 46c04848
         let client = player.client.bedrock();
 
         client
@@ -1949,13 +1946,8 @@
         });
         let mut entity_receiver = self.level.receive_entity_chunks(chunks);
         let level = self.level.clone();
-<<<<<<< HEAD
-        let player = player1.clone();
-        let world = self.clone();
-=======
         let player = player1;
         let world = world1;
->>>>>>> 46c04848
         player.clone().spawn_task(async move {
             'main: loop {
                 let recv_result = tokio::select! {
