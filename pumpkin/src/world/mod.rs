use std::{
    collections::HashMap,
    sync::{Arc, atomic::Ordering},
};

pub mod chunker;
pub mod explosion;
pub mod time;

use crate::{
    PLUGIN_MANAGER,
    block::{self, registry::BlockRegistry},
    command::client_suggestions,
    entity::{Entity, EntityBase, EntityId, player::Player},
    error::PumpkinError,
    plugin::{
        block::block_break::BlockBreakEvent,
        player::{player_join::PlayerJoinEvent, player_leave::PlayerLeaveEvent},
        world::{chunk_load::ChunkLoad, chunk_save::ChunkSave, chunk_send::ChunkSend},
    },
    server::Server,
};
use bitflags::bitflags;
use border::Worldborder;
use bytes::Bytes;
use explosion::Explosion;
use pumpkin_config::BasicConfiguration;
use pumpkin_data::{
    block::Block,
    entity::{EntityStatus, EntityType},
    particle::Particle,
    sound::{Sound, SoundCategory},
    world::{RAW, WorldEvent},
};
use pumpkin_macros::send_cancellable;
use pumpkin_nbt::to_bytes_unnamed;
use pumpkin_protocol::{
    ClientPacket, IdOr, SoundEvent,
    client::play::{
<<<<<<< HEAD
        CBlockEntityData, CEntityStatus, CGameEvent, CLogin, CMultiBlockUpdate, CPlayerInfoUpdate,
        CRemoveEntities, CRemovePlayerInfo, CSoundEffect, CSpawnEntity, GameEvent, PlayerAction,
=======
        CEntityStatus, CGameEvent, CLogin, CMultiBlockUpdate, CPlayerChatMessage,
        CPlayerInfoUpdate, CRemoveEntities, CRemovePlayerInfo, CSoundEffect, CSpawnEntity,
        FilterType, GameEvent, InitChat, PlayerAction, PreviousMessage,
>>>>>>> a2d9396b
    },
    server::play::SChatMessage,
};
use pumpkin_protocol::{client::play::CLevelEvent, codec::identifier::Identifier};
use pumpkin_protocol::{
    client::play::{
        CBlockUpdate, CDisguisedChatMessage, CExplosion, CRespawn, CSetBlockDestroyStage,
        CWorldEvent,
    },
    codec::var_int::VarInt,
};
use pumpkin_registry::DimensionType;
use pumpkin_util::math::{position::BlockPos, vector3::Vector3};
use pumpkin_util::math::{position::chunk_section_from_pos, vector2::Vector2};
use pumpkin_util::text::{TextComponent, color::NamedColor};
use pumpkin_world::{
    GENERATION_SETTINGS, GeneratorSetting, biome, block_entities::BlockEntity, level::SyncChunk,
};
use pumpkin_world::{block::BlockDirection, chunk::ChunkData};
use pumpkin_world::{
    block::registry::{
        get_block_and_state_by_state_id, get_block_by_state_id, get_state_by_state_id,
    },
    coordinates::ChunkRelativeBlockCoordinates,
};
use pumpkin_world::{chunk::TickPriority, level::Level};
use rand::{Rng, thread_rng};
use scoreboard::Scoreboard;
use thiserror::Error;
use time::LevelTime;
use tokio::sync::{RwLock, mpsc};
use tokio::{
    select,
    sync::{Mutex, mpsc::UnboundedReceiver},
};

pub mod border;
pub mod bossbar;
pub mod custom_bossbar;
pub mod scoreboard;
pub mod weather;

use weather::Weather;

bitflags! {
    #[derive(Debug, Clone, Copy, PartialEq, Eq, Hash)]
    pub struct BlockFlags: u32 {
        const NOTIFY_NEIGHBORS                      = 0b000_0000_0001;
        const NOTIFY_LISTENERS                      = 0b000_0000_0010;
        const NOTIFY_ALL                            = 0b000_0000_0011;
        const FORCE_STATE                           = 0b000_0000_0100;
        const SKIP_DROPS                            = 0b000_0000_1000;
        const MOVED                                 = 0b000_0001_0000;
        const SKIP_REDSTONE_WIRE_STATE_REPLACEMENT  = 0b000_0010_0000;
        const SKIP_BLOCK_ENTITY_REPLACED_CALLBACK   = 0b000_0100_0000;
        const SKIP_BLOCK_ADDED_CALLBACK             = 0b000_1000_0000;
    }
}

#[derive(Debug, Error)]
pub enum GetBlockError {
    InvalidBlockId,
    BlockOutOfWorldBounds,
}

impl std::fmt::Display for GetBlockError {
    fn fmt(&self, f: &mut std::fmt::Formatter<'_>) -> std::fmt::Result {
        write!(f, "{self:?}")
    }
}

impl PumpkinError for GetBlockError {
    fn is_kick(&self) -> bool {
        false
    }

    fn severity(&self) -> log::Level {
        log::Level::Warn
    }

    fn client_kick_reason(&self) -> Option<String> {
        None
    }
}

/// Represents a Minecraft world, containing entities, players, and the underlying level data.
///
/// Each dimension (Overworld, Nether, End) typically has its own `World`.
///
/// **Key Responsibilities:**
///
/// - Manages the `Level` instance for handling chunk-related operations.
/// - Stores and tracks active `Player` entities within the world.
/// - Provides a central hub for interacting with the world's entities and environment.
pub struct World {
    /// The underlying level, responsible for chunk management and terrain generation.
    pub level: Arc<Level>,
    /// A map of active players within the world, keyed by their unique UUID.
    pub players: Arc<RwLock<HashMap<uuid::Uuid, Arc<Player>>>>,
    /// A map of active entities within the world, keyed by their unique UUID.
    /// This does not include players.
    pub entities: Arc<RwLock<HashMap<uuid::Uuid, Arc<dyn EntityBase>>>>,
    /// The world's scoreboard, used for tracking scores, objectives, and display information.
    pub scoreboard: Mutex<Scoreboard>,
    /// The world's worldborder, defining the playable area and controlling its expansion or contraction.
    pub worldborder: Mutex<Worldborder>,
    /// The world's time, including counting ticks for weather, time cycles, and statistics.
    pub level_time: Mutex<LevelTime>,
    /// The type of dimension the world is in.
    pub dimension_type: DimensionType,
    pub sea_level: i32,
    /// The world's weather, including rain and thunder levels.
    pub weather: Mutex<Weather>,
    /// Block Behaviour
    pub block_registry: Arc<BlockRegistry>,
    /// A map of unsent block changes, keyed by block position.
    unsent_block_changes: Mutex<HashMap<BlockPos, u16>>,
    // TODO: entities
    /// A log of the last 20 chat messages (or attempted chat messages) from players.
    /// Used for previous message acknowledgement.
    pub chat_log: Mutex<Box<[PreviousMessage]>>,
}

impl World {
    #[must_use]
    pub fn load(
        level: Level,
        dimension_type: DimensionType,
        block_registry: Arc<BlockRegistry>,
    ) -> Self {
        // TODO
        let generation_settings = GENERATION_SETTINGS
            .get(&GeneratorSetting::Overworld)
            .unwrap();
        Self {
            level: Arc::new(level),
            players: Arc::new(RwLock::new(HashMap::new())),
            entities: Arc::new(RwLock::new(HashMap::new())),
            scoreboard: Mutex::new(Scoreboard::new()),
            worldborder: Mutex::new(Worldborder::new(0.0, 0.0, 29_999_984.0, 0, 0, 0)),
            level_time: Mutex::new(LevelTime::new()),
            dimension_type,
            weather: Mutex::new(Weather::new()),
            block_registry,
            sea_level: generation_settings.sea_level,
            unsent_block_changes: Mutex::new(HashMap::new()),
            chat_log: Mutex::new(Box::new([])),
        }
    }

    pub async fn shutdown(&self) {
        self.level.shutdown().await;
    }

    pub async fn send_entity_status(&self, entity: &Entity, status: EntityStatus) {
        // TODO: only nearby
        self.broadcast_packet_all(&CEntityStatus::new(entity.entity_id, status as i8))
            .await;
    }

    /// Broadcasts a packet to all connected players within the world.
    ///
    /// Sends the specified packet to every player currently logged in to the world.
    ///
    /// **Note:** This function acquires a lock on the `current_players` map, ensuring thread safety.
    pub async fn broadcast_packet_all<P>(&self, packet: &P)
    where
        P: ClientPacket,
    {
        self.broadcast_packet_except(&[], packet).await;
    }

    pub async fn broadcast_message(
        &self,
        message: &TextComponent,
        sender_name: &TextComponent,
        chat_type: u32,
        target_name: Option<&TextComponent>,
    ) {
        self.broadcast_packet_all(&CDisguisedChatMessage::new(
            message,
            (chat_type + 1).into(),
            sender_name,
            target_name,
        ))
        .await;
    }

    pub async fn broadcast_secure_player_chat(
        &self,
        sender: &Arc<Player>,
        chat_message: &SChatMessage,
        decorated_message: &TextComponent,
    ) {
        // Todo: Proper ACK handling, handle signature chain de-sync

        // Don't leave this locked in case sender is also recipient
        let sender_messages_sent = {
            let sender_chat_session = sender.chat_session.lock().await;
            sender_chat_session.messages_sent
        };

        let current_players = self.players.read().await;

        for (_, recipient) in current_players.iter() {
            let mut recipient_chat_session = recipient.chat_session.lock().await;
            let filtered_chat_log = self
                .get_filtered_chat_log(
                    chat_message.acknowledged.clone(),
                    recipient_chat_session.messages_received == 0,
                )
                .await;

            let packet = &CPlayerChatMessage::new(
                VarInt(recipient_chat_session.messages_received),
                sender.gameprofile.id,
                VarInt(sender_messages_sent),
                chat_message.signature.clone(),
                chat_message.message.clone(),
                chat_message.timestamp,
                chat_message.salt,
                filtered_chat_log.clone(),
                Some(decorated_message.clone()),
                FilterType::PassThrough,
                (RAW + 1).into(), // Custom registry chat_type with no sender name
                TextComponent::text(""), // Not needed since we're injecting the name in the message for custom formatting
                None,
            );

            recipient.client.enqueue_packet(packet).await;

            recipient_chat_session.messages_received += 1;
        }

        sender.chat_session.lock().await.messages_sent += 1;

        self.append_to_chat_log(chat_message.signature.clone())
            .await;
    }

    /// Adds a message to the chat log and updates ids in the chat log
    /// id 1 is most recent, id 20 is oldest
    pub async fn append_to_chat_log(&self, signature: Option<Box<[u8]>>) {
        let new_message = PreviousMessage {
            id: VarInt(1),
            signature,
        };

        let mut messages = Vec::from(self.chat_log.lock().await.as_ref());
        messages.push(new_message);
        if messages.len() > 20 {
            messages.remove(0);
        }
        let messages_len = messages.len();

        for (i, message) in messages.iter_mut().enumerate() {
            message.id = VarInt((messages_len - i) as i32);
        }

        *self.chat_log.lock().await = messages.into_boxed_slice();
    }

    /// Returns a log of the last 20 messages, filtered by ACK bitset
    /// Message ID should only be 0 if signatures are being sent
    /// Signatures should only be sent in the first chat to each player
    pub async fn get_filtered_chat_log(
        &self,
        acknowledged: Box<[u8]>,
        first_message: bool,
    ) -> Box<[PreviousMessage]> {
        let bitset = format!(
            "{:04b}{:08b}{:08b}",
            acknowledged[2], acknowledged[1], acknowledged[0]
        );

        let filtered_log: Vec<PreviousMessage> = self
            .chat_log
            .lock()
            .await
            .iter()
            .filter(|v| bitset.chars().nth(v.id.0 as usize - 1).unwrap_or('0') == '1') // Filter based on bitset
            .map(|message| {
                let mut message = message.clone();
                if first_message {
                    message.id = VarInt(0);
                } else {
                    message.signature = None;
                }
                message
            }) // Clone the messages
            .collect();

        filtered_log.into_boxed_slice()
    }

    /// Broadcasts a packet to all connected players within the world, excluding the specified players.
    ///
    /// Sends the specified packet to every player currently logged in to the world, excluding the players listed in the `except` parameter.
    ///
    /// **Note:** This function acquires a lock on the `current_players` map, ensuring thread safety.
    pub async fn broadcast_packet_except<P>(&self, except: &[uuid::Uuid], packet: &P)
    where
        P: ClientPacket,
    {
        let mut packet_buf = Vec::new();
        if let Err(err) = packet.write(&mut packet_buf) {
            log::error!("Failed to serialize packet {}: {}", P::PACKET_ID, err);
            return;
        }
        let packet_data: Bytes = packet_buf.into();

        let current_players = self.players.read().await;
        for (_, player) in current_players.iter().filter(|c| !except.contains(c.0)) {
            player.client.enqueue_packet_data(packet_data.clone()).await;
        }
    }

    pub async fn spawn_particle(
        &self,
        position: Vector3<f64>,
        offset: Vector3<f32>,
        max_speed: f32,
        particle_count: i32,
        pariticle: Particle,
    ) {
        let players = self.players.read().await;
        for (_, player) in players.iter() {
            player
                .spawn_particle(position, offset, max_speed, particle_count, pariticle)
                .await;
        }
    }

    pub async fn play_sound(&self, sound: Sound, category: SoundCategory, position: &Vector3<f64>) {
        self.play_sound_raw(sound as u16, category, position, 1.0, 1.0)
            .await;
    }

    pub async fn play_sound_raw(
        &self,
        sound_id: u16,
        category: SoundCategory,
        position: &Vector3<f64>,
        volume: f32,
        pitch: f32,
    ) {
        let seed = thread_rng().r#gen::<f64>();
        let packet = CSoundEffect::new(
            IdOr::Id(u32::from(sound_id)),
            category,
            position,
            volume,
            pitch,
            seed,
        );
        self.broadcast_packet_all(&packet).await;
    }

    pub async fn play_block_sound(
        &self,
        sound: Sound,
        category: SoundCategory,
        position: BlockPos,
    ) {
        let new_vec = Vector3::new(
            f64::from(position.0.x) + 0.5,
            f64::from(position.0.y) + 0.5,
            f64::from(position.0.z) + 0.5,
        );
        self.play_sound(sound, category, &new_vec).await;
    }

    pub async fn play_record(&self, record_id: i32, position: BlockPos) {
        self.broadcast_packet_all(&CLevelEvent::new(
            WorldEvent::JukeboxStartsPlaying as i32,
            position,
            record_id,
            false,
        ))
        .await;
    }

    pub async fn stop_record(&self, position: BlockPos) {
        self.broadcast_packet_all(&CLevelEvent::new(
            WorldEvent::JukeboxStopsPlaying as i32,
            position,
            0,
            false,
        ))
        .await;
    }

    pub async fn tick(self: &Arc<Self>, server: &Server) {
        self.flush_block_updates().await;

        // world ticks
        {
            let mut level_time = self.level_time.lock().await;
            level_time.tick_time();
            if level_time.world_age % 20 == 0 {
                level_time.send_time(self).await;
            }
        }

        {
            let mut weather = self.weather.lock().await;
            weather.tick_weather(self).await;
        };

        self.tick_scheduled_block_ticks().await;

        // player ticks
        for player in self.players.read().await.values() {
            player.tick(server).await;
        }

        let entities_to_tick: Vec<_> = self.entities.read().await.values().cloned().collect();

        // Entity ticks
        for entity in entities_to_tick {
            entity.tick(server).await;
            // This boolean thing prevents deadlocks. Since we lock players, we can't broadcast packets.
            let mut collied_player = None;
            for player in self.players.read().await.values() {
                if player
                    .living_entity
                    .entity
                    .bounding_box
                    .load()
                    // This is vanilla, but TODO: change this when is in a vehicle
                    .expand(1.0, 0.5, 1.0)
                    .intersects(&entity.get_entity().bounding_box.load())
                {
                    collied_player = Some(player.clone());
                    break;
                }
            }
            if let Some(player) = collied_player {
                entity.on_player_collision(player).await;
            }
        }
    }

    pub async fn flush_block_updates(&self) {
        let mut block_state_updates_by_chunk_section = HashMap::new();
        for (position, block_state_id) in self.unsent_block_changes.lock().await.drain() {
            let chunk_section = chunk_section_from_pos(&position);
            block_state_updates_by_chunk_section
                .entry(chunk_section)
                .or_insert(Vec::new())
                .push((position, block_state_id));
        }

        // TODO: only send packet to players who have the chunks loaded
        // TODO: Send light updates to update the wire directly next to a broken block
        for chunk_section in block_state_updates_by_chunk_section.values() {
            if chunk_section.is_empty() {
                continue;
            }
            if chunk_section.len() == 1 {
                let (block_pos, block_state_id) = chunk_section[0];
                self.broadcast_packet_all(&CBlockUpdate::new(
                    block_pos,
                    i32::from(block_state_id).into(),
                ))
                .await;
            } else {
                self.broadcast_packet_all(&CMultiBlockUpdate::new(chunk_section.clone()))
                    .await;
            }
        }
    }

    pub async fn tick_scheduled_block_ticks(self: &Arc<Self>) {
        let blocks_to_tick = self.level.get_and_tick_block_ticks().await;

        for scheduled_tick in blocks_to_tick {
            let block = self.get_block(&scheduled_tick.block_pos).await.unwrap();
            if scheduled_tick.target_block_id != block.id {
                continue;
            }
            if let Some(pumpkin_block) = self.block_registry.get_pumpkin_block(&block) {
                pumpkin_block
                    .on_scheduled_tick(self, &block, &scheduled_tick.block_pos)
                    .await;
            }
        }
    }

    /// Gets the y position of the first non air block from the top down
    pub async fn get_top_block(&self, position: Vector2<i32>) -> i32 {
        for y in (-64..=319).rev() {
            let pos = BlockPos(Vector3::new(position.x, y, position.z));
            let block = self.get_block_state(&pos).await;
            if let Ok(block) = block {
                if block.air {
                    continue;
                }
            }
            return y;
        }
        319
    }

    #[expect(clippy::too_many_lines)]
    pub async fn spawn_player(
        &self,
        base_config: &BasicConfiguration,
        player: Arc<Player>,
        server: &Server,
    ) {
        let dimensions: Vec<Identifier> =
            server.dimensions.iter().map(DimensionType::name).collect();

        // This code follows the vanilla packet order
        let entity_id = player.entity_id();
        let gamemode = player.gamemode.load();
        log::debug!(
            "spawning player {}, entity id {}",
            player.gameprofile.name,
            entity_id
        );

        // Send the login packet for our new player
        player
            .client
            .send_packet_now(&CLogin::new(
                entity_id,
                base_config.hardcore,
                &dimensions,
                base_config.max_players.into(),
                base_config.view_distance.get().into(), //  TODO: view distance
                base_config.simulation_distance.get().into(), // TODO: sim view dinstance
                false,
                true,
                false,
                (self.dimension_type as u8).into(),
                self.dimension_type.name(),
                biome::hash_seed(self.level.seed.0), // seed
                gamemode as u8,
                base_config.default_gamemode as i8,
                false,
                false,
                None,
                0.into(),
                self.sea_level.into(),
                // This should stay true even when reports are disabled.
                // It prevents the annoying popup when joining the server.
                true,
            ))
            .await;
        // Permissions, i.e. the commands a player may use.
        player.send_permission_lvl_update().await;
        {
            let command_dispatcher = server.command_dispatcher.read().await;
            client_suggestions::send_c_commands_packet(&player, &command_dispatcher).await;
        };

        // Teleport
        let (position, yaw, pitch) = if player.has_played_before.load(Ordering::Relaxed) {
            let position = player.position();
            let yaw = player.living_entity.entity.yaw.load(); //info.spawn_angle;
            let pitch = player.living_entity.entity.pitch.load();

            (position, yaw, pitch)
        } else {
            let info = &self.level.level_info;
            let position = Vector3::new(
                f64::from(info.spawn_x),
                f64::from(info.spawn_y) + 1.0,
                f64::from(info.spawn_z),
            );
            let yaw = info.spawn_angle;
            let pitch = 0.0;

            (position, yaw, pitch)
        };

        let velocity = player.living_entity.entity.velocity.load();

        log::debug!("Sending player teleport to {}", player.gameprofile.name);
        player.request_teleport(position, yaw, pitch).await;

        player.living_entity.last_pos.store(position);

        let gameprofile = &player.gameprofile;
        // Firstly, send an info update to our new player, so they can see their skin
        // and also send their info to everyone else.
        log::debug!("Broadcasting player info for {}", player.gameprofile.name);
        self.broadcast_packet_all(&CPlayerInfoUpdate::new(
            // TODO: Remove magic numbers
            0x01 | 0x04,
            &[pumpkin_protocol::client::play::Player {
                uuid: gameprofile.id,
                actions: &[
                    PlayerAction::AddPlayer {
                        name: &gameprofile.name,
                        properties: &gameprofile.properties,
                    },
                    PlayerAction::UpdateGameMode(VarInt(gamemode as i32)),
                ],
            }],
        ))
        .await;

        // Here, we send all the infos of players who already joined.
        {
            let current_players = self.players.read().await;

            let mut current_player_data = Vec::new();

            for (_, player) in current_players
                .iter()
                .filter(|(c, _)| **c != player.gameprofile.id)
            {
                let chat_session = player.chat_session.lock().await;

                let mut player_actions = vec![PlayerAction::AddPlayer {
                    name: &player.gameprofile.name,
                    properties: &player.gameprofile.properties,
                }];

                if base_config.allow_chat_reports {
                    player_actions.push(PlayerAction::InitializeChat(Some(InitChat {
                        session_id: chat_session.session_id,
                        expires_at: chat_session.expires_at,
                        public_key: chat_session.public_key.clone(),
                        signature: chat_session.signature.clone(),
                    })));
                }

                current_player_data.push((&player.gameprofile.id, player_actions));
            }

            // TODO: Remove magic numbers
            let mut action_flags = 0x01;
            if base_config.allow_chat_reports {
                action_flags |= 0x02;
            }

            let entries = current_player_data
                .iter()
                .map(|(id, actions)| pumpkin_protocol::client::play::Player {
                    uuid: **id,
                    actions,
                })
                .collect::<Vec<_>>();

            log::debug!("Sending player info to {}", player.gameprofile.name);
            player
                .client
                .enqueue_packet(&CPlayerInfoUpdate::new(action_flags, &entries))
                .await;
        };

        let gameprofile = &player.gameprofile;

        log::debug!("Broadcasting player spawn for {}", player.gameprofile.name);
        // Spawn the player for every client.
        self.broadcast_packet_except(
            &[player.gameprofile.id],
            &CSpawnEntity::new(
                entity_id.into(),
                gameprofile.id,
                i32::from(EntityType::PLAYER.id).into(),
                position,
                pitch,
                yaw,
                yaw,
                0.into(),
                velocity,
            ),
        )
        .await;

        // Spawn players for our client.
        let id = player.gameprofile.id;
        for (_, existing_player) in self.players.read().await.iter().filter(|c| c.0 != &id) {
            let entity = &existing_player.living_entity.entity;
            let pos = entity.pos.load();
            let gameprofile = &existing_player.gameprofile;
            log::debug!("Sending player entities to {}", player.gameprofile.name);

            player
                .client
                .enqueue_packet(&CSpawnEntity::new(
                    existing_player.entity_id().into(),
                    gameprofile.id,
                    i32::from(EntityType::PLAYER.id).into(),
                    pos,
                    entity.yaw.load(),
                    entity.pitch.load(),
                    entity.head_yaw.load(),
                    0.into(),
                    entity.velocity.load(),
                ))
                .await;
        }

        // Set skin parts and tablist
        for player in self.players.read().await.values() {
            //Set / Update skin part for every player
            player.send_client_information().await;

            //Update tablist
            //For the tablist to update, the player (who is not on the tablist) needs to send the packet and the tablist will be updated for every player
            self.broadcast_packet_all(&CPlayerInfoUpdate::new(
                0x08,
                &[pumpkin_protocol::client::play::Player {
                    uuid: player.gameprofile.id,
                    actions: &[PlayerAction::UpdateListed(true)],
                }],
            ))
            .await;
        }

        // Start waiting for level chunks. Sets the "Loading Terrain" screen
        log::debug!("Sending waiting chunks to {}", player.gameprofile.name);
        player
            .client
            .send_packet_now(&CGameEvent::new(GameEvent::StartWaitingChunks, 0.0))
            .await;

        self.worldborder
            .lock()
            .await
            .init_client(&player.client)
            .await;

        // Sends initial time
        player.send_time(self).await;

        // Send initial weather state
        let weather = self.weather.lock().await;
        if weather.raining {
            player
                .client
                .enqueue_packet(&CGameEvent::new(GameEvent::BeginRaining, 0.0))
                .await;

            // Calculate rain and thunder levels directly from public fields
            let rain_level = weather.rain_level.clamp(0.0, 1.0);
            let thunder_level = weather.thunder_level.clamp(0.0, 1.0);

            player
                .client
                .enqueue_packet(&CGameEvent::new(GameEvent::RainLevelChange, rain_level))
                .await;
            player
                .client
                .enqueue_packet(&CGameEvent::new(
                    GameEvent::ThunderLevelChange,
                    thunder_level,
                ))
                .await;
        }

        // Spawn in initial chunks
        chunker::player_join(&player).await;

        // if let Some(bossbars) = self..lock().await.get_player_bars(&player.gameprofile.id) {
        //     for bossbar in bossbars {
        //         player.send_bossbar(bossbar).await;
        //     }
        // }

        player.has_played_before.store(true, Ordering::Relaxed);
        player.send_mobs(self).await;
        player.send_inventory().await;
    }

    pub async fn send_world_info(
        &self,
        player: &Arc<Player>,
        position: Vector3<f64>,
        yaw: f32,
        pitch: f32,
    ) {
        self.worldborder
            .lock()
            .await
            .init_client(&player.client)
            .await;

        // TODO: World spawn (compass stuff)

        player
            .client
            .enqueue_packet(&CGameEvent::new(GameEvent::StartWaitingChunks, 0.0))
            .await;

        let entity = &player.living_entity.entity;

        self.broadcast_packet_except(
            &[player.gameprofile.id],
            // TODO: add velo
            &CSpawnEntity::new(
                entity.entity_id.into(),
                player.gameprofile.id,
                i32::from(EntityType::PLAYER.id).into(),
                position,
                pitch,
                yaw,
                yaw,
                0.into(),
                Vector3::new(0.0, 0.0, 0.0),
            ),
        )
        .await;
        player.send_client_information().await;

        chunker::player_join(player).await;
        // Update commands

        player.set_health(20.0).await;
    }

    pub async fn explode(self: &Arc<Self>, server: &Server, position: Vector3<f64>, power: f32) {
        let explosion = Explosion::new(power, position);
        explosion.explode(server, self).await;
        let particle = if power < 2.0 {
            Particle::Explosion
        } else {
            Particle::ExplosionEmitter
        };
        let sound = IdOr::<SoundEvent>::Id(Sound::EntityGenericExplode as u32);
        for (_, player) in self.players.read().await.iter() {
            if player.position().squared_distance_to_vec(position) > 4096.0 {
                continue;
            }
            player
                .client
                .enqueue_packet(&CExplosion::new(
                    position,
                    None,
                    VarInt(particle as i32),
                    sound.clone(),
                ))
                .await;
        }
    }

    pub async fn respawn_player(&self, player: &Arc<Player>, alive: bool) {
        let last_pos = player.living_entity.last_pos.load();
        let death_dimension = player.world().await.dimension_type.name();
        let death_location = BlockPos(Vector3::new(
            last_pos.x.round() as i32,
            last_pos.y.round() as i32,
            last_pos.z.round() as i32,
        ));

        let data_kept = u8::from(alive);

        // TODO: switch world in player entity to new world

        player
            .client
            .enqueue_packet(&CRespawn::new(
                (self.dimension_type as u8).into(),
                self.dimension_type.name(),
                biome::hash_seed(self.level.seed.0), // seed
                player.gamemode.load() as u8,
                player.gamemode.load() as i8,
                false,
                false,
                Some((death_dimension, death_location)),
                0.into(),
                self.sea_level.into(),
                data_kept,
            ))
            .await;

        log::debug!("Sending player abilities to {}", player.gameprofile.name);
        player.send_abilities_update().await;

        player.send_permission_lvl_update().await;

        // Teleport
        let info = &self.level.level_info;
        let mut position = Vector3::new(
            f64::from(info.spawn_x),
            f64::from(info.spawn_y),
            f64::from(info.spawn_z),
        );
        let yaw = info.spawn_angle;
        let pitch = 0.0;

        let top = self
            .get_top_block(Vector2::new(position.x as i32, position.z as i32))
            .await;
        position.y = f64::from(top + 1);

        log::debug!("Sending player teleport to {}", player.gameprofile.name);
        player.clone().request_teleport(position, yaw, pitch).await;

        player.living_entity.last_pos.store(position);

        // TODO: difficulty, exp bar, status effect

        self.send_world_info(player, position, yaw, pitch).await;
    }

    // NOTE: This function doesn't actually await on anything, it just spawns two tokio tasks
    /// IMPORTANT: Chunks have to be non-empty
    #[allow(clippy::too_many_lines)]
    fn spawn_world_chunks(
        &self,
        player: Arc<Player>,
        chunks: Vec<Vector2<i32>>,
        center_chunk: Vector2<i32>,
    ) {
        if player
            .client
            .closed
            .load(std::sync::atomic::Ordering::Relaxed)
        {
            log::info!("The connection has closed before world chunks were spawned");
            return;
        }
        #[cfg(debug_assertions)]
        let inst = std::time::Instant::now();

        // Sort such that the first chunks are closest to the center.
        let mut chunks = chunks;
        chunks.sort_unstable_by_key(|pos| {
            let rel_x = pos.x - center_chunk.x;
            let rel_z = pos.z - center_chunk.z;
            rel_x * rel_x + rel_z * rel_z
        });

        let mut receiver = self.receive_chunks(chunks);
        let level = self.level.clone();

        player.clone().spawn_task(async move {
            'main: loop {
                let recv_result = tokio::select! {
                    () = player.client.await_close_interrupt() => {
                        log::debug!("Canceling player packet processing");
                        None
                    },
                    recv_result = receiver.recv() => {
                        recv_result
                    }
                };

                let Some((chunk, first_load)) = recv_result else {
                    break;
                };

                let position = chunk.read().await.position;

                #[cfg(debug_assertions)]
                if position == (0, 0).into() {
                    use pumpkin_protocol::client::play::CChunkData;
                    let binding = chunk.read().await;
                    let packet = CChunkData(&binding);
                    let mut test = Vec::new();
                    packet.write_packet_data(&mut test).unwrap();
                    let len = test.len();
                    log::debug!(
                        "Chunk packet size: {}B {}KB {}MB",
                        len,
                        len / 1024,
                        len / (1024 * 1024)
                    );
                }

                let (world, chunk) = if level.is_chunk_watched(&position) {
                    (player.world().await.clone(), chunk)
                } else {
                    send_cancellable! {{
                        ChunkSave {
                            world: player.world().await.clone(),
                            chunk,
                            cancelled: false,
                        };

                        'after: {
                            log::trace!(
                                "Received chunk {:?}, but it is no longer watched... cleaning",
                                &position
                            );
                            level.clean_chunk(&position).await;
                            continue 'main;
                        }
                    }};
                    (event.world, event.chunk)
                };

                let (world, chunk) = if first_load {
                    send_cancellable! {{
                        ChunkLoad {
                            world,
                            chunk,
                            cancelled: false,
                        };

                        'cancelled: {
                            continue 'main;
                        }
                    }}
                    (event.world, event.chunk)
                } else {
                    (world, chunk)
                };

                if !player.client.closed.load(Ordering::Relaxed) {
                    send_cancellable! {{
                        ChunkSend {
                            world,
                            chunk: chunk.clone(),
                            cancelled: false,
                        };

                        'after: {
                            let mut chunk_manager = player.chunk_manager.lock().await;
                            chunk_manager.push_chunk(position, chunk);
                        }
                    }};
                }
            }

            #[cfg(debug_assertions)]
            log::debug!("Chunks queued after {}ms", inst.elapsed().as_millis());
        });
    }

    /// Gets a `Player` by an entity id
    pub async fn get_player_by_id(&self, id: EntityId) -> Option<Arc<Player>> {
        for player in self.players.read().await.values() {
            if player.entity_id() == id {
                return Some(player.clone());
            }
        }
        None
    }

    /// Gets an entity by an entity id
    pub async fn get_entity_by_id(&self, id: EntityId) -> Option<Arc<dyn EntityBase>> {
        for entity in self.entities.read().await.values() {
            if entity.get_entity().entity_id == id {
                return Some(entity.clone());
            }
        }
        None
    }

    /// Gets a `Player` by a username
    pub async fn get_player_by_name(&self, name: &str) -> Option<Arc<Player>> {
        for player in self.players.read().await.values() {
            if player.gameprofile.name.to_lowercase() == name.to_lowercase() {
                return Some(player.clone());
            }
        }
        None
    }

    /// Retrieves a player by their unique UUID.
    ///
    /// This function searches the world's active player list for a player with the specified UUID.
    /// If found, it returns an `Arc<Player>` reference to the player. Otherwise, it returns `None`.
    ///
    /// # Arguments
    ///
    /// * `id`: The UUID of the player to retrieve.
    ///
    /// # Returns
    ///
    /// An `Option<Arc<Player>>` containing the player if found, or `None` if not.
    pub async fn get_player_by_uuid(&self, id: uuid::Uuid) -> Option<Arc<Player>> {
        return self.players.read().await.get(&id).cloned();
    }

    /// Gets a list of players whose location equals the given position in the world.
    ///
    /// It iterates through the players in the world and checks their location. If the player's location matches the
    /// given position, it will add this to a `Vec` which it later returns. If no
    /// player was found in that position, it will just return an empty `Vec`.
    ///
    /// # Arguments
    ///
    /// * `position`: The position the function will check.
    pub async fn get_players_by_pos(&self, position: BlockPos) -> HashMap<uuid::Uuid, Arc<Player>> {
        self.players
            .read()
            .await
            .iter()
            .filter_map(|(uuid, player)| {
                let player_block_pos = player.living_entity.entity.block_pos.load().0;
                (position.0.x == player_block_pos.x
                    && position.0.y == player_block_pos.y
                    && position.0.z == player_block_pos.z)
                    .then(|| (*uuid, Arc::clone(player)))
            })
            .collect::<HashMap<uuid::Uuid, Arc<Player>>>()
    }

    /// Gets the nearby players around a given world position.
    /// It "creates" a sphere and checks if whether players are inside
    /// and returns a `HashMap` where the UUID is the key and the `Player`
    /// object is the value.
    ///
    /// # Arguments
    /// * `pos`: The center of the sphere.
    /// * `radius`: The radius of the sphere. The higher the radius,
    ///             the more area will be checked (in every direction).
    pub async fn get_nearby_players(
        &self,
        pos: Vector3<f64>,
        radius: f64,
    ) -> HashMap<uuid::Uuid, Arc<Player>> {
        let radius_squared = radius.powi(2);

        self.players
            .read()
            .await
            .iter()
            .filter_map(|(id, player)| {
                let player_pos = player.living_entity.entity.pos.load();
                (player_pos.squared_distance_to_vec(pos) <= radius_squared)
                    .then(|| (*id, player.clone()))
            })
            .collect()
    }

    pub async fn get_closest_player(&self, pos: Vector3<f64>, radius: f64) -> Option<Arc<Player>> {
        let players = self.get_nearby_players(pos, radius).await;
        players
            .iter()
            .min_by(|a, b| {
                a.1.living_entity
                    .entity
                    .pos
                    .load()
                    .squared_distance_to_vec(pos)
                    .partial_cmp(
                        &b.1.living_entity
                            .entity
                            .pos
                            .load()
                            .squared_distance_to_vec(pos),
                    )
                    .unwrap()
            })
            .map(|p| p.1.clone())
    }

    /// Adds a player to the world and broadcasts a join message if enabled.
    ///
    /// This function takes a player's UUID and an `Arc<Player>` reference.
    /// It inserts the player into the world's `current_players` map using the UUID as the key.
    /// Additionally, it broadcasts a join message to all connected players in the world.
    ///
    /// # Arguments
    ///
    /// * `uuid`: The unique UUID of the player to add.
    /// * `player`: An `Arc<Player>` reference to the player object.
    pub async fn add_player(&self, uuid: uuid::Uuid, player: Arc<Player>) {
        {
            let mut current_players = self.players.write().await;
            current_players.insert(uuid, player.clone())
        };

        let current_players = self.players.clone();
        player.clone().spawn_task(async move {
            let msg_comp = TextComponent::translate(
                "multiplayer.player.joined",
                [TextComponent::text(player.gameprofile.name.clone())],
            )
            .color_named(NamedColor::Yellow);
            let event = PlayerJoinEvent::new(player.clone(), msg_comp);

            let event = PLUGIN_MANAGER
                .lock()
                .await
                .fire::<PlayerJoinEvent>(event)
                .await;

            if !event.cancelled {
                let current_players = current_players.clone();
                let players = current_players.read().await;
                for player in players.values() {
                    player.send_system_message(&event.join_message).await;
                }
                log::info!("{}", event.join_message.clone().to_pretty_console());
            }
        });
    }

    /// Removes a player from the world and broadcasts a disconnect message if enabled.
    ///
    /// This function removes a player from the world based on their `Player` reference.
    /// It performs the following actions:
    ///
    /// 1. Removes the player from the `current_players` map using their UUID.
    /// 2. Broadcasts a `CRemovePlayerInfo` packet to all connected players to inform them about the player leaving.
    /// 3. Removes the player's entity from the world using its entity ID.
    /// 4. Optionally sends a disconnect message to all other players notifying them about the player leaving.
    ///
    /// # Arguments
    ///
    /// * `player`: A reference to the `Player` object to be removed.
    /// * `fire_event`: A boolean flag indicating whether to fire a `PlayerLeaveEvent` event.
    ///
    /// # Notes
    ///
    /// - This function assumes `broadcast_packet_expect` and `remove_entity` are defined elsewhere.
    /// - The disconnect message sending is currently optional. Consider making it a configurable option.
    pub async fn remove_player(&self, player: &Arc<Player>, fire_event: bool) {
        self.players
            .write()
            .await
            .remove(&player.gameprofile.id)
            .unwrap();
        let uuid = player.gameprofile.id;
        self.broadcast_packet_except(
            &[player.gameprofile.id],
            &CRemovePlayerInfo::new(1.into(), &[uuid]),
        )
        .await;
        self.broadcast_packet_all(&CRemoveEntities::new(&[player.entity_id().into()]))
            .await;

        if fire_event {
            let msg_comp = TextComponent::translate(
                "multiplayer.player.left",
                [TextComponent::text(player.gameprofile.name.clone())],
            )
            .color_named(NamedColor::Yellow);
            let event = PlayerLeaveEvent::new(player.clone(), msg_comp);

            let event = PLUGIN_MANAGER
                .lock()
                .await
                .fire::<PlayerLeaveEvent>(event)
                .await;

            if !event.cancelled {
                let players = self.players.read().await;
                for player in players.values() {
                    player.send_system_message(&event.leave_message).await;
                }
                log::info!("{}", event.leave_message.clone().to_pretty_console());
            }
        }
    }

    pub fn create_entity(
        self: &Arc<Self>,
        position: Vector3<f64>,
        entity_type: EntityType,
    ) -> Entity {
        let uuid = uuid::Uuid::new_v4();
        Entity::new(uuid, self.clone(), position, entity_type, false)
    }

    /// Adds an entity to the world.
    pub async fn spawn_entity(&self, entity: Arc<dyn EntityBase>) {
        let base_entity = entity.get_entity();
        self.broadcast_packet_all(&base_entity.create_spawn_packet())
            .await;
        let mut current_living_entities = self.entities.write().await;
        current_living_entities.insert(base_entity.entity_uuid, entity);
    }

    pub async fn remove_entity(&self, entity: &Entity) {
        self.entities.write().await.remove(&entity.entity_uuid);
        self.broadcast_packet_all(&CRemoveEntities::new(&[entity.entity_id.into()]))
            .await;
    }

    pub async fn set_block_breaking(&self, from: &Entity, location: BlockPos, progress: i32) {
        self.broadcast_packet_except(
            &[from.entity_uuid],
            &CSetBlockDestroyStage::new(from.entity_id.into(), location, progress as i8),
        )
        .await;
    }

    /// Sets a block
    pub async fn set_block_state(
        self: &Arc<Self>,
        position: &BlockPos,
        block_state_id: u16,
        flags: BlockFlags,
    ) -> u16 {
        let chunk = self.get_chunk(position).await;
        let (_, relative) = position.chunk_and_chunk_relative_position();
        let relative = ChunkRelativeBlockCoordinates::from(relative);
        let mut chunk = chunk.write().await;
        let replaced_block_state_id = chunk
            .sections
            .get_block(relative)
            .unwrap_or(Block::AIR.default_state_id);
        if replaced_block_state_id == block_state_id {
            return block_state_id;
        }
        chunk.dirty = true;

        chunk.sections.set_block(relative, block_state_id);
        self.unsent_block_changes
            .lock()
            .await
            .insert(*position, block_state_id);
        drop(chunk);

        let old_block = Block::from_state_id(replaced_block_state_id).unwrap();
        let new_block = Block::from_state_id(block_state_id).unwrap();

        let block_moved = flags.contains(BlockFlags::MOVED);

        // WorldChunk.java line 310
        if old_block != new_block && (flags.contains(BlockFlags::NOTIFY_NEIGHBORS) || block_moved) {
            self.block_registry
                .on_state_replaced(
                    self,
                    &old_block,
                    *position,
                    replaced_block_state_id,
                    block_moved,
                )
                .await;
        }

        let block_state = self.get_block_state(position).await.unwrap();
        let new_block = Block::from_state_id(block_state_id).unwrap();

        // WorldChunk.java line 318
        if !flags.contains(BlockFlags::SKIP_BLOCK_ADDED_CALLBACK) && new_block != old_block {
            self.block_registry
                .on_placed(
                    self,
                    &new_block,
                    block_state_id,
                    position,
                    replaced_block_state_id,
                    block_moved,
                )
                .await;
        }

        // Ig they do this cause it could be modified in chunkPos.setBlockState?
        if block_state.id == block_state_id {
            if flags.contains(BlockFlags::NOTIFY_LISTENERS) {
                // Mob AI update
            }

            if flags.contains(BlockFlags::NOTIFY_NEIGHBORS) {
                self.update_neighbors(position, None).await;
                // TODO: updateComparators
            }

            if !flags.contains(BlockFlags::FORCE_STATE) {
                let mut new_flags = flags;
                new_flags.remove(BlockFlags::NOTIFY_NEIGHBORS);
                new_flags.remove(BlockFlags::NOTIFY_LISTENERS);
                self.block_registry
                    .prepare(
                        self,
                        position,
                        &Block::from_state_id(replaced_block_state_id).unwrap(),
                        replaced_block_state_id,
                        new_flags,
                    )
                    .await;
                self.block_registry
                    .update_neighbors(
                        self,
                        position,
                        &Block::from_state_id(block_state_id).unwrap(),
                        new_flags,
                    )
                    .await;
                self.block_registry
                    .prepare(
                        self,
                        position,
                        &Block::from_state_id(block_state_id).unwrap(),
                        block_state_id,
                        new_flags,
                    )
                    .await;
            }
        }

        replaced_block_state_id
    }

    pub async fn schedule_block_tick(
        &self,
        block: &Block,
        block_pos: BlockPos,
        delay: u16,
        priority: TickPriority,
    ) {
        self.level
            .schedule_block_tick(block.id, block_pos, delay, priority)
            .await;
    }

    pub async fn is_block_tick_scheduled(&self, block_pos: &BlockPos, block: &Block) -> bool {
        self.level
            .is_block_tick_scheduled(block_pos, block.id)
            .await
    }
    // Stream the chunks (don't collect them and then do stuff with them)
    /// Spawns a tokio task to stream chunks.
    /// Important: must be called from an async function (or changed to accept a tokio runtime
    /// handle)
    pub fn receive_chunks(
        &self,
        chunks: Vec<Vector2<i32>>,
    ) -> UnboundedReceiver<(SyncChunk, bool)> {
        let (sender, receiver) = mpsc::unbounded_channel();
        // Put this in another thread so we aren't blocking on it
        let level = self.level.clone();
        self.level.spawn_task(async move {
            let cancel_notifier = level.shutdown_notifier.notified();
            let fetch_task = level.fetch_chunks(&chunks, sender);

            // Don't continue to handle chunks if we are shutting down
            select! {
                () = cancel_notifier => {},
                () = fetch_task => {}
            };
        });

        receiver
    }

    pub async fn receive_chunk(&self, chunk_pos: Vector2<i32>) -> (Arc<RwLock<ChunkData>>, bool) {
        let mut receiver = self.receive_chunks(vec![chunk_pos]);

        receiver
            .recv()
            .await
            .expect("Channel closed for unknown reason")
    }

    pub async fn break_block(
        self: &Arc<Self>,
        position: &BlockPos,
        cause: Option<Arc<Player>>,
        flags: BlockFlags,
    ) {
        let block = self.get_block(position).await.unwrap();
        let event = BlockBreakEvent::new(cause.clone(), block.clone(), 0, false);

        let event = PLUGIN_MANAGER
            .lock()
            .await
            .fire::<BlockBreakEvent>(event)
            .await;

        if !event.cancelled {
            let broken_block_state_id = self.set_block_state(position, 0, flags).await;

            let particles_packet = CWorldEvent::new(
                WorldEvent::BlockBroken as i32,
                *position,
                broken_block_state_id.into(),
                false,
            );

            if !flags.contains(BlockFlags::SKIP_DROPS) {
                block::drop_loot(self, &block, position, true, broken_block_state_id).await;
            }

            match cause {
                Some(player) => {
                    self.broadcast_packet_except(&[player.gameprofile.id], &particles_packet)
                        .await;
                }
                None => self.broadcast_packet_all(&particles_packet).await,
            }
        }
    }

    pub async fn get_chunk(&self, position: &BlockPos) -> Arc<RwLock<ChunkData>> {
        let (chunk_coordinate, _) = position.chunk_and_chunk_relative_position();
        let chunk = match self.level.try_get_chunk(chunk_coordinate) {
            Some(chunk) => chunk.clone(),
            None => self.receive_chunk(chunk_coordinate).await.0,
        };
        chunk
    }

    pub async fn get_block_state_id(&self, position: &BlockPos) -> Result<u16, GetBlockError> {
        let chunk = self.get_chunk(position).await;
        let (_, relative) = position.chunk_and_chunk_relative_position();
        let relative = ChunkRelativeBlockCoordinates::from(relative);

        let chunk: tokio::sync::RwLockReadGuard<ChunkData> = chunk.read().await;

        let Some(id) = chunk.sections.get_block(relative) else {
            return Err(GetBlockError::BlockOutOfWorldBounds);
        };

        Ok(id)
    }

    /// Gets a `Block` from the block registry. Returns `None` if the block was not found.
    pub async fn get_block(
        &self,
        position: &BlockPos,
    ) -> Result<pumpkin_data::block::Block, GetBlockError> {
        let id = self.get_block_state_id(position).await?;
        get_block_by_state_id(id).ok_or(GetBlockError::InvalidBlockId)
    }

    /// Gets the `BlockState` from the block registry. Returns `None` if the block state was not found.
    pub async fn get_block_state(
        &self,
        position: &BlockPos,
    ) -> Result<pumpkin_data::block::BlockState, GetBlockError> {
        let id = self.get_block_state_id(position).await?;
        get_state_by_state_id(id).ok_or(GetBlockError::InvalidBlockId)
    }

    pub fn get_state_by_id(
        &self,
        id: u16,
    ) -> Result<pumpkin_data::block::BlockState, GetBlockError> {
        get_state_by_state_id(id).ok_or(GetBlockError::InvalidBlockId)
    }

    /// Gets the Block + Block state from the Block Registry, Returns None if the Block state has not been found
    pub async fn get_block_and_block_state(
        &self,
        position: &BlockPos,
    ) -> Result<(pumpkin_data::block::Block, pumpkin_data::block::BlockState), GetBlockError> {
        let id = self.get_block_state_id(position).await?;
        get_block_and_state_by_state_id(id).ok_or(GetBlockError::InvalidBlockId)
    }

    /// Updates neighboring blocks of a block
    pub async fn update_neighbors(
        self: &Arc<Self>,
        block_pos: &BlockPos,
        except: Option<&BlockDirection>,
    ) {
        let source_block = self.get_block(block_pos).await.unwrap();
        for direction in BlockDirection::update_order() {
            if Some(&direction) == except {
                continue;
            }
            let neighbor_pos = block_pos.offset(direction.to_offset());
            let neighbor_block = self.get_block(&neighbor_pos).await;
            if let Ok(neighbor_block) = neighbor_block {
                if let Some(neighbor_pumpkin_block) =
                    self.block_registry.get_pumpkin_block(&neighbor_block)
                {
                    neighbor_pumpkin_block
                        .on_neighbor_update(
                            self,
                            &neighbor_block,
                            &neighbor_pos,
                            &source_block,
                            false,
                        )
                        .await;
                }
            }
        }
    }

    pub async fn update_neighbor(
        self: &Arc<Self>,
        neighbor_block_pos: &BlockPos,
        source_block: &Block,
    ) {
        let neighbor_block = self.get_block(neighbor_block_pos).await.unwrap();

        if let Some(neighbor_pumpkin_block) = self.block_registry.get_pumpkin_block(&neighbor_block)
        {
            neighbor_pumpkin_block
                .on_neighbor_update(
                    self,
                    &neighbor_block,
                    neighbor_block_pos,
                    source_block,
                    false,
                )
                .await;
        }
    }

    pub async fn replace_with_state_for_neighbor_update(
        self: &Arc<Self>,
        block_pos: &BlockPos,
        direction: &BlockDirection,
        flags: BlockFlags,
    ) {
        let (block, block_state) = match self.get_block_and_block_state(block_pos).await {
            Ok(block) => block,
            Err(_error) => {
                // Neighbor is outside the world. Don't try to update it
                return;
            }
        };

        if flags.contains(BlockFlags::SKIP_REDSTONE_WIRE_STATE_REPLACEMENT)
            && block.id == Block::REDSTONE_WIRE.id
        {
            return;
        }

        let neighbor_pos = block_pos.offset(direction.to_offset());
        let neighbor_state_id = self.get_block_state_id(&neighbor_pos).await.unwrap();

        let new_state_id = self
            .block_registry
            .get_state_for_neighbor_update(
                self,
                &block,
                block_state.id,
                block_pos,
                direction,
                &neighbor_pos,
                neighbor_state_id,
            )
            .await;

        if new_state_id != block_state.id {
            self.set_block_state(block_pos, new_state_id, flags).await;
        }
    }

    pub async fn get_block_entity(&self, block_pos: &BlockPos) -> Option<Arc<dyn BlockEntity>> {
        let chunk = self.get_chunk(block_pos).await;
        let chunk: tokio::sync::RwLockReadGuard<ChunkData> = chunk.read().await;

        chunk.block_entities.get(block_pos).cloned()
    }

    pub async fn add_block_entity(&self, block_entity: Arc<dyn BlockEntity>) {
        let block_pos = block_entity.get_position();
        let chunk = self.get_chunk(&block_pos).await;
        let mut chunk: tokio::sync::RwLockWriteGuard<ChunkData> = chunk.write().await;
        let block_entity_nbt = block_entity.chunk_data_nbt();

        if let Some(nbt) = block_entity_nbt {
            let mut bytes = Vec::new();
            to_bytes_unnamed(&nbt, &mut bytes).unwrap();
            self.broadcast_packet_all(&CBlockEntityData::new(
                block_entity.get_position(),
                VarInt(block_entity.get_id() as i32),
                bytes.into_boxed_slice(),
            ))
            .await;
        }

        chunk.block_entities.insert(block_pos, block_entity);
        chunk.dirty = true;
    }

    pub async fn remove_block_entity(&self, block_pos: &BlockPos) {
        let chunk = self.get_chunk(block_pos).await;
        let mut chunk: tokio::sync::RwLockWriteGuard<ChunkData> = chunk.write().await;
        chunk.block_entities.remove(block_pos);
        chunk.dirty = true;
    }
}<|MERGE_RESOLUTION|>--- conflicted
+++ resolved
@@ -37,14 +37,9 @@
 use pumpkin_protocol::{
     ClientPacket, IdOr, SoundEvent,
     client::play::{
-<<<<<<< HEAD
-        CBlockEntityData, CEntityStatus, CGameEvent, CLogin, CMultiBlockUpdate, CPlayerInfoUpdate,
-        CRemoveEntities, CRemovePlayerInfo, CSoundEffect, CSpawnEntity, GameEvent, PlayerAction,
-=======
         CEntityStatus, CGameEvent, CLogin, CMultiBlockUpdate, CPlayerChatMessage,
         CPlayerInfoUpdate, CRemoveEntities, CRemovePlayerInfo, CSoundEffect, CSpawnEntity,
         FilterType, GameEvent, InitChat, PlayerAction, PreviousMessage,
->>>>>>> a2d9396b
     },
     server::play::SChatMessage,
 };
