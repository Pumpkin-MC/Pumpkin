<<<<<<< HEAD
use std::time::Duration;
=======
use std::sync::Weak;
>>>>>>> 0e375434
use std::{
    collections::HashMap,
    sync::{Arc, atomic::Ordering},
};

pub mod chunker;
pub mod explosion;
pub mod portal;
pub mod time;

use crate::{
    PLUGIN_MANAGER,
    block::{
        self,
        pumpkin_block::{OnNeighborUpdateArgs, OnScheduledTickArgs},
        registry::BlockRegistry,
    },
    command::client_suggestions,
    entity::{Entity, EntityBase, player::Player, r#type::from_type},
    error::PumpkinError,
    net::ClientPlatform,
    plugin::{
        block::block_break::BlockBreakEvent,
        player::{player_join::PlayerJoinEvent, player_leave::PlayerLeaveEvent},
        world::{chunk_load::ChunkLoad, chunk_save::ChunkSave, chunk_send::ChunkSend},
    },
    server::{CURRENT_BEDROCK_MC_VERSION, Server},
};
use crate::{
    block::{BlockEvent, loot::LootContextParameters},
    entity::item::ItemEntity,
};
use async_trait::async_trait;
use border::Worldborder;
use bytes::BufMut;
use explosion::Explosion;
use pumpkin_config::BasicConfiguration;
use pumpkin_data::entity::{EffectType, MobCategory};
use pumpkin_data::fluid::{Falling, FluidProperties};
use pumpkin_data::{
    Block,
    entity::{EntityStatus, EntityType},
    fluid::Fluid,
    particle::Particle,
    sound::{Sound, SoundCategory},
    world::{RAW, WorldEvent},
};
use pumpkin_data::{BlockDirection, BlockState};
use pumpkin_inventory::{equipment_slot::EquipmentSlot, screen_handler::InventoryPlayer};
use pumpkin_macros::send_cancellable;
use pumpkin_nbt::{compound::NbtCompound, to_bytes_unnamed};
use pumpkin_protocol::{
    BClientPacket, ClientPacket, IdOr, SoundEvent,
    bedrock::{
        client::{
            chunk_radius_update::CChunkRadiusUpdate,
            creative_content::{CreativeContent, Group},
            gamerules_changed::GameRules,
            inventory_content::CInventoryContent,
            play_status::CPlayStatus,
            start_game::{Experiments, GamePublishSetting, LevelSettings},
            update_artributes::{Attribute, CUpdateAttributes},
        },
        network_item::{ItemInstanceUserData, NetworkItemDescriptor, NetworkItemStackDescriptor},
        server::text::SText,
    },
    codec::{
        bedrock_block_pos::NetworkPos, var_long::VarLong, var_uint::VarUInt, var_ulong::VarULong,
    },
    java::{
        self,
        client::play::{
            CBlockEntityData, CEntityStatus, CGameEvent, CLogin, CMultiBlockUpdate,
            CPlayerChatMessage, CPlayerInfoUpdate, CRemoveEntities, CRemovePlayerInfo,
            CSetSelectedSlot, CSoundEffect, CSpawnEntity, FilterType, GameEvent, InitChat,
            PlayerAction, PlayerInfoFlags,
        },
        server::play::SChatMessage,
    },
};
use pumpkin_protocol::{bedrock::client::start_game::CStartGame, ser::serializer::Serializer};
use pumpkin_protocol::{
    codec::item_stack_seralizer::ItemStackSerializer,
    java::client::play::{
        CBlockEvent, CRemoveMobEffect, CSetEntityMetadata, CSetEquipment, MetaDataType, Metadata,
    },
};
use pumpkin_protocol::{
    codec::var_int::VarInt,
    java::client::play::{
        CBlockUpdate, CDisguisedChatMessage, CExplosion, CRespawn, CSetBlockDestroyStage,
        CWorldEvent,
    },
};
use pumpkin_registry::VanillaDimensionType;
use pumpkin_util::math::{position::chunk_section_from_pos, vector2::Vector2};
use pumpkin_util::resource_location::ResourceLocation;
use pumpkin_util::text::{TextComponent, color::NamedColor};
use pumpkin_util::{
    Difficulty,
    math::{boundingbox::BoundingBox, position::BlockPos, vector3::Vector3},
};
use pumpkin_world::{
    BlockStateId, GENERATION_SETTINGS, GeneratorSetting, biome, block::entities::BlockEntity,
    chunk::io::Dirtiable, item::ItemStack, world::SimpleWorld,
};
use pumpkin_world::{chunk::ChunkData, world::BlockAccessor};
use pumpkin_world::{
    entity::entity_data_flags::{DATA_PLAYER_MAIN_HAND, DATA_PLAYER_MODE_CUSTOMISATION},
    world::GetBlockError,
};
use pumpkin_world::{level::Level, tick::TickPriority};
use pumpkin_world::{world::BlockFlags, world_info::LevelData};
use rand::seq::SliceRandom;
use rand::{Rng, rng};
use scoreboard::Scoreboard;
use serde::Serialize;
use time::LevelTime;
use tokio::sync::Mutex;
use tokio::sync::RwLock;

pub mod border;
pub mod bossbar;
pub mod custom_bossbar;
pub mod natural_spawner;
pub mod scoreboard;
pub mod weather;

<<<<<<< HEAD
use crate::world::natural_spawner::{SpawnState, spawn_for_chunk};
use pumpkin_world::chunk::ChunkHeightmapType::MotionBlocking;
=======
use pumpkin_world::generation::settings::GenerationSettings;
>>>>>>> 0e375434
use uuid::Uuid;
use weather::Weather;

type FlowingFluidProperties = pumpkin_data::fluid::FlowingWaterLikeFluidProperties;

impl PumpkinError for GetBlockError {
    fn is_kick(&self) -> bool {
        false
    }

    fn severity(&self) -> log::Level {
        log::Level::Warn
    }

    fn client_kick_reason(&self) -> Option<String> {
        None
    }
}

/// Represents a Minecraft world, containing entities, players, and the underlying level data.
///
/// Each dimension (Overworld, Nether, End) typically has its own `World`.
///
/// **Key Responsibilities:**
///
/// - Manages the `Level` instance for handling chunk-related operations.
/// - Stores and tracks active `Player` entities within the world.
/// - Provides a central hub for interacting with the world's entities and environment.
pub struct World {
    /// The underlying level, responsible for chunk management and terrain generation.
    pub level: Arc<Level>,
    pub level_info: Arc<RwLock<LevelData>>,
    /// A map of active players within the world, keyed by their unique UUID.
    pub players: Arc<RwLock<HashMap<uuid::Uuid, Arc<Player>>>>,
    /// A map of active entities within the world, keyed by their unique UUID.
    /// This does not include players.
    pub entities: Arc<RwLock<HashMap<uuid::Uuid, Arc<dyn EntityBase>>>>,
    /// The world's scoreboard, used for tracking scores, objectives, and display information.
    pub scoreboard: Mutex<Scoreboard>,
    /// The world's worldborder, defining the playable area and controlling its expansion or contraction.
    pub worldborder: Mutex<Worldborder>,
    /// The world's time, including counting ticks for weather, time cycles, and statistics.
    pub level_time: Mutex<LevelTime>,
    /// The type of dimension the world is in.
    pub dimension_type: VanillaDimensionType,
    pub sea_level: i32,
    pub min_y: i32,
    /// The world's weather, including rain and thunder levels.
    pub weather: Mutex<Weather>,
    /// Block Behaviour
    pub block_registry: Arc<BlockRegistry>,
    pub server: Weak<Server>,
    synced_block_event_queue: Mutex<Vec<BlockEvent>>,
    /// A map of unsent block changes, keyed by block position.
    unsent_block_changes: Mutex<HashMap<BlockPos, u16>>,
}

impl World {
    #[must_use]
    pub fn load(
        level: Level,
        level_info: Arc<RwLock<LevelData>>,
        dimension_type: VanillaDimensionType,
        block_registry: Arc<BlockRegistry>,
        server: Weak<Server>,
    ) -> Self {
        // TODO
        let generation_settings = match dimension_type {
            VanillaDimensionType::Overworld => GENERATION_SETTINGS
                .get(&GeneratorSetting::Overworld)
                .unwrap(),
            VanillaDimensionType::OverworldCaves => todo!(),
            VanillaDimensionType::TheEnd => {
                GENERATION_SETTINGS.get(&GeneratorSetting::End).unwrap()
            }
            VanillaDimensionType::TheNether => {
                GENERATION_SETTINGS.get(&GeneratorSetting::Nether).unwrap()
            }
        };

        Self {
            level: Arc::new(level),
            level_info,
            players: Arc::new(RwLock::new(HashMap::new())),
            entities: Arc::new(RwLock::new(HashMap::new())),
            scoreboard: Mutex::new(Scoreboard::new()),
            worldborder: Mutex::new(Worldborder::new(0.0, 0.0, 30_000_000.0, 0, 0, 0)),
            level_time: Mutex::new(LevelTime::new()),
            dimension_type,
            weather: Mutex::new(Weather::new()),
            block_registry,
            sea_level: generation_settings.sea_level,
            min_y: i32::from(generation_settings.shape.min_y),
            synced_block_event_queue: Mutex::new(Vec::new()),
            unsent_block_changes: Mutex::new(HashMap::new()),
            server,
        }
    }

    pub async fn shutdown(&self) {
        for (uuid, entity) in self.entities.read().await.iter() {
            self.save_entity(uuid, entity).await;
        }
        self.level.shutdown().await;
    }

    async fn save_entity(&self, uuid: &uuid::Uuid, entity: &Arc<dyn EntityBase>) {
        // First lets see if the entity was saved on an other chunk, and if the current chunk does not match we remove it
        // Otherwise we just update the nbt data
        let base_entity = entity.get_entity();
        let (current_chunk_coordinate, _) = base_entity
            .block_pos
            .load()
            .chunk_and_chunk_relative_position();
        let mut nbt = NbtCompound::new();
        entity.write_nbt(&mut nbt).await;
        if let Some(old_chunk) = base_entity.first_loaded_chunk_position.load() {
            let old_chunk = old_chunk.to_vec2_i32();
            let chunk = self.level.get_entity_chunk(old_chunk).await;
            let mut chunk = chunk.write().await;
            chunk.mark_dirty(true);
            if old_chunk == current_chunk_coordinate {
                chunk.data.insert(*uuid, nbt);
                return;
            }

            // The chunk has changed, lets remove the entity from the old chunk
            chunk.data.remove(uuid);
        }
        // We did not continue, so lets save data in a new chunk
        let chunk = self.level.get_entity_chunk(current_chunk_coordinate).await;
        let mut chunk = chunk.write().await;
        chunk.data.insert(*uuid, nbt);
        chunk.mark_dirty(true);
    }

    async fn remove_entity_data(&self, entity: &Entity) {
        let (current_chunk_coordinate, _) =
            entity.block_pos.load().chunk_and_chunk_relative_position();
        if let Some(old_chunk) = entity.first_loaded_chunk_position.load() {
            let old_chunk = old_chunk.to_vec2_i32();
            let chunk = self.level.get_entity_chunk(old_chunk).await;
            let mut chunk = chunk.write().await;
            chunk.mark_dirty(true);
            if old_chunk == current_chunk_coordinate {
                chunk.data.remove(&entity.entity_uuid);
            } else {
                let chunk = self.level.get_entity_chunk(current_chunk_coordinate).await;
                let mut chunk = chunk.write().await;
                // The chunk has changed, lets remove the entity from the old chunk
                chunk.data.remove(&entity.entity_uuid);
                chunk.mark_dirty(true);
            }
        }
    }

    pub async fn send_entity_status(&self, entity: &Entity, status: EntityStatus) {
        // TODO: only nearby
        self.broadcast_packet_all(&CEntityStatus::new(entity.entity_id, status as i8))
            .await;
    }

    pub async fn send_remove_mob_effect(&self, entity: &Entity, effect_type: EffectType) {
        // TODO: only nearby
        self.broadcast_packet_all(&CRemoveMobEffect::new(
            entity.entity_id.into(),
            VarInt(effect_type as i32),
        ))
        .await;
    }

    pub async fn set_difficulty(&self, difficulty: Difficulty) {
        let mut level_info = self.level_info.write().await;

        level_info.difficulty = difficulty;
    }

    pub async fn add_synced_block_event(&self, pos: BlockPos, r#type: u8, data: u8) {
        let mut queue = self.synced_block_event_queue.lock().await;
        queue.push(BlockEvent { pos, r#type, data });
    }

    pub async fn flush_synced_block_events(self: &Arc<Self>) {
        let events;
        // THIS IS IMPORTANT
        // it prevents deadlocks and also removes the need to wait for a lock when adding a new synced block
        {
            let mut queue = self.synced_block_event_queue.lock().await;
            events = queue.clone();
            queue.clear();
        };

        for event in events {
            let block = self.get_block(&event.pos).await; // TODO
            if !self
                .block_registry
                .on_synced_block_event(block, self, &event.pos, event.r#type, event.data)
                .await
            {
                continue;
            }
            self.broadcast_packet_all(&CBlockEvent::new(
                event.pos,
                event.r#type,
                event.data,
                VarInt(i32::from(block.id)),
            ))
            .await;
        }
    }

    /// Broadcasts a packet to all connected players within the world.
    /// Please avoid this as we want to replace it with `broadcast_editioned`
    ///
    /// Sends the specified packet to every player currently logged in to the world.
    ///
    /// **Note:** This function acquires a lock on the `current_players` map, ensuring thread safety.
    pub async fn broadcast_packet_all<P: ClientPacket>(&self, packet: &P) {
        let current_players = self.players.read().await;

        for (_, player) in current_players.iter() {
            player.client.enqueue_packet(packet).await;
        }
    }

    pub async fn broadcast_message(
        &self,
        message: &TextComponent,
        sender_name: &TextComponent,
        chat_type: u8,
        target_name: Option<&TextComponent>,
    ) {
        let be_packet = SText::new(message.clone().get_text(), sender_name.clone().get_text());
        let je_packet =
            CDisguisedChatMessage::new(message, (chat_type + 1).into(), sender_name, target_name);

        self.broadcast_editioned(&je_packet, &be_packet).await;
    }

    // This should replace broadcast_packet_all at some point
    pub async fn broadcast_editioned<J: ClientPacket, B: BClientPacket>(
        &self,
        je_packet: &J,
        be_packet: &B,
    ) {
        let current_players = self.players.read().await;

        for (_, player) in current_players.iter() {
            match &player.client {
                ClientPlatform::Java(client) => client.enqueue_packet(je_packet).await,
                ClientPlatform::Bedrock(client) => client.send_game_packet(be_packet).await,
            }
        }
    }

    pub async fn broadcast_secure_player_chat(
        &self,
        sender: &Arc<Player>,
        chat_message: &SChatMessage,
        decorated_message: &TextComponent,
    ) {
        let messages_sent: i32 = sender.chat_session.lock().await.messages_sent;
        let sender_last_seen = {
            let cache = sender.signature_cache.lock().await;
            cache.last_seen.clone()
        };

        for recipient in self.players.read().await.values() {
            let messages_received: i32 = recipient.chat_session.lock().await.messages_received;
            let packet = &CPlayerChatMessage::new(
                VarInt(messages_received),
                sender.gameprofile.id,
                VarInt(messages_sent),
                chat_message.signature.clone(),
                chat_message.message.clone(),
                chat_message.timestamp,
                chat_message.salt,
                sender_last_seen.indexed_for(recipient).await,
                Some(decorated_message.clone()),
                FilterType::PassThrough,
                (RAW + 1).into(), // Custom registry chat_type with no sender name
                TextComponent::text(""), // Not needed since we're injecting the name in the message for custom formatting
                None,
            );
            recipient.client.enqueue_packet(packet).await;

            recipient
                .signature_cache
                .lock()
                .await
                .add_seen_signature(&chat_message.signature.clone().unwrap()); // Unwrap is safe because we check for None in validate_chat_message

            let recipient_signature_cache = &mut recipient.signature_cache.lock().await;
            if recipient.gameprofile.id != sender.gameprofile.id {
                // Sender may update recipient on signatures recipient hasn't seen
                recipient_signature_cache.cache_signatures(sender_last_seen.as_ref());
            }
            recipient.chat_session.lock().await.messages_received += 1;
        }

        sender.chat_session.lock().await.messages_sent += 1;
    }

    /// Broadcasts a packet to all connected players within the world, excluding the specified players.
    ///
    /// Sends the specified packet to every player currently logged in to the world, excluding the players listed in the `except` parameter.
    ///
    /// **Note:** This function acquires a lock on the `current_players` map, ensuring thread safety.
    pub async fn broadcast_packet_except<P: ClientPacket>(
        &self,
        except: &[uuid::Uuid],
        packet: &P,
    ) {
        let current_players = self.players.read().await;

        for (_, player) in current_players.iter().filter(|c| !except.contains(c.0)) {
            player.client.enqueue_packet(packet).await;
        }
    }

    pub async fn spawn_particle(
        &self,
        position: Vector3<f64>,
        offset: Vector3<f32>,
        max_speed: f32,
        particle_count: i32,
        particle: Particle,
    ) {
        let players = self.players.read().await;
        for player in players.values() {
            player
                .spawn_particle(position, offset, max_speed, particle_count, particle)
                .await;
        }
    }

    pub async fn play_sound(&self, sound: Sound, category: SoundCategory, position: &Vector3<f64>) {
        self.play_sound_raw(sound as u16, category, position, 1.0, 1.0)
            .await;
    }

    pub async fn play_sound_expect(
        &self,
        player: &Player,
        sound: Sound,
        category: SoundCategory,
        position: &Vector3<f64>,
    ) {
        self.play_sound_raw_expect(player, sound as u16, category, position, 1.0, 1.0)
            .await;
    }

    pub async fn play_sound_raw(
        &self,
        sound_id: u16,
        category: SoundCategory,
        position: &Vector3<f64>,
        volume: f32,
        pitch: f32,
    ) {
        let seed = rng().random::<f64>();
        let packet = CSoundEffect::new(IdOr::Id(sound_id), category, position, volume, pitch, seed);
        self.broadcast_packet_all(&packet).await;
    }

    pub async fn play_sound_raw_expect(
        &self,
        player: &Player,
        sound_id: u16,
        category: SoundCategory,
        position: &Vector3<f64>,
        volume: f32,
        pitch: f32,
    ) {
        let seed = rng().random::<f64>();
        let packet = CSoundEffect::new(IdOr::Id(sound_id), category, position, volume, pitch, seed);
        self.broadcast_packet_except(&[player.gameprofile.id], &packet)
            .await;
    }

    pub async fn play_block_sound(
        &self,
        sound: Sound,
        category: SoundCategory,
        position: BlockPos,
    ) {
        let new_vec = Vector3::new(
            f64::from(position.0.x) + 0.5,
            f64::from(position.0.y) + 0.5,
            f64::from(position.0.z) + 0.5,
        );
        self.play_sound(sound, category, &new_vec).await;
    }

    pub async fn play_block_sound_expect(
        &self,
        player: &Player,
        sound: Sound,
        category: SoundCategory,
        position: BlockPos,
    ) {
        let new_vec = Vector3::new(
            f64::from(position.0.x) + 0.5,
            f64::from(position.0.y) + 0.5,
            f64::from(position.0.z) + 0.5,
        );
        self.play_sound_expect(player, sound, category, &new_vec)
            .await;
    }

    pub async fn tick(self: &Arc<Self>, server: &Server) {
        let start = tokio::time::Instant::now();
        self.flush_block_updates().await;

        // tick block entities
        self.flush_synced_block_events().await;

        // world ticks
        {
            let mut level_time = self.level_time.lock().await;
            level_time.tick_time();
            let mut weather = self.weather.lock().await;
            weather.tick_weather(self).await;

            if self.should_skip_night().await {
                let time = level_time.time_of_day + 24000;
                level_time.set_time(time - time % 24000);
                level_time.send_time(self).await;

                for player in self.players.read().await.values() {
                    player.wake_up().await;
                }

                if weather.weather_cycle_enabled && (weather.raining || weather.thundering) {
                    weather.reset_weather_cycle(self).await;
                }
            } else if level_time.world_age % 20 == 0 {
                level_time.send_time(self).await;
            }
        }

        let chunk_start = tokio::time::Instant::now();
        log::debug!("Ticking chunks");
        self.tick_chunks().await;
        let elapsed = chunk_start.elapsed();

        let players_to_tick: Vec<_> = self.players.read().await.values().cloned().collect();

        log::debug!("Ticking players");
        // player ticks
        for player in players_to_tick {
            player.tick(server).await;
        }

        let entities_to_tick: Vec<_> = self.entities.read().await.values().cloned().collect();

        log::debug!("Ticking entities");
        // Entity ticks
        for entity in entities_to_tick {
            entity.tick(entity.clone(), server).await;
            for player in self.players.read().await.values() {
                if player
                    .living_entity
                    .entity
                    .bounding_box
                    .load()
                    // This is vanilla, but TODO: change this when is in a vehicle
                    .expand(1.0, 0.5, 1.0)
                    .intersects(&entity.get_entity().bounding_box.load())
                {
                    entity.on_player_collision(player).await;
                    break;
                }
            }
        }

        log::debug!(
            "Ticking world took {:?}, loaded chunks: {}, chunk tick took {:?}",
            start.elapsed(),
            self.level.loaded_chunk_count(),
            elapsed
        );
    }

    pub async fn flush_block_updates(&self) {
        let mut block_state_updates_by_chunk_section = HashMap::new();
        for (position, block_state_id) in self.unsent_block_changes.lock().await.drain() {
            let chunk_section = chunk_section_from_pos(&position);
            block_state_updates_by_chunk_section
                .entry(chunk_section)
                .or_insert(Vec::new())
                .push((position, block_state_id));
        }

        // TODO: only send packet to players who have the chunks loaded
        // TODO: Send light updates to update the wire directly next to a broken block
        for chunk_section in block_state_updates_by_chunk_section.values() {
            if chunk_section.is_empty() {
                continue;
            }
            if chunk_section.len() == 1 {
                let (block_pos, block_state_id) = chunk_section[0];
                self.broadcast_packet_all(&CBlockUpdate::new(
                    block_pos,
                    i32::from(block_state_id).into(),
                ))
                .await;
            } else {
                self.broadcast_packet_all(&CMultiBlockUpdate::new(chunk_section.clone()))
                    .await;
            }
        }
    }

    pub async fn tick_chunks(self: &Arc<Self>) {
        let tick_data = self.level.get_tick_data().await;
        for scheduled_tick in tick_data.block_ticks {
            let block = self.get_block(&scheduled_tick.position).await;
            if let Some(pumpkin_block) = self.block_registry.get_pumpkin_block(block) {
                pumpkin_block
                    .on_scheduled_tick(OnScheduledTickArgs {
                        world: self,
                        block,
                        position: &scheduled_tick.position,
                    })
                    .await;
            }
        }
        for scheduled_tick in tick_data.fluid_ticks {
            let fluid = self.get_fluid(&scheduled_tick.position).await;
            if let Some(pumpkin_fluid) = self.block_registry.get_pumpkin_fluid(fluid) {
                pumpkin_fluid
                    .on_scheduled_tick(self, fluid, &scheduled_tick.position)
                    .await;
            }
        }

        /* TODO: Fix this deadlock
        for scheduled_tick in tick_data.random_ticks {
            let block = self.get_block(&scheduled_tick.block_pos).await;
            if let Some(pumpkin_block) = self.block_registry.get_pumpkin_block(block) {
                pumpkin_block
                    .random_tick(RandomTickArgs {
                        world: self,
                        block,
                        position: &scheduled_tick.block_pos,
                    })
                    .await;
            }
        } */

        let spawn_entity_clock_start = tokio::time::Instant::now();

        let mut spawning_chunks_map = HashMap::new();
        // TODO use FixedPlayerDistanceChunkTracker

        for i in self.players.read().await.values() {
            let center = i.living_entity.entity.chunk_pos.load();
            for dx in -8i32..=8 {
                for dy in -8i32..=8 {
                    // if dx.abs() <= 2 || dy.abs() <= 2 || dx.abs() >= 6 || dy.abs() >= 6 { // this is only for debug, spawning runs too slow
                    //     continue;
                    // }
                    let chunk_pos = center.add_raw(dx, dy);
                    if let Some(chunk) = self.level.try_get_chunk(&chunk_pos) {
                        spawning_chunks_map
                            .entry(chunk_pos)
                            .or_insert(chunk.value().clone());
                    }
                }
            }
        }

        let mut spawning_chunks = Vec::with_capacity(spawning_chunks_map.len());
        for i in spawning_chunks_map {
            spawning_chunks.push(i);
        }

        let get_chunks_clock = spawn_entity_clock_start.elapsed();
        // log::debug!("spawning chunks size {}", spawning_chunks.len());

        let mut spawn_state =
            SpawnState::new(spawning_chunks.len() as i32, &self.entities, self).await; // TODO store it

        // TODO gamerule this.spawnEnemies || this.spawnFriendlies
        let spawn_passives = self.level_time.lock().await.time_of_day % 400 == 0;
        let spawn_list: Vec<&'static MobCategory> =
            natural_spawner::get_filtered_spawning_categories(
                &spawn_state,
                true,
                true,
                spawn_passives,
            );

        // log::debug!("spawning list size {}", spawn_list.len());
        log::debug!("spawning counter {:?}", spawn_state.mob_category_counts);

        spawning_chunks.shuffle(&mut rng());

        // TODO i think it can be multithread
        for (pos, chunk) in &spawning_chunks {
            self.tick_spawning_chunk(pos, chunk, &spawn_list, &mut spawn_state)
                .await;
        }
        log::debug!(
            "Spawning entity took {:?}, getting chunks {:?}, spawning chunks: {}, avg {:?} per chunk",
            spawn_entity_clock_start.elapsed(),
            get_chunks_clock,
            spawning_chunks.len(),
            spawn_entity_clock_start
                .elapsed()
                .checked_div(spawning_chunks.len() as u32)
                .unwrap_or(Duration::new(0, 0))
        );

        for block_entity in tick_data.block_entities {
            let world: Arc<dyn SimpleWorld> = self.clone();
            block_entity.tick(&world).await;
        }
    }

<<<<<<< HEAD
    pub async fn tick_spawning_chunk(
        self: &Arc<Self>,
        chunk_pos: &Vector2<i32>,
        chunk: &Arc<RwLock<ChunkData>>,
        spawn_list: &Vec<&'static MobCategory>,
        spawn_state: &mut SpawnState,
    ) {
        // this.level.tickThunder(chunk);
        //TODO check in simulation distance
        if self.weather.lock().await.raining
            && self.weather.lock().await.thundering
            && rng().random_range(0..100_000) == 0
        {
            let rand_value = rng().random::<i32>() >> 2;
            let delta = Vector3::new(rand_value & 15, rand_value >> 16 & 15, rand_value >> 8 & 15);
            let random_pos = Vector3::new(
                chunk_pos.x << 4,
                chunk.read().await.heightmap.get_height(
                    MotionBlocking,
                    chunk_pos.x << 4,
                    chunk_pos.y << 4,
                    self.min_y,
                ),
                chunk_pos.y << 4,
            )
            .add(&delta);
            // TODO this.getBrightness(LightLayer.SKY, blockPos) >= 15;
            // TODO heightmap

            // TODO findLightningRod(blockPos)
            // TODO encapsulatingFullBlocks
            if true {
                // TODO biome.getPrecipitationAt(pos, this.getSeaLevel()) == Biome.Precipitation.RAIN
                // TODO this.getCurrentDifficultyAt(blockPos);
                if rng().random::<f32>() < 0.0675
                    && self.get_block(&random_pos.to_block_pos().down()).await
                        != &Block::LIGHTNING_ROD
                {
                    let entity = Entity::new(
                        Uuid::new_v4(),
                        self.clone(),
                        random_pos.to_f64(),
                        &EntityType::SKELETON_HORSE,
                        false,
                    );
                    self.spawn_entity(Arc::new(entity)).await;
                }
                let entity = Entity::new(
                    Uuid::new_v4(),
                    self.clone(),
                    random_pos.to_f64().add_raw(0.5, 0., 0.5),
                    &EntityType::LIGHTNING_BOLT,
                    false,
                );
                self.spawn_entity(Arc::new(entity)).await;
            }
        }

        if spawn_list.is_empty() {
            return;
        }
        // TODO this.level.canSpawnEntitiesInChunk(chunkPos)
        spawn_for_chunk(self, chunk_pos, chunk, spawn_state, spawn_list).await;
    }

    /// Gets the y position of the first non air block from the top down
    pub async fn get_top_block(&self, position: Vector2<i32>) -> i32 {
=======
    pub fn generation_settings(&self) -> &GenerationSettings {
>>>>>>> 0e375434
        // TODO: this is bad
        match self.dimension_type {
            VanillaDimensionType::Overworld => GENERATION_SETTINGS
                .get(&GeneratorSetting::Overworld)
                .unwrap(),
            VanillaDimensionType::OverworldCaves => todo!(),
            VanillaDimensionType::TheEnd => {
                GENERATION_SETTINGS.get(&GeneratorSetting::End).unwrap()
            }
            VanillaDimensionType::TheNether => {
                GENERATION_SETTINGS.get(&GeneratorSetting::Nether).unwrap()
            }
        }
    }

    /// Gets the y position of the first non air block from the top down
    pub async fn get_top_block(&self, position: Vector2<i32>) -> i32 {
        let generation_settings = self.generation_settings();
        for y in (i32::from(generation_settings.shape.min_y)
            ..i32::from(generation_settings.shape.max_y()))
            .rev()
        {
            let pos = BlockPos::new(position.x, y, position.y);
            let block = self.get_block_state(&pos).await;
            if block.is_air() {
                continue;
            }
            return y;
        }
        i32::from(generation_settings.shape.min_y)
    }

    #[allow(clippy::too_many_lines)]
    pub async fn spawn_bedrock_player(
        &self,
        base_config: &BasicConfiguration,
        player: Arc<Player>,
        server: &Server,
    ) {
        let level_info = server.level_info.read().await;
        let weather = self.weather.lock().await;
        let runtime_id = player.entity_id() as u64;
        // Todo make the data less spread
        let level_settings = LevelSettings {
            seed: self.level.seed.0,
            spawn_biome_type: 0,
            custom_biome_name: String::new(),
            dimension: VarInt(0),
            generator_type: VarInt(1),
            world_gamemode: VarInt(server.defaultgamemode.lock().await.gamemode as i32),
            hardcore: base_config.hardcore,
            difficulty: VarInt(level_info.difficulty as i32),
            spawn_position: NetworkPos(BlockPos(Vector3::new(
                level_info.spawn_x,
                level_info.spawn_y,
                level_info.spawn_z,
            ))),
            has_achievements_disabled: false,
            editor_world_type: VarInt(0),
            is_created_in_editor: false,
            is_exported_from_editor: false,
            day_cycle_stop_time: VarInt(-1),
            education_edition_offer: VarInt(0),
            has_education_features_enabled: false,
            education_product_id: String::new(),
            rain_level: weather.rain_level,
            lightning_level: weather.thunder_level,
            has_confirmed_platform_locked_content: false,
            was_multiplayer_intended: true,
            was_lan_broadcasting_intended: true,
            xbox_live_broadcast_setting: VarInt(GamePublishSetting::Public as _),
            platform_broadcast_setting: VarInt(GamePublishSetting::Public as _),
            commands_enabled: level_info.allow_commands,
            is_texture_packs_required: false,
            rule_data: GameRules {
                list_size: VarUInt(0),
            },
            experiments: Experiments {
                names_size: 0,
                experiments_ever_toggled: false,
            },
            bonus_chest: false,
            has_start_with_map_enabled: false,
            // TODO Bedrock permission level are different
            permission_level: VarInt(2),
            server_simulation_distance: base_config.simulation_distance.get().into(),
            has_locked_behavior_pack: false,
            has_locked_resource_pack: false,
            is_from_locked_world_template: false,
            is_using_msa_gamertags_only: false,
            is_from_world_template: false,
            is_world_template_option_locked: false,
            is_only_spawning_v1_villagers: false,
            is_disabling_personas: false,
            is_disabling_custom_skins: false,
            emote_chat_muted: false,
            game_version: CURRENT_BEDROCK_MC_VERSION.into(),
            limited_world_width: 0,
            limited_world_height: 0,
            new_nether: true,
            edu_shared_uri_button_name: String::new(),
            edu_shared_uri_link_uri: String::new(),
            override_force_experimental_gameplay_has_value: false,
            chat_restriction_level: 0,
            disable_player_interactions: false,
            server_id: String::new(),
            world_id: String::new(),
            scenario_id: String::new(),
            owner_id: String::new(),
        };

        let client = player.client.bedrock();
        client
            .send_game_packet(&CStartGame {
                entity_id: VarLong(runtime_id as i64),
                runtime_entity_id: VarULong(runtime_id),
                player_gamemode: VarInt(player.gamemode.load() as i32),
                position: Vector3::new(0.0, 100.0, 0.0),
                pitch: 0.0,
                yaw: 0.0,
                level_settings,
                level_id: String::new(),
                level_name: "Pumpkin world".to_string(),
                premium_world_template_id: String::new(),
                is_trial: false,
                rewind_history_size: VarInt(40),
                server_authoritative_block_breaking: false,
                current_level_time: self.level_time.lock().await.world_age as _,
                enchantment_seed: VarInt(0),
                block_properties_size: VarUInt(0),
                // TODO Make this unique
                multiplayer_correlation_id: Uuid::default().to_string(),
                enable_itemstack_net_manager: false,
                // TODO Make this description better!
                // This gets send from the client to mojang for telemetry
                server_version: "Pumpkin Rust Server".to_string(),

                compound_id: 10,
                compound_len: VarUInt(0),
                compound_end: 0,

                block_registry_checksum: 0,
                world_template_id: Uuid::default(),
                // TODO The client needs extra biome data for this
                enable_clientside_generation: false,
                blocknetwork_ids_are_hashed: false,
                server_auth_sounds: false,
            })
            .await;
        client
            .send_game_packet(&CreativeContent {
                groups: &[Group {
                    creative_category: 1,
                    name: String::new(),
                    icon_item: NetworkItemDescriptor::default(),
                }],
                entries: &[],
            })
            .await;

        client
            .send_game_packet(&CChunkRadiusUpdate {
                chunk_radius: VarInt(16),
            })
            .await;

        chunker::update_position(&player).await;

        client
            .send_game_packet(&CUpdateAttributes {
                runtime_id: VarULong(runtime_id),
                attributes: vec![Attribute {
                    min_value: 0.0,
                    max_value: f32::MAX,
                    current_value: 0.1,
                    default_min_value: 0.0,
                    default_max_value: f32::MAX,
                    default_value: 0.1,
                    name: "minecraft:movement".to_string(),
                    modifiers_list_size: VarUInt(0),
                }],
                player_tick: VarULong(0),
            })
            .await;

        client.send_game_packet(&CPlayStatus::PlayerSpawn).await;

        client
            .send_game_packet(&CInventoryContent {
                inventory_id: VarUInt(124),
                slots: vec![
                    NetworkItemStackDescriptor {
                        id: VarInt(2),
                        stack_size: 64,
                        aux_value: VarUInt(0),
                        net_id: Some(VarInt(2)),
                        block_runtime_id: VarInt(2),
                        user_data_buffer: ItemInstanceUserData::default()
                    };
                    36
                ],
                container_name: 0,
                dynamic_id: None,
                storage_item: NetworkItemStackDescriptor::default(),
            })
            .await;
    }

    #[expect(clippy::too_many_lines)]
    pub async fn spawn_java_player(
        &self,
        base_config: &BasicConfiguration,
        player: Arc<Player>,
        server: &Server,
    ) {
        let dimensions: Vec<ResourceLocation> = server
            .dimensions
            .iter()
            .map(VanillaDimensionType::resource_location)
            .collect();

        // This code follows the vanilla packet order
        let entity_id = player.entity_id();
        let gamemode = player.gamemode.load();
        log::debug!(
            "spawning player {}, entity id {}",
            player.gameprofile.name,
            entity_id
        );

        let client = player.client.java();
        // Send the login packet for our new player
        client
            .send_packet_now(&CLogin::new(
                entity_id,
                base_config.hardcore,
                &dimensions,
                base_config.max_players.try_into().unwrap(),
                base_config.view_distance.get().into(), //  TODO: view distance
                base_config.simulation_distance.get().into(), // TODO: sim view dinstance
                false,
                true,
                false,
                (self.dimension_type as u8).into(),
                self.dimension_type.resource_location(),
                biome::hash_seed(self.level.seed.0), // seed
                gamemode as u8,
                player
                    .previous_gamemode
                    .load()
                    .map_or(-1, |gamemode| gamemode as i8),
                false,
                false,
                None,
                VarInt(player.get_entity().portal_cooldown.load(Ordering::Relaxed) as i32),
                self.sea_level.into(),
                // This should stay true even when reports are disabled.
                // It prevents the annoying popup when joining the server.
                true,
            ))
            .await;

        // Send the current ticking state to the new player so they are in sync.
        server
            .tick_rate_manager
            .update_joining_player(&player)
            .await;

        // Permissions, i.e. the commands a player may use.
        player.send_permission_lvl_update().await;

        // Difficulty of the world
        player.send_difficulty_update().await;
        {
            let command_dispatcher = server.command_dispatcher.read().await;
            client_suggestions::send_c_commands_packet(&player, &command_dispatcher).await;
        };

        // Spawn in initial chunks
        // This is made before the player teleport so that the player doesn't glitch out when spawning
        chunker::update_position(&player).await;

        // Teleport
        let (position, yaw, pitch) = if player.has_played_before.load(Ordering::Relaxed) {
            let position = player.position();
            let yaw = player.living_entity.entity.yaw.load(); //info.spawn_angle;
            let pitch = player.living_entity.entity.pitch.load();

            (position, yaw, pitch)
        } else {
            let info = &self.level_info.read().await;
            let spawn_position = Vector2::new(info.spawn_x, info.spawn_z);
            let pos_y = self.get_top_block(spawn_position).await + 1; // +1 to spawn on top of the block

            let position = Vector3::new(
                f64::from(info.spawn_x) + 0.5,
                f64::from(pos_y),
                f64::from(info.spawn_z) + 0.5,
            );
            let yaw = info.spawn_angle;
            let pitch = 0.0;

            (position, yaw, pitch)
        };

        let velocity = player.living_entity.entity.velocity.load();

        log::debug!("Sending player teleport to {}", player.gameprofile.name);
        player.request_teleport(position, yaw, pitch).await;

        player.living_entity.last_pos.store(position);

        let gameprofile = &player.gameprofile;
        // Firstly, send an info update to our new player, so they can see their skin
        // and also send their info to everyone else.
        log::debug!("Broadcasting player info for {}", player.gameprofile.name);
        self.broadcast_packet_all(&CPlayerInfoUpdate::new(
            (PlayerInfoFlags::ADD_PLAYER
                | PlayerInfoFlags::UPDATE_GAME_MODE
                | PlayerInfoFlags::UPDATE_LISTED)
                .bits(),
            &[pumpkin_protocol::java::client::play::Player {
                uuid: gameprofile.id,
                actions: &[
                    PlayerAction::AddPlayer {
                        name: &gameprofile.name,
                        properties: &gameprofile.properties,
                    },
                    PlayerAction::UpdateGameMode(VarInt(gamemode as i32)),
                    PlayerAction::UpdateListed(true),
                ],
            }],
        ))
        .await;

        // Here, we send all the infos of players who already joined.
        {
            let current_players = self.players.read().await;

            let mut current_player_data = Vec::new();

            for (_, player) in current_players
                .iter()
                .filter(|(c, _)| **c != player.gameprofile.id)
            {
                let chat_session = player.chat_session.lock().await;

                let mut player_actions = vec![
                    PlayerAction::AddPlayer {
                        name: &player.gameprofile.name,
                        properties: &player.gameprofile.properties,
                    },
                    PlayerAction::UpdateListed(true),
                ];

                if base_config.allow_chat_reports {
                    player_actions.push(PlayerAction::InitializeChat(Some(InitChat {
                        session_id: chat_session.session_id,
                        expires_at: chat_session.expires_at,
                        public_key: chat_session.public_key.clone(),
                        signature: chat_session.signature.clone(),
                    })));
                }

                current_player_data.push((&player.gameprofile.id, player_actions));
            }

            let mut action_flags = PlayerInfoFlags::ADD_PLAYER | PlayerInfoFlags::UPDATE_LISTED;
            if base_config.allow_chat_reports {
                action_flags |= PlayerInfoFlags::INITIALIZE_CHAT;
            }

            let entries = current_player_data
                .iter()
                .map(|(id, actions)| java::client::play::Player {
                    uuid: **id,
                    actions,
                })
                .collect::<Vec<_>>();

            log::debug!("Sending player info to {}", player.gameprofile.name);
            client
                .enqueue_packet(&CPlayerInfoUpdate::new(action_flags.bits(), &entries))
                .await;
        };

        let gameprofile = &player.gameprofile;

        log::debug!("Broadcasting player spawn for {}", player.gameprofile.name);
        // Spawn the player for every client.
        self.broadcast_packet_except(
            &[player.gameprofile.id],
            &CSpawnEntity::new(
                entity_id.into(),
                gameprofile.id,
                i32::from(EntityType::PLAYER.id).into(),
                position,
                pitch,
                yaw,
                yaw,
                0.into(),
                velocity,
            ),
        )
        .await;

        // Spawn players for our client.
        let id = player.gameprofile.id;
        for (_, existing_player) in self.players.read().await.iter().filter(|c| c.0 != &id) {
            let entity = &existing_player.living_entity.entity;
            let pos = entity.pos.load();
            let gameprofile = &existing_player.gameprofile;
            log::debug!("Sending player entities to {}", player.gameprofile.name);

            client
                .enqueue_packet(&CSpawnEntity::new(
                    existing_player.entity_id().into(),
                    gameprofile.id,
                    i32::from(EntityType::PLAYER.id).into(),
                    pos,
                    entity.pitch.load(),
                    entity.yaw.load(),
                    entity.head_yaw.load(),
                    0.into(),
                    entity.velocity.load(),
                ))
                .await;
            let config = existing_player.config.read().await;
            let mut buf = Vec::new();
            for meta in [
                Metadata::new(
                    DATA_PLAYER_MODE_CUSTOMISATION,
                    MetaDataType::Byte,
                    config.skin_parts,
                ),
                Metadata::new(
                    DATA_PLAYER_MAIN_HAND,
                    MetaDataType::Byte,
                    config.main_hand as u8,
                ),
            ] {
                let mut serializer_buf = Vec::new();

                let mut serializer = Serializer::new(&mut serializer_buf);
                meta.serialize(&mut serializer).unwrap();
                buf.extend(serializer_buf);
            }
            // END
            buf.put_u8(255);
            client
                .enqueue_packet(&CSetEntityMetadata::new(
                    existing_player.get_entity().entity_id.into(),
                    buf.into(),
                ))
                .await;
        }
        player.send_client_information().await;

        // Sync selected slot
        player
            .enqueue_set_held_item_packet(&CSetSelectedSlot::new(
                player.get_inventory().get_selected_slot() as i8,
            ))
            .await;

        // Start waiting for level chunks. Sets the "Loading Terrain" screen
        log::debug!("Sending waiting chunks to {}", player.gameprofile.name);
        client
            .send_packet_now(&CGameEvent::new(GameEvent::StartWaitingChunks, 0.0))
            .await;

        self.worldborder.lock().await.init_client(client).await;

        // Sends initial time
        player.send_time(self).await;

        // Send initial weather state
        let weather = self.weather.lock().await;
        if weather.raining {
            client
                .enqueue_packet(&CGameEvent::new(GameEvent::BeginRaining, 0.0))
                .await;

            // Calculate rain and thunder levels directly from public fields
            let rain_level = weather.rain_level.clamp(0.0, 1.0);
            let thunder_level = weather.thunder_level.clamp(0.0, 1.0);

            client
                .enqueue_packet(&CGameEvent::new(GameEvent::RainLevelChange, rain_level))
                .await;
            client
                .enqueue_packet(&CGameEvent::new(
                    GameEvent::ThunderLevelChange,
                    thunder_level,
                ))
                .await;
        }

        // if let Some(bossbars) = self..lock().await.get_player_bars(&player.gameprofile.id) {
        //     for bossbar in bossbars {
        //         player.send_bossbar(bossbar).await;
        //     }
        // }

        player.has_played_before.store(true, Ordering::Relaxed);
        player
            .on_screen_handler_opened(player.player_screen_handler.clone())
            .await;

        player.send_active_effects().await;
        self.send_player_equipment(&player).await;
    }

    async fn send_player_equipment(&self, from: &Player) {
        let mut equipment_list = Vec::new();

        equipment_list.push((
            EquipmentSlot::MAIN_HAND.discriminant(),
            from.inventory.held_item().lock().await.clone(),
        ));

        for (slot, item_arc_mutex) in &from.inventory.entity_equipment.lock().await.equipment {
            let item_guard = item_arc_mutex.lock().await;
            let item_stack = item_guard.clone();
            equipment_list.push((slot.discriminant(), item_stack));
        }

        let equipment: Vec<(i8, ItemStackSerializer)> = equipment_list
            .iter()
            .map(|(slot, stack)| (*slot, ItemStackSerializer::from(stack.clone())))
            .collect();
        self.broadcast_packet_except(
            &[from.get_entity().entity_uuid],
            &CSetEquipment::new(from.entity_id().into(), equipment),
        )
        .await;
    }

    pub async fn send_world_info(
        &self,
        player: &Arc<Player>,
        position: Vector3<f64>,
        yaw: f32,
        pitch: f32,
    ) {
        if let ClientPlatform::Java(client) = &player.client {
            self.worldborder.lock().await.init_client(client).await;
        }

        // TODO: World spawn (compass stuff)

        player
            .client
            .enqueue_packet(&CGameEvent::new(GameEvent::StartWaitingChunks, 0.0))
            .await;

        let entity = &player.living_entity.entity;

        self.broadcast_packet_except(
            &[player.gameprofile.id],
            // TODO: add velo
            &CSpawnEntity::new(
                entity.entity_id.into(),
                player.gameprofile.id,
                i32::from(EntityType::PLAYER.id).into(),
                position,
                pitch,
                yaw,
                yaw,
                0.into(),
                Vector3::new(0.0, 0.0, 0.0),
            ),
        )
        .await;
        player.send_client_information().await;

        chunker::update_position(player).await;
        // Update commands

        player.set_health(20.0).await;
    }

    pub async fn explode(self: &Arc<Self>, server: &Server, position: Vector3<f64>, power: f32) {
        let explosion = Explosion::new(power, position);
        explosion.explode(server, self).await;
        let particle = if power < 2.0 {
            Particle::Explosion
        } else {
            Particle::ExplosionEmitter
        };
        let sound = IdOr::<SoundEvent>::Id(Sound::EntityGenericExplode as u16);
        for player in self.players.read().await.values() {
            if player.position().squared_distance_to_vec(position) > 4096.0 {
                continue;
            }
            player
                .client
                .enqueue_packet(&CExplosion::new(
                    position,
                    None,
                    VarInt(particle as i32),
                    sound.clone(),
                ))
                .await;
        }
    }

    pub async fn respawn_player(&self, player: &Arc<Player>, alive: bool) {
        let last_pos = player.living_entity.last_pos.load();
        let death_dimension = player.world().await.dimension_type.resource_location();
        let death_location = BlockPos(Vector3::new(
            last_pos.x.round() as i32,
            last_pos.y.round() as i32,
            last_pos.z.round() as i32,
        ));

        let data_kept = u8::from(alive);

        // TODO: switch world in player entity to new world

        player
            .client
            .enqueue_packet(&CRespawn::new(
                (self.dimension_type as u8).into(),
                self.dimension_type.resource_location(),
                biome::hash_seed(self.level.seed.0), // seed
                player.gamemode.load() as u8,
                player.gamemode.load() as i8,
                false,
                false,
                Some((death_dimension, death_location)),
                VarInt(player.get_entity().portal_cooldown.load(Ordering::Relaxed) as i32),
                self.sea_level.into(),
                data_kept,
            ))
            .await;

        log::debug!("Sending player abilities to {}", player.gameprofile.name);
        player.send_abilities_update().await;

        player.send_permission_lvl_update().await;

        player.hunger_manager.restart();

        let info = &self.level_info.read().await;
        if !info.game_rules.keep_inventory {
            player.set_experience(0, 0.0, 0).await;
        }

        // Teleport
        let pitch = 0.0;
        let (position, yaw) = if let Some(respawn) = player.get_respawn_point().await {
            respawn
        } else {
            let top = self
                .get_top_block(Vector2::new(info.spawn_x, info.spawn_z))
                .await;

            (
                Vector3::new(
                    f64::from(info.spawn_x) + 0.5,
                    (top + 1).into(),
                    f64::from(info.spawn_z) + 0.5,
                ),
                info.spawn_angle,
            )
        };

        log::debug!("Sending player teleport to {}", player.gameprofile.name);
        player.request_teleport(position, yaw, pitch).await;
        player.living_entity.last_pos.store(position);

        // TODO: difficulty, exp bar, status effect

        self.send_world_info(player, position, yaw, pitch).await;
    }

    /// Returns true if enough players are sleeping and we should skip the night.
    pub async fn should_skip_night(&self) -> bool {
        let players = self.players.read().await;

        let player_count = players.len();
        let sleeping_player_count = players
            .values()
            .filter(|player| {
                player
                    .sleeping_since
                    .load()
                    .is_some_and(|since| since >= 100)
            })
            .count();

        // TODO: sleep ratio
        sleeping_player_count == player_count
    }

    // NOTE: This function doesn't actually await on anything, it just spawns two tokio tasks
    /// IMPORTANT: Chunks have to be non-empty
    #[allow(clippy::too_many_lines)]
    fn spawn_world_chunks(
        self: &Arc<Self>,
        player: Arc<Player>,
        chunks: Vec<Vector2<i32>>,
        center_chunk: Vector2<i32>,
    ) {
        if player.client.closed() {
            log::info!("The connection has closed before world chunks were spawned");
            return;
        }
        #[cfg(debug_assertions)]
        let inst = std::time::Instant::now();

        // Sort such that the first chunks are closest to the center.
        let mut chunks = chunks;
        chunks.sort_unstable_by_key(|pos| {
            let rel_x = pos.x - center_chunk.x;
            let rel_z = pos.y - center_chunk.y;
            rel_x * rel_x + rel_z * rel_z
        });

        let mut receiver = self.level.receive_chunks(chunks.clone());

        let level = self.level.clone();
        let player1 = player.clone();
        let world = self.clone();
        let world1 = self.clone();

        player.clone().spawn_task(async move {
            'main: loop {
                let recv_result = tokio::select! {
                    () = player.client.await_close_interrupt() => {
                        log::debug!("Canceling player packet processing");
                        None
                    },
                    recv_result = receiver.recv() => {
                        recv_result
                    }
                };

                let Some((chunk, first_load)) = recv_result else {
                    break;
                };

                let position = chunk.read().await.position;

                let (world, chunk) = if level.is_chunk_watched(&position) {
                    (world.clone(), chunk)
                } else {
                    send_cancellable! {{
                        ChunkSave {
                            world: world.clone(),
                            chunk,
                            cancelled: false,
                        };

                        'after: {
                            log::trace!(
                                "Received chunk {:?}, but it is no longer watched... cleaning",
                                &position
                            );
                            level.clean_chunk(&position).await;
                            continue 'main;
                        }
                    }};
                    (event.world, event.chunk)
                };

                let (world, chunk) = if first_load {
                    send_cancellable! {{
                        ChunkLoad {
                            world,
                            chunk,
                            cancelled: false,
                        };

                        'cancelled: {
                            continue 'main;
                        }
                    }}
                    (event.world, event.chunk)
                } else {
                    (world, chunk)
                };

                if !player.client.closed() {
                    send_cancellable! {{
                        ChunkSend {
                            world,
                            chunk: chunk.clone(),
                            cancelled: false,
                        };

                        'after: {
                            let mut chunk_manager = player.chunk_manager.lock().await;
                            chunk_manager.push_chunk(position, chunk);
                        }
                    }};
                }
            }

            #[cfg(debug_assertions)]
            log::debug!("Chunks queued after {}ms", inst.elapsed().as_millis());
        });
        let mut entity_receiver = self.level.receive_entity_chunks(chunks);
        let level = self.level.clone();
        let player = player1.clone();
        let world = world1.clone();
        player.clone().spawn_task(async move {
            'main: loop {
                let recv_result = tokio::select! {
                    () = player.client.await_close_interrupt() => {
                        log::debug!("Canceling player packet processing");
                        None
                    },
                    recv_result = entity_receiver.recv() => {
                        recv_result
                    }
                };

                let Some((chunk, _first_load)) = recv_result else {
                    break;
                };
                let position = chunk.read().await.chunk_position;

                let chunk = if level.is_chunk_watched(&position) {
                    chunk
                } else {
                    log::trace!(
                        "Received chunk {:?}, but it is no longer watched... cleaning",
                        &position
                    );
                    let mut ids = Vec::new();
                    // Remove all the entities from the world
                    let entity_chunk = chunk.read().await;
                    let mut entities = world.entities.write().await;
                    for (uuid, entity_nbt) in &entity_chunk.data {
                        let Some(id) = entity_nbt.get_string("id") else {
                            log::warn!("Entity has no ID");
                            continue;
                        };
                        let Some(entity_type) =
                            EntityType::from_name(id.strip_prefix("minecraft:").unwrap_or(id))
                        else {
                            log::warn!("Entity has no valid Entity Type {id}");
                            continue;
                        };
                        // Pos is zero since it will read from nbt
                        let entity =
                            from_type(entity_type, Vector3::new(0.0, 0.0, 0.0), &world, *uuid);
                        entity.read_nbt(entity_nbt).await;
                        let base_entity = entity.get_entity();

                        entities.remove(&base_entity.entity_uuid);
                        ids.push(VarInt(base_entity.entity_id));

                        world.save_entity(uuid, &entity).await;
                    }
                    if !ids.is_empty() {
                        player
                            .client
                            .enqueue_packet(&CRemoveEntities::new(&ids))
                            .await;
                    }
                    level.clean_entity_chunk(&position).await;

                    continue 'main;
                };

                let entity_chunk = chunk.read().await;
                // Add all new Entities to the world
                let mut current_entities = world.entities.write().await;

                for (uuid, entity_nbt) in &entity_chunk.data {
                    let Some(id) = entity_nbt.get_string("id") else {
                        log::warn!("Entity has no ID");
                        continue;
                    };
                    let Some(entity_type) =
                        EntityType::from_name(id.strip_prefix("minecraft:").unwrap_or(id))
                    else {
                        log::warn!("Entity has no valid Entity Type {id}");
                        continue;
                    };
                    // Pos is zero since it will read from nbt
                    let entity = from_type(entity_type, Vector3::new(0.0, 0.0, 0.0), &world, *uuid);
                    entity.read_nbt(entity_nbt).await;
                    let base_entity = entity.get_entity();
                    player
                        .client
                        .enqueue_packet(&base_entity.create_spawn_packet())
                        .await;
                    entity.init_data_tracker().await;
                    current_entities.insert(base_entity.entity_uuid, entity);
                }
            }

            #[cfg(debug_assertions)]
            log::debug!("Chunks queued after {}ms", inst.elapsed().as_millis());
        });
    }

    /// Gets a `Player` by an entity id
    pub async fn get_player_by_id(&self, id: i32) -> Option<Arc<Player>> {
        for player in self.players.read().await.values() {
            if player.entity_id() == id {
                return Some(player.clone());
            }
        }
        None
    }

    /// Gets an entity by an entity id
    pub async fn get_entity_by_id(&self, id: i32) -> Option<Arc<dyn EntityBase>> {
        for entity in self.entities.read().await.values() {
            if entity.get_entity().entity_id == id {
                return Some(entity.clone());
            }
        }
        for player in self.players.read().await.values() {
            if player.get_entity().entity_id == id {
                return Some(player.clone() as Arc<dyn EntityBase>);
            }
        }
        None
    }

    /// Gets a `Player` by a username
    pub async fn get_player_by_name(&self, name: &str) -> Option<Arc<Player>> {
        for player in self.players.read().await.values() {
            if player.gameprofile.name.eq_ignore_ascii_case(name) {
                return Some(player.clone());
            }
        }
        None
    }

    pub async fn get_entities_at_box(&self, aabb: &BoundingBox) -> Vec<Arc<dyn EntityBase>> {
        let entities_guard = self.entities.read().await;
        entities_guard
            .values()
            .filter(|entity| entity.get_entity().bounding_box.load().intersects(aabb))
            .cloned()
            .collect()
    }
    pub async fn get_players_at_box(&self, aabb: &BoundingBox) -> Vec<Arc<Player>> {
        let players_guard = self.players.read().await;
        players_guard
            .values()
            .filter(|player| player.get_entity().bounding_box.load().intersects(aabb))
            .cloned()
            .collect()
    }

    /// Retrieves a player by their unique UUID.
    ///
    /// This function searches the world's active player list for a player with the specified UUID.
    /// If found, it returns an `Arc<Player>` reference to the player. Otherwise, it returns `None`.
    ///
    /// # Arguments
    ///
    /// * `id`: The UUID of the player to retrieve.
    ///
    /// # Returns
    ///
    /// An `Option<Arc<Player>>` containing the player if found, or `None` if not.
    pub async fn get_player_by_uuid(&self, id: uuid::Uuid) -> Option<Arc<Player>> {
        self.players.read().await.get(&id).cloned()
    }

    /// Gets a list of players whose location equals the given position in the world.
    ///
    /// It iterates through the players in the world and checks their location. If the player's location matches the
    /// given position, it will add this to a `Vec` which it later returns. If no
    /// player was found in that position, it will just return an empty `Vec`.
    ///
    /// # Arguments
    ///
    /// * `position`: The position the function will check.
    pub async fn get_players_by_pos(&self, position: BlockPos) -> HashMap<uuid::Uuid, Arc<Player>> {
        self.players
            .read()
            .await
            .iter()
            .filter_map(|(uuid, player)| {
                let player_block_pos = player.living_entity.entity.block_pos.load().0;
                (position.0.x == player_block_pos.x
                    && position.0.y == player_block_pos.y
                    && position.0.z == player_block_pos.z)
                    .then(|| (*uuid, Arc::clone(player)))
            })
            .collect::<HashMap<uuid::Uuid, Arc<Player>>>()
    }

    /// Gets the nearby players around a given world position.
    /// It "creates" a sphere and checks if whether players are inside
    /// and returns a `HashMap` where the UUID is the key and the `Player`
    /// object is the value.
    ///
    /// # Arguments
    /// * `pos`: The center of the sphere.
    /// * `radius`: The radius of the sphere. The higher the radius, the more area will be checked (in every direction).
    pub async fn get_nearby_players(
        &self,
        pos: Vector3<f64>,
        radius: f64,
    ) -> HashMap<uuid::Uuid, Arc<Player>> {
        let radius_squared = radius.powi(2);

        self.players
            .read()
            .await
            .iter()
            .filter_map(|(id, player)| {
                let player_pos = player.living_entity.entity.pos.load();
                (player_pos.squared_distance_to_vec(pos) <= radius_squared)
                    .then(|| (*id, player.clone()))
            })
            .collect()
    }

    pub async fn get_closest_player(&self, pos: Vector3<f64>, radius: f64) -> Option<Arc<Player>> {
        let players = self.get_nearby_players(pos, radius).await;
        players
            .iter()
            .min_by(|a, b| {
                a.1.living_entity
                    .entity
                    .pos
                    .load()
                    .squared_distance_to_vec(pos)
                    .partial_cmp(
                        &b.1.living_entity
                            .entity
                            .pos
                            .load()
                            .squared_distance_to_vec(pos),
                    )
                    .unwrap()
            })
            .map(|p| p.1.clone())
    }

    /// Adds a player to the world and broadcasts a join message if enabled.
    ///
    /// This function takes a player's UUID and an `Arc<Player>` reference.
    /// It inserts the player into the world's `current_players` map using the UUID as the key.
    /// Additionally, it broadcasts a join message to all connected players in the world.
    ///
    /// # Arguments
    ///
    /// * `uuid`: The unique UUID of the player to add.
    /// * `player`: An `Arc<Player>` reference to the player object.
    pub async fn add_player(&self, uuid: uuid::Uuid, player: Arc<Player>) -> Result<(), String> {
        self.players.write().await.insert(uuid, player.clone());

        let current_players = self.players.clone();
        player.clone().spawn_task(async move {
            let msg_comp = TextComponent::translate(
                "multiplayer.player.joined",
                [TextComponent::text(player.gameprofile.name.clone())],
            )
            .color_named(NamedColor::Yellow);
            let event = PlayerJoinEvent::new(player.clone(), msg_comp);

            let event = PLUGIN_MANAGER.fire(event).await;

            if !event.cancelled {
                let current_players = current_players.clone();
                let players = current_players.read().await;
                for player in players.values() {
                    player.send_system_message(&event.join_message).await;
                }
                log::info!("{}", event.join_message.to_pretty_console());
            }
        });
        Ok(())
    }

    /// Removes a player from the world and broadcasts a disconnect message if enabled.
    ///
    /// This function removes a player from the world based on their `Player` reference.
    /// It performs the following actions:
    ///
    /// 1. Removes the player from the `current_players` map using their UUID.
    /// 2. Broadcasts a `CRemovePlayerInfo` packet to all connected players to inform them about the player leaving.
    /// 3. Removes the player's entity from the world using its entity ID.
    /// 4. Optionally sends a disconnect message to all other players notifying them about the player leaving.
    ///
    /// # Arguments
    ///
    /// * `player`: A reference to the `Player` object to be removed.
    /// * `fire_event`: A boolean flag indicating whether to fire a `PlayerLeaveEvent` event.
    ///
    /// # Notes
    ///
    /// - This function assumes `broadcast_packet_expect` and `remove_entity` are defined elsewhere.
    /// - The disconnect message sending is currently optional. Consider making it a configurable option.
    pub async fn remove_player(&self, player: &Arc<Player>, fire_event: bool) {
        self.players
            .write()
            .await
            .remove(&player.gameprofile.id)
            .unwrap();
        let uuid = player.gameprofile.id;
        self.broadcast_packet_except(&[player.gameprofile.id], &CRemovePlayerInfo::new(&[uuid]))
            .await;
        self.broadcast_packet_all(&CRemoveEntities::new(&[player.entity_id().into()]))
            .await;

        if fire_event {
            let msg_comp = TextComponent::translate(
                "multiplayer.player.left",
                [TextComponent::text(player.gameprofile.name.clone())],
            )
            .color_named(NamedColor::Yellow);
            let event = PlayerLeaveEvent::new(player.clone(), msg_comp);

            let event = PLUGIN_MANAGER.fire(event).await;

            if !event.cancelled {
                let players = self.players.read().await;
                for player in players.values() {
                    player.send_system_message(&event.leave_message).await;
                }
                log::info!("{}", event.leave_message.to_pretty_console());
            }
        }
    }

    /// Adds an entity to the world.
    pub async fn spawn_entity(&self, entity: Arc<dyn EntityBase>) {
        let base_entity = entity.get_entity();
        self.broadcast_packet_all(&base_entity.create_spawn_packet())
            .await;
        entity.init_data_tracker().await;

        let (chunk_coordinate, _) = base_entity
            .block_pos
            .load()
            .chunk_and_chunk_relative_position();
        let chunk = self.level.get_entity_chunk(chunk_coordinate).await;
        let mut chunk = chunk.write().await;
        let mut nbt = NbtCompound::new();
        entity.write_nbt(&mut nbt).await;
        chunk.data.insert(base_entity.entity_uuid, nbt);
        chunk.mark_dirty(true);

        let mut current_entities = self.entities.write().await;
        current_entities.insert(base_entity.entity_uuid, entity);
    }

    pub async fn remove_entity(&self, entity: &Entity) {
        self.entities.write().await.remove(&entity.entity_uuid);
        self.broadcast_packet_all(&CRemoveEntities::new(&[entity.entity_id.into()]))
            .await;

        self.remove_entity_data(entity).await;
    }

    pub async fn set_block_breaking(&self, from: &Entity, location: BlockPos, progress: i32) {
        self.broadcast_packet_except(
            &[from.entity_uuid],
            &CSetBlockDestroyStage::new(from.entity_id.into(), location, progress as i8),
        )
        .await;
    }

    /// Sets a block and returns the old block id
    pub async fn set_block_state(
        self: &Arc<Self>,
        position: &BlockPos,
        block_state_id: BlockStateId,
        flags: BlockFlags,
    ) -> BlockStateId {
        let (chunk_coordinate, relative) = position.chunk_and_chunk_relative_position();
        let chunk = self.level.get_chunk(chunk_coordinate).await;
        let Ok(mut chunk) =
            tokio::time::timeout(std::time::Duration::from_secs(1), chunk.write()).await
        else {
            panic!("Timed out while waiting to acquire chunk write lock")
        };
        let replaced_block_state_id = chunk.section.set_block_absolute_y(
            relative.x as usize,
            relative.y,
            relative.z as usize,
            block_state_id,
        );
        if replaced_block_state_id == block_state_id {
            return block_state_id;
        }
        chunk.mark_dirty(true);

        self.unsent_block_changes
            .lock()
            .await
            .insert(*position, block_state_id);
        drop(chunk);

        let old_block = Block::from_state_id(replaced_block_state_id);
        let new_block = Block::from_state_id(block_state_id);

        let block_moved = flags.contains(BlockFlags::MOVED);

        // WorldChunk.java line 310
        if old_block != new_block && (flags.contains(BlockFlags::NOTIFY_NEIGHBORS) || block_moved) {
            self.block_registry
                .on_state_replaced(
                    self,
                    old_block,
                    position,
                    replaced_block_state_id,
                    block_moved,
                )
                .await;
        }

        // WorldChunk.java line 318
        if !flags.contains(BlockFlags::SKIP_BLOCK_ADDED_CALLBACK) && new_block != old_block {
            self.block_registry
                .on_placed(
                    self,
                    new_block,
                    block_state_id,
                    position,
                    replaced_block_state_id,
                    block_moved,
                )
                .await;
            let new_fluid = self.get_fluid(position).await;
            self.block_registry
                .on_placed_fluid(
                    self,
                    new_fluid,
                    block_state_id,
                    position,
                    replaced_block_state_id,
                    block_moved,
                )
                .await;
        }

        // Ig they do this cause it could be modified in chunkPos.setBlockState?
        if self.get_block_state_id(position).await == block_state_id {
            if flags.contains(BlockFlags::NOTIFY_LISTENERS) {
                // Mob AI update
            }

            if flags.contains(BlockFlags::NOTIFY_NEIGHBORS) {
                self.update_neighbors(position, None).await;
                // TODO: updateComparators
            }

            if !flags.contains(BlockFlags::FORCE_STATE) {
                let mut new_flags = flags;
                new_flags.remove(BlockFlags::NOTIFY_NEIGHBORS);
                new_flags.remove(BlockFlags::NOTIFY_LISTENERS);
                self.block_registry
                    .prepare(
                        self,
                        position,
                        Block::from_state_id(replaced_block_state_id),
                        replaced_block_state_id,
                        new_flags,
                    )
                    .await;
                self.block_registry
                    .update_neighbors(
                        self,
                        position,
                        Block::from_state_id(block_state_id),
                        new_flags,
                    )
                    .await;
                self.block_registry
                    .prepare(
                        self,
                        position,
                        Block::from_state_id(block_state_id),
                        block_state_id,
                        new_flags,
                    )
                    .await;
            }
        }

        replaced_block_state_id
    }

    pub async fn schedule_block_tick(
        &self,
        block: &Block,
        block_pos: BlockPos,
        delay: u8,
        priority: TickPriority,
    ) {
        self.level
            .schedule_block_tick(block, block_pos, delay, priority)
            .await;
    }

    pub async fn schedule_fluid_tick(
        &self,
        fluid: &Fluid,
        block_pos: BlockPos,
        delay: u8,
        priority: TickPriority,
    ) {
        self.level
            .schedule_fluid_tick(fluid, block_pos, delay, priority)
            .await;
    }

    pub async fn is_block_tick_scheduled(&self, block_pos: &BlockPos, block: &Block) -> bool {
        self.level.is_block_tick_scheduled(block_pos, block).await
    }

    pub async fn is_fluid_tick_scheduled(&self, block_pos: &BlockPos, fluid: &Fluid) -> bool {
        self.level.is_fluid_tick_scheduled(block_pos, fluid).await
    }

    pub async fn break_block(
        self: &Arc<Self>,
        position: &BlockPos,
        cause: Option<Arc<Player>>,
        flags: BlockFlags,
    ) {
        let (broken_block, broken_block_state) = self.get_block_and_state_id(position).await;
        let event = BlockBreakEvent::new(cause.clone(), broken_block, *position, 0, false);

        let event = PLUGIN_MANAGER.fire::<BlockBreakEvent>(event).await;

        if !event.cancelled {
            let new_state_id = if broken_block
                .properties(broken_block_state)
                .and_then(|properties| {
                    properties
                        .to_props()
                        .into_iter()
                        .find(|p| p.0 == "waterlogged")
                        .map(|(_, value)| value == true.to_string())
                })
                .unwrap_or(false)
            {
                let mut water_props = FlowingFluidProperties::default(&Fluid::FLOWING_WATER);
                water_props.level = pumpkin_data::fluid::Level::L8;
                water_props.falling = Falling::False;
                water_props.to_state_id(&Fluid::FLOWING_WATER)
            } else {
                0
            };

            let broken_state_id = self.set_block_state(position, new_state_id, flags).await;

            if Block::from_state_id(broken_state_id) != &Block::FIRE {
                let particles_packet = CWorldEvent::new(
                    WorldEvent::BlockBroken as i32,
                    *position,
                    broken_state_id.into(),
                    false,
                );
                match cause {
                    Some(player) => {
                        self.broadcast_packet_except(&[player.gameprofile.id], &particles_packet)
                            .await;
                    }
                    None => self.broadcast_packet_all(&particles_packet).await,
                }
            }

            if !flags.contains(BlockFlags::SKIP_DROPS) {
                let params = LootContextParameters {
                    block_state: Some(BlockState::from_id(broken_state_id)),
                    ..Default::default()
                };
                block::drop_loot(self, broken_block, position, true, params).await;
            }
        }
    }

    pub async fn drop_stack(self: &Arc<Self>, pos: &BlockPos, stack: ItemStack) {
        let height = EntityType::ITEM.dimension[1] / 2.0;
        let pos = Vector3::new(
            f64::from(pos.0.x) + 0.5 + rand::rng().random_range(-0.25..0.25),
            f64::from(pos.0.y) + 0.5 + rand::rng().random_range(-0.25..0.25) - f64::from(height),
            f64::from(pos.0.z) + 0.5 + rand::rng().random_range(-0.25..0.25),
        );

        let entity = Entity::new(Uuid::new_v4(), self.clone(), pos, &EntityType::ITEM, false);
        let item_entity = Arc::new(ItemEntity::new(entity, stack).await);
        self.spawn_entity(item_entity).await;
    }

    pub async fn sync_world_event(&self, world_event: WorldEvent, position: BlockPos, data: i32) {
        self.broadcast_packet_all(&CWorldEvent::new(world_event as i32, position, data, false))
            .await;
    }
    #[must_use]
    pub fn is_valid(dest: Vector3<f64>) -> bool {
        Self::is_valid_horizontally(dest) && Self::is_valid_vertically(dest.y)
    }
    #[must_use]
    pub fn is_valid_horizontally(dest: Vector3<f64>) -> bool {
        (-30_000_000.0..=30_000_000.0).contains(&dest.x)
            && (-30_000_000.0..=30_000_000.0).contains(&dest.z)
    }
    #[must_use]
    pub fn is_valid_vertically(y: f64) -> bool {
        (-20_000_000.0..=20_000_000.0).contains(&y)
    }
    /// Gets a `Block` from the block registry. Returns `Block::AIR` if the block was not found.
    pub async fn get_block(&self, position: &BlockPos) -> &'static Block {
        let id = self.get_block_state_id(position).await;
        Block::from_state_id(id)
    }

    pub async fn get_fluid(&self, position: &BlockPos) -> &'static pumpkin_data::fluid::Fluid {
        let id = self.get_block_state_id(position).await;
        let fluid = Fluid::from_state_id(id).ok_or(&Fluid::EMPTY);
        if let Ok(fluid) = fluid {
            return fluid;
        }
        let block = Block::from_state_id(id);
        block
            .properties(id)
            .and_then(|props| {
                props
                    .to_props()
                    .into_iter()
                    .find(|p| p.0 == "waterlogged")
                    .map(|(_, value)| {
                        if value == true.to_string() {
                            &Fluid::FLOWING_WATER
                        } else {
                            &Fluid::EMPTY
                        }
                    })
            })
            .unwrap_or(&Fluid::EMPTY)
    }

    pub async fn get_block_and_fluid(
        &self,
        position: &BlockPos,
    ) -> (
        &'static pumpkin_data::Block,
        &'static pumpkin_data::fluid::Fluid,
    ) {
        let id = self.get_block_state_id(position).await;
        let block = Block::from_state_id(id);

        let fluid = Fluid::from_state_id(id)
            .ok_or(&Fluid::EMPTY)
            .unwrap_or_else(|_| {
                block
                    .properties(id)
                    .and_then(|props| {
                        props
                            .to_props()
                            .into_iter()
                            .find(|p| p.0 == "waterlogged")
                            .map(|(_, value)| {
                                if value == true.to_string() {
                                    &Fluid::FLOWING_WATER
                                } else {
                                    &Fluid::EMPTY
                                }
                            })
                    })
                    .unwrap_or(&Fluid::EMPTY)
            });
        (block, fluid)
    }

    pub async fn get_block_state_id(&self, position: &BlockPos) -> BlockStateId {
        self.level.get_block_state(position).await.0
    }

    /// Gets the `BlockState` from the block registry. Returns Air if the block state was not found.
    pub async fn get_block_state(&self, position: &BlockPos) -> &'static BlockState {
        let id = self.get_block_state_id(position).await;
        BlockState::from_id(id)
    }

    /// Gets the Block + Block state from the Block Registry, Returns Air if the Block state has not been found
    pub async fn get_block_and_state(
        &self,
        position: &BlockPos,
    ) -> (&'static Block, &'static BlockState) {
        let id = self.get_block_state_id(position).await;
        BlockState::from_id_with_block(id)
    }

    /// Gets the Block + state id from the Block Registry, Returns Air if the Block state has not been found
    pub async fn get_block_and_state_id(&self, position: &BlockPos) -> (&'static Block, u16) {
        let id = self.get_block_state_id(position).await;
        (Block::from_state_id(id), id)
    }

    /// Updates neighboring blocks of a block
    pub async fn update_neighbors(
        self: &Arc<Self>,
        block_pos: &BlockPos,
        except: Option<BlockDirection>,
    ) {
        let source_block = self.get_block(block_pos).await;
        for direction in BlockDirection::update_order() {
            if except.is_some_and(|d| d == direction) {
                continue;
            }

            let neighbor_pos = block_pos.offset(direction.to_offset());
            let (neighbor_block, neighbor_fluid) = self.get_block_and_fluid(&neighbor_pos).await;

            if let Some(neighbor_pumpkin_block) =
                self.block_registry.get_pumpkin_block(neighbor_block)
            {
                neighbor_pumpkin_block
                    .on_neighbor_update(OnNeighborUpdateArgs {
                        world: self,
                        block: neighbor_block,
                        position: &neighbor_pos,
                        source_block,
                        notify: false,
                    })
                    .await;
            }

            if let Some(neighbor_pumpkin_fluid) =
                self.block_registry.get_pumpkin_fluid(neighbor_fluid)
            {
                neighbor_pumpkin_fluid
                    .on_neighbor_update(self, neighbor_fluid, &neighbor_pos, false)
                    .await;
            }
        }
    }

    pub async fn update_neighbor(
        self: &Arc<Self>,
        neighbor_block_pos: &BlockPos,
        source_block: &Block,
    ) {
        let neighbor_block = self.get_block(neighbor_block_pos).await;

        if let Some(neighbor_pumpkin_block) = self.block_registry.get_pumpkin_block(neighbor_block)
        {
            neighbor_pumpkin_block
                .on_neighbor_update(OnNeighborUpdateArgs {
                    world: self,
                    block: neighbor_block,
                    position: neighbor_block_pos,
                    source_block,
                    notify: false,
                })
                .await;
        }
    }

    pub async fn replace_with_state_for_neighbor_update(
        self: &Arc<Self>,
        block_pos: &BlockPos,
        direction: BlockDirection,
        flags: BlockFlags,
    ) {
        let (block, block_state_id) = self.get_block_and_state_id(block_pos).await;

        if flags.contains(BlockFlags::SKIP_REDSTONE_WIRE_STATE_REPLACEMENT)
            && *block == Block::REDSTONE_WIRE
        {
            return;
        }

        let neighbor_pos = block_pos.offset(direction.to_offset());
        let neighbor_state_id = self.get_block_state_id(&neighbor_pos).await;

        let new_state_id = self
            .block_registry
            .get_state_for_neighbor_update(
                self,
                block,
                block_state_id,
                block_pos,
                direction,
                &neighbor_pos,
                neighbor_state_id,
            )
            .await;

        if new_state_id != block_state_id {
            let flags = flags & !BlockFlags::SKIP_DROPS;
            if BlockState::from_id(new_state_id).is_air() {
                self.break_block(block_pos, None, flags).await;
            } else {
                self.set_block_state(block_pos, new_state_id, flags).await;
            }
        }
    }

    pub async fn get_block_entity(&self, block_pos: &BlockPos) -> Option<Arc<dyn BlockEntity>> {
        let chunk = self
            .level
            .get_chunk(block_pos.chunk_and_chunk_relative_position().0)
            .await;
        let chunk: tokio::sync::RwLockReadGuard<ChunkData> = chunk.read().await;

        chunk.block_entities.get(block_pos).cloned()
    }

    pub async fn add_block_entity(&self, block_entity: Arc<dyn BlockEntity>) {
        let block_pos = block_entity.get_position();
        let chunk = self
            .level
            .get_chunk(block_pos.chunk_and_chunk_relative_position().0)
            .await;
        let mut chunk: tokio::sync::RwLockWriteGuard<ChunkData> = chunk.write().await;
        let block_entity_nbt = block_entity.chunk_data_nbt();

        if let Some(nbt) = &block_entity_nbt {
            let mut bytes = Vec::new();
            to_bytes_unnamed(nbt, &mut bytes).unwrap();
            self.broadcast_packet_all(&CBlockEntityData::new(
                block_entity.get_position(),
                VarInt(block_entity.get_id() as i32),
                bytes.into_boxed_slice(),
            ))
            .await;
        }

        chunk.block_entities.insert(block_pos, block_entity);
        chunk.mark_dirty(true);
    }

    pub async fn remove_block_entity(&self, block_pos: &BlockPos) {
        let chunk = self
            .level
            .get_chunk(block_pos.chunk_and_chunk_relative_position().0)
            .await;
        let mut chunk: tokio::sync::RwLockWriteGuard<ChunkData> = chunk.write().await;
        chunk.block_entities.remove(block_pos);
        chunk.mark_dirty(true);
    }

    fn intersects_aabb_with_direction(
        from: Vector3<f64>,
        to: Vector3<f64>,
        min: Vector3<f64>,
        max: Vector3<f64>,
    ) -> Option<BlockDirection> {
        let dir = to.sub(&from);
        let mut tmin: f64 = 0.0;
        let mut tmax: f64 = 1.0;

        let mut hit_axis = None;
        let mut hit_is_min = false;

        macro_rules! check_axis {
            ($axis:ident, $dir_axis:ident, $min_axis:ident, $max_axis:ident, $direction_min:expr, $direction_max:expr) => {{
                if dir.$dir_axis.abs() < 1e-8 {
                    if from.$dir_axis < min.$min_axis || from.$dir_axis > max.$max_axis {
                        return None;
                    }
                } else {
                    let inv_d = 1.0 / dir.$dir_axis;
                    let t_near = (min.$min_axis - from.$dir_axis) * inv_d;
                    let t_far = (max.$max_axis - from.$dir_axis) * inv_d;

                    // Determine entry and exit points based on ray direction
                    let (t_entry, t_exit, is_min_face) = if inv_d >= 0.0 {
                        (t_near, t_far, true)
                    } else {
                        (t_far, t_near, false)
                    };

                    if t_entry > tmin {
                        tmin = t_entry;
                        hit_axis = Some(stringify!($axis));
                        hit_is_min = is_min_face;
                    }
                    tmax = tmax.min(t_exit);
                    if tmax < tmin {
                        return None;
                    }
                }
            }};
        }

        check_axis!(x, x, x, x, BlockDirection::West, BlockDirection::East);
        check_axis!(y, y, y, y, BlockDirection::Down, BlockDirection::Up);
        check_axis!(z, z, z, z, BlockDirection::North, BlockDirection::South);

        match (hit_axis, hit_is_min) {
            (Some("x"), true) => Some(BlockDirection::West),
            (Some("x"), false) => Some(BlockDirection::East),
            (Some("y"), true) => Some(BlockDirection::Down),
            (Some("y"), false) => Some(BlockDirection::Up),
            (Some("z"), true) => Some(BlockDirection::North),
            (Some("z"), false) => Some(BlockDirection::South),
            _ => None,
        }
    }

    async fn ray_outline_check(
        self: &Arc<Self>,
        block_pos: &BlockPos,
        from: Vector3<f64>,
        to: Vector3<f64>,
    ) -> (bool, Option<BlockDirection>) {
        let state = self.get_block_state(block_pos).await;

        let Some(bounding_boxes) = state.get_block_outline_shapes() else {
            return (false, None);
        };

        if bounding_boxes.is_empty() {
            return (true, None);
        }

        for shape in &bounding_boxes {
            let world_min = shape.min.add(&block_pos.0.to_f64());
            let world_max = shape.max.add(&block_pos.0.to_f64());

            let direction = Self::intersects_aabb_with_direction(from, to, world_min, world_max);
            if direction.is_some() {
                return (true, direction);
            }
        }

        (false, None)
    }

    pub async fn raycast(
        self: &Arc<Self>,
        start_pos: Vector3<f64>,
        end_pos: Vector3<f64>,
        hit_check: impl AsyncFn(&BlockPos, &Arc<Self>) -> bool,
    ) -> Option<(BlockPos, BlockDirection)> {
        if start_pos == end_pos {
            return None;
        }

        let adjust = -1.0e-7f64;
        let to = end_pos.lerp(&start_pos, adjust);
        let from = start_pos.lerp(&end_pos, adjust);

        let mut block = BlockPos::floored(from.x, from.y, from.z);

        let (collision, direction) = self.ray_outline_check(&block, from, to).await;
        if let Some(dir) = direction {
            if collision {
                return Some((block, dir));
            }
        }

        let difference = to.sub(&from);

        let step = difference.sign();

        let delta = Vector3::new(
            if step.x == 0 {
                f64::MAX
            } else {
                (f64::from(step.x)) / difference.x
            },
            if step.y == 0 {
                f64::MAX
            } else {
                (f64::from(step.y)) / difference.y
            },
            if step.z == 0 {
                f64::MAX
            } else {
                (f64::from(step.z)) / difference.z
            },
        );

        let mut next = Vector3::new(
            delta.x
                * (if step.x > 0 {
                    1.0 - (from.x - from.x.floor())
                } else {
                    from.x - from.x.floor()
                }),
            delta.y
                * (if step.y > 0 {
                    1.0 - (from.y - from.y.floor())
                } else {
                    from.y - from.y.floor()
                }),
            delta.z
                * (if step.z > 0 {
                    1.0 - (from.z - from.z.floor())
                } else {
                    from.z - from.z.floor()
                }),
        );

        while next.x <= 1.0 || next.y <= 1.0 || next.z <= 1.0 {
            let block_direction = match (next.x, next.y, next.z) {
                (x, y, z) if x < y && x < z => {
                    block.0.x += step.x;
                    next.x += delta.x;
                    if step.x > 0 {
                        BlockDirection::West
                    } else {
                        BlockDirection::East
                    }
                }
                (_, y, z) if y < z => {
                    block.0.y += step.y;
                    next.y += delta.y;
                    if step.y > 0 {
                        BlockDirection::Down
                    } else {
                        BlockDirection::Up
                    }
                }
                _ => {
                    block.0.z += step.z;
                    next.z += delta.z;
                    if step.z > 0 {
                        BlockDirection::North
                    } else {
                        BlockDirection::South
                    }
                }
            };

            if hit_check(&block, self).await {
                let (collision, direction) = self.ray_outline_check(&block, from, to).await;
                if collision {
                    if let Some(dir) = direction {
                        return Some((block, dir));
                    }
                    return Some((block, block_direction));
                }
            }
        }

        None
    }
}

#[async_trait]
impl pumpkin_world::world::SimpleWorld for World {
    async fn set_block_state(
        self: Arc<Self>,
        position: &BlockPos,
        block_state_id: BlockStateId,
        flags: BlockFlags,
    ) -> BlockStateId {
        Self::set_block_state(&self, position, block_state_id, flags).await
    }

    async fn update_neighbor(self: Arc<Self>, neighbor_block_pos: &BlockPos, source_block: &Block) {
        Self::update_neighbor(&self, neighbor_block_pos, source_block).await;
    }

    async fn update_neighbors(
        self: Arc<Self>,
        block_pos: &BlockPos,
        except: Option<BlockDirection>,
    ) {
        Self::update_neighbors(&self, block_pos, except).await;
    }

    async fn remove_block_entity(&self, block_pos: &BlockPos) {
        self.remove_block_entity(block_pos).await;
    }

    async fn get_block_entity(&self, block_pos: &BlockPos) -> Option<Arc<dyn BlockEntity>> {
        self.get_block_entity(block_pos).await
    }

    async fn get_world_age(&self) -> i64 {
        self.level_time.lock().await.world_age
    }
}

#[async_trait]
impl BlockAccessor for World {
    async fn get_block(&self, position: &BlockPos) -> &'static Block {
        Self::get_block(self, position).await
    }
    async fn get_block_state(&self, position: &BlockPos) -> &'static BlockState {
        Self::get_block_state(self, position).await
    }

    async fn get_block_and_state(
        &self,
        position: &BlockPos,
    ) -> (&'static Block, &'static BlockState) {
        self.get_block_and_state(position).await
    }
}<|MERGE_RESOLUTION|>--- conflicted
+++ resolved
@@ -1,8 +1,5 @@
-<<<<<<< HEAD
+use std::sync::Weak;
 use std::time::Duration;
-=======
-use std::sync::Weak;
->>>>>>> 0e375434
 use std::{
     collections::HashMap,
     sync::{Arc, atomic::Ordering},
@@ -131,12 +128,9 @@
 pub mod scoreboard;
 pub mod weather;
 
-<<<<<<< HEAD
 use crate::world::natural_spawner::{SpawnState, spawn_for_chunk};
 use pumpkin_world::chunk::ChunkHeightmapType::MotionBlocking;
-=======
 use pumpkin_world::generation::settings::GenerationSettings;
->>>>>>> 0e375434
 use uuid::Uuid;
 use weather::Weather;
 
@@ -758,7 +752,6 @@
         }
     }
 
-<<<<<<< HEAD
     pub async fn tick_spawning_chunk(
         self: &Arc<Self>,
         chunk_pos: &Vector2<i32>,
@@ -824,11 +817,7 @@
         spawn_for_chunk(self, chunk_pos, chunk, spawn_state, spawn_list).await;
     }
 
-    /// Gets the y position of the first non air block from the top down
-    pub async fn get_top_block(&self, position: Vector2<i32>) -> i32 {
-=======
     pub fn generation_settings(&self) -> &GenerationSettings {
->>>>>>> 0e375434
         // TODO: this is bad
         match self.dimension_type {
             VanillaDimensionType::Overworld => GENERATION_SETTINGS
