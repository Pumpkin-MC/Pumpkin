--- conflicted
+++ resolved
@@ -391,16 +391,11 @@
             .await;
         // Permissions, i.e. the commands a player may use.
         player.send_permission_lvl_update().await;
-<<<<<<< HEAD
         {
             let command_dispatcher = server.command_dispatcher.read().await;
             client_suggestions::send_c_commands_packet(&player, &command_dispatcher).await;
         };
-        // teleport
-=======
-        client_suggestions::send_c_commands_packet(&player, &server.command_dispatcher).await;
         // Teleport
->>>>>>> d738b587
         let info = &self.level.level_info;
         let mut position = Vector3::new(f64::from(info.spawn_x), 120.0, f64::from(info.spawn_z));
         let yaw = info.spawn_angle;
@@ -438,12 +433,7 @@
         .await;
         player.send_client_information().await;
 
-<<<<<<< HEAD
-        // here we send all the infos of already joined players
-=======
         // Here, we send all the infos of players who already joined.
-        let mut entries = Vec::new();
->>>>>>> d738b587
         {
             let current_players = self.players.read().await;
 
@@ -1120,7 +1110,6 @@
         let (sender, receiver) = mpsc::unbounded_channel();
         // Put this in another thread so we aren't blocking on it
         let level = self.level.clone();
-<<<<<<< HEAD
         self.level.spawn_task(async move {
             let cancel_notifier = level.shutdown_notifier.notified();
             let fetch_task = async {
@@ -1129,14 +1118,6 @@
                     for chunk in chunks.chunks(32) {
                         level.fetch_chunks(chunk, sender.clone()).await;
                     }
-=======
-        tokio::spawn(async move {
-            if new_spawn {
-                if let Some((priority, rest)) = chunks.split_at_checked(9) {
-                    // Ensure the client gets the 9 closest chunks first
-                    level.fetch_chunks(priority, sender.clone()).await;
-                    level.fetch_chunks(rest, sender).await;
->>>>>>> d738b587
                 } else {
                     level.fetch_chunks(&chunks, sender).await;
                 }
