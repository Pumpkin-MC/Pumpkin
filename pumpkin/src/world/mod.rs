use std::sync::Weak;
use std::{
    collections::HashMap,
    sync::{Arc, atomic::Ordering},
};

pub mod chunker;
pub mod explosion;
pub mod portal;
pub mod time;

use crate::{
    PLUGIN_MANAGER,
    block::{
        self,
        pumpkin_block::{OnNeighborUpdateArgs, OnScheduledTickArgs},
        registry::BlockRegistry,
    },
    command::client_suggestions,
    entity::{Entity, EntityBase, EntityId, player::Player, r#type::from_type},
    error::PumpkinError,
    net::ClientPlatform,
    plugin::{
        block::block_break::BlockBreakEvent,
        player::{player_join::PlayerJoinEvent, player_leave::PlayerLeaveEvent},
        world::{chunk_load::ChunkLoad, chunk_save::ChunkSave, chunk_send::ChunkSend},
    },
    server::{CURRENT_BEDROCK_MC_VERSION, Server},
};
use crate::{
    block::{BlockEvent, loot::LootContextParameters},
    entity::item::ItemEntity,
};
use async_trait::async_trait;
use border::Worldborder;
use bytes::BufMut;
use explosion::Explosion;
use pumpkin_config::BasicConfiguration;
use pumpkin_data::BlockDirection;
use pumpkin_data::entity::EffectType;
use pumpkin_data::fluid::{Falling, FluidProperties};
use pumpkin_data::{
    Block,
    block_properties::{
        get_block_and_state_by_state_id, get_block_by_state_id, get_state_by_state_id,
    },
    entity::{EntityStatus, EntityType},
    fluid::Fluid,
    particle::Particle,
    sound::{Sound, SoundCategory},
    world::{RAW, WorldEvent},
};
use pumpkin_inventory::equipment_slot::EquipmentSlot;
use pumpkin_macros::send_cancellable;
use pumpkin_nbt::{compound::NbtCompound, to_bytes_unnamed};
use pumpkin_protocol::{
    ClientPacket, IdOr, SoundEvent,
    bedrock::{
        RakReliability,
        client::{
            gamerules_changed::GameRules,
            start_game::{Experiments, GAME_PUBLISH_SETTING_PUBLIC, LevelSettings},
        },
    },
    codec::{
        bedrock_block_pos::BedrockPos, var_long::VarLong, var_uint::VarUInt, var_ulong::VarULong,
    },
    java::{
        client::play::{
            CBlockEntityData, CEntityStatus, CGameEvent, CLogin, CMultiBlockUpdate,
            CPlayerChatMessage, CPlayerInfoUpdate, CRemoveEntities, CRemovePlayerInfo,
            CSoundEffect, CSpawnEntity, FilterType, GameEvent, InitChat, PlayerAction,
            PlayerInfoFlags,
        },
        server::play::SChatMessage,
    },
};
use pumpkin_protocol::{bedrock::client::start_game::CStartGame, ser::serializer::Serializer};
use pumpkin_protocol::{
    codec::item_stack_seralizer::ItemStackSerializer,
    java::client::play::{
        CBlockEvent, CRemoveMobEffect, CSetEntityMetadata, CSetEquipment, MetaDataType, Metadata,
    },
};
use pumpkin_protocol::{
    codec::var_int::VarInt,
    java::client::play::{
        CBlockUpdate, CDisguisedChatMessage, CExplosion, CRespawn, CSetBlockDestroyStage,
        CWorldEvent,
    },
};
use pumpkin_registry::VanillaDimensionType;
use pumpkin_util::math::{position::chunk_section_from_pos, vector2::Vector2};
use pumpkin_util::resource_location::ResourceLocation;
use pumpkin_util::text::{TextComponent, color::NamedColor};
use pumpkin_util::{
    Difficulty,
    math::{boundingbox::BoundingBox, position::BlockPos, vector3::Vector3},
};
use pumpkin_world::{
    BlockStateId, GENERATION_SETTINGS, GeneratorSetting, biome, block::entities::BlockEntity,
    chunk::io::Dirtiable, item::ItemStack,
};
use pumpkin_world::{chunk::ChunkData, world::BlockAccessor};
use pumpkin_world::{chunk::TickPriority, level::Level};
use pumpkin_world::{
    entity::entity_data_flags::{DATA_PLAYER_MAIN_HAND, DATA_PLAYER_MODE_CUSTOMISATION},
    world::GetBlockError,
};
use pumpkin_world::{world::BlockFlags, world_info::LevelData};
use rand::{Rng, rng};
use scoreboard::Scoreboard;
use serde::Serialize;
use time::LevelTime;
use tokio::sync::Mutex;
use tokio::sync::RwLock;

pub mod border;
pub mod bossbar;
pub mod custom_bossbar;
pub mod scoreboard;
pub mod weather;

use pumpkin_world::generation::settings::GenerationSettings;
use uuid::Uuid;
use weather::Weather;

type FlowingFluidProperties = pumpkin_data::fluid::FlowingWaterLikeFluidProperties;

impl PumpkinError for GetBlockError {
    fn is_kick(&self) -> bool {
        false
    }

    fn severity(&self) -> log::Level {
        log::Level::Warn
    }

    fn client_kick_reason(&self) -> Option<String> {
        None
    }
}

/// Represents a Minecraft world, containing entities, players, and the underlying level data.
///
/// Each dimension (Overworld, Nether, End) typically has its own `World`.
///
/// **Key Responsibilities:**
///
/// - Manages the `Level` instance for handling chunk-related operations.
/// - Stores and tracks active `Player` entities within the world.
/// - Provides a central hub for interacting with the world's entities and environment.
pub struct World {
    /// The underlying level, responsible for chunk management and terrain generation.
    pub level: Arc<Level>,
    pub level_info: Arc<RwLock<LevelData>>,
    /// A map of active players within the world, keyed by their unique UUID.
    pub players: Arc<RwLock<HashMap<uuid::Uuid, Arc<Player>>>>,
    /// A map of active entities within the world, keyed by their unique UUID.
    /// This does not include players.
    pub entities: Arc<RwLock<HashMap<uuid::Uuid, Arc<dyn EntityBase>>>>,
    /// The world's scoreboard, used for tracking scores, objectives, and display information.
    pub scoreboard: Mutex<Scoreboard>,
    /// The world's worldborder, defining the playable area and controlling its expansion or contraction.
    pub worldborder: Mutex<Worldborder>,
    /// The world's time, including counting ticks for weather, time cycles, and statistics.
    pub level_time: Mutex<LevelTime>,
    /// The type of dimension the world is in.
    pub dimension_type: VanillaDimensionType,
    pub sea_level: i32,
    /// The world's weather, including rain and thunder levels.
    pub weather: Mutex<Weather>,
    /// Block Behaviour
    pub block_registry: Arc<BlockRegistry>,
    pub server: Weak<Server>,
    synced_block_event_queue: Mutex<Vec<BlockEvent>>,
    /// A map of unsent block changes, keyed by block position.
    unsent_block_changes: Mutex<HashMap<BlockPos, u16>>,
}

impl World {
    #[must_use]
    pub fn load(
        level: Level,
        level_info: LevelData,
        dimension_type: VanillaDimensionType,
        block_registry: Arc<BlockRegistry>,
        server: Weak<Server>,
    ) -> Self {
        // TODO
        let generation_settings = match dimension_type {
            VanillaDimensionType::Overworld => GENERATION_SETTINGS
                .get(&GeneratorSetting::Overworld)
                .unwrap(),
            VanillaDimensionType::OverworldCaves => todo!(),
            VanillaDimensionType::TheEnd => {
                GENERATION_SETTINGS.get(&GeneratorSetting::End).unwrap()
            }
            VanillaDimensionType::TheNether => {
                GENERATION_SETTINGS.get(&GeneratorSetting::Nether).unwrap()
            }
        };

        Self {
            level: Arc::new(level),
            level_info: Arc::new(RwLock::new(level_info)),
            players: Arc::new(RwLock::new(HashMap::new())),
            entities: Arc::new(RwLock::new(HashMap::new())),
            scoreboard: Mutex::new(Scoreboard::new()),
            worldborder: Mutex::new(Worldborder::new(0.0, 0.0, 29_999_984.0, 0, 0, 0)),
            level_time: Mutex::new(LevelTime::new()),
            dimension_type,
            weather: Mutex::new(Weather::new()),
            block_registry,
            sea_level: generation_settings.sea_level,
            synced_block_event_queue: Mutex::new(Vec::new()),
            unsent_block_changes: Mutex::new(HashMap::new()),
            server,
        }
    }

    pub async fn shutdown(&self) {
        for (uuid, entity) in self.entities.read().await.iter() {
            self.save_entity(uuid, entity).await;
        }
        self.level.shutdown().await;
    }

    async fn save_entity(&self, uuid: &uuid::Uuid, entity: &Arc<dyn EntityBase>) {
        // First lets see if the entity was saved on an other chunk, and if the current chunk does not match we remove it
        // Otherwise we just update the nbt data
        let base_entity = entity.get_entity();
        let (current_chunk_coordinate, _) = base_entity
            .block_pos
            .load()
            .chunk_and_chunk_relative_position();
        let mut nbt = NbtCompound::new();
        entity.write_nbt(&mut nbt).await;
        if let Some(old_chunk) = base_entity.first_loaded_chunk_position.load() {
            let old_chunk = old_chunk.to_vec2_i32();
            let chunk = self.level.get_entity_chunk(old_chunk).await;
            let mut chunk = chunk.write().await;
            chunk.mark_dirty(true);
            if old_chunk == current_chunk_coordinate {
                chunk.data.insert(*uuid, nbt);
                return;
            }

            // The chunk has changed, lets remove the entity from the old chunk
            chunk.data.remove(uuid);
        }
        // We did not continue, so lets save data in a new chunk
        let chunk = self.level.get_entity_chunk(current_chunk_coordinate).await;
        let mut chunk = chunk.write().await;
        chunk.data.insert(*uuid, nbt);
        chunk.mark_dirty(true);
    }

    async fn remove_entity_data(&self, entity: &Entity) {
        let (current_chunk_coordinate, _) =
            entity.block_pos.load().chunk_and_chunk_relative_position();
        if let Some(old_chunk) = entity.first_loaded_chunk_position.load() {
            let old_chunk = old_chunk.to_vec2_i32();
            let chunk = self.level.get_entity_chunk(old_chunk).await;
            let mut chunk = chunk.write().await;
            chunk.mark_dirty(true);
            if old_chunk == current_chunk_coordinate {
                chunk.data.remove(&entity.entity_uuid);
            } else {
                let chunk = self.level.get_entity_chunk(current_chunk_coordinate).await;
                let mut chunk = chunk.write().await;
                // The chunk has changed, lets remove the entity from the old chunk
                chunk.data.remove(&entity.entity_uuid);
                chunk.mark_dirty(true);
            }
        }
    }

    pub async fn send_entity_status(&self, entity: &Entity, status: EntityStatus) {
        // TODO: only nearby
        self.broadcast_packet_all(&CEntityStatus::new(entity.entity_id, status as i8))
            .await;
    }

    pub async fn send_remove_mob_effect(&self, entity: &Entity, effect_type: EffectType) {
        // TODO: only nearby
        self.broadcast_packet_all(&CRemoveMobEffect::new(
            entity.entity_id.into(),
            VarInt(effect_type as i32),
        ))
        .await;
    }

    pub async fn set_difficulty(&self, difficulty: Difficulty) {
        let mut level_info = self.level_info.write().await;

        level_info.difficulty = difficulty;
    }

    pub async fn add_synced_block_event(&self, pos: BlockPos, r#type: u8, data: u8) {
        let mut queue = self.synced_block_event_queue.lock().await;
        queue.push(BlockEvent { pos, r#type, data });
    }

    pub async fn flush_synced_block_events(self: &Arc<Self>) {
        let mut queue = self.synced_block_event_queue.lock().await;
        let events: Vec<BlockEvent> = queue.clone();
        queue.clear();
        // THIS IS IMPORTANT
        // it prevents deadlocks and also removes the need to wait for a lock when adding a new synced block
        drop(queue);
        for event in events {
            let block = self.get_block(&event.pos).await; // TODO
            if !self
                .block_registry
                .on_synced_block_event(block, self, &event.pos, event.r#type, event.data)
                .await
            {
                continue;
            }
            self.broadcast_packet_all(&CBlockEvent::new(
                event.pos,
                event.r#type,
                event.data,
                VarInt(i32::from(block.id)),
            ))
            .await;
        }
    }

    /// Broadcasts a packet to all connected players within the world.
    ///
    /// Sends the specified packet to every player currently logged in to the world.
    ///
    /// **Note:** This function acquires a lock on the `current_players` map, ensuring thread safety.
    pub async fn broadcast_packet_all<P>(&self, packet: &P)
    where
        P: ClientPacket,
    {
        self.broadcast_packet_except(&[], packet).await;
    }

    pub async fn broadcast_message(
        &self,
        message: &TextComponent,
        sender_name: &TextComponent,
        chat_type: u8,
        target_name: Option<&TextComponent>,
    ) {
        self.broadcast_packet_all(&CDisguisedChatMessage::new(
            message,
            (chat_type + 1).into(),
            sender_name,
            target_name,
        ))
        .await;
    }

    pub async fn broadcast_secure_player_chat(
        &self,
        sender: &Arc<Player>,
        chat_message: &SChatMessage,
        decorated_message: &TextComponent,
    ) {
        let messages_sent: i32 = sender.chat_session.lock().await.messages_sent;
        let sender_last_seen = {
            let cache = sender.signature_cache.lock().await;
            cache.last_seen.clone()
        };

        for recipient in self.players.read().await.values() {
            let messages_received: i32 = recipient.chat_session.lock().await.messages_received;
            let packet = &CPlayerChatMessage::new(
                VarInt(messages_received),
                sender.gameprofile.id,
                VarInt(messages_sent),
                chat_message.signature.clone(),
                chat_message.message.clone(),
                chat_message.timestamp,
                chat_message.salt,
                sender_last_seen.indexed_for(recipient).await,
                Some(decorated_message.clone()),
                FilterType::PassThrough,
                (RAW + 1).into(), // Custom registry chat_type with no sender name
                TextComponent::text(""), // Not needed since we're injecting the name in the message for custom formatting
                None,
            );
            recipient.client.enqueue_packet(packet).await;

            recipient
                .signature_cache
                .lock()
                .await
                .add_seen_signature(&chat_message.signature.clone().unwrap()); // Unwrap is safe because we check for None in validate_chat_message

            let recipient_signature_cache = &mut recipient.signature_cache.lock().await;
            if recipient.gameprofile.id != sender.gameprofile.id {
                // Sender may update recipient on signatures recipient hasn't seen
                recipient_signature_cache.cache_signatures(sender_last_seen.as_ref());
            }
            recipient.chat_session.lock().await.messages_received += 1;
        }

        sender.chat_session.lock().await.messages_sent += 1;
    }

    /// Broadcasts a packet to all connected players within the world, excluding the specified players.
    ///
    /// Sends the specified packet to every player currently logged in to the world, excluding the players listed in the `except` parameter.
    ///
    /// **Note:** This function acquires a lock on the `current_players` map, ensuring thread safety.
    pub async fn broadcast_packet_except<P>(&self, except: &[uuid::Uuid], packet: &P)
    where
        P: ClientPacket,
    {
        let current_players = self.players.read().await;
        let players: Vec<_> = current_players
            .iter()
            .filter(|c| !except.contains(c.0))
            .collect();
        if players.is_empty() {
            return;
        }

        for (_, player) in players {
            player.client.enqueue_packet(packet).await;
        }
    }

    pub async fn spawn_particle(
        &self,
        position: Vector3<f64>,
        offset: Vector3<f32>,
        max_speed: f32,
        particle_count: i32,
        particle: Particle,
    ) {
        let players = self.players.read().await;
        for player in players.values() {
            player
                .spawn_particle(position, offset, max_speed, particle_count, particle)
                .await;
        }
    }

    pub async fn play_sound(&self, sound: Sound, category: SoundCategory, position: &Vector3<f64>) {
        self.play_sound_raw(sound as u16, category, position, 1.0, 1.0)
            .await;
    }

    pub async fn play_sound_expect(
        &self,
        player: &Player,
        sound: Sound,
        category: SoundCategory,
        position: &Vector3<f64>,
    ) {
        self.play_sound_raw_expect(player, sound as u16, category, position, 1.0, 1.0)
            .await;
    }

    pub async fn play_sound_raw(
        &self,
        sound_id: u16,
        category: SoundCategory,
        position: &Vector3<f64>,
        volume: f32,
        pitch: f32,
    ) {
        let seed = rng().random::<f64>();
        let packet = CSoundEffect::new(IdOr::Id(sound_id), category, position, volume, pitch, seed);
        self.broadcast_packet_all(&packet).await;
    }

    pub async fn play_sound_raw_expect(
        &self,
        player: &Player,
        sound_id: u16,
        category: SoundCategory,
        position: &Vector3<f64>,
        volume: f32,
        pitch: f32,
    ) {
        let seed = rng().random::<f64>();
        let packet = CSoundEffect::new(IdOr::Id(sound_id), category, position, volume, pitch, seed);
        self.broadcast_packet_except(&[player.gameprofile.id], &packet)
            .await;
    }

    pub async fn play_block_sound(
        &self,
        sound: Sound,
        category: SoundCategory,
        position: BlockPos,
    ) {
        let new_vec = Vector3::new(
            f64::from(position.0.x) + 0.5,
            f64::from(position.0.y) + 0.5,
            f64::from(position.0.z) + 0.5,
        );
        self.play_sound(sound, category, &new_vec).await;
    }

    pub async fn play_block_sound_expect(
        &self,
        player: &Player,
        sound: Sound,
        category: SoundCategory,
        position: BlockPos,
    ) {
        let new_vec = Vector3::new(
            f64::from(position.0.x) + 0.5,
            f64::from(position.0.y) + 0.5,
            f64::from(position.0.z) + 0.5,
        );
        self.play_sound_expect(player, sound, category, &new_vec)
            .await;
    }

    pub async fn tick(self: &Arc<Self>, server: &Server) {
        self.flush_block_updates().await;
        // tick block entities
        // TODO: fix dead lock
        // self.level.tick_block_entities(self.clone()).await;
        self.flush_synced_block_events().await;

        // world ticks
        let mut level_time = self.level_time.lock().await;
        level_time.tick_time();
        let mut weather = self.weather.lock().await;
        weather.tick_weather(self).await;

        if self.should_skip_night().await {
            let time = level_time.time_of_day + 24000;
            level_time.set_time(time - time % 24000);
            level_time.send_time(self).await;

            for player in self.players.read().await.values() {
                player.wake_up().await;
            }

            if weather.weather_cycle_enabled && (weather.raining || weather.thundering) {
                weather.reset_weather_cycle(self).await;
            }
        } else if level_time.world_age % 20 == 0 {
            level_time.send_time(self).await;
        }
        drop(level_time);
        drop(weather);

        self.tick_scheduled_block_ticks().await;

        let players_to_tick: Vec<_> = self.players.read().await.values().cloned().collect();

        // player ticks
        for player in players_to_tick {
            player.tick(server).await;
        }

        let entities_to_tick: Vec<_> = self.entities.read().await.values().cloned().collect();

        // Entity ticks
        for entity in entities_to_tick {
            entity.tick(entity.clone(), server).await;
            for player in self.players.read().await.values() {
                if player
                    .living_entity
                    .entity
                    .bounding_box
                    .load()
                    // This is vanilla, but TODO: change this when is in a vehicle
                    .expand(1.0, 0.5, 1.0)
                    .intersects(&entity.get_entity().bounding_box.load())
                {
                    entity.on_player_collision(player).await;
                    break;
                }
            }
        }
    }

    pub async fn flush_block_updates(&self) {
        let mut block_state_updates_by_chunk_section = HashMap::new();
        for (position, block_state_id) in self.unsent_block_changes.lock().await.drain() {
            let chunk_section = chunk_section_from_pos(&position);
            block_state_updates_by_chunk_section
                .entry(chunk_section)
                .or_insert(Vec::new())
                .push((position, block_state_id));
        }

        // TODO: only send packet to players who have the chunks loaded
        // TODO: Send light updates to update the wire directly next to a broken block
        for chunk_section in block_state_updates_by_chunk_section.values() {
            if chunk_section.is_empty() {
                continue;
            }
            if chunk_section.len() == 1 {
                let (block_pos, block_state_id) = chunk_section[0];
                self.broadcast_packet_all(&CBlockUpdate::new(
                    block_pos,
                    i32::from(block_state_id).into(),
                ))
                .await;
            } else {
                self.broadcast_packet_all(&CMultiBlockUpdate::new(chunk_section.clone()))
                    .await;
            }
        }
    }

    pub async fn tick_scheduled_block_ticks(self: &Arc<Self>) {
        let blocks_to_tick = self.level.get_and_tick_block_ticks().await;
        let fluids_to_tick = self.level.get_and_tick_fluid_ticks().await;

        while let Some(scheduled_tick) = { blocks_to_tick.lock().await.pop_front() } {
            let block = self.get_block(&scheduled_tick.block_pos).await;
            if scheduled_tick.target_block_id != block.id {
                continue;
            }
            if let Some(pumpkin_block) = self.block_registry.get_pumpkin_block(block) {
                pumpkin_block
                    .on_scheduled_tick(OnScheduledTickArgs {
                        world: self,
                        block,
                        position: &scheduled_tick.block_pos,
                    })
                    .await;
            }
        }

        for scheduled_tick in fluids_to_tick {
            let fluid = self.get_fluid(&scheduled_tick.block_pos).await;
            if let Some(pumpkin_fluid) = self.block_registry.get_pumpkin_fluid(&fluid) {
                pumpkin_fluid
                    .on_scheduled_tick(self, &fluid, &scheduled_tick.block_pos)
                    .await;
            }
        }
    }

    pub fn generation_settings(&self) -> &GenerationSettings {
        // TODO: this is bad
        match self.dimension_type {
            VanillaDimensionType::Overworld => GENERATION_SETTINGS
                .get(&GeneratorSetting::Overworld)
                .unwrap(),
            VanillaDimensionType::OverworldCaves => todo!(),
            VanillaDimensionType::TheEnd => {
                GENERATION_SETTINGS.get(&GeneratorSetting::End).unwrap()
            }
            VanillaDimensionType::TheNether => {
                GENERATION_SETTINGS.get(&GeneratorSetting::Nether).unwrap()
            }
        }
    }

    /// Gets the y position of the first non air block from the top down
    pub async fn get_top_block(&self, position: Vector2<i32>) -> i32 {
        let generation_settings = self.generation_settings();
        for y in (i32::from(generation_settings.shape.min_y)
            ..i32::from(generation_settings.shape.max_y()))
            .rev()
        {
<<<<<<< HEAD
            let pos = BlockPos::new(position.x, y, position.z);
=======
            let pos = BlockPos(Vector3::new(position.x, y, position.y));
>>>>>>> bf13cb12
            let block = self.get_block_state(&pos).await;
            if block.is_air() {
                continue;
            }
            return y;
        }
        i32::from(generation_settings.shape.min_y)
    }

    #[allow(clippy::too_many_lines)]
    pub async fn spawn_bedrock_player(
        &self,
        base_config: &BasicConfiguration,
        player: Arc<Player>,
        server: &Server,
    ) {
        let level_info = server.level_info.read().await;
        let weather = self.weather.lock().await;
        let level_settings = LevelSettings {
            seed: self.level.seed.0,
            spawn_biome_type: 0,
            custom_biome_name: String::with_capacity(0),
            dimension: VarInt(0),
            generator_type: VarInt(1),
            world_gamemode: VarInt(server.defaultgamemode.lock().await.gamemode as i32),
            hardcore: base_config.hardcore,
            difficulty: VarInt(level_info.difficulty as i32),
            spawn_position: BedrockPos(BlockPos(Vector3::new(
                level_info.spawn_x,
                level_info.spawn_y,
                level_info.spawn_z,
            ))),
            has_achievements_disabled: false,
            editor_world_type: VarInt(0),
            is_created_in_editor: false,
            is_exported_from_editor: false,
            day_cycle_stop_time: VarInt(-1),
            education_edition_offer: VarInt(0),
            has_education_features_enabled: false,
            education_product_id: String::with_capacity(0),
            rain_level: weather.rain_level,
            lightning_level: weather.thunder_level,
            has_confirmed_platform_locked_content: false,
            was_multiplayer_intended: true,
            was_lan_broadcasting_intended: true,
            xbox_live_broadcast_setting: VarInt(GAME_PUBLISH_SETTING_PUBLIC),
            platform_broadcast_setting: VarInt(GAME_PUBLISH_SETTING_PUBLIC),
            commands_enabled: level_info.allow_commands,
            is_texture_packs_required: false,
            rule_data: GameRules {
                list_size: VarUInt(0),
            },
            experiments: Experiments {
                names_size: 0,
                experiments_ever_toggled: false,
            },
            bonus_chest: false,
            has_start_with_map_enabled: false,
            // TODO Bedrock permission level are different
            permission_level: VarInt(2),
            server_chunk_tick_range: base_config.simulation_distance.get().into(),
            has_locked_behavior_pack: false,
            has_locked_resource_pack: false,
            is_from_locked_world_template: false,
            is_using_msa_gamertags_only: false,
            is_from_world_template: false,
            is_world_template_option_locked: false,
            is_only_spawning_v1_villagers: false,
            is_disabling_personas: false,
            is_disabling_custom_skins: false,
            emote_chat_muted: false,
            game_version: CURRENT_BEDROCK_MC_VERSION.into(),
            limited_world_width: 0,
            limited_world_height: 0,
            is_nether_type: base_config.allow_nether,
            edu_shared_uri_button_name: String::with_capacity(0),
            edu_shared_uri_link_uri: String::with_capacity(0),
            override_force_experimental_gameplay_has_value: false,
            chat_restriction_level: 0,
            disable_player_interactions: false,
            server_id: String::with_capacity(0),
            world_id: String::with_capacity(0),
            scenario_id: String::with_capacity(0),
            owner_id: String::with_capacity(0),
        };
        if let ClientPlatform::Bedrock(client) = &player.client {
            client
                .send_game_packet(
                    &CStartGame {
                        entity_id: VarLong(i64::from(player.entity_id())),
                        runtime_entity_id: VarULong(player.entity_id() as u64),
                        player_gamemode: VarInt(player.gamemode.load() as i32),
                        position: Vector3::new(0.0, 100.0, 0.0),
                        yaw: 0.0,
                        pitch: 0.0,
                        level_settings,
                        level_id: String::with_capacity(0),
                        level_name: "level".to_string(),
                        premium_world_template_id: String::with_capacity(0),
                        is_trial: false,
                        rewind_history_size: VarInt(40),
                        server_authoritative_block_breaking: false,
                        current_level_time: 0,
                        enchantment_seed: VarInt(0),
                        block_properties_size: VarUInt(0),
                        // TODO Make this unique
                        multiplayer_correlation_id: Uuid::default().to_string(),
                        enable_itemstack_net_manager: false,
                        // TODO Make this description better!
                        // This gets send from the client to mojang server for telemetry
                        server_version: "Pumpkin Rust Server".to_string(),

                        compound_id: 10,
                        compound_len: VarUInt(0),
                        compound_end: 0,

                        block_registry_checksum: 0,
                        world_template_id: Uuid::default(),
                        // TODO The client needs extra biome data for this
                        enable_clientside_generation: false,
                        blocknetwork_ids_are_hashed: false,
                        server_auth_sounds: false,
                    },
                    RakReliability::Unreliable,
                )
                .await;
        } else {
            panic!();
        }
    }

    #[expect(clippy::too_many_lines)]
    pub async fn spawn_java_player(
        &self,
        base_config: &BasicConfiguration,
        player: Arc<Player>,
        server: &Server,
    ) {
        let dimensions: Vec<ResourceLocation> = server
            .dimensions
            .iter()
            .map(VanillaDimensionType::resource_location)
            .collect();

        // This code follows the vanilla packet order
        let entity_id = player.entity_id();
        let gamemode = player.gamemode.load();
        log::debug!(
            "spawning player {}, entity id {}",
            player.gameprofile.name,
            entity_id
        );

        // Send the login packet for our new player
        player
            .client
            .send_packet_now(&CLogin::new(
                entity_id,
                base_config.hardcore,
                &dimensions,
                base_config.max_players.try_into().unwrap(),
                base_config.view_distance.get().into(), //  TODO: view distance
                base_config.simulation_distance.get().into(), // TODO: sim view dinstance
                false,
                true,
                false,
                (self.dimension_type as u8).into(),
                self.dimension_type.resource_location(),
                biome::hash_seed(self.level.seed.0), // seed
                gamemode as u8,
                player
                    .previous_gamemode
                    .load()
                    .map_or(-1, |gamemode| gamemode as i8),
                false,
                false,
                None,
                VarInt(player.get_entity().portal_cooldown.load(Ordering::Relaxed) as i32),
                self.sea_level.into(),
                // This should stay true even when reports are disabled.
                // It prevents the annoying popup when joining the server.
                true,
            ))
            .await;

        // Send the current ticking state to the new player so they are in sync.
        server
            .tick_rate_manager
            .update_joining_player(&player)
            .await;

        // Permissions, i.e. the commands a player may use.
        player.send_permission_lvl_update().await;

        // Difficulty of the world
        player.send_difficulty_update().await;
        {
            let command_dispatcher = server.command_dispatcher.read().await;
            client_suggestions::send_c_commands_packet(&player, &command_dispatcher).await;
        };

        // Spawn in initial chunks
        // This is made before the player teleport so that the player doesn't glitch out when spawning
        chunker::player_join(&player).await;

        // Teleport
        let (position, yaw, pitch) = if player.has_played_before.load(Ordering::Relaxed) {
            let position = player.position();
            let yaw = player.living_entity.entity.yaw.load(); //info.spawn_angle;
            let pitch = player.living_entity.entity.pitch.load();

            (position, yaw, pitch)
        } else {
            let info = &self.level_info.read().await;
            let spawn_position = Vector2::new(info.spawn_x, info.spawn_z);
            let pos_y = self.get_top_block(spawn_position).await + 1; // +1 to spawn on top of the block

            let position = Vector3::new(
                f64::from(info.spawn_x),
                f64::from(pos_y),
                f64::from(info.spawn_z),
            );
            let yaw = info.spawn_angle;
            let pitch = 0.0;

            (position, yaw, pitch)
        };

        let velocity = player.living_entity.entity.velocity.load();

        log::debug!("Sending player teleport to {}", player.gameprofile.name);
        player.request_teleport(position, yaw, pitch).await;

        player.living_entity.last_pos.store(position);

        let gameprofile = &player.gameprofile;
        // Firstly, send an info update to our new player, so they can see their skin
        // and also send their info to everyone else.
        log::debug!("Broadcasting player info for {}", player.gameprofile.name);
        self.broadcast_packet_all(&CPlayerInfoUpdate::new(
            (PlayerInfoFlags::ADD_PLAYER
                | PlayerInfoFlags::UPDATE_GAME_MODE
                | PlayerInfoFlags::UPDATE_LISTED)
                .bits(),
            &[pumpkin_protocol::java::client::play::Player {
                uuid: gameprofile.id,
                actions: &[
                    PlayerAction::AddPlayer {
                        name: &gameprofile.name,
                        properties: &gameprofile.properties,
                    },
                    PlayerAction::UpdateGameMode(VarInt(gamemode as i32)),
                    PlayerAction::UpdateListed(true),
                ],
            }],
        ))
        .await;

        // Here, we send all the infos of players who already joined.
        {
            let current_players = self.players.read().await;

            let mut current_player_data = Vec::new();

            for (_, player) in current_players
                .iter()
                .filter(|(c, _)| **c != player.gameprofile.id)
            {
                let chat_session = player.chat_session.lock().await;

                let mut player_actions = vec![
                    PlayerAction::AddPlayer {
                        name: &player.gameprofile.name,
                        properties: &player.gameprofile.properties,
                    },
                    PlayerAction::UpdateListed(true),
                ];

                if base_config.allow_chat_reports {
                    player_actions.push(PlayerAction::InitializeChat(Some(InitChat {
                        session_id: chat_session.session_id,
                        expires_at: chat_session.expires_at,
                        public_key: chat_session.public_key.clone(),
                        signature: chat_session.signature.clone(),
                    })));
                }

                current_player_data.push((&player.gameprofile.id, player_actions));
            }

            let mut action_flags = PlayerInfoFlags::ADD_PLAYER | PlayerInfoFlags::UPDATE_LISTED;
            if base_config.allow_chat_reports {
                action_flags |= PlayerInfoFlags::INITIALIZE_CHAT;
            }

            let entries = current_player_data
                .iter()
                .map(
                    |(id, actions)| pumpkin_protocol::java::client::play::Player {
                        uuid: **id,
                        actions,
                    },
                )
                .collect::<Vec<_>>();

            log::debug!("Sending player info to {}", player.gameprofile.name);
            player
                .client
                .enqueue_packet(&CPlayerInfoUpdate::new(action_flags.bits(), &entries))
                .await;
        };

        let gameprofile = &player.gameprofile;

        log::debug!("Broadcasting player spawn for {}", player.gameprofile.name);
        // Spawn the player for every client.
        self.broadcast_packet_except(
            &[player.gameprofile.id],
            &CSpawnEntity::new(
                entity_id.into(),
                gameprofile.id,
                i32::from(EntityType::PLAYER.id).into(),
                position,
                pitch,
                yaw,
                yaw,
                0.into(),
                velocity,
            ),
        )
        .await;

        // Spawn players for our client.
        let id = player.gameprofile.id;
        for (_, existing_player) in self.players.read().await.iter().filter(|c| c.0 != &id) {
            let entity = &existing_player.living_entity.entity;
            let pos = entity.pos.load();
            let gameprofile = &existing_player.gameprofile;
            log::debug!("Sending player entities to {}", player.gameprofile.name);

            player
                .client
                .enqueue_packet(&CSpawnEntity::new(
                    existing_player.entity_id().into(),
                    gameprofile.id,
                    i32::from(EntityType::PLAYER.id).into(),
                    pos,
                    entity.pitch.load(),
                    entity.yaw.load(),
                    entity.head_yaw.load(),
                    0.into(),
                    entity.velocity.load(),
                ))
                .await;
            let config = existing_player.config.read().await;
            let mut buf = Vec::new();
            for meta in [
                Metadata::new(
                    DATA_PLAYER_MODE_CUSTOMISATION,
                    MetaDataType::Byte,
                    config.skin_parts,
                ),
                Metadata::new(
                    DATA_PLAYER_MAIN_HAND,
                    MetaDataType::Byte,
                    config.main_hand as u8,
                ),
            ] {
                let mut serializer_buf = Vec::new();

                let mut serializer = Serializer::new(&mut serializer_buf);
                meta.serialize(&mut serializer).unwrap();
                buf.extend(serializer_buf);
            }
            // END
            buf.put_u8(255);
            player
                .client
                .enqueue_packet(&CSetEntityMetadata::new(
                    existing_player.get_entity().entity_id.into(),
                    buf.into(),
                ))
                .await;
        }
        player.send_client_information().await;

        // Start waiting for level chunks. Sets the "Loading Terrain" screen
        log::debug!("Sending waiting chunks to {}", player.gameprofile.name);
        player
            .client
            .send_packet_now(&CGameEvent::new(GameEvent::StartWaitingChunks, 0.0))
            .await;

        self.worldborder
            .lock()
            .await
            .init_client(&player.client)
            .await;

        // Sends initial time
        player.send_time(self).await;

        // Send initial weather state
        let weather = self.weather.lock().await;
        if weather.raining {
            player
                .client
                .enqueue_packet(&CGameEvent::new(GameEvent::BeginRaining, 0.0))
                .await;

            // Calculate rain and thunder levels directly from public fields
            let rain_level = weather.rain_level.clamp(0.0, 1.0);
            let thunder_level = weather.thunder_level.clamp(0.0, 1.0);

            player
                .client
                .enqueue_packet(&CGameEvent::new(GameEvent::RainLevelChange, rain_level))
                .await;
            player
                .client
                .enqueue_packet(&CGameEvent::new(
                    GameEvent::ThunderLevelChange,
                    thunder_level,
                ))
                .await;
        }

        // if let Some(bossbars) = self..lock().await.get_player_bars(&player.gameprofile.id) {
        //     for bossbar in bossbars {
        //         player.send_bossbar(bossbar).await;
        //     }
        // }

        player.has_played_before.store(true, Ordering::Relaxed);
        player
            .on_screen_handler_opened(player.player_screen_handler.clone())
            .await;

        player.send_active_effects().await;
        self.send_player_equipment(&player).await;
    }

    async fn send_player_equipment(&self, from: &Player) {
        let mut equipment_list = Vec::new();

        equipment_list.push((
            EquipmentSlot::MAIN_HAND.discriminant(),
            *from.inventory.held_item().lock().await,
        ));

        for (slot, item_arc_mutex) in &from.inventory.entity_equipment.lock().await.equipment {
            let item_guard = item_arc_mutex.lock().await;
            let item_stack = *item_guard;
            equipment_list.push((slot.discriminant(), item_stack));
        }

        let equipment: Vec<(i8, ItemStackSerializer)> = equipment_list
            .iter()
            .map(|(slot, stack)| (*slot, ItemStackSerializer::from(*stack)))
            .collect();
        self.broadcast_packet_except(
            &[from.get_entity().entity_uuid],
            &CSetEquipment::new(from.entity_id().into(), equipment),
        )
        .await;
    }

    pub async fn send_world_info(
        &self,
        player: &Arc<Player>,
        position: Vector3<f64>,
        yaw: f32,
        pitch: f32,
    ) {
        self.worldborder
            .lock()
            .await
            .init_client(&player.client)
            .await;

        // TODO: World spawn (compass stuff)

        player
            .client
            .enqueue_packet(&CGameEvent::new(GameEvent::StartWaitingChunks, 0.0))
            .await;

        let entity = &player.living_entity.entity;

        self.broadcast_packet_except(
            &[player.gameprofile.id],
            // TODO: add velo
            &CSpawnEntity::new(
                entity.entity_id.into(),
                player.gameprofile.id,
                i32::from(EntityType::PLAYER.id).into(),
                position,
                pitch,
                yaw,
                yaw,
                0.into(),
                Vector3::new(0.0, 0.0, 0.0),
            ),
        )
        .await;
        player.send_client_information().await;

        chunker::player_join(player).await;
        // Update commands

        player.set_health(20.0).await;
    }

    pub async fn explode(self: &Arc<Self>, server: &Server, position: Vector3<f64>, power: f32) {
        let explosion = Explosion::new(power, position);
        explosion.explode(server, self).await;
        let particle = if power < 2.0 {
            Particle::Explosion
        } else {
            Particle::ExplosionEmitter
        };
        let sound = IdOr::<SoundEvent>::Id(Sound::EntityGenericExplode as u16);
        for player in self.players.read().await.values() {
            if player.position().squared_distance_to_vec(position) > 4096.0 {
                continue;
            }
            player
                .client
                .enqueue_packet(&CExplosion::new(
                    position,
                    None,
                    VarInt(particle as i32),
                    sound.clone(),
                ))
                .await;
        }
    }

    pub async fn respawn_player(&self, player: &Arc<Player>, alive: bool) {
        let last_pos = player.living_entity.last_pos.load();
        let death_dimension = player.world().await.dimension_type.resource_location();
        let death_location = BlockPos(Vector3::new(
            last_pos.x.round() as i32,
            last_pos.y.round() as i32,
            last_pos.z.round() as i32,
        ));

        let data_kept = u8::from(alive);

        // TODO: switch world in player entity to new world

        player
            .client
            .enqueue_packet(&CRespawn::new(
                (self.dimension_type as u8).into(),
                self.dimension_type.resource_location(),
                biome::hash_seed(self.level.seed.0), // seed
                player.gamemode.load() as u8,
                player.gamemode.load() as i8,
                false,
                false,
                Some((death_dimension, death_location)),
                VarInt(player.get_entity().portal_cooldown.load(Ordering::Relaxed) as i32),
                self.sea_level.into(),
                data_kept,
            ))
            .await;

        log::debug!("Sending player abilities to {}", player.gameprofile.name);
        player.send_abilities_update().await;

        player.send_permission_lvl_update().await;

        player.hunger_manager.restart();

        let info = &self.level_info.read().await;
        if !info.game_rules.keep_inventory {
            player.set_experience(0, 0.0, 0).await;
        }

        // Teleport
        let pitch = 0.0;
        let (position, yaw) = if let Some(respawn) = player.get_respawn_point().await {
            respawn
        } else {
            let top = self
                .get_top_block(Vector2::new(info.spawn_x, info.spawn_z))
                .await;

            (
                Vector3::new(info.spawn_x.into(), (top + 1).into(), info.spawn_z.into()),
                info.spawn_angle,
            )
        };

        log::debug!("Sending player teleport to {}", player.gameprofile.name);
        player.request_teleport(position, yaw, pitch).await;
        player.living_entity.last_pos.store(position);

        // TODO: difficulty, exp bar, status effect

        self.send_world_info(player, position, yaw, pitch).await;
    }

    /// Returns true if enough players are sleeping and we should skip the night.
    pub async fn should_skip_night(&self) -> bool {
        let players = self.players.read().await;

        let player_count = players.len();
        let sleeping_player_count = players
            .values()
            .filter(|player| {
                player
                    .sleeping_since
                    .load()
                    .is_some_and(|since| since >= 100)
            })
            .count();

        // TODO: sleep ratio
        sleeping_player_count == player_count
    }

    // NOTE: This function doesn't actually await on anything, it just spawns two tokio tasks
    /// IMPORTANT: Chunks have to be non-empty
    #[allow(clippy::too_many_lines)]
    fn spawn_world_chunks(
        self: &Arc<Self>,
        player: Arc<Player>,
        chunks: Vec<Vector2<i32>>,
        center_chunk: Vector2<i32>,
    ) {
        if player.client.closed() {
            log::info!("The connection has closed before world chunks were spawned");
            return;
        }
        #[cfg(debug_assertions)]
        let inst = std::time::Instant::now();

        // Sort such that the first chunks are closest to the center.
        let mut chunks = chunks;
        chunks.sort_unstable_by_key(|pos| {
            let rel_x = pos.x - center_chunk.x;
            let rel_z = pos.y - center_chunk.y;
            rel_x * rel_x + rel_z * rel_z
        });

        let mut receiver = self.level.receive_chunks(chunks.clone());

        let level = self.level.clone();
        let player1 = player.clone();
        let world = self.clone();
        let world1 = self.clone();

        player.clone().spawn_task(async move {
            'main: loop {
                let recv_result = tokio::select! {
                    () = player.client.await_close_interrupt() => {
                        log::debug!("Canceling player packet processing");
                        None
                    },
                    recv_result = receiver.recv() => {
                        recv_result
                    }
                };

                let Some((chunk, first_load)) = recv_result else {
                    break;
                };

                let position = chunk.read().await.position;

                let (world, chunk) = if level.is_chunk_watched(&position) {
                    (world.clone(), chunk)
                } else {
                    send_cancellable! {{
                        ChunkSave {
                            world: world.clone(),
                            chunk,
                            cancelled: false,
                        };

                        'after: {
                            log::trace!(
                                "Received chunk {:?}, but it is no longer watched... cleaning",
                                &position
                            );
                            level.clean_chunk(&position).await;
                            continue 'main;
                        }
                    }};
                    (event.world, event.chunk)
                };

                let (world, chunk) = if first_load {
                    send_cancellable! {{
                        ChunkLoad {
                            world,
                            chunk,
                            cancelled: false,
                        };

                        'cancelled: {
                            continue 'main;
                        }
                    }}
                    (event.world, event.chunk)
                } else {
                    (world, chunk)
                };

                if !player.client.closed() {
                    send_cancellable! {{
                        ChunkSend {
                            world,
                            chunk: chunk.clone(),
                            cancelled: false,
                        };

                        'after: {
                            let mut chunk_manager = player.chunk_manager.lock().await;
                            chunk_manager.push_chunk(position, chunk);
                        }
                    }};
                }
            }

            #[cfg(debug_assertions)]
            log::debug!("Chunks queued after {}ms", inst.elapsed().as_millis());
        });
        let mut entity_receiver = self.level.receive_entity_chunks(chunks);
        let level = self.level.clone();
        let player = player1.clone();
        let world = world1.clone();
        player.clone().spawn_task(async move {
            'main: loop {
                let recv_result = tokio::select! {
                    () = player.client.await_close_interrupt() => {
                        log::debug!("Canceling player packet processing");
                        None
                    },
                    recv_result = entity_receiver.recv() => {
                        recv_result
                    }
                };

                let Some((chunk, _first_load)) = recv_result else {
                    break;
                };
                let position = chunk.read().await.chunk_position;

                let chunk = if level.is_chunk_watched(&position) {
                    chunk
                } else {
                    log::trace!(
                        "Received chunk {:?}, but it is no longer watched... cleaning",
                        &position
                    );
                    let mut ids = Vec::new();
                    // Remove all the entities from the world
                    let entity_chunk = chunk.read().await;
                    let mut entities = world.entities.write().await;
                    for (uuid, entity_nbt) in &entity_chunk.data {
                        let Some(id) = entity_nbt.get_string("id") else {
                            log::warn!("Entity has no ID");
                            continue;
                        };
                        let Some(entity_type) =
                            EntityType::from_name(id.strip_prefix("minecraft:").unwrap_or(id))
                        else {
                            log::warn!("Entity has no valid Entity Type {id}");
                            continue;
                        };
                        // Pos is zero since it will read from nbt
                        let entity =
                            from_type(entity_type, Vector3::new(0.0, 0.0, 0.0), &world, *uuid);
                        entity.read_nbt(entity_nbt).await;
                        let base_entity = entity.get_entity();

                        entities.remove(&base_entity.entity_uuid);
                        ids.push(VarInt(base_entity.entity_id));

                        world.save_entity(uuid, &entity).await;
                    }
                    if !ids.is_empty() {
                        player
                            .client
                            .enqueue_packet(&CRemoveEntities::new(&ids))
                            .await;
                    }
                    level.clean_entity_chunk(&position).await;

                    continue 'main;
                };

                let entity_chunk = chunk.read().await;
                // Add all new Entities to the world
                let mut current_entities = world.entities.write().await;

                for (uuid, entity_nbt) in &entity_chunk.data {
                    let Some(id) = entity_nbt.get_string("id") else {
                        log::warn!("Entity has no ID");
                        continue;
                    };
                    let Some(entity_type) =
                        EntityType::from_name(id.strip_prefix("minecraft:").unwrap_or(id))
                    else {
                        log::warn!("Entity has no valid Entity Type {id}");
                        continue;
                    };
                    // Pos is zero since it will read from nbt
                    let entity = from_type(entity_type, Vector3::new(0.0, 0.0, 0.0), &world, *uuid);
                    entity.read_nbt(entity_nbt).await;
                    let base_entity = entity.get_entity();
                    player
                        .client
                        .enqueue_packet(&base_entity.create_spawn_packet())
                        .await;
                    entity.init_data_tracker().await;
                    current_entities.insert(base_entity.entity_uuid, entity);
                }
            }

            #[cfg(debug_assertions)]
            log::debug!("Chunks queued after {}ms", inst.elapsed().as_millis());
        });
    }

    /// Gets a `Player` by an entity id
    pub async fn get_player_by_id(&self, id: EntityId) -> Option<Arc<Player>> {
        for player in self.players.read().await.values() {
            if player.entity_id() == id {
                return Some(player.clone());
            }
        }
        None
    }

    /// Gets an entity by an entity id
    pub async fn get_entity_by_id(&self, id: EntityId) -> Option<Arc<dyn EntityBase>> {
        for entity in self.entities.read().await.values() {
            if entity.get_entity().entity_id == id {
                return Some(entity.clone());
            }
        }
        None
    }

    /// Gets a `Player` by a username
    pub async fn get_player_by_name(&self, name: &str) -> Option<Arc<Player>> {
        for player in self.players.read().await.values() {
            if player.gameprofile.name.eq_ignore_ascii_case(name) {
                return Some(player.clone());
            }
        }
        None
    }

    pub async fn get_entities_at_box(&self, aabb: &BoundingBox) -> Vec<Arc<dyn EntityBase>> {
        let entities_guard = self.entities.read().await;
        entities_guard
            .values()
            .filter(|entity| entity.get_entity().bounding_box.load().intersects(aabb))
            .cloned()
            .collect()
    }
    pub async fn get_players_at_box(&self, aabb: &BoundingBox) -> Vec<Arc<Player>> {
        let players_guard = self.players.read().await;
        players_guard
            .values()
            .filter(|player| player.get_entity().bounding_box.load().intersects(aabb))
            .cloned()
            .collect()
    }

    /// Retrieves a player by their unique UUID.
    ///
    /// This function searches the world's active player list for a player with the specified UUID.
    /// If found, it returns an `Arc<Player>` reference to the player. Otherwise, it returns `None`.
    ///
    /// # Arguments
    ///
    /// * `id`: The UUID of the player to retrieve.
    ///
    /// # Returns
    ///
    /// An `Option<Arc<Player>>` containing the player if found, or `None` if not.
    pub async fn get_player_by_uuid(&self, id: uuid::Uuid) -> Option<Arc<Player>> {
        self.players.read().await.get(&id).cloned()
    }

    /// Gets a list of players whose location equals the given position in the world.
    ///
    /// It iterates through the players in the world and checks their location. If the player's location matches the
    /// given position, it will add this to a `Vec` which it later returns. If no
    /// player was found in that position, it will just return an empty `Vec`.
    ///
    /// # Arguments
    ///
    /// * `position`: The position the function will check.
    pub async fn get_players_by_pos(&self, position: BlockPos) -> HashMap<uuid::Uuid, Arc<Player>> {
        self.players
            .read()
            .await
            .iter()
            .filter_map(|(uuid, player)| {
                let player_block_pos = player.living_entity.entity.block_pos.load().0;
                (position.0.x == player_block_pos.x
                    && position.0.y == player_block_pos.y
                    && position.0.z == player_block_pos.z)
                    .then(|| (*uuid, Arc::clone(player)))
            })
            .collect::<HashMap<uuid::Uuid, Arc<Player>>>()
    }

    /// Gets the nearby players around a given world position.
    /// It "creates" a sphere and checks if whether players are inside
    /// and returns a `HashMap` where the UUID is the key and the `Player`
    /// object is the value.
    ///
    /// # Arguments
    /// * `pos`: The center of the sphere.
    /// * `radius`: The radius of the sphere. The higher the radius, the more area will be checked (in every direction).
    pub async fn get_nearby_players(
        &self,
        pos: Vector3<f64>,
        radius: f64,
    ) -> HashMap<uuid::Uuid, Arc<Player>> {
        let radius_squared = radius.powi(2);

        self.players
            .read()
            .await
            .iter()
            .filter_map(|(id, player)| {
                let player_pos = player.living_entity.entity.pos.load();
                (player_pos.squared_distance_to_vec(pos) <= radius_squared)
                    .then(|| (*id, player.clone()))
            })
            .collect()
    }

    pub async fn get_closest_player(&self, pos: Vector3<f64>, radius: f64) -> Option<Arc<Player>> {
        let players = self.get_nearby_players(pos, radius).await;
        players
            .iter()
            .min_by(|a, b| {
                a.1.living_entity
                    .entity
                    .pos
                    .load()
                    .squared_distance_to_vec(pos)
                    .partial_cmp(
                        &b.1.living_entity
                            .entity
                            .pos
                            .load()
                            .squared_distance_to_vec(pos),
                    )
                    .unwrap()
            })
            .map(|p| p.1.clone())
    }

    /// Adds a player to the world and broadcasts a join message if enabled.
    ///
    /// This function takes a player's UUID and an `Arc<Player>` reference.
    /// It inserts the player into the world's `current_players` map using the UUID as the key.
    /// Additionally, it broadcasts a join message to all connected players in the world.
    ///
    /// # Arguments
    ///
    /// * `uuid`: The unique UUID of the player to add.
    /// * `player`: An `Arc<Player>` reference to the player object.
    pub async fn add_player(&self, uuid: uuid::Uuid, player: Arc<Player>) -> Result<(), String> {
        self.players.write().await.insert(uuid, player.clone());

        let current_players = self.players.clone();
        player.clone().spawn_task(async move {
            let msg_comp = TextComponent::translate(
                "multiplayer.player.joined",
                [TextComponent::text(player.gameprofile.name.clone())],
            )
            .color_named(NamedColor::Yellow);
            let event = PlayerJoinEvent::new(player.clone(), msg_comp);

            let event = PLUGIN_MANAGER.read().await.fire(event).await;

            if !event.cancelled {
                let current_players = current_players.clone();
                let players = current_players.read().await;
                for player in players.values() {
                    player.send_system_message(&event.join_message).await;
                }
                log::info!("{}", event.join_message.to_pretty_console());
            }
        });
        Ok(())
    }

    /// Removes a player from the world and broadcasts a disconnect message if enabled.
    ///
    /// This function removes a player from the world based on their `Player` reference.
    /// It performs the following actions:
    ///
    /// 1. Removes the player from the `current_players` map using their UUID.
    /// 2. Broadcasts a `CRemovePlayerInfo` packet to all connected players to inform them about the player leaving.
    /// 3. Removes the player's entity from the world using its entity ID.
    /// 4. Optionally sends a disconnect message to all other players notifying them about the player leaving.
    ///
    /// # Arguments
    ///
    /// * `player`: A reference to the `Player` object to be removed.
    /// * `fire_event`: A boolean flag indicating whether to fire a `PlayerLeaveEvent` event.
    ///
    /// # Notes
    ///
    /// - This function assumes `broadcast_packet_expect` and `remove_entity` are defined elsewhere.
    /// - The disconnect message sending is currently optional. Consider making it a configurable option.
    pub async fn remove_player(&self, player: &Arc<Player>, fire_event: bool) {
        self.players
            .write()
            .await
            .remove(&player.gameprofile.id)
            .unwrap();
        let uuid = player.gameprofile.id;
        self.broadcast_packet_except(&[player.gameprofile.id], &CRemovePlayerInfo::new(&[uuid]))
            .await;
        self.broadcast_packet_all(&CRemoveEntities::new(&[player.entity_id().into()]))
            .await;

        if fire_event {
            let msg_comp = TextComponent::translate(
                "multiplayer.player.left",
                [TextComponent::text(player.gameprofile.name.clone())],
            )
            .color_named(NamedColor::Yellow);
            let event = PlayerLeaveEvent::new(player.clone(), msg_comp);

            let event = PLUGIN_MANAGER.read().await.fire(event).await;

            if !event.cancelled {
                let players = self.players.read().await;
                for player in players.values() {
                    player.send_system_message(&event.leave_message).await;
                }
                log::info!("{}", event.leave_message.to_pretty_console());
            }
        }
    }

    /// Adds an entity to the world.
    pub async fn spawn_entity(&self, entity: Arc<dyn EntityBase>) {
        let base_entity = entity.get_entity();
        self.broadcast_packet_all(&base_entity.create_spawn_packet())
            .await;
        entity.init_data_tracker().await;

        let (chunk_coordinate, _) = base_entity
            .block_pos
            .load()
            .chunk_and_chunk_relative_position();
        let chunk = self.level.get_entity_chunk(chunk_coordinate).await;
        let mut chunk = chunk.write().await;
        let mut nbt = NbtCompound::new();
        entity.write_nbt(&mut nbt).await;
        chunk.data.insert(base_entity.entity_uuid, nbt);
        chunk.mark_dirty(true);

        let mut current_entities = self.entities.write().await;
        current_entities.insert(base_entity.entity_uuid, entity);
    }

    pub async fn remove_entity(&self, entity: &Entity) {
        self.entities.write().await.remove(&entity.entity_uuid);
        self.broadcast_packet_all(&CRemoveEntities::new(&[entity.entity_id.into()]))
            .await;

        self.remove_entity_data(entity).await;
    }

    pub async fn set_block_breaking(&self, from: &Entity, location: BlockPos, progress: i32) {
        self.broadcast_packet_except(
            &[from.entity_uuid],
            &CSetBlockDestroyStage::new(from.entity_id.into(), location, progress as i8),
        )
        .await;
    }

    /// Sets a block and returns the old block id
    #[expect(clippy::too_many_lines)]
    pub async fn set_block_state(
        self: &Arc<Self>,
        position: &BlockPos,
        block_state_id: BlockStateId,
        flags: BlockFlags,
    ) -> BlockStateId {
        let (chunk_coordinate, relative) = position.chunk_and_chunk_relative_position();
        let chunk = self.level.get_chunk(chunk_coordinate).await;
        let mut chunk = chunk.write().await;
        let Some(replaced_block_state_id) = chunk.section.get_block_absolute_y(
            relative.x as usize,
            relative.y,
            relative.z as usize,
        ) else {
            return block_state_id;
        };

        if replaced_block_state_id == block_state_id {
            return block_state_id;
        }

        chunk.mark_dirty(true);

        chunk.section.set_block_absolute_y(
            relative.x as usize,
            relative.y,
            relative.z as usize,
            block_state_id,
        );
        self.unsent_block_changes
            .lock()
            .await
            .insert(*position, block_state_id);
        drop(chunk);

        let old_block = Block::from_state_id(replaced_block_state_id).unwrap();
        let new_block = Block::from_state_id(block_state_id).unwrap();

        let block_moved = flags.contains(BlockFlags::MOVED);

        // WorldChunk.java line 310
        if old_block != new_block && (flags.contains(BlockFlags::NOTIFY_NEIGHBORS) || block_moved) {
            self.block_registry
                .on_state_replaced(
                    self,
                    old_block,
                    position,
                    replaced_block_state_id,
                    block_moved,
                )
                .await;
        }

        let block_state = self.get_block_state(position).await;
        let new_fluid = self.get_fluid(position).await;

        // WorldChunk.java line 318
        if !flags.contains(BlockFlags::SKIP_BLOCK_ADDED_CALLBACK) && new_block != old_block {
            self.block_registry
                .on_placed(
                    self,
                    new_block,
                    block_state_id,
                    position,
                    replaced_block_state_id,
                    block_moved,
                )
                .await;
            self.block_registry
                .on_placed_fluid(
                    self,
                    &new_fluid,
                    block_state_id,
                    position,
                    replaced_block_state_id,
                    block_moved,
                )
                .await;
        }

        // Ig they do this cause it could be modified in chunkPos.setBlockState?
        if block_state.id == block_state_id {
            if flags.contains(BlockFlags::NOTIFY_LISTENERS) {
                // Mob AI update
            }

            if flags.contains(BlockFlags::NOTIFY_NEIGHBORS) {
                self.update_neighbors(position, None).await;
                // TODO: updateComparators
            }

            if !flags.contains(BlockFlags::FORCE_STATE) {
                let mut new_flags = flags;
                new_flags.remove(BlockFlags::NOTIFY_NEIGHBORS);
                new_flags.remove(BlockFlags::NOTIFY_LISTENERS);
                self.block_registry
                    .prepare(
                        self,
                        position,
                        Block::from_state_id(replaced_block_state_id).unwrap(),
                        replaced_block_state_id,
                        new_flags,
                    )
                    .await;
                self.block_registry
                    .update_neighbors(
                        self,
                        position,
                        Block::from_state_id(block_state_id).unwrap(),
                        new_flags,
                    )
                    .await;
                self.block_registry
                    .prepare(
                        self,
                        position,
                        Block::from_state_id(block_state_id).unwrap(),
                        block_state_id,
                        new_flags,
                    )
                    .await;
            }
        }

        replaced_block_state_id
    }

    pub async fn schedule_block_tick(
        &self,
        block: &Block,
        block_pos: BlockPos,
        delay: u16,
        priority: TickPriority,
    ) {
        self.level
            .schedule_block_tick(block.id, block_pos, delay, priority)
            .await;
    }

    pub async fn schedule_fluid_tick(&self, block_id: u16, block_pos: BlockPos, delay: u16) {
        self.level
            .schedule_fluid_tick(block_id, &block_pos, delay)
            .await;
    }

    pub async fn is_block_tick_scheduled(&self, block_pos: &BlockPos, block: &Block) -> bool {
        self.level
            .is_block_tick_scheduled(block_pos, block.id)
            .await
    }

    pub async fn break_block(
        self: &Arc<Self>,
        position: &BlockPos,
        cause: Option<Arc<Player>>,
        flags: BlockFlags,
    ) {
        let (broken_block, broken_block_state) = self.get_block_and_block_state(position).await;
        let event = BlockBreakEvent::new(cause.clone(), broken_block, *position, 0, false);

        let event = PLUGIN_MANAGER
            .read()
            .await
            .fire::<BlockBreakEvent>(event)
            .await;

        if !event.cancelled {
            let new_state_id = if broken_block
                .properties(broken_block_state.id)
                .and_then(|properties| {
                    properties
                        .to_props()
                        .into_iter()
                        .find(|p| p.0 == "waterlogged")
                        .map(|(_, value)| value == true.to_string())
                })
                .unwrap_or(false)
            {
                let mut water_props = FlowingFluidProperties::default(&Fluid::FLOWING_WATER);
                water_props.level = pumpkin_data::fluid::Level::L8;
                water_props.falling = Falling::False;
                water_props.to_state_id(&Fluid::FLOWING_WATER)
            } else {
                0
            };

            let broken_state_id = self.set_block_state(position, new_state_id, flags).await;

            if Block::from_state_id(broken_state_id) != Some(&Block::FIRE) {
                let particles_packet = CWorldEvent::new(
                    WorldEvent::BlockBroken as i32,
                    *position,
                    broken_state_id.into(),
                    false,
                );
                match cause {
                    Some(player) => {
                        self.broadcast_packet_except(&[player.gameprofile.id], &particles_packet)
                            .await;
                    }
                    None => self.broadcast_packet_all(&particles_packet).await,
                }
            }

            if !flags.contains(BlockFlags::SKIP_DROPS) {
                let params = LootContextParameters {
                    block_state: get_state_by_state_id(broken_state_id),
                    ..Default::default()
                };
                block::drop_loot(self, broken_block, position, true, params).await;
            }
        }
    }

    pub async fn drop_stack(self: &Arc<Self>, pos: &BlockPos, stack: ItemStack) {
        let height = EntityType::ITEM.dimension[1] / 2.0;
        let pos = Vector3::new(
            f64::from(pos.0.x) + 0.5 + rand::rng().random_range(-0.25..0.25),
            f64::from(pos.0.y) + 0.5 + rand::rng().random_range(-0.25..0.25) - f64::from(height),
            f64::from(pos.0.z) + 0.5 + rand::rng().random_range(-0.25..0.25),
        );

        let entity = Entity::new(Uuid::new_v4(), self.clone(), pos, EntityType::ITEM, false);
        let item_entity = Arc::new(ItemEntity::new(entity, stack).await);
        self.spawn_entity(item_entity).await;
    }

    pub async fn sync_world_event(&self, world_event: WorldEvent, position: BlockPos, data: i32) {
        self.broadcast_packet_all(&CWorldEvent::new(world_event as i32, position, data, false))
            .await;
    }

    /// Gets a `Block` from the block registry. Returns `Block::AIR` if the block was not found.
    pub async fn get_block(&self, position: &BlockPos) -> &'static pumpkin_data::Block {
        let id = self.get_block_state_id(position).await;
        get_block_by_state_id(id).unwrap_or(&Block::AIR)
    }

    pub async fn get_fluid(&self, position: &BlockPos) -> pumpkin_data::fluid::Fluid {
        let id = self.get_block_state_id(position).await;
        let fluid = Fluid::from_state_id(id).ok_or(Fluid::EMPTY);
        if let Ok(fluid) = fluid {
            return fluid;
        }
        let block = get_block_by_state_id(id).unwrap_or(&Block::AIR);
        block
            .properties(id)
            .and_then(|props| {
                props
                    .to_props()
                    .into_iter()
                    .find(|p| p.0 == "waterlogged")
                    .map(|(_, value)| {
                        if value == true.to_string() {
                            Fluid::FLOWING_WATER
                        } else {
                            Fluid::EMPTY
                        }
                    })
            })
            .unwrap_or(Fluid::EMPTY)
    }

    pub async fn get_block_state_id(&self, position: &BlockPos) -> BlockStateId {
        self.level.get_block_state(position).await.0
    }

    /// Gets the `BlockState` from the block registry. Returns Air if the block state was not found.
    pub async fn get_block_state(&self, position: &BlockPos) -> &'static pumpkin_data::BlockState {
        let id = self.get_block_state_id(position).await;
        get_state_by_state_id(id).unwrap_or(Block::AIR.default_state)
    }

    /// Gets the Block + Block state from the Block Registry, Returns None if the Block state has not been found
    pub async fn get_block_and_block_state(
        &self,
        position: &BlockPos,
    ) -> (
        &'static pumpkin_data::Block,
        &'static pumpkin_data::BlockState,
    ) {
        let id = self.get_block_state_id(position).await;
        get_block_and_state_by_state_id(id).unwrap_or((&Block::AIR, Block::AIR.default_state))
    }

    /// Updates neighboring blocks of a block
    pub async fn update_neighbors(
        self: &Arc<Self>,
        block_pos: &BlockPos,
        except: Option<BlockDirection>,
    ) {
        let source_block = self.get_block(block_pos).await;
        for direction in BlockDirection::update_order() {
            if except.is_some_and(|d| d == direction) {
                continue;
            }

            let neighbor_pos = block_pos.offset(direction.to_offset());
            let neighbor_block = self.get_block(&neighbor_pos).await;
            let neighbor_fluid = self.get_fluid(&neighbor_pos).await;

            if let Some(neighbor_pumpkin_block) =
                self.block_registry.get_pumpkin_block(neighbor_block)
            {
                neighbor_pumpkin_block
                    .on_neighbor_update(OnNeighborUpdateArgs {
                        world: self,
                        block: neighbor_block,
                        position: &neighbor_pos,
                        source_block,
                        notify: false,
                    })
                    .await;
            }

            if let Some(neighbor_pumpkin_fluid) =
                self.block_registry.get_pumpkin_fluid(&neighbor_fluid)
            {
                neighbor_pumpkin_fluid
                    .on_neighbor_update(self, &neighbor_fluid, &neighbor_pos, false)
                    .await;
            }
        }
    }

    pub async fn update_neighbor(
        self: &Arc<Self>,
        neighbor_block_pos: &BlockPos,
        source_block: &Block,
    ) {
        let neighbor_block = self.get_block(neighbor_block_pos).await;

        if let Some(neighbor_pumpkin_block) = self.block_registry.get_pumpkin_block(neighbor_block)
        {
            neighbor_pumpkin_block
                .on_neighbor_update(OnNeighborUpdateArgs {
                    world: self,
                    block: neighbor_block,
                    position: neighbor_block_pos,
                    source_block,
                    notify: false,
                })
                .await;
        }
    }

    pub async fn replace_with_state_for_neighbor_update(
        self: &Arc<Self>,
        block_pos: &BlockPos,
        direction: BlockDirection,
        flags: BlockFlags,
    ) {
        let (block, block_state) = self.get_block_and_block_state(block_pos).await;

        if flags.contains(BlockFlags::SKIP_REDSTONE_WIRE_STATE_REPLACEMENT)
            && block.id == Block::REDSTONE_WIRE.id
        {
            return;
        }

        let neighbor_pos = block_pos.offset(direction.to_offset());
        let neighbor_state_id = self.get_block_state_id(&neighbor_pos).await;

        let new_state_id = self
            .block_registry
            .get_state_for_neighbor_update(
                self,
                block,
                block_state.id,
                block_pos,
                direction,
                &neighbor_pos,
                neighbor_state_id,
            )
            .await;

        if new_state_id != block_state.id {
            let flags = flags & !BlockFlags::SKIP_DROPS;
            if get_state_by_state_id(new_state_id).is_some_and(pumpkin_data::BlockState::is_air) {
                self.break_block(block_pos, None, flags).await;
            } else {
                self.set_block_state(block_pos, new_state_id, flags).await;
            }
        }
    }

    pub async fn get_block_entity(
        &self,
        block_pos: &BlockPos,
    ) -> Option<(NbtCompound, Arc<dyn BlockEntity>)> {
        let chunk = self
            .level
            .get_chunk(block_pos.chunk_and_chunk_relative_position().0)
            .await;
        let chunk: tokio::sync::RwLockReadGuard<ChunkData> = chunk.read().await;

        chunk.block_entities.get(block_pos).cloned()
    }

    pub async fn add_block_entity(&self, block_entity: Arc<dyn BlockEntity>) {
        let block_pos = block_entity.get_position();
        let chunk = self
            .level
            .get_chunk(block_pos.chunk_and_chunk_relative_position().0)
            .await;
        let mut chunk: tokio::sync::RwLockWriteGuard<ChunkData> = chunk.write().await;
        let block_entity_nbt = block_entity.chunk_data_nbt();

        if let Some(nbt) = &block_entity_nbt {
            let mut bytes = Vec::new();
            to_bytes_unnamed(nbt, &mut bytes).unwrap();
            self.broadcast_packet_all(&CBlockEntityData::new(
                block_entity.get_position(),
                VarInt(block_entity.get_id() as i32),
                bytes.into_boxed_slice(),
            ))
            .await;
        }

        chunk.block_entities.insert(
            block_pos,
            (block_entity_nbt.unwrap_or_default(), block_entity),
        );
        chunk.mark_dirty(true);
    }

    pub async fn remove_block_entity(&self, block_pos: &BlockPos) {
        let chunk = self
            .level
            .get_chunk(block_pos.chunk_and_chunk_relative_position().0)
            .await;
        let mut chunk: tokio::sync::RwLockWriteGuard<ChunkData> = chunk.write().await;
        chunk.block_entities.remove(block_pos);
        chunk.mark_dirty(true);
    }

    fn intersects_aabb_with_direction(
        from: Vector3<f64>,
        to: Vector3<f64>,
        min: Vector3<f64>,
        max: Vector3<f64>,
    ) -> Option<BlockDirection> {
        let dir = to.sub(&from);
        let mut tmin: f64 = 0.0;
        let mut tmax: f64 = 1.0;

        let mut hit_axis = None;
        let mut hit_is_min = false;

        macro_rules! check_axis {
            ($axis:ident, $dir_axis:ident, $min_axis:ident, $max_axis:ident, $direction_min:expr, $direction_max:expr) => {{
                if dir.$dir_axis.abs() < 1e-8 {
                    if from.$dir_axis < min.$min_axis || from.$dir_axis > max.$max_axis {
                        return None;
                    }
                } else {
                    let inv_d = 1.0 / dir.$dir_axis;
                    let t_near = (min.$min_axis - from.$dir_axis) * inv_d;
                    let t_far = (max.$max_axis - from.$dir_axis) * inv_d;

                    // Determine entry and exit points based on ray direction
                    let (t_entry, t_exit, is_min_face) = if inv_d >= 0.0 {
                        (t_near, t_far, true)
                    } else {
                        (t_far, t_near, false)
                    };

                    if t_entry > tmin {
                        tmin = t_entry;
                        hit_axis = Some(stringify!($axis));
                        hit_is_min = is_min_face;
                    }
                    tmax = tmax.min(t_exit);
                    if tmax < tmin {
                        return None;
                    }
                }
            }};
        }

        check_axis!(x, x, x, x, BlockDirection::West, BlockDirection::East);
        check_axis!(y, y, y, y, BlockDirection::Down, BlockDirection::Up);
        check_axis!(z, z, z, z, BlockDirection::North, BlockDirection::South);

        match (hit_axis, hit_is_min) {
            (Some("x"), true) => Some(BlockDirection::West),
            (Some("x"), false) => Some(BlockDirection::East),
            (Some("y"), true) => Some(BlockDirection::Down),
            (Some("y"), false) => Some(BlockDirection::Up),
            (Some("z"), true) => Some(BlockDirection::North),
            (Some("z"), false) => Some(BlockDirection::South),
            _ => None,
        }
    }

    async fn ray_outline_check(
        self: &Arc<Self>,
        block_pos: &BlockPos,
        from: Vector3<f64>,
        to: Vector3<f64>,
    ) -> (bool, Option<BlockDirection>) {
        let state = self.get_block_state(block_pos).await;

        let Some(bounding_boxes) = state.get_block_outline_shapes() else {
            return (false, None);
        };

        if bounding_boxes.is_empty() {
            return (true, None);
        }

        for shape in &bounding_boxes {
            let world_min = shape.min.add(&block_pos.0.to_f64());
            let world_max = shape.max.add(&block_pos.0.to_f64());

            let direction = Self::intersects_aabb_with_direction(from, to, world_min, world_max);
            if direction.is_some() {
                return (true, direction);
            }
        }

        (false, None)
    }

    pub async fn raycast(
        self: &Arc<Self>,
        start_pos: Vector3<f64>,
        end_pos: Vector3<f64>,
        hit_check: impl AsyncFn(&BlockPos, &Arc<Self>) -> bool,
    ) -> Option<(BlockPos, BlockDirection)> {
        if start_pos == end_pos {
            return None;
        }

        let adjust = -1.0e-7f64;
        let to = end_pos.lerp(&start_pos, adjust);
        let from = start_pos.lerp(&end_pos, adjust);

        let mut block = BlockPos::floored(from.x, from.y, from.z);

        let (collision, direction) = self.ray_outline_check(&block, from, to).await;
        if let Some(dir) = direction {
            if collision {
                return Some((block, dir));
            }
        }

        let difference = to.sub(&from);

        let step = difference.sign();

        let delta = Vector3::new(
            if step.x == 0 {
                f64::MAX
            } else {
                (f64::from(step.x)) / difference.x
            },
            if step.y == 0 {
                f64::MAX
            } else {
                (f64::from(step.y)) / difference.y
            },
            if step.z == 0 {
                f64::MAX
            } else {
                (f64::from(step.z)) / difference.z
            },
        );

        let mut next = Vector3::new(
            delta.x
                * (if step.x > 0 {
                    1.0 - (from.x - from.x.floor())
                } else {
                    from.x - from.x.floor()
                }),
            delta.y
                * (if step.y > 0 {
                    1.0 - (from.y - from.y.floor())
                } else {
                    from.y - from.y.floor()
                }),
            delta.z
                * (if step.z > 0 {
                    1.0 - (from.z - from.z.floor())
                } else {
                    from.z - from.z.floor()
                }),
        );

        while next.x <= 1.0 || next.y <= 1.0 || next.z <= 1.0 {
            let block_direction = match (next.x, next.y, next.z) {
                (x, y, z) if x < y && x < z => {
                    block.0.x += step.x;
                    next.x += delta.x;
                    if step.x > 0 {
                        BlockDirection::West
                    } else {
                        BlockDirection::East
                    }
                }
                (_, y, z) if y < z => {
                    block.0.y += step.y;
                    next.y += delta.y;
                    if step.y > 0 {
                        BlockDirection::Down
                    } else {
                        BlockDirection::Up
                    }
                }
                _ => {
                    block.0.z += step.z;
                    next.z += delta.z;
                    if step.z > 0 {
                        BlockDirection::North
                    } else {
                        BlockDirection::South
                    }
                }
            };

            if hit_check(&block, self).await {
                let (collision, direction) = self.ray_outline_check(&block, from, to).await;
                if collision {
                    if let Some(dir) = direction {
                        return Some((block, dir));
                    }
                    return Some((block, block_direction));
                }
            }
        }

        None
    }
}

#[async_trait]
impl pumpkin_world::world::SimpleWorld for World {
    async fn set_block_state(
        self: Arc<Self>,
        position: &BlockPos,
        block_state_id: BlockStateId,
        flags: BlockFlags,
    ) -> BlockStateId {
        Self::set_block_state(&self, position, block_state_id, flags).await
    }

    async fn update_neighbor(self: Arc<Self>, neighbor_block_pos: &BlockPos, source_block: &Block) {
        Self::update_neighbor(&self, neighbor_block_pos, source_block).await;
    }

    async fn update_neighbors(
        self: Arc<Self>,
        block_pos: &BlockPos,
        except: Option<BlockDirection>,
    ) {
        Self::update_neighbors(&self, block_pos, except).await;
    }

    async fn remove_block_entity(&self, block_pos: &BlockPos) {
        self.remove_block_entity(block_pos).await;
    }
}

#[async_trait]
impl BlockAccessor for World {
    async fn get_block(&self, position: &BlockPos) -> &'static pumpkin_data::Block {
        Self::get_block(self, position).await
    }
    async fn get_block_state(&self, position: &BlockPos) -> &'static pumpkin_data::BlockState {
        Self::get_block_state(self, position).await
    }

    async fn get_block_and_block_state(
        &self,
        position: &BlockPos,
    ) -> (
        &'static pumpkin_data::Block,
        &'static pumpkin_data::BlockState,
    ) {
        let id = self.get_block_state(position).await.id;
        get_block_and_state_by_state_id(id).unwrap_or((&Block::AIR, Block::AIR.default_state))
    }
}<|MERGE_RESOLUTION|>--- conflicted
+++ resolved
@@ -662,11 +662,7 @@
             ..i32::from(generation_settings.shape.max_y()))
             .rev()
         {
-<<<<<<< HEAD
             let pos = BlockPos::new(position.x, y, position.z);
-=======
-            let pos = BlockPos(Vector3::new(position.x, y, position.y));
->>>>>>> bf13cb12
             let block = self.get_block_state(&pos).await;
             if block.is_air() {
                 continue;
