use std::{
    collections::HashMap,
    sync::{Arc, atomic::Ordering},
};

pub mod chunker;
pub mod explosion;
pub mod time;

use crate::{
    PLUGIN_MANAGER,
    block::{self, registry::BlockRegistry},
    command::client_suggestions,
    entity::{Entity, EntityBase, EntityId, player::Player},
    error::PumpkinError,
    plugin::{
        block::block_break::BlockBreakEvent,
        player::{player_join::PlayerJoinEvent, player_leave::PlayerLeaveEvent},
        world::{chunk_load::ChunkLoad, chunk_save::ChunkSave, chunk_send::ChunkSend},
    },
    server::Server,
};
use bitflags::bitflags;
use border::Worldborder;
use bytes::Bytes;
use explosion::Explosion;
use pumpkin_config::BasicConfiguration;
use pumpkin_data::{
    block::Block,
    entity::{EntityStatus, EntityType},
    particle::Particle,
    sound::{Sound, SoundCategory},
    world::WorldEvent,
};
use pumpkin_macros::send_cancellable;
use pumpkin_protocol::{
    ClientPacket, IdOr, SoundEvent,
    client::play::{
        CEntityStatus, CGameEvent, CLogin, CMultiBlockUpdate, CPlayerInfoUpdate, CRemoveEntities,
        CRemovePlayerInfo, CSoundEffect, CSpawnEntity, GameEvent, PlayerAction,
    },
};
use pumpkin_protocol::{client::play::CLevelEvent, codec::identifier::Identifier};
use pumpkin_protocol::{
    client::play::{
        CBlockUpdate, CDisguisedChatMessage, CExplosion, CRespawn, CSetBlockDestroyStage,
        CWorldEvent,
    },
    codec::var_int::VarInt,
};
use pumpkin_registry::DimensionType;
use pumpkin_util::math::{position::BlockPos, vector3::Vector3};
use pumpkin_util::math::{position::chunk_section_from_pos, vector2::Vector2};
use pumpkin_util::text::{TextComponent, color::NamedColor};
use pumpkin_world::{GENERATION_SETTINGS, GeneratorSetting, biome, level::SyncChunk};
use pumpkin_world::{block::BlockDirection, chunk::ChunkData};
use pumpkin_world::{
    block::registry::{
        get_block_and_state_by_state_id, get_block_by_state_id, get_state_by_state_id,
    },
    coordinates::ChunkRelativeBlockCoordinates,
};
use pumpkin_world::{chunk::TickPriority, level::Level};
use rand::{Rng, thread_rng};
use scoreboard::Scoreboard;
use thiserror::Error;
use time::LevelTime;
use tokio::sync::{RwLock, mpsc};
use tokio::{
    select,
    sync::{Mutex, mpsc::UnboundedReceiver},
};

pub mod border;
pub mod bossbar;
pub mod custom_bossbar;
pub mod scoreboard;
pub mod weather;

use weather::Weather;

bitflags! {
    #[derive(Debug, Clone, Copy, PartialEq, Eq, Hash)]
    pub struct BlockFlags: u32 {
        const NOTIFY_NEIGHBORS                      = 0b000_0000_0001;
        const NOTIFY_LISTENERS                      = 0b000_0000_0010;
        const NOTIFY_ALL                            = 0b000_0000_0011;
        const FORCE_STATE                           = 0b000_0000_0100;
        const SKIP_DROPS                            = 0b000_0000_1000;
        const MOVED                                 = 0b000_0001_0000;
        const SKIP_REDSTONE_WIRE_STATE_REPLACEMENT  = 0b000_0010_0000;
        const SKIP_BLOCK_ENTITY_REPLACED_CALLBACK   = 0b000_0100_0000;
        const SKIP_BLOCK_ADDED_CALLBACK             = 0b000_1000_0000;
    }
}

#[derive(Debug, Error)]
pub enum GetBlockError {
    InvalidBlockId,
    BlockOutOfWorldBounds,
}

impl std::fmt::Display for GetBlockError {
    fn fmt(&self, f: &mut std::fmt::Formatter<'_>) -> std::fmt::Result {
        write!(f, "{self:?}")
    }
}

impl PumpkinError for GetBlockError {
    fn is_kick(&self) -> bool {
        false
    }

    fn severity(&self) -> log::Level {
        log::Level::Warn
    }

    fn client_kick_reason(&self) -> Option<String> {
        None
    }
}

/// Represents a Minecraft world, containing entities, players, and the underlying level data.
///
/// Each dimension (Overworld, Nether, End) typically has its own `World`.
///
/// **Key Responsibilities:**
///
/// - Manages the `Level` instance for handling chunk-related operations.
/// - Stores and tracks active `Player` entities within the world.
/// - Provides a central hub for interacting with the world's entities and environment.
pub struct World {
    /// The underlying level, responsible for chunk management and terrain generation.
    pub level: Arc<Level>,
    /// A map of active players within the world, keyed by their unique UUID.
    pub players: Arc<RwLock<HashMap<uuid::Uuid, Arc<Player>>>>,
    /// A map of active entities within the world, keyed by their unique UUID.
    /// This does not include players.
    pub entities: Arc<RwLock<HashMap<uuid::Uuid, Arc<dyn EntityBase>>>>,
    /// The world's scoreboard, used for tracking scores, objectives, and display information.
    pub scoreboard: Mutex<Scoreboard>,
    /// The world's worldborder, defining the playable area and controlling its expansion or contraction.
    pub worldborder: Mutex<Worldborder>,
    /// The world's time, including counting ticks for weather, time cycles, and statistics.
    pub level_time: Mutex<LevelTime>,
    /// The type of dimension the world is in.
    pub dimension_type: DimensionType,
    pub sea_level: i32,
    /// The world's weather, including rain and thunder levels.
    pub weather: Mutex<Weather>,
    /// Block Behaviour
    pub block_registry: Arc<BlockRegistry>,
    /// A map of unsent block changes, keyed by block position.
    unsent_block_changes: Mutex<HashMap<BlockPos, u16>>,
    // TODO: entities
}

impl World {
    #[must_use]
    pub fn load(
        level: Level,
        dimension_type: DimensionType,
        block_registry: Arc<BlockRegistry>,
    ) -> Self {
        // TODO
        let generation_settings = GENERATION_SETTINGS
            .get(&GeneratorSetting::Overworld)
            .unwrap();
        Self {
            level: Arc::new(level),
            players: Arc::new(RwLock::new(HashMap::new())),
            entities: Arc::new(RwLock::new(HashMap::new())),
            scoreboard: Mutex::new(Scoreboard::new()),
            worldborder: Mutex::new(Worldborder::new(0.0, 0.0, 29_999_984.0, 0, 0, 0)),
            level_time: Mutex::new(LevelTime::new()),
            dimension_type,
            weather: Mutex::new(Weather::new()),
            block_registry,
            sea_level: generation_settings.sea_level,
            unsent_block_changes: Mutex::new(HashMap::new()),
        }
    }

    pub async fn shutdown(&self) {
        self.level.shutdown().await;
    }

    pub async fn send_entity_status(&self, entity: &Entity, status: EntityStatus) {
        // TODO: only nearby
        self.broadcast_packet_all(&CEntityStatus::new(entity.entity_id, status as i8))
            .await;
    }

    /// Broadcasts a packet to all connected players within the world.
    ///
    /// Sends the specified packet to every player currently logged in to the world.
    ///
    /// **Note:** This function acquires a lock on the `current_players` map, ensuring thread safety.
    pub async fn broadcast_packet_all<P>(&self, packet: &P)
    where
        P: ClientPacket,
    {
        self.broadcast_packet_except(&[], packet).await;
    }

    pub async fn broadcast_message(
        &self,
        message: &TextComponent,
        sender_name: &TextComponent,
        chat_type: u32,
        target_name: Option<&TextComponent>,
    ) {
        self.broadcast_packet_all(&CDisguisedChatMessage::new(
            message,
            (chat_type + 1).into(),
            sender_name,
            target_name,
        ))
        .await;
    }

    /// Broadcasts a packet to all connected players within the world, excluding the specified players.
    ///
    /// Sends the specified packet to every player currently logged in to the world, excluding the players listed in the `except` parameter.
    ///
    /// **Note:** This function acquires a lock on the `current_players` map, ensuring thread safety.
    pub async fn broadcast_packet_except<P>(&self, except: &[uuid::Uuid], packet: &P)
    where
        P: ClientPacket,
    {
        let mut packet_buf = Vec::new();
        if let Err(err) = packet.write(&mut packet_buf) {
            log::error!("Failed to serialize packet {}: {}", P::PACKET_ID, err);
            return;
        }
        let packet_data: Bytes = packet_buf.into();

        let current_players = self.players.read().await;
        for (_, player) in current_players.iter().filter(|c| !except.contains(c.0)) {
            player.client.enqueue_packet_data(packet_data.clone()).await;
        }
    }

    pub async fn spawn_particle(
        &self,
        position: Vector3<f64>,
        offset: Vector3<f32>,
        max_speed: f32,
        particle_count: i32,
        pariticle: Particle,
    ) {
        let players = self.players.read().await;
        for (_, player) in players.iter() {
            player
                .spawn_particle(position, offset, max_speed, particle_count, pariticle)
                .await;
        }
    }

    pub async fn play_sound(&self, sound: Sound, category: SoundCategory, position: &Vector3<f64>) {
        self.play_sound_raw(sound as u16, category, position, 1.0, 1.0)
            .await;
    }

    pub async fn play_sound_raw(
        &self,
        sound_id: u16,
        category: SoundCategory,
        position: &Vector3<f64>,
        volume: f32,
        pitch: f32,
    ) {
        let seed = thread_rng().r#gen::<f64>();
        let packet = CSoundEffect::new(
            IdOr::Id(u32::from(sound_id)),
            category,
            position,
            volume,
            pitch,
            seed,
        );
        self.broadcast_packet_all(&packet).await;
    }

    pub async fn play_block_sound(
        &self,
        sound: Sound,
        category: SoundCategory,
        position: BlockPos,
    ) {
        let new_vec = Vector3::new(
            f64::from(position.0.x) + 0.5,
            f64::from(position.0.y) + 0.5,
            f64::from(position.0.z) + 0.5,
        );
        self.play_sound(sound, category, &new_vec).await;
    }

    pub async fn play_record(&self, record_id: i32, position: BlockPos) {
        self.broadcast_packet_all(&CLevelEvent::new(
            WorldEvent::JukeboxStartsPlaying as i32,
            position,
            record_id,
            false,
        ))
        .await;
    }

    pub async fn stop_record(&self, position: BlockPos) {
        self.broadcast_packet_all(&CLevelEvent::new(
            WorldEvent::JukeboxStopsPlaying as i32,
            position,
            0,
            false,
        ))
        .await;
    }

    pub async fn tick(&self, server: &Server) {
        self.flush_block_updates().await;

        // world ticks
        {
            let mut level_time = self.level_time.lock().await;
            level_time.tick_time();
            if level_time.world_age % 20 == 0 {
                level_time.send_time(self).await;
            }
        }

        {
            let mut weather = self.weather.lock().await;
            weather.tick_weather(self).await;
        };

        self.tick_scheduled_block_ticks().await;

        // player ticks
        for player in self.players.read().await.values() {
            player.tick(server).await;
        }

        let entities_to_tick: Vec<_> = self.entities.read().await.values().cloned().collect();

        // Entity ticks
        for entity in entities_to_tick {
            entity.tick(server).await;
            // This boolean thing prevents deadlocks. Since we lock players, we can't broadcast packets.
            let mut collied_player = None;
            for player in self.players.read().await.values() {
                if player
                    .living_entity
                    .entity
                    .bounding_box
                    .load()
                    // This is vanilla, but TODO: change this when is in a vehicle
                    .expand(1.0, 0.5, 1.0)
                    .intersects(&entity.get_entity().bounding_box.load())
                {
                    collied_player = Some(player.clone());
                    break;
                }
            }
            if let Some(player) = collied_player {
                entity.on_player_collision(player).await;
            }
        }
    }

    pub async fn flush_block_updates(&self) {
        let mut block_state_updates_by_chunk_section = HashMap::new();
        for (position, block_state_id) in self.unsent_block_changes.lock().await.drain() {
            let chunk_section = chunk_section_from_pos(&position);
            block_state_updates_by_chunk_section
                .entry(chunk_section)
                .or_insert(Vec::new())
                .push((position, block_state_id));
        }

        // TODO: only send packet to players who have the chunks loaded
        // TODO: Send light updates to update the wire directly next to a broken block
        for chunk_section in block_state_updates_by_chunk_section.values() {
            if chunk_section.is_empty() {
                continue;
            }
            if chunk_section.len() == 1 {
                let (block_pos, block_state_id) = chunk_section[0];
                self.broadcast_packet_all(&CBlockUpdate::new(
                    block_pos,
                    i32::from(block_state_id).into(),
                ))
                .await;
            } else {
                self.broadcast_packet_all(&CMultiBlockUpdate::new(chunk_section.clone()))
                    .await;
            }
        }
    }

    pub async fn tick_scheduled_block_ticks(&self) {
        let blocks_to_tick = self.level.get_and_tick_block_ticks().await;

        for scheduled_tick in blocks_to_tick {
            let block = self.get_block(&scheduled_tick.block_pos).await.unwrap();
            if scheduled_tick.target_block_id != block.id {
                continue;
            }
            if let Some(pumpkin_block) = self.block_registry.get_pumpkin_block(&block) {
                pumpkin_block
                    .on_scheduled_tick(self, &block, &scheduled_tick.block_pos)
                    .await;
            }
        }
    }

    /// Gets the y position of the first non air block from the top down
    pub async fn get_top_block(&self, position: Vector2<i32>) -> i32 {
        for y in (-64..=319).rev() {
            let pos = BlockPos(Vector3::new(position.x, y, position.z));
            let block = self.get_block_state(&pos).await;
            if let Ok(block) = block {
                if block.air {
                    continue;
                }
            }
            return y;
        }
        319
    }

    #[expect(clippy::too_many_lines)]
    pub async fn spawn_player(
        &self,
        base_config: &BasicConfiguration,
        player: Arc<Player>,
        server: &Server,
    ) {
        let dimensions: Vec<Identifier> =
            server.dimensions.iter().map(DimensionType::name).collect();

        // This code follows the vanilla packet order
        let entity_id = player.entity_id();
        let gamemode = player.gamemode.load();
        log::debug!(
            "spawning player {}, entity id {}",
            player.gameprofile.name,
            entity_id
        );

        // Send the login packet for our new player
        player
            .client
            .send_packet_now(&CLogin::new(
                entity_id,
                base_config.hardcore,
                &dimensions,
                base_config.max_players.into(),
                base_config.view_distance.get().into(), //  TODO: view distance
                base_config.simulation_distance.get().into(), // TODO: sim view dinstance
                false,
                true,
                false,
                (self.dimension_type as u8).into(),
                self.dimension_type.name(),
                biome::hash_seed(self.level.seed.0 as i64), // seed
                gamemode as u8,
                base_config.default_gamemode as i8,
                false,
                false,
                None,
                0.into(),
<<<<<<< HEAD
                0.into(),
                base_config.enforce_secure_chat,
=======
                self.sea_level.into(),
                false,
>>>>>>> 5d9bcaa1
            ))
            .await;
        // Permissions, i.e. the commands a player may use.
        player.send_permission_lvl_update().await;
        {
            let command_dispatcher = server.command_dispatcher.read().await;
            client_suggestions::send_c_commands_packet(&player, &command_dispatcher).await;
        };
        // Teleport
        let info = &self.level.level_info;
        let mut position = Vector3::new(f64::from(info.spawn_x), 120.0, f64::from(info.spawn_z));
        let yaw = info.spawn_angle;
        let pitch = 10.0;

        let top = self
            .get_top_block(Vector2::new(position.x as i32, position.z as i32))
            .await;
        position.y = f64::from(top + 1);

        log::debug!("Sending player teleport to {}", player.gameprofile.name);
        player.request_teleport(position, yaw, pitch).await;

        player.living_entity.last_pos.store(position);

        let gameprofile = &player.gameprofile;
        // Firstly, send an info update to our new player, so they can see their skin
        // and also send their info to everyone else.
        log::debug!("Broadcasting player info for {}", player.gameprofile.name);
        self.broadcast_packet_all(&CPlayerInfoUpdate::new(
            // TODO: Remove magic numbers
            0x01 | 0x04 | 0x08,
            &[pumpkin_protocol::client::play::Player {
                uuid: gameprofile.id,
                actions: &[
                    PlayerAction::AddPlayer {
                        name: &gameprofile.name,
                        properties: &gameprofile.properties,
                    },
                    PlayerAction::UpdateListed(true),
                    PlayerAction::UpdateGameMode(VarInt(gamemode as i32)),
                ],
            }],
        ))
        .await;

        // Here, we send all the infos of players who already joined.
        {
            let current_players = self.players.read().await;

            let current_player_data = current_players
                .iter()
                .filter(|(c, _)| **c != player.gameprofile.id)
                .map(|(_, player)| {
                    (
                        &player.gameprofile.id,
                        [
                            PlayerAction::AddPlayer {
                                name: &player.gameprofile.name,
                                properties: &player.gameprofile.properties,
                            },
                            PlayerAction::UpdateListed(true),
                        ],
                    )
                })
                .collect::<Vec<_>>();

            let entries = current_player_data
                .iter()
                .map(|(id, actions)| pumpkin_protocol::client::play::Player {
                    uuid: **id,
                    actions,
                })
                .collect::<Vec<_>>();

            log::debug!("Sending player info to {}", player.gameprofile.name);
            player
                .client
                .enqueue_packet(&CPlayerInfoUpdate::new(0x01 | 0x08, &entries))
                .await;
        };

        let gameprofile = &player.gameprofile;

        log::debug!("Broadcasting player spawn for {}", player.gameprofile.name);
        // Spawn the player for every client.
        self.broadcast_packet_except(
            &[player.gameprofile.id],
            // TODO: add velo
            &CSpawnEntity::new(
                entity_id.into(),
                gameprofile.id,
                i32::from(EntityType::PLAYER.id).into(),
                position,
                pitch,
                yaw,
                yaw,
                0.into(),
                Vector3::new(0.0, 0.0, 0.0),
            ),
        )
        .await;

        // Spawn players for our client.
        let id = player.gameprofile.id;
        for (_, existing_player) in self.players.read().await.iter().filter(|c| c.0 != &id) {
            let entity = &existing_player.living_entity.entity;
            let pos = entity.pos.load();
            let gameprofile = &existing_player.gameprofile;
            log::debug!("Sending player entities to {}", player.gameprofile.name);
            player
                .client
                .enqueue_packet(&CSpawnEntity::new(
                    existing_player.entity_id().into(),
                    gameprofile.id,
                    i32::from(EntityType::PLAYER.id).into(),
                    pos,
                    entity.yaw.load(),
                    entity.pitch.load(),
                    entity.head_yaw.load(),
                    0.into(),
                    Vector3::new(0.0, 0.0, 0.0),
                ))
                .await;
        }

        // Entity meta data
        // Set skin parts
        player.send_client_information().await;

        // Start waiting for level chunks. Sets the "Loading Terrain" screen
        log::debug!("Sending waiting chunks to {}", player.gameprofile.name);
        player
            .client
            .send_packet_now(&CGameEvent::new(GameEvent::StartWaitingChunks, 0.0))
            .await;

        self.worldborder
            .lock()
            .await
            .init_client(&player.client)
            .await;

        // Sends initial time
        player.send_time(self).await;

        // Send initial weather state
        let weather = self.weather.lock().await;
        if weather.raining {
            player
                .client
                .enqueue_packet(&CGameEvent::new(GameEvent::BeginRaining, 0.0))
                .await;

            // Calculate rain and thunder levels directly from public fields
            let rain_level = weather.rain_level.clamp(0.0, 1.0);
            let thunder_level = weather.thunder_level.clamp(0.0, 1.0);

            player
                .client
                .enqueue_packet(&CGameEvent::new(GameEvent::RainLevelChange, rain_level))
                .await;
            player
                .client
                .enqueue_packet(&CGameEvent::new(
                    GameEvent::ThunderLevelChange,
                    thunder_level,
                ))
                .await;
        }

        // Spawn in initial chunks
        chunker::player_join(&player).await;

        // if let Some(bossbars) = self..lock().await.get_player_bars(&player.gameprofile.id) {
        //     for bossbar in bossbars {
        //         player.send_bossbar(bossbar).await;
        //     }
        // }

        player.send_mobs(self).await;
    }

    pub async fn send_world_info(
        &self,
        player: &Arc<Player>,
        position: Vector3<f64>,
        yaw: f32,
        pitch: f32,
    ) {
        self.worldborder
            .lock()
            .await
            .init_client(&player.client)
            .await;

        // TODO: World spawn (compass stuff)

        player
            .client
            .enqueue_packet(&CGameEvent::new(GameEvent::StartWaitingChunks, 0.0))
            .await;

        let entity = &player.living_entity.entity;

        self.broadcast_packet_except(
            &[player.gameprofile.id],
            // TODO: add velo
            &CSpawnEntity::new(
                entity.entity_id.into(),
                player.gameprofile.id,
                i32::from(EntityType::PLAYER.id).into(),
                position,
                pitch,
                yaw,
                yaw,
                0.into(),
                Vector3::new(0.0, 0.0, 0.0),
            ),
        )
        .await;
        player.send_client_information().await;

        chunker::player_join(player).await;
        // Update commands

        player.set_health(20.0).await;
    }

    pub async fn explode(self: &Arc<Self>, server: &Server, position: Vector3<f64>, power: f32) {
        let explosion = Explosion::new(power, position);
        explosion.explode(server, self).await;
        let particle = if power < 2.0 {
            Particle::Explosion
        } else {
            Particle::ExplosionEmitter
        };
        let sound = IdOr::<SoundEvent>::Id(Sound::EntityGenericExplode as u32);
        for (_, player) in self.players.read().await.iter() {
            if player.position().squared_distance_to_vec(position) > 4096.0 {
                continue;
            }
            player
                .client
                .enqueue_packet(&CExplosion::new(
                    position,
                    None,
                    VarInt(particle as i32),
                    sound.clone(),
                ))
                .await;
        }
    }

    pub async fn respawn_player(&self, player: &Arc<Player>, alive: bool) {
        let last_pos = player.living_entity.last_pos.load();
        let death_dimension = player.world().await.dimension_type.name();
        let death_location = BlockPos(Vector3::new(
            last_pos.x.round() as i32,
            last_pos.y.round() as i32,
            last_pos.z.round() as i32,
        ));

        let data_kept = u8::from(alive);

        // TODO: switch world in player entity to new world

        player
            .client
            .enqueue_packet(&CRespawn::new(
                (self.dimension_type as u8).into(),
                self.dimension_type.name(),
                biome::hash_seed(self.level.seed.0 as i64), // seed
                player.gamemode.load() as u8,
                player.gamemode.load() as i8,
                false,
                false,
                Some((death_dimension, death_location)),
                0.into(),
                self.sea_level.into(),
                data_kept,
            ))
            .await;

        log::debug!("Sending player abilities to {}", player.gameprofile.name);
        player.send_abilities_update().await;

        player.send_permission_lvl_update().await;

        // Teleport
        let info = &self.level.level_info;
        let mut position = Vector3::new(f64::from(info.spawn_x), 120.0, f64::from(info.spawn_z));
        let yaw = info.spawn_angle;
        let pitch = 10.0;

        let top = self
            .get_top_block(Vector2::new(position.x as i32, position.z as i32))
            .await;
        position.y = f64::from(top + 1);

        log::debug!("Sending player teleport to {}", player.gameprofile.name);
        player.clone().request_teleport(position, yaw, pitch).await;

        player.living_entity.last_pos.store(position);

        // TODO: difficulty, exp bar, status effect

        self.send_world_info(player, position, yaw, pitch).await;
    }

    // NOTE: This function doesn't actually await on anything, it just spawns two tokio tasks
    /// IMPORTANT: Chunks have to be non-empty
    #[allow(clippy::too_many_lines)]
    fn spawn_world_chunks(
        &self,
        player: Arc<Player>,
        chunks: Vec<Vector2<i32>>,
        center_chunk: Vector2<i32>,
    ) {
        if player
            .client
            .closed
            .load(std::sync::atomic::Ordering::Relaxed)
        {
            log::info!("The connection has closed before world chunks were spawned");
            return;
        }
        #[cfg(debug_assertions)]
        let inst = std::time::Instant::now();

        // Sort such that the first chunks are closest to the center.
        let mut chunks = chunks;
        chunks.sort_unstable_by_key(|pos| {
            let rel_x = pos.x - center_chunk.x;
            let rel_z = pos.z - center_chunk.z;
            rel_x * rel_x + rel_z * rel_z
        });

        let mut receiver = self.receive_chunks(chunks);
        let level = self.level.clone();

        player.clone().spawn_task(async move {
            'main: loop {
                let recv_result = tokio::select! {
                    () = player.client.await_close_interrupt() => {
                        log::debug!("Canceling player packet processing");
                        None
                    },
                    recv_result = receiver.recv() => {
                        recv_result
                    }
                };

                let Some((chunk, first_load)) = recv_result else {
                    break;
                };

                let position = chunk.read().await.position;

                #[cfg(debug_assertions)]
                if position == (0, 0).into() {
                    use pumpkin_protocol::client::play::CChunkData;
                    let binding = chunk.read().await;
                    let packet = CChunkData(&binding);
                    let mut test = Vec::new();
                    packet.write_packet_data(&mut test).unwrap();
                    let len = test.len();
                    log::debug!(
                        "Chunk packet size: {}B {}KB {}MB",
                        len,
                        len / 1024,
                        len / (1024 * 1024)
                    );
                }

                let (world, chunk) = if level.is_chunk_watched(&position) {
                    (player.world().await.clone(), chunk)
                } else {
                    send_cancellable! {{
                        ChunkSave {
                            world: player.world().await.clone(),
                            chunk,
                            cancelled: false,
                        };

                        'after: {
                            log::trace!(
                                "Received chunk {:?}, but it is no longer watched... cleaning",
                                &position
                            );
                            level.clean_chunk(&position).await;
                            continue 'main;
                        }
                    }};
                    (event.world, event.chunk)
                };

                let (world, chunk) = if first_load {
                    send_cancellable! {{
                        ChunkLoad {
                            world,
                            chunk,
                            cancelled: false,
                        };

                        'cancelled: {
                            continue 'main;
                        }
                    }}
                    (event.world, event.chunk)
                } else {
                    (world, chunk)
                };

                if !player.client.closed.load(Ordering::Relaxed) {
                    send_cancellable! {{
                        ChunkSend {
                            world,
                            chunk: chunk.clone(),
                            cancelled: false,
                        };

                        'after: {
                            let mut chunk_manager = player.chunk_manager.lock().await;
                            chunk_manager.push_chunk(position, chunk);
                        }
                    }};
                }
            }

            #[cfg(debug_assertions)]
            log::debug!("Chunks queued after {}ms", inst.elapsed().as_millis());
        });
    }

    /// Gets a `Player` by an entity id
    pub async fn get_player_by_id(&self, id: EntityId) -> Option<Arc<Player>> {
        for player in self.players.read().await.values() {
            if player.entity_id() == id {
                return Some(player.clone());
            }
        }
        None
    }

    /// Gets an entity by an entity id
    pub async fn get_entity_by_id(&self, id: EntityId) -> Option<Arc<dyn EntityBase>> {
        for entity in self.entities.read().await.values() {
            if entity.get_entity().entity_id == id {
                return Some(entity.clone());
            }
        }
        None
    }

    /// Gets a `Player` by a username
    pub async fn get_player_by_name(&self, name: &str) -> Option<Arc<Player>> {
        for player in self.players.read().await.values() {
            if player.gameprofile.name.to_lowercase() == name.to_lowercase() {
                return Some(player.clone());
            }
        }
        None
    }

    /// Retrieves a player by their unique UUID.
    ///
    /// This function searches the world's active player list for a player with the specified UUID.
    /// If found, it returns an `Arc<Player>` reference to the player. Otherwise, it returns `None`.
    ///
    /// # Arguments
    ///
    /// * `id`: The UUID of the player to retrieve.
    ///
    /// # Returns
    ///
    /// An `Option<Arc<Player>>` containing the player if found, or `None` if not.
    pub async fn get_player_by_uuid(&self, id: uuid::Uuid) -> Option<Arc<Player>> {
        return self.players.read().await.get(&id).cloned();
    }

    /// Gets a list of players whose location equals the given position in the world.
    ///
    /// It iterates through the players in the world and checks their location. If the player's location matches the
    /// given position, it will add this to a `Vec` which it later returns. If no
    /// player was found in that position, it will just return an empty `Vec`.
    ///
    /// # Arguments
    ///
    /// * `position`: The position the function will check.
    pub async fn get_players_by_pos(&self, position: BlockPos) -> HashMap<uuid::Uuid, Arc<Player>> {
        self.players
            .read()
            .await
            .iter()
            .filter_map(|(uuid, player)| {
                let player_block_pos = player.living_entity.entity.block_pos.load().0;
                (position.0.x == player_block_pos.x
                    && position.0.y == player_block_pos.y
                    && position.0.z == player_block_pos.z)
                    .then(|| (*uuid, Arc::clone(player)))
            })
            .collect::<HashMap<uuid::Uuid, Arc<Player>>>()
    }

    /// Gets the nearby players around a given world position.
    /// It "creates" a sphere and checks if whether players are inside
    /// and returns a `HashMap` where the UUID is the key and the `Player`
    /// object is the value.
    ///
    /// # Arguments
    /// * `pos`: The center of the sphere.
    /// * `radius`: The radius of the sphere. The higher the radius,
    ///             the more area will be checked (in every direction).
    pub async fn get_nearby_players(
        &self,
        pos: Vector3<f64>,
        radius: f64,
    ) -> HashMap<uuid::Uuid, Arc<Player>> {
        let radius_squared = radius.powi(2);

        self.players
            .read()
            .await
            .iter()
            .filter_map(|(id, player)| {
                let player_pos = player.living_entity.entity.pos.load();
                (player_pos.squared_distance_to_vec(pos) <= radius_squared)
                    .then(|| (*id, player.clone()))
            })
            .collect()
    }

    pub async fn get_closest_player(&self, pos: Vector3<f64>, radius: f64) -> Option<Arc<Player>> {
        let players = self.get_nearby_players(pos, radius).await;
        players
            .iter()
            .min_by(|a, b| {
                a.1.living_entity
                    .entity
                    .pos
                    .load()
                    .squared_distance_to_vec(pos)
                    .partial_cmp(
                        &b.1.living_entity
                            .entity
                            .pos
                            .load()
                            .squared_distance_to_vec(pos),
                    )
                    .unwrap()
            })
            .map(|p| p.1.clone())
    }

    /// Adds a player to the world and broadcasts a join message if enabled.
    ///
    /// This function takes a player's UUID and an `Arc<Player>` reference.
    /// It inserts the player into the world's `current_players` map using the UUID as the key.
    /// Additionally, it broadcasts a join message to all connected players in the world.
    ///
    /// # Arguments
    ///
    /// * `uuid`: The unique UUID of the player to add.
    /// * `player`: An `Arc<Player>` reference to the player object.
    pub async fn add_player(&self, uuid: uuid::Uuid, player: Arc<Player>) {
        {
            let mut current_players = self.players.write().await;
            current_players.insert(uuid, player.clone())
        };

        let current_players = self.players.clone();
        player.clone().spawn_task(async move {
            let msg_comp = TextComponent::translate(
                "multiplayer.player.joined",
                [TextComponent::text(player.gameprofile.name.clone())],
            )
            .color_named(NamedColor::Yellow);
            let event = PlayerJoinEvent::new(player.clone(), msg_comp);

            let event = PLUGIN_MANAGER
                .lock()
                .await
                .fire::<PlayerJoinEvent>(event)
                .await;

            if !event.cancelled {
                let current_players = current_players.clone();
                let players = current_players.read().await;
                for player in players.values() {
                    player.send_system_message(&event.join_message).await;
                }
                log::info!("{}", event.join_message.clone().to_pretty_console());
            }
        });
    }

    /// Removes a player from the world and broadcasts a disconnect message if enabled.
    ///
    /// This function removes a player from the world based on their `Player` reference.
    /// It performs the following actions:
    ///
    /// 1. Removes the player from the `current_players` map using their UUID.
    /// 2. Broadcasts a `CRemovePlayerInfo` packet to all connected players to inform them about the player leaving.
    /// 3. Removes the player's entity from the world using its entity ID.
    /// 4. Optionally sends a disconnect message to all other players notifying them about the player leaving.
    ///
    /// # Arguments
    ///
    /// * `player`: A reference to the `Player` object to be removed.
    /// * `fire_event`: A boolean flag indicating whether to fire a `PlayerLeaveEvent` event.
    ///
    /// # Notes
    ///
    /// - This function assumes `broadcast_packet_expect` and `remove_entity` are defined elsewhere.
    /// - The disconnect message sending is currently optional. Consider making it a configurable option.
    pub async fn remove_player(&self, player: &Arc<Player>, fire_event: bool) {
        self.players
            .write()
            .await
            .remove(&player.gameprofile.id)
            .unwrap();
        let uuid = player.gameprofile.id;
        self.broadcast_packet_except(
            &[player.gameprofile.id],
            &CRemovePlayerInfo::new(1.into(), &[uuid]),
        )
        .await;
        self.broadcast_packet_all(&CRemoveEntities::new(&[player.entity_id().into()]))
            .await;

        if fire_event {
            let msg_comp = TextComponent::translate(
                "multiplayer.player.left",
                [TextComponent::text(player.gameprofile.name.clone())],
            )
            .color_named(NamedColor::Yellow);
            let event = PlayerLeaveEvent::new(player.clone(), msg_comp);

            let event = PLUGIN_MANAGER
                .lock()
                .await
                .fire::<PlayerLeaveEvent>(event)
                .await;

            if !event.cancelled {
                let players = self.players.read().await;
                for player in players.values() {
                    player.send_system_message(&event.leave_message).await;
                }
                log::info!("{}", event.leave_message.clone().to_pretty_console());
            }
        }
    }

    pub fn create_entity(
        self: &Arc<Self>,
        position: Vector3<f64>,
        entity_type: EntityType,
    ) -> Entity {
        let uuid = uuid::Uuid::new_v4();
        Entity::new(uuid, self.clone(), position, entity_type, false)
    }

    /// Adds an entity to the world.
    pub async fn spawn_entity(&self, entity: Arc<dyn EntityBase>) {
        let base_entity = entity.get_entity();
        self.broadcast_packet_all(&base_entity.create_spawn_packet())
            .await;
        let mut current_living_entities = self.entities.write().await;
        current_living_entities.insert(base_entity.entity_uuid, entity);
    }

    pub async fn remove_entity(&self, entity: &Entity) {
        self.entities.write().await.remove(&entity.entity_uuid);
        self.broadcast_packet_all(&CRemoveEntities::new(&[entity.entity_id.into()]))
            .await;
    }

    pub async fn set_block_breaking(&self, from: &Entity, location: BlockPos, progress: i32) {
        self.broadcast_packet_except(
            &[from.entity_uuid],
            &CSetBlockDestroyStage::new(from.entity_id.into(), location, progress as i8),
        )
        .await;
    }

    /// Sets a block
    pub async fn set_block_state(
        &self,
        position: &BlockPos,
        block_state_id: u16,
        flags: BlockFlags,
    ) -> u16 {
        let chunk = self.get_chunk(position).await;
        let (_, relative) = position.chunk_and_chunk_relative_position();
        let relative = ChunkRelativeBlockCoordinates::from(relative);
        let mut chunk = chunk.write().await;
        let replaced_block_state_id = chunk
            .blocks
            .get_block(relative)
            .unwrap_or(Block::AIR.default_state_id);
        if replaced_block_state_id == block_state_id {
            return block_state_id;
        }
        chunk.dirty = true;

        chunk.blocks.set_block(relative, block_state_id);
        self.unsent_block_changes
            .lock()
            .await
            .insert(*position, block_state_id);
        drop(chunk);

        let old_block = Block::from_state_id(replaced_block_state_id).unwrap();
        let new_block = Block::from_state_id(block_state_id).unwrap();

        let block_moved = flags.contains(BlockFlags::MOVED);

        // WorldChunk.java line 310
        if old_block != new_block && (flags.contains(BlockFlags::NOTIFY_NEIGHBORS) || block_moved) {
            self.block_registry
                .on_state_replaced(
                    self,
                    &old_block,
                    *position,
                    replaced_block_state_id,
                    block_moved,
                )
                .await;
        }

        let block_state = self.get_block_state(position).await.unwrap();
        let new_block = Block::from_state_id(block_state_id).unwrap();

        // WorldChunk.java line 318
        if !flags.contains(BlockFlags::SKIP_BLOCK_ADDED_CALLBACK) && new_block != old_block {
            self.block_registry
                .on_placed(
                    self,
                    &new_block,
                    block_state_id,
                    position,
                    replaced_block_state_id,
                    block_moved,
                )
                .await;
        }

        // Ig they do this cause it could be modified in chunkPos.setBlockState?
        if block_state.id == block_state_id {
            if flags.contains(BlockFlags::NOTIFY_LISTENERS) {
                // Mob AI update
            }

            if flags.contains(BlockFlags::NOTIFY_NEIGHBORS) {
                self.update_neighbors(position, None).await;
                // TODO: updateComparators
            }

            if !flags.contains(BlockFlags::FORCE_STATE) {
                let mut new_flags = flags;
                new_flags.remove(BlockFlags::NOTIFY_NEIGHBORS);
                new_flags.remove(BlockFlags::NOTIFY_LISTENERS);
                self.block_registry
                    .prepare(
                        self,
                        position,
                        &Block::from_state_id(replaced_block_state_id).unwrap(),
                        replaced_block_state_id,
                        new_flags,
                    )
                    .await;
                self.block_registry
                    .update_neighbors(
                        self,
                        position,
                        &Block::from_state_id(block_state_id).unwrap(),
                        new_flags,
                    )
                    .await;
                self.block_registry
                    .prepare(
                        self,
                        position,
                        &Block::from_state_id(block_state_id).unwrap(),
                        block_state_id,
                        new_flags,
                    )
                    .await;
            }
        }

        replaced_block_state_id
    }

    pub async fn schedule_block_tick(
        &self,
        block: &Block,
        block_pos: BlockPos,
        delay: u16,
        priority: TickPriority,
    ) {
        self.level
            .schedule_block_tick(block.id, block_pos, delay, priority)
            .await;
    }

    pub async fn is_block_tick_scheduled(&self, block_pos: &BlockPos, block: &Block) -> bool {
        self.level
            .is_block_tick_scheduled(block_pos, block.id)
            .await
    }
    // Stream the chunks (don't collect them and then do stuff with them)
    /// Spawns a tokio task to stream chunks.
    /// Important: must be called from an async function (or changed to accept a tokio runtime
    /// handle)
    pub fn receive_chunks(
        &self,
        chunks: Vec<Vector2<i32>>,
    ) -> UnboundedReceiver<(SyncChunk, bool)> {
        let (sender, receiver) = mpsc::unbounded_channel();
        // Put this in another thread so we aren't blocking on it
        let level = self.level.clone();
        self.level.spawn_task(async move {
            let cancel_notifier = level.shutdown_notifier.notified();
            let fetch_task = level.fetch_chunks(&chunks, sender);

            // Don't continue to handle chunks if we are shutting down
            select! {
                () = cancel_notifier => {},
                () = fetch_task => {}
            };
        });

        receiver
    }

    pub async fn receive_chunk(&self, chunk_pos: Vector2<i32>) -> (Arc<RwLock<ChunkData>>, bool) {
        let mut receiver = self.receive_chunks(vec![chunk_pos]);

        receiver
            .recv()
            .await
            .expect("Channel closed for unknown reason")
    }

    pub async fn break_block(
        self: &Arc<Self>,
        position: &BlockPos,
        cause: Option<Arc<Player>>,
        flags: BlockFlags,
    ) {
        let block = self.get_block(position).await.unwrap();
        let event = BlockBreakEvent::new(cause.clone(), block.clone(), 0, false);

        let event = PLUGIN_MANAGER
            .lock()
            .await
            .fire::<BlockBreakEvent>(event)
            .await;

        if !event.cancelled {
            let broken_block_state_id = self.set_block_state(position, 0, flags).await;

            let particles_packet = CWorldEvent::new(
                WorldEvent::BlockBroken as i32,
                *position,
                broken_block_state_id.into(),
                false,
            );

            if !flags.contains(BlockFlags::SKIP_DROPS) {
                block::drop_loot(self, &block, position, true, broken_block_state_id).await;
            }

            match cause {
                Some(player) => {
                    self.broadcast_packet_except(&[player.gameprofile.id], &particles_packet)
                        .await;
                }
                None => self.broadcast_packet_all(&particles_packet).await,
            }
        }
    }

    pub async fn get_chunk(&self, position: &BlockPos) -> Arc<RwLock<ChunkData>> {
        let (chunk_coordinate, _) = position.chunk_and_chunk_relative_position();
        let chunk = match self.level.try_get_chunk(chunk_coordinate) {
            Some(chunk) => chunk.clone(),
            None => self.receive_chunk(chunk_coordinate).await.0,
        };
        chunk
    }

    pub async fn get_block_state_id(&self, position: &BlockPos) -> Result<u16, GetBlockError> {
        let chunk = self.get_chunk(position).await;
        let (_, relative) = position.chunk_and_chunk_relative_position();
        let relative = ChunkRelativeBlockCoordinates::from(relative);

        let chunk: tokio::sync::RwLockReadGuard<ChunkData> = chunk.read().await;

        let Some(id) = chunk.blocks.get_block(relative) else {
            return Err(GetBlockError::BlockOutOfWorldBounds);
        };

        Ok(id)
    }

    /// Gets a `Block` from the block registry. Returns `None` if the block was not found.
    pub async fn get_block(
        &self,
        position: &BlockPos,
    ) -> Result<pumpkin_data::block::Block, GetBlockError> {
        let id = self.get_block_state_id(position).await?;
        get_block_by_state_id(id).ok_or(GetBlockError::InvalidBlockId)
    }

    /// Gets the `BlockState` from the block registry. Returns `None` if the block state was not found.
    pub async fn get_block_state(
        &self,
        position: &BlockPos,
    ) -> Result<pumpkin_data::block::BlockState, GetBlockError> {
        let id = self.get_block_state_id(position).await?;
        get_state_by_state_id(id).ok_or(GetBlockError::InvalidBlockId)
    }

    pub fn get_state_by_id(
        &self,
        id: u16,
    ) -> Result<pumpkin_data::block::BlockState, GetBlockError> {
        get_state_by_state_id(id).ok_or(GetBlockError::InvalidBlockId)
    }

    /// Gets the Block + Block state from the Block Registry, Returns None if the Block state has not been found
    pub async fn get_block_and_block_state(
        &self,
        position: &BlockPos,
    ) -> Result<(pumpkin_data::block::Block, pumpkin_data::block::BlockState), GetBlockError> {
        let id = self.get_block_state_id(position).await?;
        get_block_and_state_by_state_id(id).ok_or(GetBlockError::InvalidBlockId)
    }

    /// Updates neighboring blocks of a block
    pub async fn update_neighbors(&self, block_pos: &BlockPos, except: Option<&BlockDirection>) {
        let source_block = self.get_block(block_pos).await.unwrap();
        for direction in BlockDirection::update_order() {
            if Some(&direction) == except {
                continue;
            }
            let neighbor_pos = block_pos.offset(direction.to_offset());
            let neighbor_block = self.get_block(&neighbor_pos).await;
            if let Ok(neighbor_block) = neighbor_block {
                if let Some(neighbor_pumpkin_block) =
                    self.block_registry.get_pumpkin_block(&neighbor_block)
                {
                    neighbor_pumpkin_block
                        .on_neighbor_update(
                            self,
                            &neighbor_block,
                            &neighbor_pos,
                            &source_block,
                            false,
                        )
                        .await;
                }
            }
        }
    }

    pub async fn update_neighbor(&self, neighbor_block_pos: &BlockPos, source_block: &Block) {
        let neighbor_block = self.get_block(neighbor_block_pos).await.unwrap();

        if let Some(neighbor_pumpkin_block) = self.block_registry.get_pumpkin_block(&neighbor_block)
        {
            neighbor_pumpkin_block
                .on_neighbor_update(
                    self,
                    &neighbor_block,
                    neighbor_block_pos,
                    source_block,
                    false,
                )
                .await;
        }
    }

    pub async fn replace_with_state_for_neighbor_update(
        &self,
        block_pos: &BlockPos,
        direction: &BlockDirection,
        flags: BlockFlags,
    ) {
        let (block, block_state) = match self.get_block_and_block_state(block_pos).await {
            Ok(block) => block,
            Err(_error) => {
                // Neighbor is outside the world. Don't try to update it
                return;
            }
        };

        if flags.contains(BlockFlags::SKIP_REDSTONE_WIRE_STATE_REPLACEMENT)
            && block.id == Block::REDSTONE_WIRE.id
        {
            return;
        }

        let neighbor_pos = block_pos.offset(direction.to_offset());
        let neighbor_state_id = self.get_block_state_id(&neighbor_pos).await.unwrap();

        let new_state_id = self
            .block_registry
            .get_state_for_neighbor_update(
                self,
                &block,
                block_state.id,
                block_pos,
                direction,
                &neighbor_pos,
                neighbor_state_id,
            )
            .await;

        if new_state_id != block_state.id {
            self.set_block_state(block_pos, new_state_id, flags).await;
        }
    }
}<|MERGE_RESOLUTION|>--- conflicted
+++ resolved
@@ -469,13 +469,8 @@
                 false,
                 None,
                 0.into(),
-<<<<<<< HEAD
-                0.into(),
+                self.sea_level.into(),
                 base_config.enforce_secure_chat,
-=======
-                self.sea_level.into(),
-                false,
->>>>>>> 5d9bcaa1
             ))
             .await;
         // Permissions, i.e. the commands a player may use.
