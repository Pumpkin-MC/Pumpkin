--- conflicted
+++ resolved
@@ -1,10 +1,6 @@
 use std::{
     collections::HashMap,
-<<<<<<< HEAD
-    sync::{atomic::AtomicBool, Arc},
-=======
-    sync::{atomic::Ordering, Arc},
->>>>>>> 186e8468
+    sync::{atomic::AtomicBool, atomic::Ordering, Arc},
 };
 
 pub mod level_time;
