use crate::block::entities::BlockEntityStorage;
use crate::entity::EntityBase;
use crate::entity::r#type::from_type;
use crate::world::World;
use pumpkin_data::biome::Spawner;
use pumpkin_data::entity::{EntityType, MobCategory, SpawnLocation};
use pumpkin_data::tag::Block::MINECRAFT_PREVENT_MOB_SPAWNING_INSIDE;
use pumpkin_data::tag::Fluid::{MINECRAFT_LAVA, MINECRAFT_WATER};
use pumpkin_data::tag::Taggable;
use pumpkin_data::tag::WorldgenBiome::MINECRAFT_REDUCE_WATER_AMBIENT_SPAWNS;
use pumpkin_data::{Block, BlockDirection, BlockState};
use pumpkin_util::GameMode;
use pumpkin_util::math::boundingbox::{BoundingBox, EntityDimensions};
use pumpkin_util::math::get_section_cord;
use pumpkin_util::math::position::BlockPos;
use pumpkin_util::math::vector2::Vector2;
use pumpkin_util::math::vector3::Vector3;
use pumpkin_world::block::entity::BlockEntityCollection;
use pumpkin_world::chunk::{ChunkData, ChunkHeightmapType};
use rand::seq::IndexedRandom;
use rand::{Rng, rng};
use std::collections::HashMap;
use std::collections::hash_map::Entry;
use std::fmt;
use std::sync::Arc;
use tokio::sync::RwLock;
use uuid::Uuid;

const MAGIC_NUMBER: i32 = 17 * 17;

#[derive(Default, Debug)]
pub struct MobCounts([i32; 8]);

impl MobCounts {
    #[inline]
    const fn add(&mut self, category: &'static MobCategory) {
        self.0[category.id] += 1;
    }
    #[inline]
    const fn can_spawn(&self, category: &'static MobCategory) -> bool {
        self.0[category.id] < category.max
    }
}

pub struct LocalMobCapCalculator {
    world: Arc<World>,
    player_mob_counts: HashMap<i32, MobCounts>,
    players_near_chunk: HashMap<Vector2<i32>, Vec<i32>>,
}

impl fmt::Debug for LocalMobCapCalculator {
    fn fmt(&self, f: &mut fmt::Formatter) -> fmt::Result {
        f.debug_struct("LocalMobCapCalculator")
            .field("world", &"<skipped>")
            .field("player_mob_counts", &self.player_mob_counts)
            .field("players_near_chunk", &self.players_near_chunk)
            .finish()
    }
}

impl LocalMobCapCalculator {
    pub fn new(world: &Arc<World>) -> Self {
        Self {
            world: world.clone(), // can anybody get rid of this clone?
            player_mob_counts: HashMap::new(),
            players_near_chunk: HashMap::new(),
        }
    }

    const fn calc_distance(chunk_pos: Vector2<i32>, player_pos: &Vector3<f64>) -> f64 {
        let dx = ((chunk_pos.x << 4) + 8) as f64 - player_pos.x;
        let dy = ((chunk_pos.y << 4) + 8) as f64 - player_pos.z;
        dx * dx + dy * dy
    }

    async fn get_players_near<'b>(
        players_near_chunk: &'b mut HashMap<Vector2<i32>, Vec<i32>>,
        world: &Arc<World>,
        chunk_pos: &Vector2<i32>,
    ) -> &'b Vec<i32> {
        match players_near_chunk.entry(*chunk_pos) {
            Entry::Occupied(value) => {
                // debug!("chunk {chunk_pos:?} near player {:?}", value.get());
                value.into_mut()
            }
            Entry::Vacant(entry) => {
                let mut players = Vec::new();
                for (_uuid, player) in world.players.read().await.iter() {
                    if player.gamemode.load() == GameMode::Spectator {
                        continue;
                    }
                    if Self::calc_distance(*chunk_pos, &player.position()) < 16384. {
                        players.push(player.entity_id());
                    }
                }
                // debug!("chunk {chunk_pos:?} near player {:?}", players);
                entry.insert(players)
            }
        }
    }
    pub async fn add_mob(&mut self, chunk_pos: &Vector2<i32>, category: &'static MobCategory) {
        let players =
            Self::get_players_near(&mut self.players_near_chunk, &self.world, chunk_pos).await;
        for player in players {
            self.player_mob_counts
                .entry(*player)
                .or_default()
                .add(category);
        }
        // debug!("player_mob_counts {:?}", self.player_mob_counts);
        // debug!("players_near_chunk {:?}", self.players_near_chunk);
        // debug!("chunk_pos {:?}", chunk_pos);
        // debug!("players {:?}", players);
    }
    pub async fn can_spawn(
        &mut self,
        category: &'static MobCategory,
        chunk_pos: &Vector2<i32>,
    ) -> bool {
        let players =
            Self::get_players_near(&mut self.players_near_chunk, &self.world, chunk_pos).await;
        for player in players {
            if let Some(count) = self.player_mob_counts.get(player) {
                if count.can_spawn(category) {
                    return true;
                }
            } else {
                return true;
            }
        }
        false
    }
}

#[derive(Debug)]
struct PointCharge(Vector3<f64>, f64); // pos charge

impl PointCharge {
    fn get_potential_change(&self, pos: &BlockPos) -> f64 {
        let dst = self.0.sub(&pos.to_f64()).length();
        self.1 / dst
    }
}

#[derive(Default, Debug)]
struct PotentialCalculator(Vec<PointCharge>);

impl PotentialCalculator {
    pub fn add_charge(&mut self, pos: &BlockPos, charge: f64) {
        if charge != 0. {
            self.0.push(PointCharge(pos.to_f64(), charge));
        }
    }
    pub fn get_potential_energy_change(&self, pos: &BlockPos, charge: f64) -> f64 {
        if charge == 0. {
            return 0.;
        }
        let mut sum: f64 = 0.;
        for i in &self.0 {
            sum += i.get_potential_change(pos);
        }
        sum * charge
    }
}

pub struct SpawnState {
    spawnable_chunk_count: i32,
    pub mob_category_counts: MobCounts,
    spawn_potential: PotentialCalculator,
    local_mob_cap_calculator: LocalMobCapCalculator,
    // unmodifiable_mob_category_counts: MobCounts, seems only for debug
    last_checked_pos: BlockPos,
    last_checked_type: &'static EntityType,
    last_charge: f64,
}

impl fmt::Debug for SpawnState {
    fn fmt(&self, f: &mut fmt::Formatter) -> fmt::Result {
        f.debug_struct("SpawnState")
            .field("spawnable_chunk_count", &self.spawnable_chunk_count)
            .field("mob_category_counts", &self.mob_category_counts)
            .field("spawn_potential", &self.spawn_potential)
            .field("local_mob_cap_calculator", &self.local_mob_cap_calculator)
            .field("last_checked_pos", &self.last_checked_pos)
            .field("last_checked_type", &self.last_checked_type.resource_name)
            .field("last_charge", &self.last_charge)
            .finish()
    }
}

impl SpawnState {
    pub async fn new(
        chunk_count: i32,
        entities: &Arc<RwLock<HashMap<Uuid, Arc<dyn EntityBase>>>>,
        world: &Arc<World>,
    ) -> Self {
        let mut potential = PotentialCalculator::default();
        let mut local_mob_cap = LocalMobCapCalculator::new(world);
        let mut counter = MobCounts::default();
        for entity in entities.read().await.values() {
            let entity = entity.get_entity();
            let entity_type = entity.entity_type;
            if !entity_type.mob || entity_type.category == &MobCategory::MISC {
                // TODO (mob.isPersistenceRequired() || mob.requiresCustomPersistence())
                continue;
            }
            let entity_pos = entity.block_pos.load();
            let biome = world.level.get_rough_biome(&entity_pos).await;
            if let Some(cost) = biome.spawn_costs.get(entity_type.resource_name) {
                potential.add_charge(&entity_pos, cost.charge);
            }
            if entity_type.mob {
                local_mob_cap
                    .add_mob(&entity.chunk_pos.load(), entity_type.category)
                    .await;
            }
            counter.add(entity_type.category);
        }
        Self {
            spawnable_chunk_count: chunk_count,
            mob_category_counts: counter,
            spawn_potential: potential,
            local_mob_cap_calculator: local_mob_cap,
            // unmodifiable_mob_category_counts: counter,
            last_checked_pos: BlockPos::new(i32::MAX, i32::MAX, i32::MAX),
            last_checked_type: &EntityType::PLAYER,
            last_charge: 0.,
        }
    }
    #[inline]
    fn can_spawn_for_category_global(&self, category: &'static MobCategory) -> bool {
        self.mob_category_counts.0[category.id]
            < category.max * self.spawnable_chunk_count / MAGIC_NUMBER
    }
    async fn can_spawn_for_category_local(
        &mut self,
        category: &'static MobCategory,
        chunk_pos: &Vector2<i32>,
    ) -> bool {
        self.local_mob_cap_calculator
            .can_spawn(category, chunk_pos)
            .await
    }
    async fn can_spawn(
        &mut self,
        entity_type: &'static EntityType,
        pos: &BlockPos,
        world: &Arc<World>,
    ) -> bool {
        self.last_checked_pos = *pos;
        self.last_checked_type = entity_type;
        // TODO get biome
        let biome = world.level.get_rough_biome(pos).await;
        if let Some(cost) = biome.spawn_costs.get(entity_type.resource_name) {
            self.last_charge = cost.charge;
            self.spawn_potential
                .get_potential_energy_change(pos, cost.charge)
                <= cost.energy_budget
        } else {
            self.last_charge = 0.;
            true
        }
    }
    async fn after_spawn(
        &mut self,
        entity_type: &'static EntityType,
        pos: &BlockPos,
        world: &Arc<World>,
    ) {
        let charge;
        if self.last_checked_pos.eq(pos) && self.last_checked_type == entity_type {
            charge = self.last_charge;
        } else {
            // TODO get biome
            let biome = world.level.get_rough_biome(pos).await;
            if let Some(cost) = biome.spawn_costs.get(entity_type.resource_name) {
                charge = cost.charge;
            } else {
                charge = 0.;
            }
        }

        self.spawn_potential.add_charge(pos, charge);
        self.mob_category_counts.add(entity_type.category);
        self.local_mob_cap_calculator
            .add_mob(
                &Vector2::<i32>::new(get_section_cord(pos.0.x), get_section_cord(pos.0.z)),
                entity_type.category,
            )
            .await;
    }
}

#[must_use]
pub fn get_filtered_spawning_categories(
    state: &SpawnState,
    spawn_friendlies: bool,
    spawn_enemies: bool,
    spawn_passives: bool,
) -> Vec<&'static MobCategory> {
    let mut ret = Vec::with_capacity(8);
    for category in MobCategory::SPAWNING_CATEGORIES {
        if (spawn_friendlies || !category.is_friendly)
            && (spawn_enemies || category.is_friendly)
            && (spawn_passives || !category.is_persistent)
            && state.can_spawn_for_category_global(category)
        {
            ret.push(category);
        }
    }
    ret
}

pub async fn spawn_for_chunk(
    world: &Arc<World>,
    chunk_pos: &Vector2<i32>,
    chunk: &Arc<RwLock<ChunkData<BlockEntityStorage>>>,
    spawn_state: &mut SpawnState,
    spawn_list: &Vec<&'static MobCategory>,
) {
    // debug!("spawn for chunk {:?}", chunk_pos);
    for category in spawn_list {
        if spawn_state
            .can_spawn_for_category_local(category, chunk_pos)
            .await
        {
            let random_pos = get_random_pos_within(world.min_y, chunk_pos, chunk).await;
            // debug!("try random pos: {:?}", random_pos);
            if random_pos.0.y > world.min_y {
                spawn_category_for_position(category, world, random_pos, chunk_pos, spawn_state)
                    .await;
            }
        }
    }
}
pub async fn get_random_pos_within<T: BlockEntityCollection>(
    min_y: i32,
    chunk_pos: &Vector2<i32>,
    chunk: &Arc<RwLock<ChunkData<T>>>,
) -> BlockPos {
    let x = (chunk_pos.x << 4) + rng().random_range(0..16);
    let z = (chunk_pos.y << 4) + rng().random_range(0..16);
    let temp_y =
        chunk
            .read()
            .await
            .heightmap
            .get_height(ChunkHeightmapType::WorldSurface, x, z, min_y)
            + 1;
    let y = rng().random_range(min_y..=temp_y);
    BlockPos::new(x, y, z)
}

pub async fn spawn_category_for_position(
    category: &'static MobCategory,
    world: &Arc<World>,
    pos: BlockPos,
    chunk_pos: &Vector2<i32>,
    spawn_state: &mut SpawnState,
) {
    // TODO StructureManager structureManager = level.structureManager();
    // TODO blockState.isRedstoneConductor(chunk, pos) is true then return
    let mut spawn_cluster_size = 0;
    let mut new_pos = pos;
    for _ in 0..3 {
        let mut new_x = new_pos.0.x;
        let mut new_z = new_pos.0.z;
        let mut random_group_size = (rng().random::<f32>() * 4.).ceil() as i32;
        let mut inc = 0;
        #[allow(unused_variables)]
        let group_size = 0;
        'outer: while inc < random_group_size {
            new_x += rng().random_range(0..6) - rng().random_range(0..6);
            new_z += rng().random_range(0..6) - rng().random_range(0..6);
            new_pos = BlockPos::new(new_x, new_pos.0.y, new_z);
            let new_pos_center = new_pos.to_centered_f64();
<<<<<<< HEAD
            let Some(player_distance) = get_nearest_player(&new_pos_center, world).await else {
                // debug!("player_distance infinity");
                return;
            };
=======
            let player_distance = get_nearest_player(&new_pos_center, world).await;
>>>>>>> 6fe57ff8
            if !is_right_distance_to_player_and_spawn_point(
                &new_pos,
                player_distance,
                world,
                chunk_pos,
            ) {
                // debug!("{new_pos:?} failed, too near to player or spawn point dst: {player_distance}");
                inc += 1;
                continue;
            }
            let Some(spawner) = get_random_spawn_mob_at(world, category, &new_pos).await else {
                // debug!("{new_pos:?} failed, no random spawn mob at category: {category:?}");
                break 'outer;
            };
            random_group_size = rng().random_range(spawner.min_count..=spawner.max_count);
            let entity_type =
                &EntityType::from_name(spawner.r#type.strip_prefix("minecraft:").unwrap()).unwrap();
            if !is_valid_spawn_position_for_type(
                world,
                &new_pos,
                category,
                entity_type,
                player_distance,
            )
            .await
            {
                // debug!("{new_pos:?} failed, not valid spawn position");
                inc += 1;
                continue;
            }
            if !spawn_state.can_spawn(entity_type, &new_pos, world).await {
                // debug!("{new_pos:?} failed, can't spawn at");
                inc += 1;
                continue;
            }
            let entity = from_type(entity_type, new_pos_center, world, Uuid::new_v4()).await;
            entity
                .get_entity()
                .set_rotation(rng().random::<f32>() * 360., 0.);
            // TODO isValidPositionForMob(level, mob, f)
            // TODO spawnGroupData = mob.finalizeSpawn(level, level.getCurrentDifficultyAt(mob.blockPosition()), EntitySpawnReason.NATURAL, spawnGroupData);
            spawn_cluster_size += 1;
            //group_size += 1;
            world.spawn_entity(entity).await;
            spawn_state.after_spawn(entity_type, &new_pos, world).await;
            if spawn_cluster_size >= entity_type.limit_per_chunk {
                return;
            }

            //TODO mob.isMaxGroupSizeReached(p)
            inc += 1;
        }
    }
}

pub async fn get_nearest_player(pos: &Vector3<f64>, world: &Arc<World>) -> Option<f64> {
    let mut dst = None;
    for (_uuid, player) in world.players.read().await.iter() {
        if player.gamemode.load() == GameMode::Spectator {
            continue;
        }
        let cur_dst = player.position().squared_distance_to_vec(*pos);
        if dst.is_none_or(|x| cur_dst < x) {
            dst = Some(cur_dst);
        }
    }
    dst
}
pub fn is_right_distance_to_player_and_spawn_point(
    pos: &BlockPos,
    distance: f64,
    _world: &Arc<World>,
    chunk_pos: &Vector2<i32>,
) -> bool {
    if distance <= 24. * 24. {
        return false;
    }
    // TODO getSharedSpawnPos/WorldSpawnPoint
    if pos.to_centered_f64().squared_distance_to(0., 0., 0.) <= 24. * 24. {
        return false;
    }
    #[allow(clippy::overly_complex_bool_expr)]
    #[allow(clippy::nonminimal_bool)]
    {
        chunk_pos == &Vector2::new(get_section_cord(pos.0.x), get_section_cord(pos.0.z)) || false // TODO canSpawnEntitiesInChunk(ChunkPos chunkPos)
    }
}

#[must_use]
pub async fn get_random_spawn_mob_at(
    world: &Arc<World>,
    category: &'static MobCategory,
    block_pos: &BlockPos,
) -> Option<&'static Spawner> {
    // TODO Holder<Biome> holder = level.getBiome(pos);
    let biome = world.level.get_rough_biome(block_pos).await;
    if category == &MobCategory::WATER_AMBIENT
        && biome.has_tag(&MINECRAFT_REDUCE_WATER_AMBIENT_SPAWNS)
        && rng().random::<f32>() < 0.98f32
    {
        None
    } else {
        // TODO isInNetherFortressBounds(pos, level, cetagory, structureManager) then NetherFortressStructure.FORTRESS_ENEMIES
        // TODO structureManager.getAllStructuresAt(pos); ChunkGenerator::getMobsAt
        match category.id {
            id if id == MobCategory::MONSTER.id => biome.spawners.monster,
            id if id == MobCategory::CREATURE.id => biome.spawners.creature,
            id if id == MobCategory::AMBIENT.id => biome.spawners.ambient,
            id if id == MobCategory::AXOLOTLS.id => biome.spawners.axolotls,
            id if id == MobCategory::UNDERGROUND_WATER_CREATURE.id => {
                biome.spawners.underground_water_creature
            }
            id if id == MobCategory::WATER_CREATURE.id => biome.spawners.water_creature,
            id if id == MobCategory::WATER_AMBIENT.id => biome.spawners.water_ambient,
            id if id == MobCategory::MISC.id => biome.spawners.misc,
            _ => panic!(),
        }
        .choose(&mut rng())
    }
}

pub async fn is_valid_spawn_position_for_type(
    world: &Arc<World>,
    block_pos: &BlockPos,
    category: &'static MobCategory,
    entity_type: &'static EntityType,
    distance: f64,
) -> bool {
    // TODO !SpawnPlacements.checkSpawnRules(entityType, level, EntitySpawnReason.NATURAL, pos, level.random)
    if category == &MobCategory::MISC {
        return false;
    }
    if !entity_type.can_spawn_far_from_player
        && distance
            > f64::from(entity_type.category.despawn_distance)
                * f64::from(entity_type.category.despawn_distance)
    {
        return false;
    }
    if !entity_type.summonable {
        return false;
    }
    if !is_spawn_position_ok(world, block_pos, entity_type).await {
        return false;
    }
    // TODO: we should use getSpawnBox, but this is only modified for slimes and magma slimes
    world
        .is_space_empty(BoundingBox::new_from_pos(
            f64::from(block_pos.0.x) + 0.5,
            f64::from(block_pos.0.y),
            f64::from(block_pos.0.z) + 0.5,
            &EntityDimensions {
                width: entity_type.dimension[0],
                height: entity_type.dimension[1],
            },
        ))
        .await
}

pub async fn is_spawn_position_ok(
    world: &Arc<World>,
    block_pos: &BlockPos,
    entity_type: &'static EntityType,
) -> bool {
    match entity_type.spawn_restriction.location {
        SpawnLocation::InLava => world.get_fluid(block_pos).await.has_tag(&MINECRAFT_LAVA),
        SpawnLocation::InWater => {
            // TODO !level.getBlockState(blockPos).isRedstoneConductor(level, blockPos)
            world.get_fluid(block_pos).await.has_tag(&MINECRAFT_WATER)
        }
        SpawnLocation::OnGround => {
            let down = world.get_block_state(&block_pos.down()).await;
            let up = world.get_block_state(&block_pos.up()).await;
            let cur = world.get_block_state(block_pos).await;
            // TODO: blockState.allowsSpawning
            if down.is_side_solid(BlockDirection::Up) {
                is_valid_empty_spawn_block(cur) && is_valid_empty_spawn_block(up)
            } else {
                false
            }
        }
        SpawnLocation::Unrestricted => true,
    }
}

#[must_use]
pub fn is_valid_empty_spawn_block(state: &'static BlockState) -> bool {
    // TODO: emitsRedstonePower
    if state.is_full_cube() || state.is_liquid() {
        return false;
    }
    // TODO !entityType.isBlockDangerous(blockState);
    !Block::from_state_id(state.id).has_tag(&MINECRAFT_PREVENT_MOB_SPAWNING_INSIDE)
}<|MERGE_RESOLUTION|>--- conflicted
+++ resolved
@@ -374,14 +374,7 @@
             new_z += rng().random_range(0..6) - rng().random_range(0..6);
             new_pos = BlockPos::new(new_x, new_pos.0.y, new_z);
             let new_pos_center = new_pos.to_centered_f64();
-<<<<<<< HEAD
-            let Some(player_distance) = get_nearest_player(&new_pos_center, world).await else {
-                // debug!("player_distance infinity");
-                return;
-            };
-=======
             let player_distance = get_nearest_player(&new_pos_center, world).await;
->>>>>>> 6fe57ff8
             if !is_right_distance_to_player_and_spawn_point(
                 &new_pos,
                 player_distance,
@@ -437,15 +430,15 @@
     }
 }
 
-pub async fn get_nearest_player(pos: &Vector3<f64>, world: &Arc<World>) -> Option<f64> {
-    let mut dst = None;
+pub async fn get_nearest_player(pos: &Vector3<f64>, world: &Arc<World>) -> f64 {
+    let mut dst = f64::MAX;
     for (_uuid, player) in world.players.read().await.iter() {
         if player.gamemode.load() == GameMode::Spectator {
             continue;
         }
         let cur_dst = player.position().squared_distance_to_vec(*pos);
-        if dst.is_none_or(|x| cur_dst < x) {
-            dst = Some(cur_dst);
+        if cur_dst < dst {
+            dst = cur_dst;
         }
     }
     dst
