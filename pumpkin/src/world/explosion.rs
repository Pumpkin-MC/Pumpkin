--- conflicted
+++ resolved
@@ -94,17 +94,13 @@
                 drop_loot(world, block, &pos, false, params).await;
             }
             if let Some(pumpkin_block) = pumpkin_block {
-<<<<<<< HEAD
                 pumpkin_block
                     .explode(ExplodeArgs {
                         world,
-                        block: &block,
+                        block,
                         location: &pos,
                     })
                     .await;
-=======
-                pumpkin_block.explode(block, world, pos).await;
->>>>>>> f21f5526
             }
         }
     }
