use crate::entity::player::Player;
use crate::server::Server;
use pumpkin_data::item::Item;
use pumpkin_data::screen::WindowType;
use pumpkin_inventory::container_click::{Click, KeyClick, MouseClick, MouseDragState};

use pumpkin_inventory::window_property::{WindowProperty, WindowPropertyTrait};
<<<<<<< HEAD
use pumpkin_inventory::{InventoryError, container_click};
use pumpkin_protocol::client::play::CSetContainerSlot;
use pumpkin_protocol::codec::item_stack_seralizer::ItemStackSerializer;
=======
use pumpkin_inventory::{InventoryError, OptionallyCombinedContainer, container_click};
use pumpkin_protocol::client::play::{
    CCloseContainer, COpenScreen, CSetContainerContent, CSetContainerProperty, CSetContainerSlot,
};
use pumpkin_protocol::codec::item_stack_seralizer::ItemStackSerializer;
use pumpkin_protocol::codec::var_int::VarInt;
>>>>>>> 9c40cbab
use pumpkin_protocol::server::play::SClickContainer;
use pumpkin_world::item::ItemStack;
use std::sync::Arc;

impl Player {
    pub async fn open_container(&self, server: &Server, window_type: WindowType) {
        /* TODO: Inv
        let mut inventory = self.inventory().lock().await;
        //inventory.state_id = 0;
        inventory.increment_state_id();
        inventory.total_opened_containers += 1;
        let mut container = self.get_open_container(server).await;
        let mut container = match container.as_mut() {
            Some(container) => Some(container.lock().await),
            None => None,
        };
        let window_title = container.as_ref().map_or_else(
            || inventory.window_name(),
            |container| container.window_name(),
        );
        let title = TextComponent::text(window_title);

        self.client
            .enqueue_packet(&COpenScreen::new(
                inventory.total_opened_containers.into(),
                VarInt(window_type as i32),
                &title,
            ))
            .await;
        drop(inventory);
        self.set_container_content(container.as_deref_mut()).await;
         */
    }

    pub async fn set_container_content(&self) {
        /* TODO: Inv
        let mut inventory = self.inventory().lock().await;

        let total_opened_containers = inventory.total_opened_containers;
        let id = if container.is_some() {
            total_opened_containers
        } else {
            0
        };

        let container = OptionallyCombinedContainer::new(&mut inventory, container);

        let slots: Vec<ItemStackSerializer> = container
            .all_slots_ref()
            .into_iter()
            .map(|i| ItemStackSerializer::from(i.unwrap_or(&ItemStack::EMPTY).clone()))
            .collect();

        let carried_item = self.carried_item.lock().await;
        let carried_item = carried_item.as_ref().map_or_else(
            || ItemStackSerializer::from(ItemStack::EMPTY.clone()),
            |item| ItemStackSerializer::from(item.clone()),
        );

        inventory.increment_state_id();
        let packet = CSetContainerContent::new(
            id.into(),
            (inventory.state_id).try_into().unwrap(),
            &slots,
            &carried_item,
        );
        self.client.enqueue_packet(&packet).await; */
    }

    /// The official Minecraft client is weird, and will always just close *any* window that is opened when this gets sent
    // TODO: is this just bc ids are not synced?
    pub async fn close_container(&self) {
        /* TODO: Inv
        let mut inventory = self.inventory().lock().await;
        inventory.total_opened_containers += 1;
        self.client
            .enqueue_packet(&CCloseContainer::new(
                inventory.total_opened_containers.into(),
            ))
            .await;
        */
    }

    pub async fn set_container_property<T: WindowPropertyTrait>(
        &mut self,
        window_property: WindowProperty<T>,
    ) {
        /* TODO: Inv
        let (id, value) = window_property.into_tuple();
        self.client
            .enqueue_packet(&CSetContainerProperty::new(
                self.inventory().lock().await.total_opened_containers.into(),
                id,
                value,
            ))
            .await;
        */
    }

    pub async fn handle_click_container(
        &self,
        server: &Arc<Server>,
        packet: SClickContainer,
    ) -> Result<(), InventoryError> {
        /* TODO: Inv
        let opened_container = self.get_open_container(server).await;
        let mut opened_container = match opened_container.as_ref() {
            Some(container) => Some(container.lock().await),
            None => None,
        };
        let drag_handler = &server.drag_handler;

        let state_id = self.inventory().lock().await.state_id;
        // This is just checking for regular desync, client hasn't done anything malicious
        if state_id != packet.state_id.0 as u32 {
            self.set_container_content(opened_container.as_deref_mut())
                .await;
            return Ok(());
        }

        if opened_container.is_some() {
            let total_containers = self.inventory().lock().await.total_opened_containers;
            if packet.window_id.0 != total_containers {
                return Err(InventoryError::ClosedContainerInteract(self.entity_id()));
            }
        } else if packet.window_id.0 != 0 {
            return Err(InventoryError::ClosedContainerInteract(self.entity_id()));
        }

        let click = Click::new(packet.mode, packet.button, packet.slot)?;
        let (crafted_item, crafted_item_slot) = {
            let mut inventory = self.inventory().lock().await;
            let combined =
                OptionallyCombinedContainer::new(&mut inventory, opened_container.as_deref_mut());
            (
                combined.crafted_item_slot().cloned(),
                combined.crafting_output_slot(),
            )
        };
        let crafted_is_picked = crafted_item.is_some()
            && match click.slot {
                container_click::Slot::Normal(slot) => {
                    crafted_item_slot.is_some_and(|crafted_slot| crafted_slot == slot)
                }
                container_click::Slot::OutsideInventory => false,
            };
        let mut update_whole_container = false;

        let click_slot = click.slot;
        self.match_click_behaviour(
            opened_container.as_deref_mut(),
            click,
            drag_handler,
            &mut update_whole_container,
            crafted_is_picked,
        )
        .await?;
        // Checks for if crafted item has been taken
        {
            let mut inventory = self.inventory().lock().await;
            let mut combined =
                OptionallyCombinedContainer::new(&mut inventory, opened_container.as_deref_mut());
            if combined.crafted_item_slot().is_none() && crafted_item.is_some() {
                combined.recipe_used();
            }

            // TODO: `combined.craft` uses rayon! It should be called from `rayon::spawn` and its
            // result passed to the tokio runtime via a channel!
            if combined.craft() {
                drop(inventory);
                self.set_container_content(opened_container.as_deref_mut())
                    .await;
            }
        }

        if let Some(mut opened_container) = opened_container {
            if update_whole_container {
                drop(opened_container);
                self.send_whole_container_change(server).await?;
            } else if let container_click::Slot::Normal(slot_index) = click_slot {
                let mut inventory = self.inventory().lock().await;
                let combined_container =
                    OptionallyCombinedContainer::new(&mut inventory, Some(&mut opened_container));
                if let Some(slot) = combined_container.get_slot_excluding_inventory(slot_index) {
                    let slot = ItemStackSerializer::from(slot.cloned());
                    drop(opened_container);
                    self.send_container_changes(server, slot_index, slot)
                        .await?;
                }
            }
        }
            */
        Ok(())
    }

    pub async fn handle_decrease_item(
        &self,
        _server: &Server,
        slot_index: i16,
        item_stack: &ItemStack,
        state_id: &mut u32,
    ) -> Result<(), InventoryError> {
        // TODO: this will not update hotbar when server admin is peeking
        // TODO: check and iterate over all players in player inventory
<<<<<<< HEAD
        let slot = ItemStackSerializer::from(item_stack.clone());
=======
        let slot = ItemStackSerializer::from(item_stack.cloned());
>>>>>>> 9c40cbab
        *state_id += 1;
        let packet = CSetContainerSlot::new(0, *state_id as i32, slot_index, &slot);
        self.client.enqueue_packet(&packet).await;
        Ok(())
    }

    async fn match_click_behaviour(
        &self,
        //opened_container: Option<&mut Box<dyn Container>>,
        click: Click,
        //drag_handler: &DragHandler,
        update_whole_container: &mut bool,
        using_crafting_slot: bool,
    ) -> Result<(), InventoryError> {
        /* TODO: Inv
        match click.click_type {
            ClickType::MouseClick(mouse_click) => {
                self.mouse_click(
                    opened_container,
                    mouse_click,
                    click.slot,
                    using_crafting_slot,
                )
                .await
            }
            ClickType::ShiftClick => {
                self.shift_mouse_click(opened_container, click.slot, using_crafting_slot)
                    .await
            }
            ClickType::KeyClick(key_click) => match click.slot {
                container_click::Slot::Normal(slot) => {
                    self.number_button_pressed(
                        opened_container,
                        key_click,
                        slot,
                        using_crafting_slot,
                    )
                    .await
                }
                container_click::Slot::OutsideInventory => Err(InventoryError::InvalidPacket),
            },
            ClickType::CreativePickItem => {
                if let container_click::Slot::Normal(slot) = click.slot {
                    self.creative_pick_item(opened_container, slot).await
                } else {
                    Err(InventoryError::InvalidPacket)
                }
            }
            ClickType::DoubleClick => {
                *update_whole_container = true;
                if let container_click::Slot::Normal(slot) = click.slot {
                    self.double_click(opened_container, slot).await
                } else {
                    Err(InventoryError::InvalidPacket)
                }
            }
            ClickType::MouseDrag { drag_state } => {
                if drag_state == MouseDragState::End {
                    *update_whole_container = true;
                }
                self.mouse_drag(drag_handler, opened_container, drag_state)
                    .await
            }
            ClickType::DropType(drop_type) => {
                if let container_click::Slot::Normal(slot) = click.slot {
                    let mut inventory = self.inventory().lock().await;
                    let mut container =
                        OptionallyCombinedContainer::new(&mut inventory, opened_container);
                    let slots = container.all_slots();

                    if let Some(item_stack) = slots[slot].as_mut() {
                        match drop_type {
                            DropType::FullStack => {
                                self.drop_item(
                                    item_stack.item.id,
                                    u32::from(item_stack.item_count),
                                )
                                .await;
                                *slots[slot] = None;
                            }
                            DropType::SingleItem => {
                                self.drop_item(item_stack.item.id, 1).await;
                                item_stack.item_count -= 1;
                                if item_stack.item_count == 0 {
                                    *slots[slot] = None;
                                }
                            }
                        }
                    }
                }
                Ok(())
            }
        }
        */
        Ok(())
    }

    async fn mouse_click(
        &self,
        //opened_container: Option<&mut Box<dyn Container>>,
        mouse_click: MouseClick,
        slot: container_click::Slot,
        taking_crafted: bool,
    ) -> Result<(), InventoryError> {
        /*
        let mut inventory = self.inventory().lock().await;
        let mut container = OptionallyCombinedContainer::new(&mut inventory, opened_container);
        let mut carried_item = self.carried_item.lock().await;
        match slot {
            container_click::Slot::Normal(slot) => {
                container.handle_item_change(&mut carried_item, slot, mouse_click, taking_crafted)
            }
            container_click::Slot::OutsideInventory => {
                if let Some(item_stack) = carried_item.as_mut() {
                    match mouse_click {
                        MouseClick::Left => {
                            self.drop_item(item_stack.item.id, u32::from(item_stack.item_count))
                                .await;
                            *carried_item = None;
                        }
                        MouseClick::Right => {
                            self.drop_item(item_stack.item.id, 1).await;
                            item_stack.item_count -= 1;
                            if item_stack.item_count == 0 {
                                *carried_item = None;
                            }
                        }
                    }
                }
                Ok(())
            }
        }
         */
        Ok(())
    }

    /// TODO: Allow equiping/de equiping armor and allow taking items from crafting grid
    async fn shift_mouse_click(
        &self,
        //opened_container: Option<&mut Box<dyn Container>>,
        slot: container_click::Slot,
        _taking_crafted: bool,
    ) -> Result<(), InventoryError> {
        /* TODO: Inv
        let mut inventory = self.inventory().lock().await;
        let has_container = opened_container.is_some();
        let container_size = opened_container
            .as_ref()
            .map_or(0, |c| c.all_slots_ref().len());
        let mut container = OptionallyCombinedContainer::new(&mut inventory, opened_container);

        match slot {
            container_click::Slot::Normal(slot) => {
                let mut all_slots = container.all_slots();
                let (item_stack, mut split_slice) =
                    MutableSplitSlice::extract_ith(&mut all_slots, slot);
                let Some(clicked_item_stack) = item_stack else {
                    return Ok(());
                };

                // Define the two inventories and determine which one contains the source slot
                let (inv1_range, inv2_range) = if has_container {
                    // When container is open:
                    // Inv1 = Container slots (0 to container_size-1)
                    // Inv2 = Player inventory (container_size to end)
                    ((0..container_size), (container_size..split_slice.len()))
                } else {
                    // When no container:
                    // Inv1 = Hotbar (36-45)
                    // Inv2 = Main inventory (9-36)
                    ((36..45), (9..36))
                };

                // Determine which inventory we're moving from and to
                let (source_inv, target_inv) = if inv1_range.contains(&slot) {
                    (&inv1_range, &inv2_range)
                } else if inv2_range.contains(&slot) {
                    (&inv2_range, &inv1_range)
                } else {
                    // When moving from top slots to inventory
                    (&(0..9), &(9..45))
                };

                // If moving to hotbar, reverse the order to fill from right to left
                let target_slots: Vec<usize> =
                    if has_container && source_inv.contains(&slot) && source_inv == &inv1_range {
                        target_inv.clone().rev().collect()
                    } else {
                        target_inv.clone().collect()
                    };

                //Handle armor slots
                if !has_container {
                    let temp_item_stack = ItemStack::new(1, clicked_item_stack.item.clone());
                    if slot != SLOT_HELM
                        && temp_item_stack.is_helmet()
                        && split_slice[SLOT_HELM].is_none()
                    {
                        *split_slice[SLOT_HELM] = Some(temp_item_stack);
                        **item_stack = None;
                        return Ok(());
                    } else if slot != SLOT_CHEST
                        && temp_item_stack.is_chestplate()
                        && split_slice[SLOT_CHEST].is_none()
                    {
                        *split_slice[SLOT_CHEST] = Some(temp_item_stack);
                        **item_stack = None;
                        return Ok(());
                    } else if slot != SLOT_LEG
                        && temp_item_stack.is_leggings()
                        && split_slice[SLOT_LEG].is_none()
                    {
                        *split_slice[SLOT_LEG] = Some(temp_item_stack);
                        **item_stack = None;
                        return Ok(());
                    } else if slot != SLOT_BOOT
                        && temp_item_stack.is_boots()
                        && split_slice[SLOT_BOOT].is_none()
                    {
                        *split_slice[SLOT_BOOT] = Some(temp_item_stack);
                        **item_stack = None;
                        return Ok(());
                    }
                }

                // First try to stack with existing items
                let max_stack_size = clicked_item_stack.item.components.max_stack_size;
                for target_idx in &target_slots {
                    if let Some(target_item) = split_slice[*target_idx].as_mut() {
                        if target_item.item.id == clicked_item_stack.item.id
                            && target_item.item_count < max_stack_size
                        {
                            let space_in_stack = max_stack_size - target_item.item_count;
                            let amount_to_add = clicked_item_stack.item_count.min(space_in_stack);
                            target_item.item_count += amount_to_add;
                            clicked_item_stack.item_count -= amount_to_add;

                            if clicked_item_stack.item_count == 0 {
                                **item_stack = None;
                                return Ok(());
                            }
                        }
                    }
                }

                // Then try to place in empty slots
                for target_idx in target_slots {
                    if split_slice[target_idx].is_none()
                        || split_slice[target_idx]
                            .as_ref()
                            .is_some_and(|item| item.item_count == 0)
                    {
                        std::mem::swap(split_slice[target_idx], *item_stack);
                        return Ok(());
                    }
                }
            }
            container_click::Slot::OutsideInventory => (),
        }
         */
        Ok(())
    }

    async fn number_button_pressed(
        &self,
        //opened_container: Option<&mut Box<dyn Container>>,
        key_click: KeyClick,
        slot: usize,
        taking_crafted: bool,
    ) -> Result<(), InventoryError> {
        /* TODO: Inv
        let changing_slot = match key_click {
            KeyClick::Slot(slot) => slot as usize + SLOT_HOTBAR_START,
            KeyClick::Offhand => 45,
        };
        let mut inventory = self.inventory().lock().await;
        let mut changing_item_slot = inventory.get_slot(changing_slot)?.clone();
        let mut container = OptionallyCombinedContainer::new(&mut inventory, opened_container);

        container.handle_item_change(
            &mut changing_item_slot,
            slot,
            MouseClick::Left,
            taking_crafted,
        )?;
        *inventory.get_slot(changing_slot)? = changing_item_slot;
        */
        Ok(())
    }

    async fn creative_pick_item(
        &self,
        //opened_container: Option<&mut Box<dyn Container>>,
        slot: usize,
    ) -> Result<(), InventoryError> {
        /* TODO: Inv
        if self.gamemode.load() != GameMode::Creative {
            return Err(InventoryError::PermissionError);
        }
        let mut inventory = self.inventory().lock().await;
        let mut container = OptionallyCombinedContainer::new(&mut inventory, opened_container);
        if let Some(Some(item)) = container.all_slots().get_mut(slot) {
            let mut carried_item = self.carried_item.lock().await;
            *carried_item = Some(item.clone());
        }
        */
        Ok(())
    }

    async fn double_click(
        &self,
        //opened_container: Option<&mut Box<dyn Container>>,
        _slot: usize,
    ) -> Result<(), InventoryError> {
        /* TODO: Inv
        let mut inventory = self.inventory().lock().await;
        let mut container = OptionallyCombinedContainer::new(&mut inventory, opened_container);
        let mut carried_item = self.carried_item.lock().await;
        let Some(carried_item) = carried_item.as_mut() else {
            return Ok(());
        };

        // Iterate directly over container slots to modify them in place'
        for slot in container.all_slots() {
            if let Some(itemstack) = slot {
                if itemstack.item.id == carried_item.item.id {
                    if itemstack.item_count + carried_item.item_count
                        <= carried_item.item.components.max_stack_size
                    {
                        carried_item.item_count += itemstack.item_count;
                        *slot = None;
                    } else {
                        let overflow = itemstack.item_count
                            - (carried_item.item.components.max_stack_size
                                - carried_item.item_count);
                        carried_item.item_count = carried_item.item.components.max_stack_size;
                        itemstack.item_count = overflow;
                    }

                    if carried_item.item_count == carried_item.item.components.max_stack_size {
                        break;
                    }
                }
            }
        }
        */
        Ok(())
    }

    async fn mouse_drag(
        &self,
        //drag_handler: &DragHandler,
        //opened_container: Option<&mut Box<dyn Container>>,
        mouse_drag_state: MouseDragState,
    ) -> Result<(), InventoryError> {
        /* TODO: Inv
        let player_id = self.entity_id();
        let container_id = opened_container
            .as_ref()
            .map_or(player_id as u64, |container| {
                container.internal_pumpkin_id()
            });
        match mouse_drag_state {
            MouseDragState::Start(drag_type) => {
                if drag_type == MouseDragType::Middle && self.gamemode.load() != GameMode::Creative
                {
                    Err(InventoryError::PermissionError)?;
                }
                drag_handler
                    .new_drag(container_id, player_id, drag_type)
                    .await
            }
            MouseDragState::AddSlot(slot) => {
                drag_handler.add_slot(container_id, player_id, slot).await
            }
            MouseDragState::End => {
                let mut inventory = self.inventory().lock().await;
                let mut container =
                    OptionallyCombinedContainer::new(&mut inventory, opened_container);
                let mut carried_item = self.carried_item.lock().await;
                drag_handler
                    .apply_drag(&mut carried_item, &mut container, &container_id, player_id)
                    .await
            }
        }
        */
        Ok(())
    }

    pub async fn send_container_changes(
        &self,
        server: &Server,
        slot_index: usize,
<<<<<<< HEAD
        slot: ItemStackSerializer,
=======
        slot: ItemStackSerializer<'_>,
>>>>>>> 9c40cbab
    ) -> Result<(), InventoryError> {
        /*
        TODO: Inv
        for player in self.get_current_players_in_container(server).await {
            let mut inventory = player.inventory().lock().await;
            let total_opened_containers = inventory.total_opened_containers;

            // Returns previous value
            inventory.increment_state_id();
            let packet = CSetContainerSlot::new(
                total_opened_containers as i8,
                (inventory.state_id) as i32,
                slot_index as i16,
                &slot,
            );
            player.client.enqueue_packet(&packet).await;
        }
        */
        Ok(())
    }

    pub async fn send_whole_container_change(&self, server: &Server) -> Result<(), InventoryError> {
        /*
        TODO: Inv
        let players = self.get_current_players_in_container(server).await;

        for player in players {
            let container = player.get_open_container(server).await;
            let mut container = match container.as_ref() {
                Some(container) => Some(container.lock().await),
                None => None,
            };
            player.set_container_content(container.as_deref_mut()).await;
        }
        */
        Ok(())
    }

    // TODO: Use this method when actually picking up items instead of just the command
    async fn pickup_items(&self, item: Item, amount: u32) {
        /* TODO: Inv
        let mut amount_left = amount;
        let max_stack = item.components.max_stack_size;
        let mut inventory = self.inventory().lock().await;

        while let Some(slot) = inventory.get_pickup_item_slot(item.id) {
            let item_stack = inventory
                .get_slot(slot)
                .expect("We just called a method that said this was a valid slot");

            if let Some(item_stack) = item_stack {
                let amount_to_add = max_stack - item_stack.item_count;
                if let Some(new_amount_left) = amount_left.checked_sub(u32::from(amount_to_add)) {
                    item_stack.item_count = max_stack;
                    amount_left = new_amount_left;
                } else {
                    // This is safe because amount left is less than amount_to_add which is a u8
                    item_stack.item_count = max_stack - (amount_to_add - amount_left as u8);
                    // Return here because if we have less than the max amount left then the whole
                    // stack will be moved
                    return;
                }
            } else if let Some(new_amount_left) = amount_left.checked_sub(u32::from(max_stack)) {
                *item_stack = Some(ItemStack {
                    item: item.clone(),
                    item_count: max_stack,
                });
                amount_left = new_amount_left;
            } else {
                *item_stack = Some(ItemStack {
                    item: item.clone(),
                    // This is safe because amount left is less than max_stack which is a u8
                    item_count: amount_left as u8,
                });
                // Return here because if we have less than the max amount left then the whole
                // stack will be moved
                return;
            }
        }

        log::warn!(
            "{amount} items were discarded because dropping them to the ground is not implemented"
        );
        */
    }

    /// Add items to inventory if there's space, else drop them to the ground.
    ///
    /// This method automatically syncs changes with the client.
    pub async fn give_items(&self, item: Item, amount: u32) {
        // TODO: Inv
        self.pickup_items(item, amount).await;
        //self.set_container_content(None).await;
    }
}<|MERGE_RESOLUTION|>--- conflicted
+++ resolved
@@ -5,18 +5,9 @@
 use pumpkin_inventory::container_click::{Click, KeyClick, MouseClick, MouseDragState};
 
 use pumpkin_inventory::window_property::{WindowProperty, WindowPropertyTrait};
-<<<<<<< HEAD
 use pumpkin_inventory::{InventoryError, container_click};
 use pumpkin_protocol::client::play::CSetContainerSlot;
 use pumpkin_protocol::codec::item_stack_seralizer::ItemStackSerializer;
-=======
-use pumpkin_inventory::{InventoryError, OptionallyCombinedContainer, container_click};
-use pumpkin_protocol::client::play::{
-    CCloseContainer, COpenScreen, CSetContainerContent, CSetContainerProperty, CSetContainerSlot,
-};
-use pumpkin_protocol::codec::item_stack_seralizer::ItemStackSerializer;
-use pumpkin_protocol::codec::var_int::VarInt;
->>>>>>> 9c40cbab
 use pumpkin_protocol::server::play::SClickContainer;
 use pumpkin_world::item::ItemStack;
 use std::sync::Arc;
@@ -221,11 +212,7 @@
     ) -> Result<(), InventoryError> {
         // TODO: this will not update hotbar when server admin is peeking
         // TODO: check and iterate over all players in player inventory
-<<<<<<< HEAD
         let slot = ItemStackSerializer::from(item_stack.clone());
-=======
-        let slot = ItemStackSerializer::from(item_stack.cloned());
->>>>>>> 9c40cbab
         *state_id += 1;
         let packet = CSetContainerSlot::new(0, *state_id as i32, slot_index, &slot);
         self.client.enqueue_packet(&packet).await;
@@ -619,11 +606,7 @@
         &self,
         server: &Server,
         slot_index: usize,
-<<<<<<< HEAD
-        slot: ItemStackSerializer,
-=======
         slot: ItemStackSerializer<'_>,
->>>>>>> 9c40cbab
     ) -> Result<(), InventoryError> {
         /*
         TODO: Inv
