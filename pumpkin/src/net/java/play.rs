use std::num::NonZeroU8;
use std::sync::Arc;
use std::sync::atomic::Ordering;
use std::time::{SystemTime, UNIX_EPOCH};

use pumpkin_util::PermissionLvl;
use rsa::pkcs1v15::{Signature as RsaPkcs1v15Signature, VerifyingKey};
use rsa::signature::Verifier;
use sha1::Sha1;
use thiserror::Error;

use pumpkin_config::{BASIC_CONFIG, advanced_config};
use pumpkin_data::block_properties::{
    BlockProperties, WaterLikeProperties, get_block_by_item, get_state_by_state_id,
};
use pumpkin_data::entity::{EntityType, entity_from_egg};
use pumpkin_data::item::Item;
use pumpkin_data::sound::{Sound, SoundCategory};
use pumpkin_data::{Block, BlockDirection};
use pumpkin_inventory::InventoryError;
use pumpkin_inventory::equipment_slot::EquipmentSlot;
use pumpkin_inventory::player::player_inventory::PlayerInventory;
use pumpkin_inventory::screen_handler::ScreenHandler;
use pumpkin_macros::send_cancellable;
use pumpkin_protocol::codec::var_int::VarInt;
use pumpkin_protocol::java::client::play::{
    Animation, CBlockUpdate, CCommandSuggestions, CEntityAnimation, CEntityPositionSync, CHeadRot,
    COpenSignEditor, CPingResponse, CPlayerInfoUpdate, CPlayerPosition, CSetSelectedSlot,
    CSystemChatMessage, CUpdateEntityPos, CUpdateEntityPosRot, CUpdateEntityRot, InitChat,
    PlayerAction,
};
use pumpkin_protocol::java::server::play::{
    Action, ActionType, CommandBlockMode, FLAG_ON_GROUND, SChangeGameMode, SChatCommand,
    SChatMessage, SChunkBatch, SClientCommand, SClientInformationPlay, SCloseContainer,
    SCommandSuggestion, SConfirmTeleport, SCookieResponse as SPCookieResponse, SInteract,
    SKeepAlive, SPickItemFromBlock, SPlayPingRequest, SPlayerAbilities, SPlayerAction,
    SPlayerCommand, SPlayerInput, SPlayerPosition, SPlayerPositionRotation, SPlayerRotation,
    SPlayerSession, SSetCommandBlock, SSetCreativeSlot, SSetHeldItem, SSetPlayerGround, SSwingArm,
    SUpdateSign, SUseItem, SUseItemOn, Status,
};
use pumpkin_util::math::vector3::Vector3;
use pumpkin_util::math::{polynomial_rolling_hash, position::BlockPos, wrap_degrees};
use pumpkin_util::text::color::NamedColor;
use pumpkin_util::{GameMode, text::TextComponent};
use pumpkin_world::block::entities::command_block::CommandBlockEntity;
use pumpkin_world::block::entities::sign::SignBlockEntity;
use pumpkin_world::item::ItemStack;
use pumpkin_world::world::BlockFlags;
use uuid::Uuid;

use crate::block::pumpkin_block::BlockHitResult;
use crate::block::registry::BlockActionResult;
use crate::block::{self, BlockIsReplacing};
use crate::command::CommandSender;
use crate::entity::EntityBase;
use crate::entity::player::{ChatMode, ChatSession, Hand, Player};
use crate::entity::r#type::from_type;
use crate::error::PumpkinError;
use crate::net::PlayerConfig;
use crate::net::java::JavaClientPlatform;
use crate::plugin::player::player_chat::PlayerChatEvent;
use crate::plugin::player::player_command_send::PlayerCommandSendEvent;
use crate::plugin::player::player_interact_event::{InteractAction, PlayerInteractEvent};
use crate::plugin::player::player_move::PlayerMoveEvent;
use crate::server::{Server, seasonal_events};
use crate::world::{World, chunker};

/// In secure chat mode, Player will be kicked if they send a chat message with a timestamp that is older than this (in ms)
/// Vanilla: 2 minutes
const CHAT_MESSAGE_MAX_AGE: i64 = 1000 * 60 * 2;

#[derive(Debug, Error)]
pub enum BlockPlacingError {
    BlockOutOfReach,
    InvalidBlockFace,
    BlockOutOfWorld,
    InvalidGamemode,
}

impl std::fmt::Display for BlockPlacingError {
    fn fmt(&self, f: &mut std::fmt::Formatter<'_>) -> std::fmt::Result {
        write!(f, "{self:?}")
    }
}

impl PumpkinError for BlockPlacingError {
    fn is_kick(&self) -> bool {
        match self {
            Self::BlockOutOfReach | Self::BlockOutOfWorld | Self::InvalidGamemode => false,
            Self::InvalidBlockFace => true,
        }
    }

    fn severity(&self) -> log::Level {
        match self {
            Self::BlockOutOfWorld | Self::InvalidGamemode => log::Level::Trace,
            Self::BlockOutOfReach | Self::InvalidBlockFace => log::Level::Warn,
        }
    }

    fn client_kick_reason(&self) -> Option<String> {
        match self {
            Self::BlockOutOfReach | Self::BlockOutOfWorld | Self::InvalidGamemode => None,
            Self::InvalidBlockFace => Some("Invalid block face".into()),
        }
    }
}

#[derive(Debug, Error)]
pub enum ChatError {
    #[error("sent an oversized message")]
    OversizedMessage,
    #[error("sent a message with illegal characters")]
    IllegalCharacters,
    #[error("sent a chat with invalid/no signature")]
    UnsignedChat,
    #[error("has too many unacknowledged chats queued")]
    TooManyPendingChats,
    #[error("sent a chat that couldn't be validated")]
    ChatValidationFailed,
    #[error("sent a chat with an out of order timestamp")]
    OutOfOrderChat,
    #[error("has an expired public key")]
    ExpiredPublicKey,
    #[error("attempted to initialize a session with an invalid public key")]
    InvalidPublicKey,
}

impl PumpkinError for ChatError {
    fn is_kick(&self) -> bool {
        true
    }

    fn severity(&self) -> log::Level {
        log::Level::Warn
    }

    fn client_kick_reason(&self) -> Option<String> {
        match self {
            Self::OversizedMessage => Some("Chat message too long".into()),
            Self::IllegalCharacters => Some(
                TextComponent::translate("multiplayer.disconnect.illegal_characters", [])
                    .get_text(),
            ),
            Self::UnsignedChat => Some(
                TextComponent::translate("multiplayer.disconnect.unsigned_chat", []).get_text(),
            ),
            Self::TooManyPendingChats => Some(
                TextComponent::translate("multiplayer.disconnect.too_many_pending_chats", [])
                    .get_text(),
            ),
            Self::ChatValidationFailed => Some(
                TextComponent::translate("multiplayer.disconnect.chat_validation_failed", [])
                    .get_text(),
            ),
            Self::OutOfOrderChat => Some(
                TextComponent::translate("multiplayer.disconnect.out_of_order_chat", []).get_text(),
            ),
            Self::ExpiredPublicKey => Some(
                TextComponent::translate("multiplayer.disconnect.expired_public_key", [])
                    .get_text(),
            ),
            Self::InvalidPublicKey => Some(
                TextComponent::translate("multiplayer.disconnect.invalid_public_key_signature", [])
                    .get_text(),
            ),
        }
    }
}

/// Handles all Play packets sent by a real player.
/// NEVER TRUST THE CLIENT. HANDLE EVERY ERROR; UNWRAP/EXPECT ARE FORBIDDEN.
impl JavaClientPlatform {
    pub async fn handle_confirm_teleport(
        &self,
        player: &Player,
        confirm_teleport: SConfirmTeleport,
    ) {
        let mut awaiting_teleport = player.awaiting_teleport.lock().await;
        if let Some((id, position)) = awaiting_teleport.as_ref() {
            if id == &confirm_teleport.teleport_id {
                // We should set the position now to what we requested in the teleport packet.
                // This may fix issues when the client sends the position while being teleported.
                player.living_entity.set_pos(*position);

                *awaiting_teleport = None;
            } else {
                self.kick(TextComponent::text("Wrong teleport id")).await;
            }
        } else {
            self.kick(TextComponent::text(
                "Send Teleport confirm, but we did not teleport",
            ))
            .await;
        }
    }

    pub async fn handle_change_game_mode(
        &self,
        player: &Arc<Player>,
        change_game_mode: SChangeGameMode,
    ) {
        if player.permission_lvl.load() >= PermissionLvl::Two {
            player.set_gamemode(change_game_mode.game_mode).await;
            let gamemode_string = format!("{:?}", change_game_mode.game_mode).to_lowercase();
            let gamemode_string = format!("gameMode.{gamemode_string}");
            player
                .send_system_message(&TextComponent::translate(
                    "commands.gamemode.success.self",
                    [TextComponent::translate(gamemode_string, [])],
                ))
                .await;
        }
    }

    fn clamp_horizontal(pos: f64) -> f64 {
        pos.clamp(-3.0E7, 3.0E7)
    }

    fn clamp_vertical(pos: f64) -> f64 {
        pos.clamp(-2.0E7, 2.0E7)
    }

    pub fn handle_player_loaded(player: &Player) {
        player.set_client_loaded(true);
    }

    /// Returns whether syncing the position was needed
    #[expect(clippy::too_many_arguments)]
    async fn sync_position(
        &self,
        player: &Arc<Player>,
        world: &World,
        pos: Vector3<f64>,
        last_pos: Vector3<f64>,
        yaw: f32,
        pitch: f32,
        on_ground: bool,
    ) -> bool {
        let delta = Vector3::new(pos.x - last_pos.x, pos.y - last_pos.y, pos.z - last_pos.z);
        let entity_id = player.entity_id();

        // Teleport when more than 8 blocks (-8..=7.999755859375) (checking 8²)
        if delta.length_squared() < 64.0 {
            return false;
        }
        // Sync position with all other players.
        world
            .broadcast_packet_except(
                &[player.gameprofile.id],
                &CEntityPositionSync::new(
                    entity_id.into(),
                    pos,
                    Vector3::new(0.0, 0.0, 0.0),
                    yaw,
                    pitch,
                    on_ground,
                ),
            )
            .await;
        true
    }

    pub async fn handle_position(&self, player: &Arc<Player>, packet: SPlayerPosition) {
        if !player.has_client_loaded() {
            return;
        }
        // y = feet Y
        let position = packet.position;
        if position.x.is_nan() || position.y.is_nan() || position.z.is_nan() {
            self.kick(TextComponent::translate(
                "multiplayer.disconnect.invalid_player_movement",
                [],
            ))
            .await;
            return;
        }
        let position = Vector3::new(
            Self::clamp_horizontal(position.x),
            Self::clamp_vertical(position.y),
            Self::clamp_horizontal(position.z),
        );

        send_cancellable! {{
            PlayerMoveEvent {
                player: player.clone(),
                from: player.living_entity.entity.pos.load(),
                to: position,
                cancelled: false,
            };

            'after: {
                let pos = event.to;
                let entity = &player.living_entity.entity;
                let last_pos = entity.pos.load();
                player.living_entity.set_pos(pos);

                let height_difference = pos.y - last_pos.y;
                if entity.on_ground.load(Ordering::Relaxed) && packet.collision & FLAG_ON_GROUND == 0 && height_difference > 0.0 {
                    player.jump().await;
                }

                entity.on_ground.store(packet.collision & FLAG_ON_GROUND != 0, Ordering::Relaxed);
                let world = &player.world().await;

                // TODO: Warn when player moves to quickly
                if !self.sync_position(player, world, pos, last_pos, entity.yaw.load(), entity.pitch.load(), packet.collision & FLAG_ON_GROUND != 0).await {
                    // Send the new position to all other players.
                    world
                        .broadcast_packet_except(
                            &[player.gameprofile.id],
                            &CUpdateEntityPos::new(
                                player.entity_id().into(),
                                Vector3::new(
                                    pos.x.mul_add(4096.0, -(last_pos.x * 4096.0)) as i16,
                                    pos.y.mul_add(4096.0, -(last_pos.y * 4096.0)) as i16,
                                    pos.z.mul_add(4096.0, -(last_pos.z * 4096.0)) as i16,
                                ),
                                packet.collision & FLAG_ON_GROUND != 0,
                            ),
                        )
                        .await;
                }

                if !player.abilities.lock().await.flying {
                    player.living_entity
                        .update_fall_distance(
                            height_difference,
                            packet.collision & FLAG_ON_GROUND != 0,
                            player.gamemode.load() == GameMode::Creative,
                        )
                        .await;
                }
                chunker::update_position(player).await;
                player.progress_motion(Vector3::new(
                    pos.x - last_pos.x,
                    pos.y - last_pos.y,
                    pos.z - last_pos.z,
                ))
                .await;
            }

            'cancelled: {
                self.enqueue_packet(&CPlayerPosition::new(
                    player.teleport_id_count.load(std::sync::atomic::Ordering::Relaxed).into(),
                    player.living_entity.entity.pos.load(),
                    Vector3::new(0.0, 0.0, 0.0),
                    player.living_entity.entity.yaw.load(),
                    player.living_entity.entity.pitch.load(),
                    &[],
                )).await;
            }
        }}
    }

    pub async fn handle_position_rotation(
        &self,
        player: &Arc<Player>,
        packet: SPlayerPositionRotation,
    ) {
        if !player.has_client_loaded() {
            return;
        }
        // y = feet Y
        let position = packet.position;
        if !position.x.is_finite()
            || !position.y.is_finite()
            || !position.z.is_finite()
            || !packet.yaw.is_finite()
            || !packet.pitch.is_finite()
        {
            self.kick(TextComponent::translate(
                "multiplayer.disconnect.invalid_player_movement",
                [],
            ))
            .await;
            return;
        }

        let position = Vector3::new(
            Self::clamp_horizontal(position.x),
            Self::clamp_vertical(position.y),
            Self::clamp_horizontal(position.z),
        );

        send_cancellable! {{
            PlayerMoveEvent::new(
                player.clone(),
                player.living_entity.entity.pos.load(),
                position,
            );

            'after: {
                let pos = event.to;
                let entity = &player.living_entity.entity;
                let last_pos = entity.pos.load();
                player.living_entity.set_pos(pos);

                let height_difference = pos.y - last_pos.y;
                if entity.on_ground.load(std::sync::atomic::Ordering::Relaxed)
                    && (packet.collision & FLAG_ON_GROUND) != 0
                    && height_difference > 0.0
                {
                    player.jump().await;
                }
                entity
                    .on_ground
                    .store((packet.collision & FLAG_ON_GROUND) != 0, std::sync::atomic::Ordering::Relaxed);

                entity.set_rotation(wrap_degrees(packet.yaw) % 360.0, wrap_degrees(packet.pitch));

                let entity_id = entity.entity_id;

                let yaw = (entity.yaw.load() * 256.0 / 360.0).rem_euclid(256.0);
                let pitch = (entity.pitch.load() * 256.0 / 360.0).rem_euclid(256.0);
                // let head_yaw = (entity.head_yaw * 256.0 / 360.0).floor();
                let world = &entity.world.read().await;

                // TODO: Warn when player moves to quickly
                if !self
                    .sync_position(player, world, pos, last_pos, yaw, pitch, (packet.collision & FLAG_ON_GROUND) != 0)
                    .await
                {
                    // Send the new position to all other players.
                    world
                        .broadcast_packet_except(
                            &[player.gameprofile.id],
                            &CUpdateEntityPosRot::new(
                                entity_id.into(),
                                Vector3::new(
                                    pos.x.mul_add(4096.0, -(last_pos.x * 4096.0)) as i16,
                                    pos.y.mul_add(4096.0, -(last_pos.y * 4096.0)) as i16,
                                    pos.z.mul_add(4096.0, -(last_pos.z * 4096.0)) as i16,
                                ),
                                yaw as u8,
                                pitch as u8,
                                (packet.collision & FLAG_ON_GROUND) != 0,
                            ),
                        )
                        .await;
                }

                world
                    .broadcast_packet_except(
                        &[player.gameprofile.id],
                        &CHeadRot::new(entity_id.into(), yaw as u8),
                    )
                    .await;
                if !player.abilities.lock().await.flying {
                    player.living_entity
                        .update_fall_distance(
                            height_difference,
                            (packet.collision & FLAG_ON_GROUND) != 0,
                            player.gamemode.load() == GameMode::Creative,
                        )
                        .await;
                }
                chunker::update_position(player).await;
                player.progress_motion(Vector3::new(
                    pos.x - last_pos.x,
                    pos.y - last_pos.y,
                    pos.z - last_pos.z,
                ))
                .await;
            }

            'cancelled: {
                self.force_tp(player, position).await;
            }
        }}
    }

    pub async fn force_tp(&self, player: &Arc<Player>, position: Vector3<f64>) {
        let teleport_id = player
            .teleport_id_count
            .fetch_add(1, std::sync::atomic::Ordering::Relaxed)
            + 1;
        *player.awaiting_teleport.lock().await = Some((teleport_id.into(), position));
        self.enqueue_packet(&CPlayerPosition::new(
            teleport_id.into(),
            player.living_entity.entity.pos.load(),
            Vector3::new(0.0, 0.0, 0.0),
            player.living_entity.entity.yaw.load(),
            player.living_entity.entity.pitch.load(),
            &[],
        ))
        .await;
    }

    pub async fn handle_rotation(&self, player: &Player, rotation: SPlayerRotation) {
        if !player.has_client_loaded() {
            return;
        }
        if !rotation.yaw.is_finite() || !rotation.pitch.is_finite() {
            self.kick(TextComponent::translate(
                "multiplayer.disconnect.invalid_player_movement",
                [],
            ))
            .await;
            return;
        }
        let entity = &player.living_entity.entity;
        entity
            .on_ground
            .store(rotation.ground, std::sync::atomic::Ordering::Relaxed);
        entity.set_rotation(
            wrap_degrees(rotation.yaw) % 360.0,
            wrap_degrees(rotation.pitch),
        );
        // Send the new position to all other players.
        let entity_id = entity.entity_id;
        let yaw = (entity.yaw.load() * 256.0 / 360.0).rem_euclid(256.0);
        let pitch = (entity.pitch.load() * 256.0 / 360.0).rem_euclid(256.0);
        // let head_yaw = modulus(entity.head_yaw * 256.0 / 360.0, 256.0);

        let world = &entity.world.read().await;
        let packet =
            CUpdateEntityRot::new(entity_id.into(), yaw as u8, pitch as u8, rotation.ground);
        world
            .broadcast_packet_except(&[player.gameprofile.id], &packet)
            .await;
        let packet = CHeadRot::new(entity_id.into(), yaw as u8);
        world
            .broadcast_packet_except(&[player.gameprofile.id], &packet)
            .await;
    }

    pub async fn handle_chat_command(
        &self,
        player: &Arc<Player>,
        server: &Arc<Server>,
        command: &SChatCommand,
    ) {
        let player_clone = player.clone();
        let server_clone = server.clone();
        send_cancellable! {{
            PlayerCommandSendEvent {
                player: player.clone(),
                command: command.command.clone(),
                cancelled: false
            };

            'after: {
                let command = event.command;
                let command_clone = command.clone();
                // Some commands can take a long time to execute. If they do, they block packet processing for the player.
                // That's why we will spawn a task instead.
                server.spawn_task(async move {
                    let dispatcher = server_clone.command_dispatcher.read().await;
                    dispatcher
                        .handle_command(
                            &mut CommandSender::Player(player_clone),
                            &server_clone,
                            &command_clone,
                        )
                        .await;
                });

                if advanced_config().commands.log_console {
                    log::info!(
                        "Player ({}): executed command /{}",
                        player.gameprofile.name,
                        command
                    );
                }
            }
        }}
    }

    pub fn handle_player_ground(&self, player: &Player, ground: &SSetPlayerGround) {
        player
            .living_entity
            .entity
            .on_ground
            .store(ground.on_ground, std::sync::atomic::Ordering::Relaxed);
    }

    pub async fn handle_pick_item_from_block(
        &self,
        player: &Arc<Player>,
        pick_item: SPickItemFromBlock,
    ) {
        if !player.can_interact_with_block_at(&pick_item.pos, 1.0) {
            return;
        }

        let world = player.world().await;
        let block = world.get_block(&pick_item.pos).await;

        if block.item_id == 0 {
            // Invalid block id (blocks such as tall seagrass)
            return;
        }

        let stack = ItemStack::new(1, Item::from_id(block.item_id).unwrap());

        let slot_with_stack = player.inventory().get_slot_with_stack(&stack).await;

        if slot_with_stack != -1 {
            if PlayerInventory::is_valid_hotbar_index(slot_with_stack as usize) {
                player.inventory.set_selected_slot(slot_with_stack as u8);
            } else {
                player
                    .inventory
                    .swap_slot_with_hotbar(slot_with_stack as usize)
                    .await;
            }
        } else if player.gamemode.load() == GameMode::Creative {
            player.inventory.swap_stack_with_hotbar(stack).await;
        }

        player
            .client
            .enqueue_packet(&CSetSelectedSlot::new(
                player.inventory.get_selected_slot() as i8
            ))
            .await;
        player
            .player_screen_handler
            .lock()
            .await
            .send_content_updates()
            .await;
    }

    // pub fn handle_pick_item_from_entity(&self, _pick_item: SPickItemFromEntity) {
    //     // TODO: Implement and merge any redundant code with pick_item_from_block
    // }

    pub async fn handle_set_command_block(&self, player: &Arc<Player>, command: SSetCommandBlock) {
        // TODO: check things
        let pos = command.pos;
<<<<<<< HEAD
        if let Some((nbt, block_entity)) = player.world().await.get_block_entity(&pos).await {
            let command_entity = CommandBlockEntity::from_nbt(&nbt, pos);

            if block_entity.resource_location() != command_entity.resource_location() {
=======
        if let Some(block_entity) = player.world().await.get_block_entity(&pos).await {
            if block_entity.resource_location() != CommandBlockEntity::ID {
>>>>>>> 0dbc8e02
                log::warn!(
                    "Client tried to change Command block but not Command block entity found"
                );
                return;
            }

            let Ok(command_block_mode) = CommandBlockMode::try_from(command.mode) else {
                self.kick(TextComponent::text("Invalid Command block mode"))
                    .await;
                return;
            };

            let _block_state = match command_block_mode {
                CommandBlockMode::Chain => Block::CHAIN_COMMAND_BLOCK,
                CommandBlockMode::Repeating => Block::REPEATING_COMMAND_BLOCK,
                CommandBlockMode::Impulse => Block::COMMAND_BLOCK,
            };
        }
    }

    pub async fn handle_player_command(&self, player: &Arc<Player>, command: SPlayerCommand) {
        if command.entity_id != player.entity_id().into() {
            return;
        }
        if !player.has_client_loaded() {
            return;
        }

        if let Ok(action) = Action::try_from(command.action.0) {
            let entity = &player.living_entity.entity;
            match action {
                pumpkin_protocol::java::server::play::Action::StartSprinting => {
                    if !entity.sprinting.load(std::sync::atomic::Ordering::Relaxed) {
                        entity.set_sprinting(true).await;
                    }
                }
                pumpkin_protocol::java::server::play::Action::StopSprinting => {
                    if entity.sprinting.load(std::sync::atomic::Ordering::Relaxed) {
                        entity.set_sprinting(false).await;
                    }
                }
                pumpkin_protocol::java::server::play::Action::LeaveBed => player.wake_up().await,

                pumpkin_protocol::java::server::play::Action::StartHorseJump
                | pumpkin_protocol::java::server::play::Action::StopHorseJump
                | pumpkin_protocol::java::server::play::Action::OpenVehicleInventory => {
                    log::debug!("todo");
                }
                pumpkin_protocol::java::server::play::Action::StartFlyingElytra => {
                    let fall_flying = entity.check_fall_flying();
                    if entity
                        .fall_flying
                        .load(std::sync::atomic::Ordering::Relaxed)
                        != fall_flying
                    {
                        entity.set_fall_flying(fall_flying).await;
                    }
                } // TODO
            }
        } else {
            self.kick(TextComponent::text("Invalid player command"))
                .await;
        }
    }

    pub async fn handle_player_input(&self, player: &Arc<Player>, input: SPlayerInput) {
        let sneak = input.input & SPlayerInput::SNEAK != 0;
        if player
            .get_entity()
            .sneaking
            .load(std::sync::atomic::Ordering::Relaxed)
            != sneak
        {
            player.get_entity().set_sneaking(sneak).await;
        }
    }

    pub async fn handle_swing_arm(&self, player: &Arc<Player>, swing_arm: SSwingArm) {
        let animation = match swing_arm.hand.0 {
            0 => Animation::SwingMainArm,
            1 => Animation::SwingOffhand,
            _ => {
                self.kick(TextComponent::text("Invalid hand")).await;
                return;
            }
        };
        // Invert hand if player is left handed
        let animation = match player.config.read().await.main_hand {
            Hand::Left => match animation {
                Animation::SwingMainArm => Animation::SwingOffhand,
                Animation::SwingOffhand => Animation::SwingMainArm,
                _ => unreachable!(),
            },
            Hand::Right => animation,
        };

        let id = player.entity_id();
        let world = player.world().await;

        let inventory = player.inventory();
        let item = inventory.held_item();

        let (yaw, pitch) = player.rotation();
        let hit_result = player
            .world()
            .await
            .raycast(
                player.eye_position(),
                player
                    .eye_position()
                    .add(&(Vector3::rotation_vector(f64::from(pitch), f64::from(yaw)) * 4.5)),
                async |pos, world| {
                    let block = world.get_block(pos).await;
                    block != &Block::AIR && block != &Block::WATER && block != &Block::LAVA
                },
            )
            .await;

        let event = if let Some((hit_pos, _hit_dir)) = hit_result {
            PlayerInteractEvent::new(
                player,
                InteractAction::LeftClickBlock,
                &item,
                player.world().await.get_block(&hit_pos).await,
                Some(hit_pos),
            )
        } else {
            PlayerInteractEvent::new(
                player,
                InteractAction::LeftClickAir,
                &item,
                &Block::AIR,
                None,
            )
        };

        send_cancellable! {{
            event;
            'after: {
                world
                    .broadcast_packet_except(
                        &[player.gameprofile.id],
                        &CEntityAnimation::new(id.into(), animation),
                    )
                    .await;
            }
        }}
    }

    pub async fn handle_chat_message(&self, player: &Arc<Player>, chat_message: SChatMessage) {
        let gameprofile = &player.gameprofile;

        if let Err(err) = self.validate_chat_message(player, &chat_message).await {
            log::log!(
                err.severity(),
                "{} (uuid {}) {}",
                gameprofile.name,
                gameprofile.id,
                err
            );
            if err.is_kick() {
                if let Some(reason) = err.client_kick_reason() {
                    self.kick(TextComponent::text(reason)).await;
                }
            }
            return;
        }

        send_cancellable! {{
            PlayerChatEvent::new(player.clone(), chat_message.message.clone(), vec![]);

            'after: {
                log::info!("<chat> {}: {}", gameprofile.name, event.message);

                let config = advanced_config();

                let message = match seasonal_events::modify_chat_message(&event.message) {
                    Some(m) => m,
                    None => event.message.clone(),
                };

                let decorated_message = &TextComponent::chat_decorated(
                    config.chat.format.clone(),
                    gameprofile.name.clone(),
                    message,
                );

                let entity = &player.living_entity.entity;
                let world = &entity.world.read().await;
                if BASIC_CONFIG.allow_chat_reports {
                    world.broadcast_secure_player_chat(player, &chat_message, decorated_message).await;
                } else {
                    let no_reports_packet = &CSystemChatMessage::new(
                        decorated_message,
                        false,
                    );
                    world.broadcast_packet_all(no_reports_packet).await;
                }
            }
        }}
    }

    /// Runs all vanilla checks for a valid chat message
    pub async fn validate_chat_message(
        &self,
        player: &Arc<Player>,
        chat_message: &SChatMessage,
    ) -> Result<(), ChatError> {
        // Check for oversized messages
        if chat_message.message.len() > 256 {
            return Err(ChatError::OversizedMessage);
        }
        // Check for illegal characters
        if chat_message
            .message
            .chars()
            .any(|c| c == '§' || c < ' ' || c == '\x7F')
        {
            return Err(ChatError::IllegalCharacters);
        }
        // These checks are only run in secure chat mode
        if BASIC_CONFIG.allow_chat_reports {
            // Check for unsigned chat
            if let Some(signature) = &chat_message.signature {
                if signature.len() != 256 {
                    return Err(ChatError::UnsignedChat); // Signature is the wrong length
                }
            } else {
                return Err(ChatError::UnsignedChat); // There is no signature
            }

            let now = SystemTime::now()
                .duration_since(UNIX_EPOCH)
                .unwrap_or_default()
                .as_millis() as i64;

            // Verify message timestamp
            if chat_message.timestamp > now || chat_message.timestamp < (now - CHAT_MESSAGE_MAX_AGE)
            {
                return Err(ChatError::OutOfOrderChat);
            }

            // Verify session expiry
            if player.chat_session.lock().await.expires_at < now {
                return Err(ChatError::ExpiredPublicKey);
            }

            // Validate previous signature checksum (new in 1.21.5)
            // The client can bypass this check by sending 0
            if chat_message.checksum != 0 {
                let checksum =
                    polynomial_rolling_hash(player.signature_cache.lock().await.last_seen.as_ref());
                if checksum != chat_message.checksum {
                    return Err(ChatError::ChatValidationFailed);
                }
            }
        }
        Ok(())
    }

    pub async fn handle_chat_session_update(
        &self,
        player: &Arc<Player>,
        server: &Server,
        session: SPlayerSession,
    ) {
        // Keep the chat session default if we don't want reports
        if !BASIC_CONFIG.allow_chat_reports {
            return;
        }

        if let Err(err) = self.validate_chat_session(player, server, &session).await {
            log::log!(
                err.severity(),
                "{} (uuid {}) {}",
                player.gameprofile.name,
                player.gameprofile.id,
                err
            );
            if err.is_kick() {
                if let Some(reason) = err.client_kick_reason() {
                    self.kick(TextComponent::text(reason)).await;
                }
            }
            return;
        }

        // Update the chat session fields
        let mut chat_session = player.chat_session.lock().await; // Await the lock

        // Update the chat session fields
        *chat_session = ChatSession::new(
            session.session_id,
            session.expires_at,
            session.public_key.clone(),
            session.key_signature.clone(),
        );

        server
            .broadcast_packet_all(&CPlayerInfoUpdate::new(
                0x02,
                &[pumpkin_protocol::java::client::play::Player {
                    uuid: player.gameprofile.id,
                    actions: &[PlayerAction::InitializeChat(Some(InitChat {
                        session_id: session.session_id,
                        expires_at: session.expires_at,
                        public_key: session.public_key.clone(),
                        signature: session.key_signature.clone(),
                    }))],
                }],
            ))
            .await;
    }

    /// Runs vanilla checks for a valid player session
    pub async fn validate_chat_session(
        &self,
        player: &Player,
        server: &Server,
        session: &SPlayerSession,
    ) -> Result<(), ChatError> {
        // Verify session expiry
        let now = SystemTime::now()
            .duration_since(UNIX_EPOCH)
            .unwrap_or_default()
            .as_millis() as i64;
        if session.expires_at < now {
            return Err(ChatError::InvalidPublicKey);
        }

        // Verify signature with RSA-SHA1
        let mojang_verifying_keys = server
            .mojang_public_keys
            .lock()
            .await
            .iter()
            .map(|key| VerifyingKey::<Sha1>::new(key.clone()))
            .collect::<Vec<_>>();

        let key_signature = RsaPkcs1v15Signature::try_from(session.key_signature.as_ref())
            .map_err(|_| ChatError::InvalidPublicKey)?;

        let mut signable = Vec::new();
        signable.extend_from_slice(player.gameprofile.id.as_bytes());
        signable.extend_from_slice(&session.expires_at.to_be_bytes());
        signable.extend_from_slice(&session.public_key);

        // Verify that the signable is valid for any one of Mojang's public keys
        if !mojang_verifying_keys
            .iter()
            .any(|key| key.verify(&signable, &key_signature).is_ok())
        {
            return Err(ChatError::InvalidPublicKey);
        }

        Ok(())
    }

    pub async fn handle_client_information(
        &self,
        player: &Arc<Player>,
        client_information: SClientInformationPlay,
    ) {
        if let (Ok(main_hand), Ok(chat_mode)) = (
            Hand::try_from(client_information.main_hand.0),
            ChatMode::try_from(client_information.chat_mode.0),
        ) {
            if client_information.view_distance <= 0 {
                self.kick(TextComponent::text(
                    "Cannot have zero or negative view distance!",
                ))
                .await;
                return;
            }

            let (update_settings, update_watched) = {
                let mut config = player.config.write().await;
                let update_settings = config.main_hand != main_hand
                    || config.skin_parts != client_information.skin_parts;

                let old_view_distance = config.view_distance;

                let update_watched =
                    if old_view_distance.get() == client_information.view_distance as u8 {
                        false
                    } else {
                        log::debug!(
                            "Player {} ({}) updated their render distance: {} -> {}.",
                            player.gameprofile.name,
                            self.id,
                            old_view_distance,
                            client_information.view_distance
                        );

                        true
                    };

                *config = PlayerConfig {
                    locale: client_information.locale,
                    // A negative view distance would be impossible and makes no sense, right? Mojang: Let's make it signed :D
                    // client_information.view_distance was checked above to be > 0, so compiler should optimize this out.
                    view_distance: match NonZeroU8::new(client_information.view_distance as u8) {
                        Some(dist) => dist,
                        None => {
                            // Unreachable branch
                            return;
                        }
                    },
                    chat_mode,
                    chat_colors: client_information.chat_colors,
                    skin_parts: client_information.skin_parts,
                    main_hand,
                    text_filtering: client_information.text_filtering,
                    server_listing: client_information.server_listing,
                };
                (update_settings, update_watched)
            };

            if update_watched {
                chunker::update_position(player).await;
            }

            if update_settings {
                log::debug!(
                    "Player {} ({}) updated their skin.",
                    player.gameprofile.name,
                    self.id,
                );
                player.send_client_information().await;
            }
        } else {
            self.kick(TextComponent::text("Invalid hand or chat type"))
                .await;
        }
    }

    pub async fn handle_client_status(&self, player: &Arc<Player>, client_status: SClientCommand) {
        match client_status.action_id.0 {
            0 => {
                // Perform respawn
                if player.living_entity.health.load() > 0.0 {
                    return;
                }
                player.world().await.respawn_player(player, false).await;

                let screen_handler = player.current_screen_handler.lock().await;
                let mut screen_handler = screen_handler.lock().await;
                screen_handler.sync_state().await;
                drop(screen_handler);

                // Restore abilities based on gamemode after respawn
                let mut abilities = player.abilities.lock().await;
                abilities.set_for_gamemode(player.gamemode.load());
                drop(abilities);
                player.send_abilities_update().await;
            }
            1 => {
                // Request stats
                log::debug!("todo");
            }
            _ => {
                self.kick(TextComponent::text("Invalid client status"))
                    .await;
            }
        }
    }

    pub async fn handle_interact(&self, player: &Player, interact: SInteract) {
        if !player.has_client_loaded() {
            return;
        }

        let sneaking = interact.sneaking;
        let entity = &player.living_entity.entity;
        if entity.sneaking.load(std::sync::atomic::Ordering::Relaxed) != sneaking {
            entity.set_sneaking(sneaking).await;
        }
        let Ok(action) = ActionType::try_from(interact.r#type.0) else {
            self.kick(TextComponent::text("Invalid action type")).await;
            return;
        };

        match action {
            ActionType::Attack => {
                let entity_id = interact.entity_id;
                let config = &advanced_config().pvp;
                // TODO: do validation and stuff
                if !config.enabled {
                    return;
                }

                // TODO: set as camera entity when spectator

                let world = &entity.world.read().await;
                let player_victim = world.get_player_by_id(entity_id.0).await;
                if entity_id.0 == player.entity_id() {
                    // This can't be triggered from a non-modded client.
                    self.kick(TextComponent::translate(
                        "multiplayer.disconnect.invalid_entity_attacked",
                        [],
                    ))
                    .await;
                    return;
                }
                if let Some(player_victim) = player_victim {
                    if player_victim.living_entity.health.load() <= 0.0 {
                        // You can trigger this from a non-modded / innocent client,
                        // so we shouldn't kick the player.
                        return;
                    }
                    if config.protect_creative
                        && player_victim.gamemode.load() == GameMode::Creative
                    {
                        world
                            .play_sound(
                                Sound::EntityPlayerAttackNodamage,
                                SoundCategory::Players,
                                &player_victim.position(),
                            )
                            .await;
                        return;
                    }
                    player.attack(player_victim).await;
                } else if let Some(entity_victim) = world.get_entity_by_id(entity_id.0).await {
                    player.attack(entity_victim).await;
                } else {
                    log::error!(
                        "Player id {} interacted with entity id {}, which was not found.",
                        player.entity_id(),
                        entity_id.0
                    );
                    self.kick(TextComponent::translate(
                        "multiplayer.disconnect.invalid_entity_attacked",
                        [],
                    ))
                    .await;
                }
            }
            ActionType::Interact | ActionType::InteractAt => {
                log::debug!("todo");
            }
        }
    }

    #[expect(clippy::too_many_lines)]
    pub async fn handle_player_action(
        &self,
        player: &Arc<Player>,
        player_action: SPlayerAction,
        server: &Server,
    ) {
        if !player.has_client_loaded() {
            return;
        }
        match Status::try_from(player_action.status.0) {
            Ok(status) => match status {
                Status::StartedDigging => {
                    if !player.can_interact_with_block_at(&player_action.position, 1.0) {
                        log::warn!(
                            "Player {0} tried to interact with block out of reach at {1}",
                            player.gameprofile.name,
                            player_action.position
                        );
                        return;
                    }
                    let position = player_action.position;
                    let entity = &player.living_entity.entity;
                    let world = &entity.world.read().await;
                    let (block, state) = world.get_block_and_block_state(&position).await;

                    let inventory = player.inventory();
                    let held = inventory.held_item();
                    if !server
                        .item_registry
                        .can_mine(held.lock().await.item, player)
                    {
                        self.enqueue_packet(&CBlockUpdate::new(
                            position,
                            VarInt(i32::from(state.id)),
                        ))
                        .await;
                        self.update_sequence(player, player_action.sequence.0);
                        return;
                    }

                    // TODO: do validation
                    // TODO: Config
                    if player.gamemode.load() == GameMode::Creative {
                        // Block break & play sound
                        world
                            .break_block(
                                &position,
                                Some(player.clone()),
                                BlockFlags::NOTIFY_NEIGHBORS | BlockFlags::SKIP_DROPS,
                            )
                            .await;
                        server
                            .block_registry
                            .broken(world, block, player, &position, server, state)
                            .await;
                        self.update_sequence(player, player_action.sequence.0);
                        return;
                    }
                    player.start_mining_time.store(
                        player
                            .tick_counter
                            .load(std::sync::atomic::Ordering::Relaxed),
                        std::sync::atomic::Ordering::Relaxed,
                    );
                    if !state.is_air() {
                        let speed = block::calc_block_breaking(player, state, block.name).await;
                        // Instant break
                        if speed >= 1.0 {
                            let broken_state = world.get_block_state(&position).await;
                            world
                                .break_block(
                                    &position,
                                    Some(player.clone()),
                                    BlockFlags::NOTIFY_NEIGHBORS,
                                )
                                .await;
                            server
                                .block_registry
                                .broken(world, block, player, &position, server, broken_state)
                                .await;
                        } else {
                            player
                                .mining
                                .store(true, std::sync::atomic::Ordering::Relaxed);
                            *player.mining_pos.lock().await = position;
                            let progress = (speed * 10.0) as i32;
                            world.set_block_breaking(entity, position, progress).await;
                            player
                                .current_block_destroy_stage
                                .store(progress, std::sync::atomic::Ordering::Relaxed);
                        }
                    }
                    self.update_sequence(player, player_action.sequence.0);
                }
                Status::CancelledDigging => {
                    if !player.can_interact_with_block_at(&player_action.position, 1.0) {
                        log::warn!(
                            "Player {0} tried to interact with block out of reach at {1}",
                            player.gameprofile.name,
                            player_action.position
                        );
                        return;
                    }
                    player
                        .mining
                        .store(false, std::sync::atomic::Ordering::Relaxed);
                    let entity = &player.living_entity.entity;
                    let world = &entity.world.read().await;
                    world
                        .set_block_breaking(entity, player_action.position, -1)
                        .await;
                    self.update_sequence(player, player_action.sequence.0);
                }
                Status::FinishedDigging => {
                    // TODO: do validation
                    let location = player_action.position;
                    if !player.can_interact_with_block_at(&location, 1.0) {
                        log::warn!(
                            "Player {0} tried to interact with block out of reach at {1}",
                            player.gameprofile.name,
                            player_action.position
                        );
                        return;
                    }

                    // Block break & play sound
                    let entity = &player.living_entity.entity;
                    let world = &entity.world.read().await;

                    player
                        .mining
                        .store(false, std::sync::atomic::Ordering::Relaxed);
                    world.set_block_breaking(entity, location, -1).await;

                    let (block, state) = world.get_block_and_block_state(&location).await;
                    let drop = player.gamemode.load() != GameMode::Creative
                        && player.can_harvest(state, block.name).await;

                    world
                        .break_block(
                            &location,
                            Some(player.clone()),
                            if drop {
                                BlockFlags::NOTIFY_NEIGHBORS
                            } else {
                                BlockFlags::SKIP_DROPS | BlockFlags::NOTIFY_NEIGHBORS
                            },
                        )
                        .await;

                    server
                        .block_registry
                        .broken(world, block, player, &location, server, state)
                        .await;

                    self.update_sequence(player, player_action.sequence.0);
                }
                Status::DropItem => {
                    player.drop_held_item(false).await;
                }
                Status::DropItemStack => {
                    player.drop_held_item(true).await;
                }
                Status::ShootArrowOrFinishEating => {
                    log::debug!("todo");
                }
                Status::SwapItem => {
                    player.swap_item().await;
                }
            },
            Err(_) => self.kick(TextComponent::text("Invalid status")).await,
        }
    }

    pub async fn handle_keep_alive(&self, player: &Player, keep_alive: SKeepAlive) {
        if player
            .wait_for_keep_alive
            .load(std::sync::atomic::Ordering::Relaxed)
            && keep_alive.keep_alive_id
                == player
                    .keep_alive_id
                    .load(std::sync::atomic::Ordering::Relaxed)
        {
            player
                .wait_for_keep_alive
                .store(false, std::sync::atomic::Ordering::Relaxed);
        } else {
            self.kick(TextComponent::text("Timeout")).await;
        }
    }

    pub fn update_sequence(&self, player: &Player, sequence: i32) {
        if sequence < 0 {
            log::error!("Expected packet sequence >= 0");
        }
        player.packet_sequence.store(
            player
                .packet_sequence
                .load(std::sync::atomic::Ordering::Relaxed)
                .max(sequence),
            std::sync::atomic::Ordering::Relaxed,
        );
    }

    pub async fn handle_player_abilities(
        &self,
        player: &Player,
        player_abilities: SPlayerAbilities,
    ) {
        let mut abilities = player.abilities.lock().await;

        // Set the flying ability
        let flying = player_abilities.flags & 0x02 != 0 && abilities.allow_flying;
        if flying {
            player.living_entity.fall_distance.store(0.0);
        }
        abilities.flying = flying;
    }

    pub async fn handle_play_ping_request(&self, request: SPlayPingRequest) {
        self.enqueue_packet(&CPingResponse::new(request.payload))
            .await;
    }

    #[allow(clippy::too_many_lines)]
    pub async fn handle_use_item_on(
        &self,
        player: &Player,
        use_item_on: SUseItemOn,
        server: &Arc<Server>,
    ) -> Result<(), Box<dyn PumpkinError>> {
        if !player.has_client_loaded() {
            return Ok(());
        }
        self.update_sequence(player, use_item_on.sequence.0);
<<<<<<< HEAD

        let position = use_item_on.position;
=======

        let position = use_item_on.position;
        let cursor_pos = use_item_on.cursor_pos;

>>>>>>> 0dbc8e02
        let mut should_try_decrement = false;

        if !player.can_interact_with_block_at(&position, 1.0) {
            // TODO: maybe log?
            return Err(BlockPlacingError::BlockOutOfReach.into());
        }

        let Ok(face) = BlockDirection::try_from(use_item_on.face.0) else {
            return Err(BlockPlacingError::InvalidBlockFace.into());
        };

        let inventory = player.inventory();
        let held_item = inventory.held_item();
        let off_hand_item = inventory.off_hand_item().await;

        let entity = &player.living_entity.entity;
        let world = &entity.world.read().await;
        let block = world.get_block(&position).await;

        let sneaking = player
            .living_entity
            .entity
            .sneaking
            .load(std::sync::atomic::Ordering::Relaxed);
<<<<<<< HEAD
        if held_item.lock().await.is_empty() {
            if !sneaking {
                // Using block with empty hand
                server
                    .block_registry
                    .on_use(block, player, &position, server, world)
                    .await;
            }
            return Ok(());
        }
        if !sneaking {
            let action_result = server
                .block_registry
                .use_with_item(block, player, &position, &held_item, server, world)
                .await;
            match action_result {
                BlockActionResult::Continue => {}
                BlockActionResult::Consume => {
                    return Ok(());
                }
            }
            server
                .item_registry
                .use_on_block(
                    held_item.lock().await.item,
                    player,
                    position,
                    face,
=======
        // Code based on the java class ServerPlayerInteractionManager
        if !(sneaking
            && (!held_item.lock().await.is_empty() || !off_hand_item.lock().await.is_empty()))
        {
            match match server
                .block_registry
                .use_with_item(
>>>>>>> 0dbc8e02
                    block,
                    player,
                    &position,
                    &BlockHitResult {
                        side: &face,
                        cursor_pos: &cursor_pos,
                    },
                    &held_item,
                    server,
                    world,
                )
<<<<<<< HEAD
                .await;
            self.update_sequence(player, use_item_on.sequence.0);
=======
                .await
            {
                BlockActionResult::PassToDefault => {
                    server
                        .block_registry
                        .on_use(
                            block,
                            player,
                            &position,
                            &BlockHitResult {
                                side: &face,
                                cursor_pos: &cursor_pos,
                            },
                            server,
                            world,
                        )
                        .await
                }
                BlockActionResult::Fail => BlockActionResult::Fail,
                BlockActionResult::Consume => BlockActionResult::Consume,
                BlockActionResult::Continue => BlockActionResult::Continue,
                BlockActionResult::Success => BlockActionResult::Success,
            } {
                BlockActionResult::Fail => return Ok(()),
                BlockActionResult::Success | BlockActionResult::Consume => {
                    /* TODO: Swing hand */
                    return Ok(());
                }
                BlockActionResult::Continue | BlockActionResult::PassToDefault => {} // Do nothing,
            }
        }

        if held_item.lock().await.is_empty() {
            // If the hand is empty we stop here
            return Ok(());
>>>>>>> 0dbc8e02
        }

        server
            .item_registry
            .use_on_block(
                held_item.lock().await.item,
                player,
                position,
                face,
                block,
                server,
            )
            .await;
        self.update_sequence(player, use_item_on.sequence.0);

        // Check if the item is a block, because not every item can be placed :D
        if let Some(block) = get_block_by_item(held_item.lock().await.item.id) {
            should_try_decrement = self
                .run_is_block_place(player, block, server, use_item_on, position, face)
                .await?;
        }

        // Check if the item is a spawn egg
        if let Some(entity) = entity_from_egg(held_item.lock().await.item.id) {
            self.spawn_entity_from_egg(player, entity, position, face)
                .await;
            should_try_decrement = true;
        }

        if should_try_decrement {
            // TODO: Config
            // Decrease block count
            if player.gamemode.load() != GameMode::Creative {
                held_item.lock().await.decrement(1);
            }
        }

        Ok(())
    }

    pub async fn handle_sign_update(&self, player: &Player, sign_data: SUpdateSign) {
        let world = &player.living_entity.entity.world.read().await;
        let updated_sign = SignBlockEntity::new(
            sign_data.location,
            sign_data.is_front_text,
            [
                sign_data.line_1,
                sign_data.line_2,
                sign_data.line_3,
                sign_data.line_4,
            ],
        );

        world.add_block_entity(Arc::new(updated_sign)).await;
    }

    pub async fn handle_use_item(
        &self,
        player: &Arc<Player>,
        use_item: &SUseItem,
        server: &Server,
    ) {
        if !player.has_client_loaded() {
            return;
        }

        let inventory = player.inventory();
        let binding = inventory.held_item();

        let hit_result = player
            .world()
            .await
            .raycast(
                player.eye_position(),
                player.eye_position().add(
                    &(Vector3::rotation_vector(f64::from(use_item.pitch), f64::from(use_item.yaw))
                        * 4.5),
                ),
                async |pos, world| {
                    let block = world.get_block(pos).await;
                    block != &Block::AIR && block != &Block::WATER && block != &Block::LAVA
                },
            )
            .await;

        let event = if let Some((hit_pos, _hit_dir)) = hit_result {
            PlayerInteractEvent::new(
                player,
                InteractAction::RightClickBlock,
                &binding,
                player.world().await.get_block(&hit_pos).await,
                Some(hit_pos),
            )
        } else {
            PlayerInteractEvent::new(
                player,
                InteractAction::RightClickAir,
                &binding,
                &Block::AIR,
                None,
            )
        };

        send_cancellable! {{
            event;
            'after: {
                let held = binding.lock().await;
                let item = held.item;
                drop(held);
                server.item_registry.on_use(item, player).await;
                self.update_sequence(player, use_item.sequence.0);
            }
        }}
    }

    pub async fn handle_set_held_item(&self, player: &Player, held: SSetHeldItem) {
        let slot = held.slot;
        if !(0..=8).contains(&slot) {
            self.kick(TextComponent::text("Invalid held slot")).await;
            return;
        }
        let inv = player.inventory();
        inv.set_selected_slot(slot as u8);
        let stack = *inv.held_item().lock().await;
        let equipment = &[(EquipmentSlot::MAIN_HAND, stack)];
        player.living_entity.send_equipment_changes(equipment).await;
    }

    pub async fn handle_set_creative_slot(
        &self,
        player: &Player,
        packet: SSetCreativeSlot,
    ) -> Result<(), InventoryError> {
        if player.gamemode.load() != GameMode::Creative {
            return Err(InventoryError::PermissionError);
        }
        let is_negative = packet.slot < 0;
        let valid_slot = packet.slot >= 1 && packet.slot as usize <= 45;
        let item_stack = packet.clicked_item.to_stack();
        let is_legal =
            item_stack.is_empty() || item_stack.item_count <= item_stack.get_max_stack_size();

        if valid_slot && is_legal {
            let mut player_screen_handler = player.player_screen_handler.lock().await;
            player_screen_handler
                .get_slot(packet.slot as usize)
                .await
                .set_stack(item_stack)
                .await;
            player_screen_handler.set_received_stack(packet.slot as usize, item_stack);
            player_screen_handler.send_content_updates().await;
        } else if is_negative && is_legal {
            // Item drop
            player.drop_item(item_stack).await;
        }
        Ok(())
    }

    pub async fn handle_chunk_batch(&self, player: &Player, packet: SChunkBatch) {
        let mut chunk_manager = player.chunk_manager.lock().await;
        chunk_manager.handle_acknowledge(packet.chunks_per_tick);
        log::trace!(
            "Client requested {} chunks per tick",
            packet.chunks_per_tick
        );
    }

    pub async fn handle_close_container(
        &self,
        player: &Player,
        _server: &Server,
        _packet: SCloseContainer,
    ) {
        player.on_handled_screen_closed().await;
    }

    pub async fn handle_command_suggestion(
        &self,
        player: &Arc<Player>,
        packet: SCommandSuggestion,
        server: &Arc<Server>,
    ) {
        let mut src = CommandSender::Player(player.clone());
        let Some(cmd) = &packet.command.get(1..) else {
            return;
        };

        let Some((last_word_start, _)) = cmd.char_indices().rfind(|(_, c)| c.is_whitespace())
        else {
            return;
        };

        let dispatcher = server.command_dispatcher.read().await;
        let suggestions = dispatcher.find_suggestions(&mut src, server, cmd).await;

        let response = CCommandSuggestions::new(
            packet.id,
            (last_word_start + 2).try_into().unwrap(),
            (cmd.len() - last_word_start - 1).try_into().unwrap(),
            suggestions.into(),
        );

        self.enqueue_packet(&response).await;
    }

    pub fn handle_cookie_response(&self, packet: &SPCookieResponse) {
        // TODO: allow plugins to access this
        log::debug!(
            "Received cookie_response[play]: key: \"{}\", payload_length: \"{:?}\"",
            packet.key,
            packet.payload.as_ref().map(|p| p.len())
        );
    }

    async fn spawn_entity_from_egg(
        &self,
        player: &Player,
        entity_type: EntityType,
        location: BlockPos,
        face: BlockDirection,
    ) {
        let world_pos = BlockPos(location.0 + face.to_offset());
        // Align the position like Vanilla does
        let pos = Vector3::new(
            f64::from(world_pos.0.x) + 0.5,
            f64::from(world_pos.0.y),
            f64::from(world_pos.0.z) + 0.5,
        );
        // Create rotation like Vanilla
        let yaw = wrap_degrees(rand::random::<f32>() * 360.0) % 360.0;

        let world = player.world().await;
        // Create a new mob and UUID based on the spawn egg id
        let mob = from_type(entity_type, pos, &world, Uuid::new_v4());

        // Set the rotation
        mob.get_entity().set_rotation(yaw, 0.0);

        // Broadcast the new mob to all players
        world.spawn_entity(mob).await;

        // TODO: send/configure additional commands/data based on the type of entity (horse, slime, etc)
    }

    const WORLD_LOWEST_Y: i8 = -64;
    const WORLD_MAX_Y: u16 = 320;

    #[allow(clippy::too_many_lines)]
    async fn run_is_block_place(
        &self,
        player: &Player,
        block: &'static Block,
        server: &Server,
        use_item_on: SUseItemOn,
        location: BlockPos,
        face: BlockDirection,
    ) -> Result<bool, Box<dyn PumpkinError>> {
        let entity = &player.living_entity.entity;
        let world = &entity.world.read().await;

        // Check if the block is under the world
        if location.0.y + face.to_offset().y < i32::from(Self::WORLD_LOWEST_Y) {
            return Err(BlockPlacingError::BlockOutOfWorld.into());
        }

        // Check the world's max build height
        if location.0.y + face.to_offset().y >= i32::from(Self::WORLD_MAX_Y) {
            player
                .send_system_message_raw(
                    &TextComponent::translate(
                        "build.tooHigh",
                        vec![TextComponent::text((Self::WORLD_MAX_Y - 1).to_string())],
                    )
                    .color_named(NamedColor::Red),
                    true,
                )
                .await;
            return Err(BlockPlacingError::BlockOutOfWorld.into());
        }

        match player.gamemode.load() {
            GameMode::Spectator | GameMode::Adventure => {
                return Err(BlockPlacingError::InvalidGamemode.into());
            }
            _ => {}
        }

        let clicked_block_pos = BlockPos(location.0);
        let (clicked_block, clicked_block_state) =
            world.get_block_and_block_state(&clicked_block_pos).await;

        let replace_clicked_block = if clicked_block == block {
            world
                .block_registry
                .can_update_at(
                    world,
                    clicked_block,
                    clicked_block_state.id,
                    &clicked_block_pos,
                    face,
                    &use_item_on,
                    player,
                )
                .await
                .then_some(BlockIsReplacing::Itself(clicked_block_state.id))
        } else if clicked_block_state.replaceable() {
            if clicked_block == &Block::WATER {
                let water_props =
                    WaterLikeProperties::from_state_id(clicked_block_state.id, clicked_block);
                Some(BlockIsReplacing::Water(water_props.level))
            } else {
                Some(BlockIsReplacing::Other)
            }
        } else {
            None
        };

        let (final_block_pos, final_face, replacing) =
            if let Some(replacing) = replace_clicked_block {
                (clicked_block_pos, face, replacing)
            } else {
                let block_pos = BlockPos(location.0 + face.to_offset());
                let (previous_block, previous_block_state) =
                    world.get_block_and_block_state(&block_pos).await;

                let replace_previous_block = if previous_block == block {
                    world
                        .block_registry
                        .can_update_at(
                            world,
                            previous_block,
                            previous_block_state.id,
                            &block_pos,
                            face.opposite(),
                            &use_item_on,
                            player,
                        )
                        .await
                        .then_some(BlockIsReplacing::Itself(previous_block_state.id))
                } else {
                    previous_block_state.replaceable().then(|| {
                        if previous_block == &Block::WATER {
                            let water_props = WaterLikeProperties::from_state_id(
                                previous_block_state.id,
                                previous_block,
                            );
                            BlockIsReplacing::Water(water_props.level)
                        } else {
                            BlockIsReplacing::None
                        }
                    })
                };

                match replace_previous_block {
                    Some(replacing) => (block_pos, face.opposite(), replacing),
                    None => {
                        // Don't place and don't decrement if the previous block is not replaceable
                        return Ok(false);
                    }
                }
            };

        if !server
            .block_registry
            .can_place_at(
                Some(server),
                Some(world),
                world.as_ref(),
                Some(player),
                block,
                &final_block_pos,
                final_face,
                Some(&use_item_on),
            )
            .await
        {
            return Ok(false);
        }

        let new_state = server
            .block_registry
            .on_place(
                server,
                world,
                player,
                block,
                &final_block_pos,
                final_face,
                replacing,
                &use_item_on,
            )
            .await;

        // Check if there is a player in the way of the block being placed
        let shapes = get_state_by_state_id(new_state).get_block_collision_shapes();
        for player in world.get_nearby_players(location.0.to_f64(), 3.0).await {
            let player_box = player.1.living_entity.entity.bounding_box.load();
            for shape in &shapes {
                if shape.at_pos(final_block_pos).intersects(&player_box) {
                    return Ok(false);
                }
            }
        }

        let _replaced_id = world
            .set_block_state(&final_block_pos, new_state, BlockFlags::NOTIFY_ALL)
            .await;

        server
            .block_registry
            .player_placed(world, block, new_state, &final_block_pos, face, player)
            .await;

        // The block was placed successfully, so decrement their inventory
        Ok(true)
    }

    /// Checks if the block placed was a sign, then opens a dialog.
    pub async fn send_sign_packet(&self, block_position: BlockPos) {
        self.enqueue_packet(&COpenSignEditor::new(block_position, true))
            .await;
    }
}<|MERGE_RESOLUTION|>--- conflicted
+++ resolved
@@ -630,15 +630,8 @@
     pub async fn handle_set_command_block(&self, player: &Arc<Player>, command: SSetCommandBlock) {
         // TODO: check things
         let pos = command.pos;
-<<<<<<< HEAD
-        if let Some((nbt, block_entity)) = player.world().await.get_block_entity(&pos).await {
-            let command_entity = CommandBlockEntity::from_nbt(&nbt, pos);
-
-            if block_entity.resource_location() != command_entity.resource_location() {
-=======
         if let Some(block_entity) = player.world().await.get_block_entity(&pos).await {
             if block_entity.resource_location() != CommandBlockEntity::ID {
->>>>>>> 0dbc8e02
                 log::warn!(
                     "Client tried to change Command block but not Command block entity found"
                 );
@@ -1419,15 +1412,10 @@
             return Ok(());
         }
         self.update_sequence(player, use_item_on.sequence.0);
-<<<<<<< HEAD
-
-        let position = use_item_on.position;
-=======
 
         let position = use_item_on.position;
         let cursor_pos = use_item_on.cursor_pos;
 
->>>>>>> 0dbc8e02
         let mut should_try_decrement = false;
 
         if !player.can_interact_with_block_at(&position, 1.0) {
@@ -1452,36 +1440,6 @@
             .entity
             .sneaking
             .load(std::sync::atomic::Ordering::Relaxed);
-<<<<<<< HEAD
-        if held_item.lock().await.is_empty() {
-            if !sneaking {
-                // Using block with empty hand
-                server
-                    .block_registry
-                    .on_use(block, player, &position, server, world)
-                    .await;
-            }
-            return Ok(());
-        }
-        if !sneaking {
-            let action_result = server
-                .block_registry
-                .use_with_item(block, player, &position, &held_item, server, world)
-                .await;
-            match action_result {
-                BlockActionResult::Continue => {}
-                BlockActionResult::Consume => {
-                    return Ok(());
-                }
-            }
-            server
-                .item_registry
-                .use_on_block(
-                    held_item.lock().await.item,
-                    player,
-                    position,
-                    face,
-=======
         // Code based on the java class ServerPlayerInteractionManager
         if !(sneaking
             && (!held_item.lock().await.is_empty() || !off_hand_item.lock().await.is_empty()))
@@ -1489,7 +1447,6 @@
             match match server
                 .block_registry
                 .use_with_item(
->>>>>>> 0dbc8e02
                     block,
                     player,
                     &position,
@@ -1501,10 +1458,6 @@
                     server,
                     world,
                 )
-<<<<<<< HEAD
-                .await;
-            self.update_sequence(player, use_item_on.sequence.0);
-=======
                 .await
             {
                 BlockActionResult::PassToDefault => {
@@ -1540,7 +1493,6 @@
         if held_item.lock().await.is_empty() {
             // If the hand is empty we stop here
             return Ok(());
->>>>>>> 0dbc8e02
         }
 
         server
