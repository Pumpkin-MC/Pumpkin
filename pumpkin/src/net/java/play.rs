<<<<<<< HEAD
/* -- Std -- */
use std::{
    num::NonZeroU8,
    sync::{Arc, atomic::Ordering},
    time::{SystemTime, UNIX_EPOCH},
};

/* -- External -- */
use rsa::{
    pkcs1v15::{Signature as RsaPkcs1v15Signature, VerifyingKey},
    signature::Verifier,
};
=======
use pumpkin_util::PermissionLvl;
use rsa::pkcs1v15::{Signature as RsaPkcs1v15Signature, VerifyingKey};
use rsa::signature::Verifier;
>>>>>>> c01e0b93
use sha1::Sha1;
use std::num::NonZeroU8;
use std::sync::Arc;
use std::sync::atomic::Ordering;
use std::time::{SystemTime, UNIX_EPOCH};
use thiserror::Error;
use uuid::Uuid;

<<<<<<< HEAD
/* -- Pumpkin -- */
=======
use crate::block::pumpkin_block::BlockHitResult;
use crate::block::registry::BlockActionResult;
use crate::block::{self, BlockIsReplacing};
use crate::command::CommandSender;
use crate::entity::EntityBase;
use crate::entity::player::{ChatMode, ChatSession, Hand, Player};
use crate::entity::r#type::from_type;
use crate::error::PumpkinError;
use crate::net::PlayerConfig;
use crate::net::java::JavaClientPlatform;
use crate::plugin::player::player_chat::PlayerChatEvent;
use crate::plugin::player::player_command_send::PlayerCommandSendEvent;
use crate::plugin::player::player_interact_event::{InteractAction, PlayerInteractEvent};
use crate::plugin::player::player_move::PlayerMoveEvent;
use crate::server::{Server, seasonal_events};
use crate::world::{World, chunker};
>>>>>>> c01e0b93
use pumpkin_config::{BASIC_CONFIG, advanced_config};

use pumpkin_data::{
    Block, BlockDirection,
    block_properties::{
        BlockProperties, WaterLikeProperties, get_block_by_item, get_state_by_state_id,
    },
    entity::{EntityType, entity_from_egg},
    item::Item,
    sound::{Sound, SoundCategory},
};

use pumpkin_inventory::{
    InventoryError, equipment_slot::EquipmentSlot, player::player_inventory::PlayerInventory,
    screen_handler::ScreenHandler,
};

use pumpkin_macros::send_cancellable;

use pumpkin_protocol::{
    codec::var_int::VarInt,
    java::{
        client::play::{
            Animation, CBlockUpdate, CCommandSuggestions, CEntityAnimation, CEntityPositionSync,
            CHeadRot, COpenSignEditor, CPingResponse, CPlayerInfoUpdate, CPlayerPosition,
            CSetSelectedSlot, CSystemChatMessage, CUpdateEntityPos, CUpdateEntityPosRot,
            CUpdateEntityRot, InitChat, PlayerAction,
        },
        server::play::{
            Action, ActionType, CommandBlockMode, FLAG_ON_GROUND, SChangeGameMode, SChatCommand,
            SChatMessage, SChunkBatch, SClientCommand, SClientInformationPlay, SCloseContainer,
            SCommandSuggestion, SConfirmTeleport, SInteract, SKeepAlive, SCookieResponse as SPCookieResponse,
            SPickItemFromBlock, SPlayPingRequest, SPlayerAbilities, SPlayerAction, SPlayerCommand,
            SPlayerInput, SPlayerPosition, SPlayerPositionRotation, SPlayerRotation,
            SPlayerSession, SSetCommandBlock, SSetCreativeSlot, SSetHeldItem, SSetPlayerGround,
            SSwingArm, SUpdateSign, SUseItem, SUseItemOn, Status,
        },
    },
};

use pumpkin_util::{
    GameMode, PermissionLvl,
    math::{polynomial_rolling_hash, position::BlockPos, vector3::Vector3, wrap_degrees},
    text::{TextComponent, color::NamedColor},
};

<<<<<<< HEAD
use pumpkin_world::{
    block::entities::{command_block::CommandBlockEntity, sign::SignBlockEntity},
    item::ItemStack,
    world::BlockFlags,
};

/* -- Crate -- */
use crate::{
    block::{self, BlockIsReplacing, pumpkin_block::BlockHitResult, registry::BlockActionResult},
    command::CommandSender,
    entity::{
        EntityBase,
        player::{ChatMode, ChatSession, Hand, Player},
        r#type::from_type,
    },
    error::PumpkinError,
    net::{PlayerConfig, java::JavaClientPlatform},
    plugin::{
        block::{
            block_place::BlockPlaceEvent,
            sign_change::{Side, SignChangeEvent},
        },
        player::{
            player_chat::PlayerChatEvent,
            player_command_send::PlayerCommandSendEvent,
            player_interact::{InteractAction, PlayerInteractEvent},
            player_move::PlayerMoveEvent,
        },
    },
    server::{Server, seasonal_events},
    world::{World, chunker},
};

=======
>>>>>>> c01e0b93
/// In secure chat mode, Player will be kicked if they send a chat message with a timestamp that is older than this (in ms)
/// Vanilla: 2 minutes
const CHAT_MESSAGE_MAX_AGE: i64 = 1000 * 60 * 2;

#[derive(Debug, Error)]
pub enum BlockPlacingError {
    BlockOutOfReach,
    InvalidBlockFace,
    BlockOutOfWorld,
    InvalidGamemode,
}

impl std::fmt::Display for BlockPlacingError {
    fn fmt(&self, f: &mut std::fmt::Formatter<'_>) -> std::fmt::Result {
        write!(f, "{self:?}")
    }
}

impl PumpkinError for BlockPlacingError {
    fn is_kick(&self) -> bool {
        match self {
            Self::BlockOutOfReach | Self::BlockOutOfWorld | Self::InvalidGamemode => false,
            Self::InvalidBlockFace => true,
        }
    }

    fn severity(&self) -> log::Level {
        match self {
            Self::BlockOutOfWorld | Self::InvalidGamemode => log::Level::Trace,
            Self::BlockOutOfReach | Self::InvalidBlockFace => log::Level::Warn,
        }
    }

    fn client_kick_reason(&self) -> Option<String> {
        match self {
            Self::BlockOutOfReach | Self::BlockOutOfWorld | Self::InvalidGamemode => None,
            Self::InvalidBlockFace => Some("Invalid block face".into()),
        }
    }
}

#[derive(Debug, Error)]
pub enum ChatError {
    #[error("sent an oversized message")]
    OversizedMessage,
    #[error("sent a message with illegal characters")]
    IllegalCharacters,
    #[error("sent a chat with invalid/no signature")]
    UnsignedChat,
    #[error("has too many unacknowledged chats queued")]
    TooManyPendingChats,
    #[error("sent a chat that couldn't be validated")]
    ChatValidationFailed,
    #[error("sent a chat with an out of order timestamp")]
    OutOfOrderChat,
    #[error("has an expired public key")]
    ExpiredPublicKey,
    #[error("attempted to initialize a session with an invalid public key")]
    InvalidPublicKey,
}

impl PumpkinError for ChatError {
    fn is_kick(&self) -> bool {
        true
    }

    fn severity(&self) -> log::Level {
        log::Level::Warn
    }

    fn client_kick_reason(&self) -> Option<String> {
        match self {
            Self::OversizedMessage => Some("Chat message too long".into()),
            Self::IllegalCharacters => Some(
                TextComponent::translate("multiplayer.disconnect.illegal_characters", [])
                    .get_text(),
            ),
            Self::UnsignedChat => Some(
                TextComponent::translate("multiplayer.disconnect.unsigned_chat", []).get_text(),
            ),
            Self::TooManyPendingChats => Some(
                TextComponent::translate("multiplayer.disconnect.too_many_pending_chats", [])
                    .get_text(),
            ),
            Self::ChatValidationFailed => Some(
                TextComponent::translate("multiplayer.disconnect.chat_validation_failed", [])
                    .get_text(),
            ),
            Self::OutOfOrderChat => Some(
                TextComponent::translate("multiplayer.disconnect.out_of_order_chat", []).get_text(),
            ),
            Self::ExpiredPublicKey => Some(
                TextComponent::translate("multiplayer.disconnect.expired_public_key", [])
                    .get_text(),
            ),
            Self::InvalidPublicKey => Some(
                TextComponent::translate("multiplayer.disconnect.invalid_public_key_signature", [])
                    .get_text(),
            ),
        }
    }
}

/// Handles all Play packets sent by a real player.
/// NEVER TRUST THE CLIENT. HANDLE EVERY ERROR; UNWRAP/EXPECT ARE FORBIDDEN.
impl JavaClientPlatform {
    pub async fn handle_confirm_teleport(
        &self,
        player: &Player,
        confirm_teleport: SConfirmTeleport,
    ) {
        let mut awaiting_teleport = player.awaiting_teleport.lock().await;
        if let Some((id, position)) = awaiting_teleport.as_ref() {
            if id == &confirm_teleport.teleport_id {
                // We should set the position now to what we requested in the teleport packet.
                // This may fix issues when the client sends the position while being teleported.
                player.living_entity.set_pos(*position);

                *awaiting_teleport = None;
            } else {
                self.kick(TextComponent::text("Wrong teleport id")).await;
            }
        } else {
            self.kick(TextComponent::text(
                "Send Teleport confirm, but we did not teleport",
            ))
            .await;
        }
    }

    pub async fn handle_change_game_mode(
        &self,
        player: &Arc<Player>,
        change_game_mode: SChangeGameMode,
    ) {
        if player.permission_lvl.load() >= PermissionLvl::Two {
            player.set_gamemode(change_game_mode.game_mode).await;
            let gamemode_string = format!("{:?}", change_game_mode.game_mode).to_lowercase();
            let gamemode_string = format!("gameMode.{gamemode_string}");
            player
                .send_system_message(&TextComponent::translate(
                    "commands.gamemode.success.self",
                    [TextComponent::translate(gamemode_string, [])],
                ))
                .await;
        }
    }

    fn clamp_horizontal(pos: f64) -> f64 {
        pos.clamp(-3.0E7, 3.0E7)
    }

    fn clamp_vertical(pos: f64) -> f64 {
        pos.clamp(-2.0E7, 2.0E7)
    }

    pub fn handle_player_loaded(player: &Player) {
        player.set_client_loaded(true);
    }

    /// Returns whether syncing the position was needed
    #[expect(clippy::too_many_arguments)]
    async fn sync_position(
        &self,
        player: &Arc<Player>,
        world: &World,
        pos: Vector3<f64>,
        last_pos: Vector3<f64>,
        yaw: f32,
        pitch: f32,
        on_ground: bool,
    ) -> bool {
        let delta = Vector3::new(pos.x - last_pos.x, pos.y - last_pos.y, pos.z - last_pos.z);
        let entity_id = player.entity_id();

        // Teleport when more than 8 blocks (-8..=7.999755859375) (checking 8²)
        if delta.length_squared() < 64.0 {
            return false;
        }
        // Sync position with all other players.
        world
            .broadcast_packet_except(
                &[player.gameprofile.id],
                &CEntityPositionSync::new(
                    entity_id.into(),
                    pos,
                    Vector3::new(0.0, 0.0, 0.0),
                    yaw,
                    pitch,
                    on_ground,
                ),
            )
            .await;
        true
    }

    pub async fn handle_position(&self, player: &Arc<Player>, packet: SPlayerPosition) {
        if !player.has_client_loaded() {
            return;
        }
        // y = feet Y
        let position = packet.position;
        if position.x.is_nan() || position.y.is_nan() || position.z.is_nan() {
            self.kick(TextComponent::translate(
                "multiplayer.disconnect.invalid_player_movement",
                [],
            ))
            .await;
            return;
        }
        let position = Vector3::new(
            Self::clamp_horizontal(position.x),
            Self::clamp_vertical(position.y),
            Self::clamp_horizontal(position.z),
        );

        send_cancellable! {{
            PlayerMoveEvent {
                player: player.clone(),
                from: player.living_entity.entity.pos.load(),
                to: position,
                cancelled: false,
            };

            'after: {
                let pos = event.to;
                let entity = &player.living_entity.entity;
                let last_pos = entity.pos.load();
                player.living_entity.set_pos(pos);

                let height_difference = pos.y - last_pos.y;
                if entity.on_ground.load(Ordering::Relaxed) && packet.collision & FLAG_ON_GROUND == 0 && height_difference > 0.0 {
                    player.jump().await;
                }

                entity.on_ground.store(packet.collision & FLAG_ON_GROUND != 0, Ordering::Relaxed);
                let world = &player.world().await;

                // TODO: Warn when player moves to quickly
                if !self.sync_position(player, world, pos, last_pos, entity.yaw.load(), entity.pitch.load(), packet.collision & FLAG_ON_GROUND != 0).await {
                    // Send the new position to all other players.
                    world
                        .broadcast_packet_except(
                            &[player.gameprofile.id],
                            &CUpdateEntityPos::new(
                                player.entity_id().into(),
                                Vector3::new(
                                    pos.x.mul_add(4096.0, -(last_pos.x * 4096.0)) as i16,
                                    pos.y.mul_add(4096.0, -(last_pos.y * 4096.0)) as i16,
                                    pos.z.mul_add(4096.0, -(last_pos.z * 4096.0)) as i16,
                                ),
                                packet.collision & FLAG_ON_GROUND != 0,
                            ),
                        )
                        .await;
                }

                if !player.abilities.lock().await.flying {
                    player.living_entity
                        .update_fall_distance(
                            height_difference,
                            packet.collision & FLAG_ON_GROUND != 0,
                            player.gamemode.load() == GameMode::Creative,
                        )
                        .await;
                }
                chunker::update_position(player).await;
                player.progress_motion(Vector3::new(
                    pos.x - last_pos.x,
                    pos.y - last_pos.y,
                    pos.z - last_pos.z,
                ))
                .await;
            }

            'cancelled: {
                self.enqueue_packet(&CPlayerPosition::new(
                    player.teleport_id_count.load(std::sync::atomic::Ordering::Relaxed).into(),
                    player.living_entity.entity.pos.load(),
                    Vector3::new(0.0, 0.0, 0.0),
                    player.living_entity.entity.yaw.load(),
                    player.living_entity.entity.pitch.load(),
                    &[],
                )).await;
            }
        }}
    }

    pub async fn handle_position_rotation(
        &self,
        player: &Arc<Player>,
        packet: SPlayerPositionRotation,
    ) {
        if !player.has_client_loaded() {
            return;
        }
        // y = feet Y
        let position = packet.position;
        if !position.x.is_finite()
            || !position.y.is_finite()
            || !position.z.is_finite()
            || !packet.yaw.is_finite()
            || !packet.pitch.is_finite()
        {
            self.kick(TextComponent::translate(
                "multiplayer.disconnect.invalid_player_movement",
                [],
            ))
            .await;
            return;
        }

        let position = Vector3::new(
            Self::clamp_horizontal(position.x),
            Self::clamp_vertical(position.y),
            Self::clamp_horizontal(position.z),
        );

        send_cancellable! {{
            PlayerMoveEvent::new(
                player.clone(),
                player.living_entity.entity.pos.load(),
                position,
            );

            'after: {
                let pos = event.to;
                let entity = &player.living_entity.entity;
                let last_pos = entity.pos.load();
                player.living_entity.set_pos(pos);

                let height_difference = pos.y - last_pos.y;
                if entity.on_ground.load(std::sync::atomic::Ordering::Relaxed)
                    && (packet.collision & FLAG_ON_GROUND) != 0
                    && height_difference > 0.0
                {
                    player.jump().await;
                }
                entity
                    .on_ground
                    .store((packet.collision & FLAG_ON_GROUND) != 0, std::sync::atomic::Ordering::Relaxed);

                entity.set_rotation(wrap_degrees(packet.yaw) % 360.0, wrap_degrees(packet.pitch));

                let entity_id = entity.entity_id;

                let yaw = (entity.yaw.load() * 256.0 / 360.0).rem_euclid(256.0);
                let pitch = (entity.pitch.load() * 256.0 / 360.0).rem_euclid(256.0);
                // let head_yaw = (entity.head_yaw * 256.0 / 360.0).floor();
                let world = &entity.world.read().await;

                // TODO: Warn when player moves to quickly
                if !self
                    .sync_position(player, world, pos, last_pos, yaw, pitch, (packet.collision & FLAG_ON_GROUND) != 0)
                    .await
                {
                    // Send the new position to all other players.
                    world
                        .broadcast_packet_except(
                            &[player.gameprofile.id],
                            &CUpdateEntityPosRot::new(
                                entity_id.into(),
                                Vector3::new(
                                    pos.x.mul_add(4096.0, -(last_pos.x * 4096.0)) as i16,
                                    pos.y.mul_add(4096.0, -(last_pos.y * 4096.0)) as i16,
                                    pos.z.mul_add(4096.0, -(last_pos.z * 4096.0)) as i16,
                                ),
                                yaw as u8,
                                pitch as u8,
                                (packet.collision & FLAG_ON_GROUND) != 0,
                            ),
                        )
                        .await;
                }

                world
                    .broadcast_packet_except(
                        &[player.gameprofile.id],
                        &CHeadRot::new(entity_id.into(), yaw as u8),
                    )
                    .await;
                if !player.abilities.lock().await.flying {
                    player.living_entity
                        .update_fall_distance(
                            height_difference,
                            (packet.collision & FLAG_ON_GROUND) != 0,
                            player.gamemode.load() == GameMode::Creative,
                        )
                        .await;
                }
                chunker::update_position(player).await;
                player.progress_motion(Vector3::new(
                    pos.x - last_pos.x,
                    pos.y - last_pos.y,
                    pos.z - last_pos.z,
                ))
                .await;
            }

            'cancelled: {
                self.force_tp(player, position).await;
            }
        }}
    }

    pub async fn force_tp(&self, player: &Arc<Player>, position: Vector3<f64>) {
        let teleport_id = player
            .teleport_id_count
            .fetch_add(1, std::sync::atomic::Ordering::Relaxed)
            + 1;
        *player.awaiting_teleport.lock().await = Some((teleport_id.into(), position));
        self.enqueue_packet(&CPlayerPosition::new(
            teleport_id.into(),
            player.living_entity.entity.pos.load(),
            Vector3::new(0.0, 0.0, 0.0),
            player.living_entity.entity.yaw.load(),
            player.living_entity.entity.pitch.load(),
            &[],
        ))
        .await;
    }

    pub async fn handle_rotation(&self, player: &Player, rotation: SPlayerRotation) {
        if !player.has_client_loaded() {
            return;
        }
        if !rotation.yaw.is_finite() || !rotation.pitch.is_finite() {
            self.kick(TextComponent::translate(
                "multiplayer.disconnect.invalid_player_movement",
                [],
            ))
            .await;
            return;
        }
        let entity = &player.living_entity.entity;
        entity
            .on_ground
            .store(rotation.ground, std::sync::atomic::Ordering::Relaxed);
        entity.set_rotation(
            wrap_degrees(rotation.yaw) % 360.0,
            wrap_degrees(rotation.pitch),
        );
        // Send the new position to all other players.
        let entity_id = entity.entity_id;
        let yaw = (entity.yaw.load() * 256.0 / 360.0).rem_euclid(256.0);
        let pitch = (entity.pitch.load() * 256.0 / 360.0).rem_euclid(256.0);
        // let head_yaw = modulus(entity.head_yaw * 256.0 / 360.0, 256.0);

        let world = &entity.world.read().await;
        let packet =
            CUpdateEntityRot::new(entity_id.into(), yaw as u8, pitch as u8, rotation.ground);
        world
            .broadcast_packet_except(&[player.gameprofile.id], &packet)
            .await;
        let packet = CHeadRot::new(entity_id.into(), yaw as u8);
        world
            .broadcast_packet_except(&[player.gameprofile.id], &packet)
            .await;
    }

    pub async fn handle_chat_command(
        &self,
        player: &Arc<Player>,
        server: &Arc<Server>,
        command: &SChatCommand,
    ) {
        let player_clone = player.clone();
        let server_clone = server.clone();
        send_cancellable! {{
            PlayerCommandSendEvent {
                player: player.clone(),
                command: command.command.clone(),
                cancelled: false
            };

            'after: {
                let command = event.command;
                let command_clone = command.clone();
                // Some commands can take a long time to execute. If they do, they block packet processing for the player.
                // That's why we will spawn a task instead.
                server.spawn_task(async move {
                    let dispatcher = server_clone.command_dispatcher.read().await;
                    dispatcher
                        .handle_command(
                            &mut CommandSender::Player(player_clone),
                            &server_clone,
                            &command_clone,
                        )
                        .await;
                });

                if advanced_config().commands.log_console {
                    log::info!(
                        "Player ({}): executed command /{}",
                        player.gameprofile.name,
                        command
                    );
                }
            }
        }}
    }

    pub fn handle_player_ground(&self, player: &Player, ground: &SSetPlayerGround) {
        player
            .living_entity
            .entity
            .on_ground
            .store(ground.on_ground, std::sync::atomic::Ordering::Relaxed);
    }

    pub async fn handle_pick_item_from_block(
        &self,
        player: &Arc<Player>,
        pick_item: SPickItemFromBlock,
    ) {
        if !player.can_interact_with_block_at(&pick_item.pos, 1.0) {
            return;
        }

        let world = player.world().await;
        let block = world.get_block(&pick_item.pos).await;

        if block.item_id == 0 {
            // Invalid block id (blocks such as tall seagrass)
            return;
        }

        let stack = ItemStack::new(1, Item::from_id(block.item_id).unwrap());

        let slot_with_stack = player.inventory().get_slot_with_stack(&stack).await;

        if slot_with_stack != -1 {
            if PlayerInventory::is_valid_hotbar_index(slot_with_stack as usize) {
                player.inventory.set_selected_slot(slot_with_stack as u8);
            } else {
                player
                    .inventory
                    .swap_slot_with_hotbar(slot_with_stack as usize)
                    .await;
            }
        } else if player.gamemode.load() == GameMode::Creative {
            player.inventory.swap_stack_with_hotbar(stack).await;
        }

        player
            .client
            .enqueue_packet(&CSetSelectedSlot::new(
                player.inventory.get_selected_slot() as i8
            ))
            .await;
        player
            .player_screen_handler
            .lock()
            .await
            .send_content_updates()
            .await;
    }

    // pub fn handle_pick_item_from_entity(&self, _pick_item: SPickItemFromEntity) {
    //     // TODO: Implement and merge any redundant code with pick_item_from_block
    // }

    pub async fn handle_set_command_block(&self, player: &Arc<Player>, command: SSetCommandBlock) {
        // TODO: check things
        let pos = command.pos;
        if let Some(block_entity) = player.world().await.get_block_entity(&pos).await {
            if block_entity.resource_location() != CommandBlockEntity::ID {
                log::warn!(
                    "Client tried to change Command block but not Command block entity found"
                );
                return;
            }

            let Ok(command_block_mode) = CommandBlockMode::try_from(command.mode) else {
                self.kick(TextComponent::text("Invalid Command block mode"))
                    .await;
                return;
            };

            let _block_state = match command_block_mode {
                CommandBlockMode::Chain => Block::CHAIN_COMMAND_BLOCK,
                CommandBlockMode::Repeating => Block::REPEATING_COMMAND_BLOCK,
                CommandBlockMode::Impulse => Block::COMMAND_BLOCK,
            };
        }
    }

    pub async fn handle_player_command(&self, player: &Arc<Player>, command: SPlayerCommand) {
        if command.entity_id != player.entity_id().into() {
            return;
        }
        if !player.has_client_loaded() {
            return;
        }

        if let Ok(action) = Action::try_from(command.action.0) {
            let entity = &player.living_entity.entity;
            match action {
                pumpkin_protocol::java::server::play::Action::StartSprinting => {
                    if !entity.sprinting.load(std::sync::atomic::Ordering::Relaxed) {
                        entity.set_sprinting(true).await;
                    }
                }
                pumpkin_protocol::java::server::play::Action::StopSprinting => {
                    if entity.sprinting.load(std::sync::atomic::Ordering::Relaxed) {
                        entity.set_sprinting(false).await;
                    }
                }
                pumpkin_protocol::java::server::play::Action::LeaveBed => player.wake_up().await,

                pumpkin_protocol::java::server::play::Action::StartHorseJump
                | pumpkin_protocol::java::server::play::Action::StopHorseJump
                | pumpkin_protocol::java::server::play::Action::OpenVehicleInventory => {
                    log::debug!("todo");
                }
                pumpkin_protocol::java::server::play::Action::StartFlyingElytra => {
                    let fall_flying = entity.check_fall_flying();
                    if entity
                        .fall_flying
                        .load(std::sync::atomic::Ordering::Relaxed)
                        != fall_flying
                    {
                        entity.set_fall_flying(fall_flying).await;
                    }
                } // TODO
            }
        } else {
            self.kick(TextComponent::text("Invalid player command"))
                .await;
        }
    }

    pub async fn handle_player_input(&self, player: &Arc<Player>, input: SPlayerInput) {
        let sneak = input.input & SPlayerInput::SNEAK != 0;
        if player
            .get_entity()
            .sneaking
            .load(std::sync::atomic::Ordering::Relaxed)
            != sneak
        {
            player.get_entity().set_sneaking(sneak).await;
        }
    }

    pub async fn handle_swing_arm(&self, player: &Arc<Player>, swing_arm: SSwingArm) {
        let animation = match swing_arm.hand.0 {
            0 => Animation::SwingMainArm,
            1 => Animation::SwingOffhand,
            _ => {
                self.kick(TextComponent::text("Invalid hand")).await;
                return;
            }
        };
        // Invert hand if player is left handed
        let animation = match player.config.read().await.main_hand {
            Hand::Left => match animation {
                Animation::SwingMainArm => Animation::SwingOffhand,
                Animation::SwingOffhand => Animation::SwingMainArm,
                _ => unreachable!(),
            },
            Hand::Right => animation,
        };

        let id = player.entity_id();
        let world = player.world().await;

        let inventory = player.inventory();
        let item = inventory.held_item();

        let (yaw, pitch) = player.rotation();
        let hit_result = player
            .world()
            .await
            .raycast(
                player.eye_position(),
                player
                    .eye_position()
                    .add(&(Vector3::rotation_vector(f64::from(pitch), f64::from(yaw)) * 4.5)),
                async |pos, world| {
                    let block = world.get_block(pos).await;
                    block != &Block::AIR && block != &Block::WATER && block != &Block::LAVA
                },
            )
            .await;

        let event = if let Some((hit_pos, _hit_dir)) = hit_result {
            PlayerInteractEvent::new(
                player,
                InteractAction::LeftClickBlock,
                &item,
                player.world().await.get_block(&hit_pos).await,
                Some(hit_pos),
            )
        } else {
            PlayerInteractEvent::new(
                player,
                InteractAction::LeftClickAir,
                &item,
                &Block::AIR,
                None,
            )
        };

        send_cancellable! {{
            event;
            'after: {
                world
                    .broadcast_packet_except(
                        &[player.gameprofile.id],
                        &CEntityAnimation::new(id.into(), animation),
                    )
                    .await;
            }
        }}
    }

    pub async fn handle_chat_message(&self, player: &Arc<Player>, chat_message: SChatMessage) {
        let gameprofile = &player.gameprofile;

        if let Err(err) = self.validate_chat_message(player, &chat_message).await {
            log::log!(
                err.severity(),
                "{} (uuid {}) {}",
                gameprofile.name,
                gameprofile.id,
                err
            );
            if err.is_kick() {
                if let Some(reason) = err.client_kick_reason() {
                    self.kick(TextComponent::text(reason)).await;
                }
            }
            return;
        }

        send_cancellable! {{
            PlayerChatEvent::new(player.clone(), chat_message.message.clone(), vec![]);

            'after: {
                log::info!("<chat> {}: {}", gameprofile.name, event.message);

                let config = advanced_config();

                let message = match seasonal_events::modify_chat_message(&event.message) {
                    Some(m) => m,
                    None => event.message.clone(),
                };

                let decorated_message = &TextComponent::chat_decorated(
                    config.chat.format.clone(),
                    gameprofile.name.clone(),
                    message,
                );

                let entity = &player.living_entity.entity;
                let world = &entity.world.read().await;
                if BASIC_CONFIG.allow_chat_reports {
                    world.broadcast_secure_player_chat(player, &chat_message, decorated_message).await;
                } else {
                    let no_reports_packet = &CSystemChatMessage::new(
                        decorated_message,
                        false,
                    );
                    world.broadcast_packet_all(no_reports_packet).await;
                }
            }
        }}
    }

    /// Runs all vanilla checks for a valid chat message
    pub async fn validate_chat_message(
        &self,
        player: &Arc<Player>,
        chat_message: &SChatMessage,
    ) -> Result<(), ChatError> {
        // Check for oversized messages
        if chat_message.message.len() > 256 {
            return Err(ChatError::OversizedMessage);
        }
        // Check for illegal characters
        if chat_message
            .message
            .chars()
            .any(|c| c == '§' || c < ' ' || c == '\x7F')
        {
            return Err(ChatError::IllegalCharacters);
        }
        // These checks are only run in secure chat mode
        if BASIC_CONFIG.allow_chat_reports {
            // Check for unsigned chat
            if let Some(signature) = &chat_message.signature {
                if signature.len() != 256 {
                    return Err(ChatError::UnsignedChat); // Signature is the wrong length
                }
            } else {
                return Err(ChatError::UnsignedChat); // There is no signature
            }

            let now = SystemTime::now()
                .duration_since(UNIX_EPOCH)
                .unwrap_or_default()
                .as_millis() as i64;

            // Verify message timestamp
            if chat_message.timestamp > now || chat_message.timestamp < (now - CHAT_MESSAGE_MAX_AGE)
            {
                return Err(ChatError::OutOfOrderChat);
            }

            // Verify session expiry
            if player.chat_session.lock().await.expires_at < now {
                return Err(ChatError::ExpiredPublicKey);
            }

            // Validate previous signature checksum (new in 1.21.5)
            // The client can bypass this check by sending 0
            if chat_message.checksum != 0 {
                let checksum =
                    polynomial_rolling_hash(player.signature_cache.lock().await.last_seen.as_ref());
                if checksum != chat_message.checksum {
                    return Err(ChatError::ChatValidationFailed);
                }
            }
        }
        Ok(())
    }

    pub async fn handle_chat_session_update(
        &self,
        player: &Arc<Player>,
        server: &Server,
        session: SPlayerSession,
    ) {
        // Keep the chat session default if we don't want reports
        if !BASIC_CONFIG.allow_chat_reports {
            return;
        }

        if let Err(err) = self.validate_chat_session(player, server, &session).await {
            log::log!(
                err.severity(),
                "{} (uuid {}) {}",
                player.gameprofile.name,
                player.gameprofile.id,
                err
            );
            if err.is_kick() {
                if let Some(reason) = err.client_kick_reason() {
                    self.kick(TextComponent::text(reason)).await;
                }
            }
            return;
        }

        // Update the chat session fields
        let mut chat_session = player.chat_session.lock().await; // Await the lock

        // Update the chat session fields
        *chat_session = ChatSession::new(
            session.session_id,
            session.expires_at,
            session.public_key.clone(),
            session.key_signature.clone(),
        );

        server
            .broadcast_packet_all(&CPlayerInfoUpdate::new(
                0x02,
                &[pumpkin_protocol::java::client::play::Player {
                    uuid: player.gameprofile.id,
                    actions: &[PlayerAction::InitializeChat(Some(InitChat {
                        session_id: session.session_id,
                        expires_at: session.expires_at,
                        public_key: session.public_key.clone(),
                        signature: session.key_signature.clone(),
                    }))],
                }],
            ))
            .await;
    }

    /// Runs vanilla checks for a valid player session
    pub async fn validate_chat_session(
        &self,
        player: &Player,
        server: &Server,
        session: &SPlayerSession,
    ) -> Result<(), ChatError> {
        // Verify session expiry
        let now = SystemTime::now()
            .duration_since(UNIX_EPOCH)
            .unwrap_or_default()
            .as_millis() as i64;
        if session.expires_at < now {
            return Err(ChatError::InvalidPublicKey);
        }

        // Verify signature with RSA-SHA1
        let mojang_verifying_keys = server
            .mojang_public_keys
            .lock()
            .await
            .iter()
            .map(|key| VerifyingKey::<Sha1>::new(key.clone()))
            .collect::<Vec<_>>();

        let key_signature = RsaPkcs1v15Signature::try_from(session.key_signature.as_ref())
            .map_err(|_| ChatError::InvalidPublicKey)?;

        let mut signable = Vec::new();
        signable.extend_from_slice(player.gameprofile.id.as_bytes());
        signable.extend_from_slice(&session.expires_at.to_be_bytes());
        signable.extend_from_slice(&session.public_key);

        // Verify that the signable is valid for any one of Mojang's public keys
        if !mojang_verifying_keys
            .iter()
            .any(|key| key.verify(&signable, &key_signature).is_ok())
        {
            return Err(ChatError::InvalidPublicKey);
        }

        Ok(())
    }

    pub async fn handle_client_information(
        &self,
        player: &Arc<Player>,
        client_information: SClientInformationPlay,
    ) {
        if let (Ok(main_hand), Ok(chat_mode)) = (
            Hand::try_from(client_information.main_hand.0),
            ChatMode::try_from(client_information.chat_mode.0),
        ) {
            if client_information.view_distance <= 0 {
                self.kick(TextComponent::text(
                    "Cannot have zero or negative view distance!",
                ))
                .await;
                return;
            }

            let (update_settings, update_watched) = {
                let mut config = player.config.write().await;
                let update_settings = config.main_hand != main_hand
                    || config.skin_parts != client_information.skin_parts;

                let old_view_distance = config.view_distance;

                let update_watched =
                    if old_view_distance.get() == client_information.view_distance as u8 {
                        false
                    } else {
                        log::debug!(
                            "Player {} ({}) updated their render distance: {} -> {}.",
                            player.gameprofile.name,
                            self.id,
                            old_view_distance,
                            client_information.view_distance
                        );

                        true
                    };

                *config = PlayerConfig {
                    locale: client_information.locale,
                    // A negative view distance would be impossible and makes no sense, right? Mojang: Let's make it signed :D
                    // client_information.view_distance was checked above to be > 0, so compiler should optimize this out.
                    view_distance: match NonZeroU8::new(client_information.view_distance as u8) {
                        Some(dist) => dist,
                        None => {
                            // Unreachable branch
                            return;
                        }
                    },
                    chat_mode,
                    chat_colors: client_information.chat_colors,
                    skin_parts: client_information.skin_parts,
                    main_hand,
                    text_filtering: client_information.text_filtering,
                    server_listing: client_information.server_listing,
                };
                (update_settings, update_watched)
            };

            if update_watched {
                chunker::update_position(player).await;
            }

            if update_settings {
                log::debug!(
                    "Player {} ({}) updated their skin.",
                    player.gameprofile.name,
                    self.id,
                );
                player.send_client_information().await;
            }
        } else {
            self.kick(TextComponent::text("Invalid hand or chat type"))
                .await;
        }
    }

    pub async fn handle_client_status(&self, player: &Arc<Player>, client_status: SClientCommand) {
        match client_status.action_id.0 {
            0 => {
                // Perform respawn
                if player.living_entity.health.load() > 0.0 {
                    return;
                }
                player.world().await.respawn_player(player, false).await;

                let screen_handler = player.current_screen_handler.lock().await;
                let mut screen_handler = screen_handler.lock().await;
                screen_handler.sync_state().await;
                drop(screen_handler);

                // Restore abilities based on gamemode after respawn
                let mut abilities = player.abilities.lock().await;
                abilities.set_for_gamemode(player.gamemode.load());
                drop(abilities);
                player.send_abilities_update().await;
            }
            1 => {
                // Request stats
                log::debug!("todo");
            }
            _ => {
                self.kick(TextComponent::text("Invalid client status"))
                    .await;
            }
        }
    }

    pub async fn handle_interact(&self, player: &Player, interact: SInteract) {
        if !player.has_client_loaded() {
            return;
        }

        let sneaking = interact.sneaking;
        let entity = &player.living_entity.entity;
        if entity.sneaking.load(std::sync::atomic::Ordering::Relaxed) != sneaking {
            entity.set_sneaking(sneaking).await;
        }
        let Ok(action) = ActionType::try_from(interact.r#type.0) else {
            self.kick(TextComponent::text("Invalid action type")).await;
            return;
        };

        match action {
            ActionType::Attack => {
                let entity_id = interact.entity_id;
                let config = &advanced_config().pvp;
                // TODO: do validation and stuff
                if !config.enabled {
                    return;
                }

                // TODO: set as camera entity when spectator

                let world = &entity.world.read().await;
                let player_victim = world.get_player_by_id(entity_id.0).await;
                if entity_id.0 == player.entity_id() {
                    // This can't be triggered from a non-modded client.
                    self.kick(TextComponent::translate(
                        "multiplayer.disconnect.invalid_entity_attacked",
                        [],
                    ))
                    .await;
                    return;
                }
                if let Some(player_victim) = player_victim {
                    if player_victim.living_entity.health.load() <= 0.0 {
                        // You can trigger this from a non-modded / innocent client,
                        // so we shouldn't kick the player.
                        return;
                    }
                    if config.protect_creative
                        && player_victim.gamemode.load() == GameMode::Creative
                    {
                        world
                            .play_sound(
                                Sound::EntityPlayerAttackNodamage,
                                SoundCategory::Players,
                                &player_victim.position(),
                            )
                            .await;
                        return;
                    }
                    player.attack(player_victim).await;
                } else if let Some(entity_victim) = world.get_entity_by_id(entity_id.0).await {
                    player.attack(entity_victim).await;
                } else {
                    log::error!(
                        "Player id {} interacted with entity id {}, which was not found.",
                        player.entity_id(),
                        entity_id.0
                    );
                    self.kick(TextComponent::translate(
                        "multiplayer.disconnect.invalid_entity_attacked",
                        [],
                    ))
                    .await;
                }
            }
            ActionType::Interact | ActionType::InteractAt => {
                log::debug!("todo");
            }
        }
    }

    #[expect(clippy::too_many_lines)]
    pub async fn handle_player_action(
        &self,
        player: &Arc<Player>,
        player_action: SPlayerAction,
        server: &Server,
    ) {
        if !player.has_client_loaded() {
            return;
        }
        match Status::try_from(player_action.status.0) {
            Ok(status) => match status {
                Status::StartedDigging => {
                    if !player.can_interact_with_block_at(&player_action.position, 1.0) {
                        log::warn!(
                            "Player {0} tried to interact with block out of reach at {1}",
                            player.gameprofile.name,
                            player_action.position
                        );
                        return;
                    }
                    let position = player_action.position;
                    let entity = &player.living_entity.entity;
                    let world = &entity.world.read().await;
                    let (block, state) = world.get_block_and_block_state(&position).await;

                    let inventory = player.inventory();
                    let held = inventory.held_item();
                    if !server
                        .item_registry
                        .can_mine(held.lock().await.item, player)
                    {
                        self.enqueue_packet(&CBlockUpdate::new(
                            position,
                            VarInt(i32::from(state.id)),
                        ))
                        .await;
                        self.update_sequence(player, player_action.sequence.0);
                        return;
                    }

                    // TODO: do validation
                    // TODO: Config
                    if player.gamemode.load() == GameMode::Creative {
                        // Block break & play sound
                        world
                            .break_block(
                                &position,
                                Some(player.clone()),
                                BlockFlags::NOTIFY_NEIGHBORS | BlockFlags::SKIP_DROPS,
                            )
                            .await;
                        server
                            .block_registry
                            .broken(world, block, player, &position, server, state)
                            .await;
                        self.update_sequence(player, player_action.sequence.0);
                        return;
                    }
                    player.start_mining_time.store(
                        player
                            .tick_counter
                            .load(std::sync::atomic::Ordering::Relaxed),
                        std::sync::atomic::Ordering::Relaxed,
                    );
                    if !state.is_air() {
                        let speed = block::calc_block_breaking(player, state, block.name).await;
                        // Instant break
                        if speed >= 1.0 {
                            let broken_state = world.get_block_state(&position).await;
                            world
                                .break_block(
                                    &position,
                                    Some(player.clone()),
                                    BlockFlags::NOTIFY_NEIGHBORS,
                                )
                                .await;
                            server
                                .block_registry
                                .broken(world, block, player, &position, server, broken_state)
                                .await;
                        } else {
                            player
                                .mining
                                .store(true, std::sync::atomic::Ordering::Relaxed);
                            *player.mining_pos.lock().await = position;
                            let progress = (speed * 10.0) as i32;
                            world.set_block_breaking(entity, position, progress).await;
                            player
                                .current_block_destroy_stage
                                .store(progress, std::sync::atomic::Ordering::Relaxed);
                        }
                    }
                    self.update_sequence(player, player_action.sequence.0);
                }
                Status::CancelledDigging => {
                    if !player.can_interact_with_block_at(&player_action.position, 1.0) {
                        log::warn!(
                            "Player {0} tried to interact with block out of reach at {1}",
                            player.gameprofile.name,
                            player_action.position
                        );
                        return;
                    }
                    player
                        .mining
                        .store(false, std::sync::atomic::Ordering::Relaxed);
                    let entity = &player.living_entity.entity;
                    let world = &entity.world.read().await;
                    world
                        .set_block_breaking(entity, player_action.position, -1)
                        .await;
                    self.update_sequence(player, player_action.sequence.0);
                }
                Status::FinishedDigging => {
                    // TODO: do validation
                    let location = player_action.position;
                    if !player.can_interact_with_block_at(&location, 1.0) {
                        log::warn!(
                            "Player {0} tried to interact with block out of reach at {1}",
                            player.gameprofile.name,
                            player_action.position
                        );
                        return;
                    }

                    // Block break & play sound
                    let entity = &player.living_entity.entity;
                    let world = &entity.world.read().await;

                    player
                        .mining
                        .store(false, std::sync::atomic::Ordering::Relaxed);
                    world.set_block_breaking(entity, location, -1).await;

                    let (block, state) = world.get_block_and_block_state(&location).await;
                    let drop = player.gamemode.load() != GameMode::Creative
                        && player.can_harvest(state, block.name).await;

                    world
                        .break_block(
                            &location,
                            Some(player.clone()),
                            if drop {
                                BlockFlags::NOTIFY_NEIGHBORS
                            } else {
                                BlockFlags::SKIP_DROPS | BlockFlags::NOTIFY_NEIGHBORS
                            },
                        )
                        .await;

                    server
                        .block_registry
                        .broken(world, block, player, &location, server, state)
                        .await;

                    self.update_sequence(player, player_action.sequence.0);
                }
                Status::DropItem => {
                    player.drop_held_item(false).await;
                }
                Status::DropItemStack => {
                    player.drop_held_item(true).await;
                }
                Status::ShootArrowOrFinishEating => {
                    log::debug!("todo");
                }
                Status::SwapItem => {
                    player.swap_item().await;
                }
            },
            Err(_) => self.kick(TextComponent::text("Invalid status")).await,
        }
    }

    pub async fn handle_keep_alive(&self, player: &Player, keep_alive: SKeepAlive) {
        if player
            .wait_for_keep_alive
            .load(std::sync::atomic::Ordering::Relaxed)
            && keep_alive.keep_alive_id
                == player
                    .keep_alive_id
                    .load(std::sync::atomic::Ordering::Relaxed)
        {
            player
                .wait_for_keep_alive
                .store(false, std::sync::atomic::Ordering::Relaxed);
        } else {
            self.kick(TextComponent::text("Timeout")).await;
        }
    }

    pub fn update_sequence(&self, player: &Player, sequence: i32) {
        if sequence < 0 {
            log::error!("Expected packet sequence >= 0");
        }
        player.packet_sequence.store(
            player
                .packet_sequence
                .load(std::sync::atomic::Ordering::Relaxed)
                .max(sequence),
            std::sync::atomic::Ordering::Relaxed,
        );
    }

    pub async fn handle_player_abilities(
        &self,
        player: &Player,
        player_abilities: SPlayerAbilities,
    ) {
        let mut abilities = player.abilities.lock().await;

        // Set the flying ability
        let flying = player_abilities.flags & 0x02 != 0 && abilities.allow_flying;
        if flying {
            player.living_entity.fall_distance.store(0.0);
        }
        abilities.flying = flying;
    }

    pub async fn handle_play_ping_request(&self, request: SPlayPingRequest) {
        self.enqueue_packet(&CPingResponse::new(request.payload))
            .await;
    }

    #[allow(clippy::too_many_lines)]
    pub async fn handle_use_item_on(
        &self,
        player: &Arc<Player>,
        use_item_on: SUseItemOn,
        server: &Arc<Server>,
    ) -> Result<(), Box<dyn PumpkinError>> {
        if !player.has_client_loaded() {
            return Ok(());
        }
        self.update_sequence(player, use_item_on.sequence.0);

        let position = use_item_on.position;
        let cursor_pos = use_item_on.cursor_pos;

        if !player.can_interact_with_block_at(&position, 1.0) {
            // TODO: maybe log?
            return Err(BlockPlacingError::BlockOutOfReach.into());
        }

        let Ok(face) = BlockDirection::try_from(use_item_on.face.0) else {
            return Err(BlockPlacingError::InvalidBlockFace.into());
        };
        //TODO this.player.resetLastActionTime();
        //TODO this.gameModeForPlayer == GameType.SPECTATOR
        let inventory = player.inventory();
        let held_item = inventory.held_item();
        let off_hand_item = inventory.off_hand_item().await;
        let held_item_empty = held_item.lock().await.is_empty();
        let off_hand_item_empty = off_hand_item.lock().await.is_empty();
        let item = if use_item_on.hand == VarInt::from(0) {
            held_item
        } else {
            off_hand_item
        };

        let entity = &player.living_entity.entity;
        let world = &entity.world.read().await;
        let block = world.get_block(&position).await;

        let sneaking = player
            .living_entity
            .entity
            .sneaking
            .load(std::sync::atomic::Ordering::Relaxed);

        // Code based on the java class ServerPlayerInteractionManager
        if !(sneaking && (!held_item_empty || !off_hand_item_empty)) {
            match match server
                .block_registry
                .use_with_item(
                    block,
                    player,
                    &position,
                    &BlockHitResult {
                        side: &face,
                        cursor_pos: &cursor_pos,
                    },
                    &item,
                    server,
                    world,
                )
                .await
            {
                BlockActionResult::PassToDefault => {
                    server
                        .block_registry
                        .on_use(
                            block,
                            player,
                            &position,
                            &BlockHitResult {
                                side: &face,
                                cursor_pos: &cursor_pos,
                            },
                            server,
                            world,
                        )
                        .await
                }
                BlockActionResult::Fail => BlockActionResult::Fail,
                BlockActionResult::Consume => BlockActionResult::Consume,
                BlockActionResult::Continue => BlockActionResult::Continue,
                BlockActionResult::Success => BlockActionResult::Success,
            } {
                BlockActionResult::Fail => return Ok(()),
                BlockActionResult::Success | BlockActionResult::Consume => {
                    /* TODO: Swing hand */
                    return Ok(());
                }
                BlockActionResult::Continue | BlockActionResult::PassToDefault => {} // Do nothing,
            }
        }

        if item.lock().await.is_empty() {
            // TODO item cool down
            // If the hand is empty we stop here
            return Ok(());
        }

        server
            .item_registry
            .use_on_block(
                item.lock().await.item,
                player,
                position,
                face,
                block,
                server,
            )
            .await;
        self.update_sequence(player, use_item_on.sequence.0);

        // Check if the item is a block, because not every item can be placed :D
<<<<<<< HEAD
        if let Some(block) = get_block_by_item(held_item.lock().await.item.id) {
            let block_against = world.get_block(&position).await;
            let can_build = true;

            send_cancellable! {{
                BlockPlaceEvent {
                    player: player.clone(),
                    block_placed: block,
                    block_placed_against: block_against,
                    can_build,
                    cancelled: false,
                };

                'after: {
                    let mut should_try_decrement = self
                    .run_is_block_place(player, block, server, use_item_on, position, face)
                    .await?;

                    // Check if the item is a spawn egg
                    if let Some(entity) = entity_from_egg(held_item.lock().await.item.id) {
                        self.spawn_entity_from_egg(player, entity, position, face)
                            .await;
                        should_try_decrement = true;
                    }
=======
        if let Some(block) = get_block_by_item(item.lock().await.item.id) {
            should_try_decrement = self
                .run_is_block_place(player, block, server, use_item_on, position, face)
                .await?;
        }

        // Check if the item is a spawn egg
        if let Some(entity) = entity_from_egg(item.lock().await.item.id) {
            self.spawn_entity_from_egg(player, entity, position, face)
                .await;
            should_try_decrement = true;
        }

        if should_try_decrement {
            // TODO: Config
            // Decrease block count
            if player.gamemode.load() != GameMode::Creative {
                item.lock().await.decrement(1);
            }
        }
>>>>>>> c01e0b93

                    if should_try_decrement {
                        // TODO: Config
                        // Decrease block count
                        if player.gamemode.load() != GameMode::Creative {
                            held_item.lock().await.decrement(1);
                        }
                    }
                }
            }}
        }
        Ok(())
    }

    pub async fn handle_sign_update(&self, player: &Arc<Player>, sign_data: SUpdateSign) {
        let world = &player.living_entity.entity.world.read().await;

        let content = vec![
            sign_data.line_1.clone(),
            sign_data.line_2.clone(),
            sign_data.line_3.clone(),
            sign_data.line_4.clone(),
        ];

        let side = if sign_data.is_front_text {
            Side::Front
        } else {
            Side::Back
        };

        send_cancellable! {{
            SignChangeEvent {
                player: player.clone(),
                content,
                side,
                cancelled: false,
            };

            'after: {
                let updated_sign = SignBlockEntity::new(
                    sign_data.location,
                    sign_data.is_front_text,
                    [
                        sign_data.line_1,
                        sign_data.line_2,
                        sign_data.line_3,
                        sign_data.line_4,
                    ],
                );

                world.add_block_entity(Arc::new(updated_sign)).await;
            }
        }}
    }

    pub async fn handle_use_item(
        &self,
        player: &Arc<Player>,
        use_item: &SUseItem,
        server: &Server,
    ) {
        if !player.has_client_loaded() {
            return;
        }

        let inventory = player.inventory();
        let Ok(hand) = Hand::try_from(use_item.hand.0) else {
            self.kick(TextComponent::text("InvalidHand")).await;
            return;
        };
        let item_in_hand = if hand == Hand::Left {
            inventory.held_item()
        } else {
            inventory.off_hand_item().await
        };

        let hit_result = player
            .world()
            .await
            .raycast(
                player.eye_position(),
                player.eye_position().add(
                    &(Vector3::rotation_vector(f64::from(use_item.pitch), f64::from(use_item.yaw))
                        * 4.5),
                ),
                async |pos, world| {
                    let block = world.get_block(pos).await;
                    block != &Block::AIR && block != &Block::WATER && block != &Block::LAVA
                },
            )
            .await;

        let event = if let Some((hit_pos, _hit_dir)) = hit_result {
            PlayerInteractEvent::new(
                player,
                InteractAction::RightClickBlock,
                &item_in_hand,
                player.world().await.get_block(&hit_pos).await,
                Some(hit_pos),
            )
        } else {
            PlayerInteractEvent::new(
                player,
                InteractAction::RightClickAir,
                &item_in_hand,
                &Block::AIR,
                None,
            )
        };

        send_cancellable! {{
            event;
            'after: {
                let held = item_in_hand.lock().await;
                let item = held.item;
                drop(held);
                server.item_registry.on_use(item, player).await;
                self.update_sequence(player, use_item.sequence.0);
            }
        }}
    }

    pub async fn handle_set_held_item(&self, player: &Player, held: SSetHeldItem) {
        let slot = held.slot;
        if !(0..=8).contains(&slot) {
            self.kick(TextComponent::text("Invalid held slot")).await;
            return;
        }
        let inv = player.inventory();
        inv.set_selected_slot(slot as u8);
        let stack = *inv.held_item().lock().await;
        let equipment = &[(EquipmentSlot::MAIN_HAND, stack)];
        player.living_entity.send_equipment_changes(equipment).await;
    }

    pub async fn handle_set_creative_slot(
        &self,
        player: &Player,
        packet: SSetCreativeSlot,
    ) -> Result<(), InventoryError> {
        if player.gamemode.load() != GameMode::Creative {
            return Err(InventoryError::PermissionError);
        }
        let is_negative = packet.slot < 0;
        let valid_slot = packet.slot >= 1 && packet.slot as usize <= 45;
        let item_stack = packet.clicked_item.to_stack();
        let is_legal =
            item_stack.is_empty() || item_stack.item_count <= item_stack.get_max_stack_size();

        if valid_slot && is_legal {
            let mut player_screen_handler = player.player_screen_handler.lock().await;
            player_screen_handler
                .get_slot(packet.slot as usize)
                .await
                .set_stack(item_stack)
                .await;
            player_screen_handler.set_received_stack(packet.slot as usize, item_stack);
            player_screen_handler.send_content_updates().await;
        } else if is_negative && is_legal {
            // Item drop
            player.drop_item(item_stack).await;
        }
        Ok(())
    }

    pub async fn handle_chunk_batch(&self, player: &Player, packet: SChunkBatch) {
        let mut chunk_manager = player.chunk_manager.lock().await;
        chunk_manager.handle_acknowledge(packet.chunks_per_tick);
        log::trace!(
            "Client requested {} chunks per tick",
            packet.chunks_per_tick
        );
    }

    pub async fn handle_close_container(
        &self,
        player: &Player,
        _server: &Server,
        _packet: SCloseContainer,
    ) {
        player.on_handled_screen_closed().await;
    }

    pub async fn handle_command_suggestion(
        &self,
        player: &Arc<Player>,
        packet: SCommandSuggestion,
        server: &Arc<Server>,
    ) {
        let mut src = CommandSender::Player(player.clone());
        let Some(cmd) = &packet.command.get(1..) else {
            return;
        };

        let Some((last_word_start, _)) = cmd.char_indices().rfind(|(_, c)| c.is_whitespace())
        else {
            return;
        };

        let dispatcher = server.command_dispatcher.read().await;
        let suggestions = dispatcher.find_suggestions(&mut src, server, cmd).await;

        let response = CCommandSuggestions::new(
            packet.id,
            (last_word_start + 2).try_into().unwrap(),
            (cmd.len() - last_word_start - 1).try_into().unwrap(),
            suggestions.into(),
        );

        self.enqueue_packet(&response).await;
    }

    pub fn handle_cookie_response(&self, packet: &SPCookieResponse) {
        // TODO: allow plugins to access this
        log::debug!(
            "Received cookie_response[play]: key: \"{}\", payload_length: \"{:?}\"",
            packet.key,
            packet.payload.as_ref().map(|p| p.len())
        );
    }

    async fn spawn_entity_from_egg(
        &self,
        player: &Player,
        entity_type: EntityType,
        location: BlockPos,
        face: BlockDirection,
    ) {
        let world_pos = BlockPos(location.0 + face.to_offset());
        // Align the position like Vanilla does
        let pos = Vector3::new(
            f64::from(world_pos.0.x) + 0.5,
            f64::from(world_pos.0.y),
            f64::from(world_pos.0.z) + 0.5,
        );
        // Create rotation like Vanilla
        let yaw = wrap_degrees(rand::random::<f32>() * 360.0) % 360.0;

        let world = player.world().await;
        // Create a new mob and UUID based on the spawn egg id
        let mob = from_type(entity_type, pos, &world, Uuid::new_v4());

        // Set the rotation
        mob.get_entity().set_rotation(yaw, 0.0);

        // Broadcast the new mob to all players
        world.spawn_entity(mob).await;

        // TODO: send/configure additional commands/data based on the type of entity (horse, slime, etc)
    }

    const WORLD_LOWEST_Y: i8 = -64;
    const WORLD_MAX_Y: u16 = 320;

    #[allow(clippy::too_many_lines)]
    async fn run_is_block_place(
        &self,
        player: &Player,
        block: &'static Block,
        server: &Server,
        use_item_on: SUseItemOn,
        location: BlockPos,
        face: BlockDirection,
    ) -> Result<bool, Box<dyn PumpkinError>> {
        let entity = &player.living_entity.entity;
        let world = &entity.world.read().await;

        // Check if the block is under the world
        if location.0.y + face.to_offset().y < i32::from(Self::WORLD_LOWEST_Y) {
            return Err(BlockPlacingError::BlockOutOfWorld.into());
        }

        // Check the world's max build height
        if location.0.y + face.to_offset().y >= i32::from(Self::WORLD_MAX_Y) {
            player
                .send_system_message_raw(
                    &TextComponent::translate(
                        "build.tooHigh",
                        vec![TextComponent::text((Self::WORLD_MAX_Y - 1).to_string())],
                    )
                    .color_named(NamedColor::Red),
                    true,
                )
                .await;
            return Err(BlockPlacingError::BlockOutOfWorld.into());
        }

        match player.gamemode.load() {
            GameMode::Spectator | GameMode::Adventure => {
                return Err(BlockPlacingError::InvalidGamemode.into());
            }
            _ => {}
        }

        let clicked_block_pos = BlockPos(location.0);
        let (clicked_block, clicked_block_state) =
            world.get_block_and_block_state(&clicked_block_pos).await;

        let replace_clicked_block = if clicked_block == block {
            world
                .block_registry
                .can_update_at(
                    world,
                    clicked_block,
                    clicked_block_state.id,
                    &clicked_block_pos,
                    face,
                    &use_item_on,
                    player,
                )
                .await
                .then_some(BlockIsReplacing::Itself(clicked_block_state.id))
        } else if clicked_block_state.replaceable() {
            if clicked_block == &Block::WATER {
                let water_props =
                    WaterLikeProperties::from_state_id(clicked_block_state.id, clicked_block);
                Some(BlockIsReplacing::Water(water_props.level))
            } else {
                Some(BlockIsReplacing::Other)
            }
        } else {
            None
        };

        let (final_block_pos, final_face, replacing) =
            if let Some(replacing) = replace_clicked_block {
                (clicked_block_pos, face, replacing)
            } else {
                let block_pos = BlockPos(location.0 + face.to_offset());
                let (previous_block, previous_block_state) =
                    world.get_block_and_block_state(&block_pos).await;

                let replace_previous_block = if previous_block == block {
                    world
                        .block_registry
                        .can_update_at(
                            world,
                            previous_block,
                            previous_block_state.id,
                            &block_pos,
                            face.opposite(),
                            &use_item_on,
                            player,
                        )
                        .await
                        .then_some(BlockIsReplacing::Itself(previous_block_state.id))
                } else {
                    previous_block_state.replaceable().then(|| {
                        if previous_block == &Block::WATER {
                            let water_props = WaterLikeProperties::from_state_id(
                                previous_block_state.id,
                                previous_block,
                            );
                            BlockIsReplacing::Water(water_props.level)
                        } else {
                            BlockIsReplacing::None
                        }
                    })
                };

                match replace_previous_block {
                    Some(replacing) => (block_pos, face.opposite(), replacing),
                    None => {
                        // Don't place and don't decrement if the previous block is not replaceable
                        return Ok(false);
                    }
                }
            };

        if !server
            .block_registry
            .can_place_at(
                Some(server),
                Some(world),
                world.as_ref(),
                Some(player),
                block,
                &final_block_pos,
                final_face,
                Some(&use_item_on),
            )
            .await
        {
            return Ok(false);
        }

        let new_state = server
            .block_registry
            .on_place(
                server,
                world,
                player,
                block,
                &final_block_pos,
                final_face,
                replacing,
                &use_item_on,
            )
            .await;

        // Check if there is a player in the way of the block being placed
        let shapes = get_state_by_state_id(new_state).get_block_collision_shapes();
        for player in world.get_nearby_players(location.0.to_f64(), 3.0).await {
            let player_box = player.1.living_entity.entity.bounding_box.load();
            for shape in &shapes {
                if shape.at_pos(final_block_pos).intersects(&player_box) {
                    return Ok(false);
                }
            }
        }

        let _replaced_id = world
            .set_block_state(&final_block_pos, new_state, BlockFlags::NOTIFY_ALL)
            .await;

        server
            .block_registry
            .player_placed(world, block, new_state, &final_block_pos, face, player)
            .await;

        // The block was placed successfully, so decrement their inventory
        Ok(true)
    }

    /// Checks if the block placed was a sign, then opens a dialog.
    pub async fn send_sign_packet(&self, block_position: BlockPos) {
        self.enqueue_packet(&COpenSignEditor::new(block_position, true))
            .await;
    }
}<|MERGE_RESOLUTION|>--- conflicted
+++ resolved
@@ -1,4 +1,4 @@
-<<<<<<< HEAD
+
 /* -- Std -- */
 use std::{
     num::NonZeroU8,
@@ -11,11 +11,11 @@
     pkcs1v15::{Signature as RsaPkcs1v15Signature, VerifyingKey},
     signature::Verifier,
 };
-=======
+
 use pumpkin_util::PermissionLvl;
 use rsa::pkcs1v15::{Signature as RsaPkcs1v15Signature, VerifyingKey};
 use rsa::signature::Verifier;
->>>>>>> c01e0b93
+
 use sha1::Sha1;
 use std::num::NonZeroU8;
 use std::sync::Arc;
@@ -24,9 +24,7 @@
 use thiserror::Error;
 use uuid::Uuid;
 
-<<<<<<< HEAD
 /* -- Pumpkin -- */
-=======
 use crate::block::pumpkin_block::BlockHitResult;
 use crate::block::registry::BlockActionResult;
 use crate::block::{self, BlockIsReplacing};
@@ -43,7 +41,6 @@
 use crate::plugin::player::player_move::PlayerMoveEvent;
 use crate::server::{Server, seasonal_events};
 use crate::world::{World, chunker};
->>>>>>> c01e0b93
 use pumpkin_config::{BASIC_CONFIG, advanced_config};
 
 use pumpkin_data::{
@@ -90,7 +87,7 @@
     text::{TextComponent, color::NamedColor},
 };
 
-<<<<<<< HEAD
+
 use pumpkin_world::{
     block::entities::{command_block::CommandBlockEntity, sign::SignBlockEntity},
     item::ItemStack,
@@ -124,8 +121,6 @@
     world::{World, chunker},
 };
 
-=======
->>>>>>> c01e0b93
 /// In secure chat mode, Player will be kicked if they send a chat message with a timestamp that is older than this (in ms)
 /// Vanilla: 2 minutes
 const CHAT_MESSAGE_MAX_AGE: i64 = 1000 * 60 * 2;
@@ -1576,7 +1571,6 @@
         self.update_sequence(player, use_item_on.sequence.0);
 
         // Check if the item is a block, because not every item can be placed :D
-<<<<<<< HEAD
         if let Some(block) = get_block_by_item(held_item.lock().await.item.id) {
             let block_against = world.get_block(&position).await;
             let can_build = true;
@@ -1601,28 +1595,6 @@
                             .await;
                         should_try_decrement = true;
                     }
-=======
-        if let Some(block) = get_block_by_item(item.lock().await.item.id) {
-            should_try_decrement = self
-                .run_is_block_place(player, block, server, use_item_on, position, face)
-                .await?;
-        }
-
-        // Check if the item is a spawn egg
-        if let Some(entity) = entity_from_egg(item.lock().await.item.id) {
-            self.spawn_entity_from_egg(player, entity, position, face)
-                .await;
-            should_try_decrement = true;
-        }
-
-        if should_try_decrement {
-            // TODO: Config
-            // Decrease block count
-            if player.gamemode.load() != GameMode::Creative {
-                item.lock().await.decrement(1);
-            }
-        }
->>>>>>> c01e0b93
 
                     if should_try_decrement {
                         // TODO: Config
