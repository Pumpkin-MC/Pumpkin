use std::num::NonZeroU8;
use std::sync::Arc;
use std::sync::atomic::Ordering;
use std::time::{SystemTime, UNIX_EPOCH};

use pumpkin_util::PermissionLvl;
use rsa::pkcs1v15::{Signature as RsaPkcs1v15Signature, VerifyingKey};
use rsa::signature::Verifier;
use sha1::Sha1;
use thiserror::Error;

use pumpkin_config::{BASIC_CONFIG, advanced_config};
use pumpkin_data::block_properties::{
    BlockProperties, WaterLikeProperties, get_block_by_item, get_state_by_state_id,
};
use pumpkin_data::entity::{EntityType, entity_from_egg};
use pumpkin_data::item::Item;
use pumpkin_data::sound::{Sound, SoundCategory};
use pumpkin_data::{Block, BlockDirection};
use pumpkin_inventory::InventoryError;
use pumpkin_inventory::equipment_slot::EquipmentSlot;
use pumpkin_inventory::player::player_inventory::PlayerInventory;
use pumpkin_inventory::screen_handler::ScreenHandler;
use pumpkin_macros::send_cancellable;
use pumpkin_protocol::codec::var_int::VarInt;
use pumpkin_protocol::java::client::play::{
    Animation, CBlockUpdate, CCommandSuggestions, CEntityAnimation, CEntityPositionSync, CHeadRot,
    COpenSignEditor, CPingResponse, CPlayerInfoUpdate, CPlayerPosition, CSetSelectedSlot,
    CSystemChatMessage, CUpdateEntityPos, CUpdateEntityPosRot, CUpdateEntityRot, InitChat,
    PlayerAction,
};
use pumpkin_protocol::java::server::play::{
    Action, ActionType, CommandBlockMode, FLAG_ON_GROUND, SChangeGameMode, SChatCommand,
    SChatMessage, SChunkBatch, SClientCommand, SClientInformationPlay, SCloseContainer,
    SCommandSuggestion, SConfirmTeleport, SCookieResponse as SPCookieResponse, SInteract,
    SKeepAlive, SPickItemFromBlock, SPlayPingRequest, SPlayerAbilities, SPlayerAction,
    SPlayerCommand, SPlayerInput, SPlayerPosition, SPlayerPositionRotation, SPlayerRotation,
    SPlayerSession, SSetCommandBlock, SSetCreativeSlot, SSetHeldItem, SSetPlayerGround, SSwingArm,
    SUpdateSign, SUseItem, SUseItemOn, Status,
};
use pumpkin_util::math::vector3::Vector3;
use pumpkin_util::math::{polynomial_rolling_hash, position::BlockPos, wrap_degrees};
use pumpkin_util::text::color::NamedColor;
use pumpkin_util::{GameMode, text::TextComponent};
use pumpkin_world::block::entities::BlockEntity;
use pumpkin_world::block::entities::command_block::CommandBlockEntity;
use pumpkin_world::block::entities::sign::SignBlockEntity;
use pumpkin_world::item::ItemStack;
use pumpkin_world::world::BlockFlags;
use uuid::Uuid;

use crate::block::pumpkin_block::BlockHitResult;
use crate::block::registry::BlockActionResult;
use crate::block::{self, BlockIsReplacing};
use crate::command::CommandSender;
use crate::entity::EntityBase;
use crate::entity::player::{ChatMode, ChatSession, Hand, Player};
use crate::entity::r#type::from_type;
use crate::error::PumpkinError;
use crate::net::PlayerConfig;
use crate::net::java::JavaClientPlatform;
use crate::plugin::player::player_chat::PlayerChatEvent;
use crate::plugin::player::player_command_send::PlayerCommandSendEvent;
use crate::plugin::player::player_interact_event::{InteractAction, PlayerInteractEvent};
use crate::plugin::player::player_move::PlayerMoveEvent;
use crate::server::{Server, seasonal_events};
use crate::world::{World, chunker};

/// In secure chat mode, Player will be kicked if they send a chat message with a timestamp that is older than this (in ms)
/// Vanilla: 2 minutes
const CHAT_MESSAGE_MAX_AGE: i64 = 1000 * 60 * 2;

#[derive(Debug, Error)]
pub enum BlockPlacingError {
    BlockOutOfReach,
    InvalidBlockFace,
    BlockOutOfWorld,
    InvalidGamemode,
}

impl std::fmt::Display for BlockPlacingError {
    fn fmt(&self, f: &mut std::fmt::Formatter<'_>) -> std::fmt::Result {
        write!(f, "{self:?}")
    }
}

impl PumpkinError for BlockPlacingError {
    fn is_kick(&self) -> bool {
        match self {
            Self::BlockOutOfReach | Self::BlockOutOfWorld | Self::InvalidGamemode => false,
            Self::InvalidBlockFace => true,
        }
    }

    fn severity(&self) -> log::Level {
        match self {
            Self::BlockOutOfWorld | Self::InvalidGamemode => log::Level::Trace,
            Self::BlockOutOfReach | Self::InvalidBlockFace => log::Level::Warn,
        }
    }

    fn client_kick_reason(&self) -> Option<String> {
        match self {
            Self::BlockOutOfReach | Self::BlockOutOfWorld | Self::InvalidGamemode => None,
            Self::InvalidBlockFace => Some("Invalid block face".into()),
        }
    }
}

#[derive(Debug, Error)]
pub enum ChatError {
    #[error("sent an oversized message")]
    OversizedMessage,
    #[error("sent a message with illegal characters")]
    IllegalCharacters,
    #[error("sent a chat with invalid/no signature")]
    UnsignedChat,
    #[error("has too many unacknowledged chats queued")]
    TooManyPendingChats,
    #[error("sent a chat that couldn't be validated")]
    ChatValidationFailed,
    #[error("sent a chat with an out of order timestamp")]
    OutOfOrderChat,
    #[error("has an expired public key")]
    ExpiredPublicKey,
    #[error("attempted to initialize a session with an invalid public key")]
    InvalidPublicKey,
}

impl PumpkinError for ChatError {
    fn is_kick(&self) -> bool {
        true
    }

    fn severity(&self) -> log::Level {
        log::Level::Warn
    }

    fn client_kick_reason(&self) -> Option<String> {
        match self {
            Self::OversizedMessage => Some("Chat message too long".into()),
            Self::IllegalCharacters => Some(
                TextComponent::translate("multiplayer.disconnect.illegal_characters", [])
                    .get_text(),
            ),
            Self::UnsignedChat => Some(
                TextComponent::translate("multiplayer.disconnect.unsigned_chat", []).get_text(),
            ),
            Self::TooManyPendingChats => Some(
                TextComponent::translate("multiplayer.disconnect.too_many_pending_chats", [])
                    .get_text(),
            ),
            Self::ChatValidationFailed => Some(
                TextComponent::translate("multiplayer.disconnect.chat_validation_failed", [])
                    .get_text(),
            ),
            Self::OutOfOrderChat => Some(
                TextComponent::translate("multiplayer.disconnect.out_of_order_chat", []).get_text(),
            ),
            Self::ExpiredPublicKey => Some(
                TextComponent::translate("multiplayer.disconnect.expired_public_key", [])
                    .get_text(),
            ),
            Self::InvalidPublicKey => Some(
                TextComponent::translate("multiplayer.disconnect.invalid_public_key_signature", [])
                    .get_text(),
            ),
        }
    }
}

/// Handles all Play packets sent by a real player.
/// NEVER TRUST THE CLIENT. HANDLE EVERY ERROR; UNWRAP/EXPECT ARE FORBIDDEN.
impl JavaClientPlatform {
    pub async fn handle_confirm_teleport(
        &self,
        player: &Player,
        confirm_teleport: SConfirmTeleport,
    ) {
        let mut awaiting_teleport = player.awaiting_teleport.lock().await;
        if let Some((id, position)) = awaiting_teleport.as_ref() {
            if id == &confirm_teleport.teleport_id {
                // We should set the position now to what we requested in the teleport packet.
                // This may fix issues when the client sends the position while being teleported.
                player.living_entity.set_pos(*position);

                *awaiting_teleport = None;
            } else {
                self.kick(TextComponent::text("Wrong teleport id")).await;
            }
        } else {
            self.kick(TextComponent::text(
                "Send Teleport confirm, but we did not teleport",
            ))
            .await;
        }
    }

    pub async fn handle_change_game_mode(
        &self,
        player: &Arc<Player>,
        change_game_mode: SChangeGameMode,
    ) {
        if player.permission_lvl.load() >= PermissionLvl::Two {
            player.set_gamemode(change_game_mode.game_mode).await;
            let gamemode_string = format!("{:?}", change_game_mode.game_mode).to_lowercase();
            let gamemode_string = format!("gameMode.{gamemode_string}");
            player
                .send_system_message(&TextComponent::translate(
                    "commands.gamemode.success.self",
                    [TextComponent::translate(gamemode_string, [])],
                ))
                .await;
        }
    }

    fn clamp_horizontal(pos: f64) -> f64 {
        pos.clamp(-3.0E7, 3.0E7)
    }

    fn clamp_vertical(pos: f64) -> f64 {
        pos.clamp(-2.0E7, 2.0E7)
    }

    pub fn handle_player_loaded(player: &Player) {
        player.set_client_loaded(true);
    }

    /// Returns whether syncing the position was needed
    #[expect(clippy::too_many_arguments)]
    async fn sync_position(
        &self,
        player: &Arc<Player>,
        world: &World,
        pos: Vector3<f64>,
        last_pos: Vector3<f64>,
        yaw: f32,
        pitch: f32,
        on_ground: bool,
    ) -> bool {
        let delta = Vector3::new(pos.x - last_pos.x, pos.y - last_pos.y, pos.z - last_pos.z);
        let entity_id = player.entity_id();

        // Teleport when more than 8 blocks (-8..=7.999755859375) (checking 8²)
        if delta.length_squared() < 64.0 {
            return false;
        }
        // Sync position with all other players.
        world
            .broadcast_packet_except(
                &[player.gameprofile.id],
                &CEntityPositionSync::new(
                    entity_id.into(),
                    pos,
                    Vector3::new(0.0, 0.0, 0.0),
                    yaw,
                    pitch,
                    on_ground,
                ),
            )
            .await;
        true
    }

    pub async fn handle_position(&self, player: &Arc<Player>, packet: SPlayerPosition) {
        if !player.has_client_loaded() {
            return;
        }
        // y = feet Y
        let position = packet.position;
        if position.x.is_nan() || position.y.is_nan() || position.z.is_nan() {
            self.kick(TextComponent::translate(
                "multiplayer.disconnect.invalid_player_movement",
                [],
            ))
            .await;
            return;
        }
        let position = Vector3::new(
            Self::clamp_horizontal(position.x),
            Self::clamp_vertical(position.y),
            Self::clamp_horizontal(position.z),
        );

        send_cancellable! {{
            PlayerMoveEvent {
                player: player.clone(),
                from: player.living_entity.entity.pos.load(),
                to: position,
                cancelled: false,
            };

            'after: {
                let pos = event.to;
                let entity = &player.living_entity.entity;
                let last_pos = entity.pos.load();
                player.living_entity.set_pos(pos);

                let height_difference = pos.y - last_pos.y;
                if entity.on_ground.load(Ordering::Relaxed) && packet.collision & FLAG_ON_GROUND == 0 && height_difference > 0.0 {
                    player.jump().await;
                }

                entity.on_ground.store(packet.collision & FLAG_ON_GROUND != 0, Ordering::Relaxed);
                let world = &player.world().await;

                // TODO: Warn when player moves to quickly
                if !self.sync_position(player, world, pos, last_pos, entity.yaw.load(), entity.pitch.load(), packet.collision & FLAG_ON_GROUND != 0).await {
                    // Send the new position to all other players.
                    world
                        .broadcast_packet_except(
                            &[player.gameprofile.id],
                            &CUpdateEntityPos::new(
                                player.entity_id().into(),
                                Vector3::new(
                                    pos.x.mul_add(4096.0, -(last_pos.x * 4096.0)) as i16,
                                    pos.y.mul_add(4096.0, -(last_pos.y * 4096.0)) as i16,
                                    pos.z.mul_add(4096.0, -(last_pos.z * 4096.0)) as i16,
                                ),
                                packet.collision & FLAG_ON_GROUND != 0,
                            ),
                        )
                        .await;
                }

                if !player.abilities.lock().await.flying {
                    player.living_entity
                        .update_fall_distance(
                            height_difference,
                            packet.collision & FLAG_ON_GROUND != 0,
                            player.gamemode.load() == GameMode::Creative,
                        )
                        .await;
                }
                chunker::update_position(player).await;
                player.progress_motion(Vector3::new(
                    pos.x - last_pos.x,
                    pos.y - last_pos.y,
                    pos.z - last_pos.z,
                ))
                .await;
            }

            'cancelled: {
                self.enqueue_packet(&CPlayerPosition::new(
                    player.teleport_id_count.load(std::sync::atomic::Ordering::Relaxed).into(),
                    player.living_entity.entity.pos.load(),
                    Vector3::new(0.0, 0.0, 0.0),
                    player.living_entity.entity.yaw.load(),
                    player.living_entity.entity.pitch.load(),
                    &[],
                )).await;
            }
        }}
    }

    pub async fn handle_position_rotation(
        &self,
        player: &Arc<Player>,
        packet: SPlayerPositionRotation,
    ) {
        if !player.has_client_loaded() {
            return;
        }
        // y = feet Y
        let position = packet.position;
        if !position.x.is_finite()
            || !position.y.is_finite()
            || !position.z.is_finite()
            || !packet.yaw.is_finite()
            || !packet.pitch.is_finite()
        {
            self.kick(TextComponent::translate(
                "multiplayer.disconnect.invalid_player_movement",
                [],
            ))
            .await;
            return;
        }

        let position = Vector3::new(
            Self::clamp_horizontal(position.x),
            Self::clamp_vertical(position.y),
            Self::clamp_horizontal(position.z),
        );

        send_cancellable! {{
            PlayerMoveEvent::new(
                player.clone(),
                player.living_entity.entity.pos.load(),
                position,
            );

            'after: {
                let pos = event.to;
                let entity = &player.living_entity.entity;
                let last_pos = entity.pos.load();
                player.living_entity.set_pos(pos);

                let height_difference = pos.y - last_pos.y;
                if entity.on_ground.load(std::sync::atomic::Ordering::Relaxed)
                    && (packet.collision & FLAG_ON_GROUND) != 0
                    && height_difference > 0.0
                {
                    player.jump().await;
                }
                entity
                    .on_ground
                    .store((packet.collision & FLAG_ON_GROUND) != 0, std::sync::atomic::Ordering::Relaxed);

                entity.set_rotation(wrap_degrees(packet.yaw) % 360.0, wrap_degrees(packet.pitch));

                let entity_id = entity.entity_id;

                let yaw = (entity.yaw.load() * 256.0 / 360.0).rem_euclid(256.0);
                let pitch = (entity.pitch.load() * 256.0 / 360.0).rem_euclid(256.0);
                // let head_yaw = (entity.head_yaw * 256.0 / 360.0).floor();
                let world = &entity.world.read().await;

                // TODO: Warn when player moves to quickly
                if !self
                    .sync_position(player, world, pos, last_pos, yaw, pitch, (packet.collision & FLAG_ON_GROUND) != 0)
                    .await
                {
                    // Send the new position to all other players.
                    world
                        .broadcast_packet_except(
                            &[player.gameprofile.id],
                            &CUpdateEntityPosRot::new(
                                entity_id.into(),
                                Vector3::new(
                                    pos.x.mul_add(4096.0, -(last_pos.x * 4096.0)) as i16,
                                    pos.y.mul_add(4096.0, -(last_pos.y * 4096.0)) as i16,
                                    pos.z.mul_add(4096.0, -(last_pos.z * 4096.0)) as i16,
                                ),
                                yaw as u8,
                                pitch as u8,
                                (packet.collision & FLAG_ON_GROUND) != 0,
                            ),
                        )
                        .await;
                }

                world
                    .broadcast_packet_except(
                        &[player.gameprofile.id],
                        &CHeadRot::new(entity_id.into(), yaw as u8),
                    )
                    .await;
                if !player.abilities.lock().await.flying {
                    player.living_entity
                        .update_fall_distance(
                            height_difference,
                            (packet.collision & FLAG_ON_GROUND) != 0,
                            player.gamemode.load() == GameMode::Creative,
                        )
                        .await;
                }
                chunker::update_position(player).await;
                player.progress_motion(Vector3::new(
                    pos.x - last_pos.x,
                    pos.y - last_pos.y,
                    pos.z - last_pos.z,
                ))
                .await;
            }

            'cancelled: {
                self.force_tp(player, position).await;
            }
        }}
    }

    pub async fn force_tp(&self, player: &Arc<Player>, position: Vector3<f64>) {
        let teleport_id = player
            .teleport_id_count
            .fetch_add(1, std::sync::atomic::Ordering::Relaxed)
            + 1;
        *player.awaiting_teleport.lock().await = Some((teleport_id.into(), position));
        self.enqueue_packet(&CPlayerPosition::new(
            teleport_id.into(),
            player.living_entity.entity.pos.load(),
            Vector3::new(0.0, 0.0, 0.0),
            player.living_entity.entity.yaw.load(),
            player.living_entity.entity.pitch.load(),
            &[],
        ))
        .await;
    }

    pub async fn handle_rotation(&self, player: &Player, rotation: SPlayerRotation) {
        if !player.has_client_loaded() {
            return;
        }
        if !rotation.yaw.is_finite() || !rotation.pitch.is_finite() {
            self.kick(TextComponent::translate(
                "multiplayer.disconnect.invalid_player_movement",
                [],
            ))
            .await;
            return;
        }
        let entity = &player.living_entity.entity;
        entity
            .on_ground
            .store(rotation.ground, std::sync::atomic::Ordering::Relaxed);
        entity.set_rotation(
            wrap_degrees(rotation.yaw) % 360.0,
            wrap_degrees(rotation.pitch),
        );
        // Send the new position to all other players.
        let entity_id = entity.entity_id;
        let yaw = (entity.yaw.load() * 256.0 / 360.0).rem_euclid(256.0);
        let pitch = (entity.pitch.load() * 256.0 / 360.0).rem_euclid(256.0);
        // let head_yaw = modulus(entity.head_yaw * 256.0 / 360.0, 256.0);

        let world = &entity.world.read().await;
        let packet =
            CUpdateEntityRot::new(entity_id.into(), yaw as u8, pitch as u8, rotation.ground);
        world
            .broadcast_packet_except(&[player.gameprofile.id], &packet)
            .await;
        let packet = CHeadRot::new(entity_id.into(), yaw as u8);
        world
            .broadcast_packet_except(&[player.gameprofile.id], &packet)
            .await;
    }

    pub async fn handle_chat_command(
        &self,
        player: &Arc<Player>,
        server: &Arc<Server>,
        command: &SChatCommand,
    ) {
        let player_clone = player.clone();
        let server_clone = server.clone();
        send_cancellable! {{
            PlayerCommandSendEvent {
                player: player.clone(),
                command: command.command.clone(),
                cancelled: false
            };

            'after: {
                let command = event.command;
                let command_clone = command.clone();
                // Some commands can take a long time to execute. If they do, they block packet processing for the player.
                // That's why we will spawn a task instead.
                server.spawn_task(async move {
                    let dispatcher = server_clone.command_dispatcher.read().await;
                    dispatcher
                        .handle_command(
                            &mut CommandSender::Player(player_clone),
                            &server_clone,
                            &command_clone,
                        )
                        .await;
                });

                if advanced_config().commands.log_console {
                    log::info!(
                        "Player ({}): executed command /{}",
                        player.gameprofile.name,
                        command
                    );
                }
            }
        }}
    }

    pub fn handle_player_ground(&self, player: &Player, ground: &SSetPlayerGround) {
        player
            .living_entity
            .entity
            .on_ground
            .store(ground.on_ground, std::sync::atomic::Ordering::Relaxed);
    }

    pub async fn handle_pick_item_from_block(
        &self,
        player: &Arc<Player>,
        pick_item: SPickItemFromBlock,
    ) {
        if !player.can_interact_with_block_at(&pick_item.pos, 1.0) {
            return;
        }

        let world = player.world().await;
        let block = world.get_block(&pick_item.pos).await;

        if block.item_id == 0 {
            // Invalid block id (blocks such as tall seagrass)
            return;
        }

        let stack = ItemStack::new(1, Item::from_id(block.item_id).unwrap());

        let slot_with_stack = player.inventory().get_slot_with_stack(&stack).await;

        if slot_with_stack != -1 {
            if PlayerInventory::is_valid_hotbar_index(slot_with_stack as usize) {
                player.inventory.set_selected_slot(slot_with_stack as u8);
            } else {
                player
                    .inventory
                    .swap_slot_with_hotbar(slot_with_stack as usize)
                    .await;
            }
        } else if player.gamemode.load() == GameMode::Creative {
            player.inventory.swap_stack_with_hotbar(stack).await;
        }

        player
            .client
            .enqueue_packet(&CSetSelectedSlot::new(
                player.inventory.get_selected_slot() as i8
            ))
            .await;
        player
            .player_screen_handler
            .lock()
            .await
            .send_content_updates()
            .await;
    }

    // pub fn handle_pick_item_from_entity(&self, _pick_item: SPickItemFromEntity) {
    //     // TODO: Implement and merge any redundant code with pick_item_from_block
    // }

    pub async fn handle_set_command_block(&self, player: &Arc<Player>, command: SSetCommandBlock) {
        // TODO: check things
        let pos = command.pos;
<<<<<<< HEAD
        if let Some(block_entity) = self.world().await.get_block_entity(&pos).await {
            if block_entity.resource_location() != CommandBlockEntity::ID {
=======
        if let Some((nbt, block_entity)) = player.world().await.get_block_entity(&pos).await {
            let command_entity = CommandBlockEntity::from_nbt(&nbt, pos);

            if block_entity.resource_location() != command_entity.resource_location() {
>>>>>>> 776da02c
                log::warn!(
                    "Client tried to change Command block but not Command block entity found"
                );
                return;
            }

            let Ok(command_block_mode) = CommandBlockMode::try_from(command.mode) else {
                self.kick(TextComponent::text("Invalid Command block mode"))
                    .await;
                return;
            };

            let _block_state = match command_block_mode {
                CommandBlockMode::Chain => Block::CHAIN_COMMAND_BLOCK,
                CommandBlockMode::Repeating => Block::REPEATING_COMMAND_BLOCK,
                CommandBlockMode::Impulse => Block::COMMAND_BLOCK,
            };
        }
    }

    pub async fn handle_player_command(&self, player: &Arc<Player>, command: SPlayerCommand) {
        if command.entity_id != player.entity_id().into() {
            return;
        }
        if !player.has_client_loaded() {
            return;
        }

        if let Ok(action) = Action::try_from(command.action.0) {
            let entity = &player.living_entity.entity;
            match action {
                pumpkin_protocol::java::server::play::Action::StartSprinting => {
                    if !entity.sprinting.load(std::sync::atomic::Ordering::Relaxed) {
                        entity.set_sprinting(true).await;
                    }
                }
                pumpkin_protocol::java::server::play::Action::StopSprinting => {
                    if entity.sprinting.load(std::sync::atomic::Ordering::Relaxed) {
                        entity.set_sprinting(false).await;
                    }
                }
                pumpkin_protocol::java::server::play::Action::LeaveBed => player.wake_up().await,

                pumpkin_protocol::java::server::play::Action::StartHorseJump
                | pumpkin_protocol::java::server::play::Action::StopHorseJump
                | pumpkin_protocol::java::server::play::Action::OpenVehicleInventory => {
                    log::debug!("todo");
                }
                pumpkin_protocol::java::server::play::Action::StartFlyingElytra => {
                    let fall_flying = entity.check_fall_flying();
                    if entity
                        .fall_flying
                        .load(std::sync::atomic::Ordering::Relaxed)
                        != fall_flying
                    {
                        entity.set_fall_flying(fall_flying).await;
                    }
                } // TODO
            }
        } else {
            self.kick(TextComponent::text("Invalid player command"))
                .await;
        }
    }

    pub async fn handle_player_input(&self, player: &Arc<Player>, input: SPlayerInput) {
        let sneak = input.input & SPlayerInput::SNEAK != 0;
        if player
            .get_entity()
            .sneaking
            .load(std::sync::atomic::Ordering::Relaxed)
            != sneak
        {
            player.get_entity().set_sneaking(sneak).await;
        }
    }

    pub async fn handle_swing_arm(&self, player: &Arc<Player>, swing_arm: SSwingArm) {
        let animation = match swing_arm.hand.0 {
            0 => Animation::SwingMainArm,
            1 => Animation::SwingOffhand,
            _ => {
                self.kick(TextComponent::text("Invalid hand")).await;
                return;
            }
        };
        // Invert hand if player is left handed
        let animation = match player.config.read().await.main_hand {
            Hand::Left => match animation {
                Animation::SwingMainArm => Animation::SwingOffhand,
                Animation::SwingOffhand => Animation::SwingMainArm,
                _ => unreachable!(),
            },
            Hand::Right => animation,
        };

        let id = player.entity_id();
        let world = player.world().await;

        let inventory = player.inventory();
        let item = inventory.held_item();

        let (yaw, pitch) = player.rotation();
        let hit_result = player
            .world()
            .await
            .raycast(
                player.eye_position(),
                player
                    .eye_position()
                    .add(&(Vector3::rotation_vector(f64::from(pitch), f64::from(yaw)) * 4.5)),
                async |pos, world| {
                    let block = world.get_block(pos).await;
                    block != &Block::AIR && block != &Block::WATER && block != &Block::LAVA
                },
            )
            .await;

        let event = if let Some((hit_pos, _hit_dir)) = hit_result {
            PlayerInteractEvent::new(
                player,
                InteractAction::LeftClickBlock,
                &item,
                player.world().await.get_block(&hit_pos).await,
                Some(hit_pos),
            )
        } else {
            PlayerInteractEvent::new(
                player,
                InteractAction::LeftClickAir,
                &item,
                &Block::AIR,
                None,
            )
        };

        send_cancellable! {{
            event;
            'after: {
                world
                    .broadcast_packet_except(
                        &[player.gameprofile.id],
                        &CEntityAnimation::new(id.into(), animation),
                    )
                    .await;
            }
        }}
    }

    pub async fn handle_chat_message(&self, player: &Arc<Player>, chat_message: SChatMessage) {
        let gameprofile = &player.gameprofile;

        if let Err(err) = self.validate_chat_message(player, &chat_message).await {
            log::log!(
                err.severity(),
                "{} (uuid {}) {}",
                gameprofile.name,
                gameprofile.id,
                err
            );
            if err.is_kick() {
                if let Some(reason) = err.client_kick_reason() {
                    self.kick(TextComponent::text(reason)).await;
                }
            }
            return;
        }

        send_cancellable! {{
            PlayerChatEvent::new(player.clone(), chat_message.message.clone(), vec![]);

            'after: {
                log::info!("<chat> {}: {}", gameprofile.name, event.message);

                let config = advanced_config();

                let message = match seasonal_events::modify_chat_message(&event.message) {
                    Some(m) => m,
                    None => event.message.clone(),
                };

                let decorated_message = &TextComponent::chat_decorated(
                    config.chat.format.clone(),
                    gameprofile.name.clone(),
                    message,
                );

                let entity = &player.living_entity.entity;
                let world = &entity.world.read().await;
                if BASIC_CONFIG.allow_chat_reports {
                    world.broadcast_secure_player_chat(player, &chat_message, decorated_message).await;
                } else {
                    let no_reports_packet = &CSystemChatMessage::new(
                        decorated_message,
                        false,
                    );
                    world.broadcast_packet_all(no_reports_packet).await;
                }
            }
        }}
    }

    /// Runs all vanilla checks for a valid chat message
    pub async fn validate_chat_message(
        &self,
        player: &Arc<Player>,
        chat_message: &SChatMessage,
    ) -> Result<(), ChatError> {
        // Check for oversized messages
        if chat_message.message.len() > 256 {
            return Err(ChatError::OversizedMessage);
        }
        // Check for illegal characters
        if chat_message
            .message
            .chars()
            .any(|c| c == '§' || c < ' ' || c == '\x7F')
        {
            return Err(ChatError::IllegalCharacters);
        }
        // These checks are only run in secure chat mode
        if BASIC_CONFIG.allow_chat_reports {
            // Check for unsigned chat
            if let Some(signature) = &chat_message.signature {
                if signature.len() != 256 {
                    return Err(ChatError::UnsignedChat); // Signature is the wrong length
                }
            } else {
                return Err(ChatError::UnsignedChat); // There is no signature
            }

            let now = SystemTime::now()
                .duration_since(UNIX_EPOCH)
                .unwrap_or_default()
                .as_millis() as i64;

            // Verify message timestamp
            if chat_message.timestamp > now || chat_message.timestamp < (now - CHAT_MESSAGE_MAX_AGE)
            {
                return Err(ChatError::OutOfOrderChat);
            }

            // Verify session expiry
            if player.chat_session.lock().await.expires_at < now {
                return Err(ChatError::ExpiredPublicKey);
            }

            // Validate previous signature checksum (new in 1.21.5)
            // The client can bypass this check by sending 0
            if chat_message.checksum != 0 {
                let checksum =
                    polynomial_rolling_hash(player.signature_cache.lock().await.last_seen.as_ref());
                if checksum != chat_message.checksum {
                    return Err(ChatError::ChatValidationFailed);
                }
            }
        }
        Ok(())
    }

    pub async fn handle_chat_session_update(
        &self,
        player: &Arc<Player>,
        server: &Server,
        session: SPlayerSession,
    ) {
        // Keep the chat session default if we don't want reports
        if !BASIC_CONFIG.allow_chat_reports {
            return;
        }

        if let Err(err) = self.validate_chat_session(player, server, &session).await {
            log::log!(
                err.severity(),
                "{} (uuid {}) {}",
                player.gameprofile.name,
                player.gameprofile.id,
                err
            );
            if err.is_kick() {
                if let Some(reason) = err.client_kick_reason() {
                    self.kick(TextComponent::text(reason)).await;
                }
            }
            return;
        }

        // Update the chat session fields
        let mut chat_session = player.chat_session.lock().await; // Await the lock

        // Update the chat session fields
        *chat_session = ChatSession::new(
            session.session_id,
            session.expires_at,
            session.public_key.clone(),
            session.key_signature.clone(),
        );

        server
            .broadcast_packet_all(&CPlayerInfoUpdate::new(
                0x02,
                &[pumpkin_protocol::java::client::play::Player {
                    uuid: player.gameprofile.id,
                    actions: &[PlayerAction::InitializeChat(Some(InitChat {
                        session_id: session.session_id,
                        expires_at: session.expires_at,
                        public_key: session.public_key.clone(),
                        signature: session.key_signature.clone(),
                    }))],
                }],
            ))
            .await;
    }

    /// Runs vanilla checks for a valid player session
    pub async fn validate_chat_session(
        &self,
        player: &Player,
        server: &Server,
        session: &SPlayerSession,
    ) -> Result<(), ChatError> {
        // Verify session expiry
        let now = SystemTime::now()
            .duration_since(UNIX_EPOCH)
            .unwrap_or_default()
            .as_millis() as i64;
        if session.expires_at < now {
            return Err(ChatError::InvalidPublicKey);
        }

        // Verify signature with RSA-SHA1
        let mojang_verifying_keys = server
            .mojang_public_keys
            .lock()
            .await
            .iter()
            .map(|key| VerifyingKey::<Sha1>::new(key.clone()))
            .collect::<Vec<_>>();

        let key_signature = RsaPkcs1v15Signature::try_from(session.key_signature.as_ref())
            .map_err(|_| ChatError::InvalidPublicKey)?;

        let mut signable = Vec::new();
        signable.extend_from_slice(player.gameprofile.id.as_bytes());
        signable.extend_from_slice(&session.expires_at.to_be_bytes());
        signable.extend_from_slice(&session.public_key);

        // Verify that the signable is valid for any one of Mojang's public keys
        if !mojang_verifying_keys
            .iter()
            .any(|key| key.verify(&signable, &key_signature).is_ok())
        {
            return Err(ChatError::InvalidPublicKey);
        }

        Ok(())
    }

    pub async fn handle_client_information(
        &self,
        player: &Arc<Player>,
        client_information: SClientInformationPlay,
    ) {
        if let (Ok(main_hand), Ok(chat_mode)) = (
            Hand::try_from(client_information.main_hand.0),
            ChatMode::try_from(client_information.chat_mode.0),
        ) {
            if client_information.view_distance <= 0 {
                self.kick(TextComponent::text(
                    "Cannot have zero or negative view distance!",
                ))
                .await;
                return;
            }

            let (update_settings, update_watched) = {
                let mut config = player.config.write().await;
                let update_settings = config.main_hand != main_hand
                    || config.skin_parts != client_information.skin_parts;

                let old_view_distance = config.view_distance;

                let update_watched =
                    if old_view_distance.get() == client_information.view_distance as u8 {
                        false
                    } else {
                        log::debug!(
                            "Player {} ({}) updated their render distance: {} -> {}.",
                            player.gameprofile.name,
                            self.id,
                            old_view_distance,
                            client_information.view_distance
                        );

                        true
                    };

                *config = PlayerConfig {
                    locale: client_information.locale,
                    // A negative view distance would be impossible and makes no sense, right? Mojang: Let's make it signed :D
                    // client_information.view_distance was checked above to be > 0, so compiler should optimize this out.
                    view_distance: match NonZeroU8::new(client_information.view_distance as u8) {
                        Some(dist) => dist,
                        None => {
                            // Unreachable branch
                            return;
                        }
                    },
                    chat_mode,
                    chat_colors: client_information.chat_colors,
                    skin_parts: client_information.skin_parts,
                    main_hand,
                    text_filtering: client_information.text_filtering,
                    server_listing: client_information.server_listing,
                };
                (update_settings, update_watched)
            };

            if update_watched {
                chunker::update_position(player).await;
            }

            if update_settings {
                log::debug!(
                    "Player {} ({}) updated their skin.",
                    player.gameprofile.name,
                    self.id,
                );
                player.send_client_information().await;
            }
        } else {
            self.kick(TextComponent::text("Invalid hand or chat type"))
                .await;
        }
    }

    pub async fn handle_client_status(&self, player: &Arc<Player>, client_status: SClientCommand) {
        match client_status.action_id.0 {
            0 => {
                // Perform respawn
                if player.living_entity.health.load() > 0.0 {
                    return;
                }
                player.world().await.respawn_player(player, false).await;

                let screen_handler = player.current_screen_handler.lock().await;
                let mut screen_handler = screen_handler.lock().await;
                screen_handler.sync_state().await;
                drop(screen_handler);

                // Restore abilities based on gamemode after respawn
                let mut abilities = player.abilities.lock().await;
                abilities.set_for_gamemode(player.gamemode.load());
                drop(abilities);
                player.send_abilities_update().await;
            }
            1 => {
                // Request stats
                log::debug!("todo");
            }
            _ => {
                self.kick(TextComponent::text("Invalid client status"))
                    .await;
            }
        }
    }

    pub async fn handle_interact(&self, player: &Player, interact: SInteract) {
        if !player.has_client_loaded() {
            return;
        }

        let sneaking = interact.sneaking;
        let entity = &player.living_entity.entity;
        if entity.sneaking.load(std::sync::atomic::Ordering::Relaxed) != sneaking {
            entity.set_sneaking(sneaking).await;
        }
        let Ok(action) = ActionType::try_from(interact.r#type.0) else {
            self.kick(TextComponent::text("Invalid action type")).await;
            return;
        };

        match action {
            ActionType::Attack => {
                let entity_id = interact.entity_id;
                let config = &advanced_config().pvp;
                // TODO: do validation and stuff
                if !config.enabled {
                    return;
                }

                // TODO: set as camera entity when spectator

                let world = &entity.world.read().await;
                let player_victim = world.get_player_by_id(entity_id.0).await;
                if entity_id.0 == player.entity_id() {
                    // This can't be triggered from a non-modded client.
                    self.kick(TextComponent::translate(
                        "multiplayer.disconnect.invalid_entity_attacked",
                        [],
                    ))
                    .await;
                    return;
                }
                if let Some(player_victim) = player_victim {
                    if player_victim.living_entity.health.load() <= 0.0 {
                        // You can trigger this from a non-modded / innocent client,
                        // so we shouldn't kick the player.
                        return;
                    }
                    if config.protect_creative
                        && player_victim.gamemode.load() == GameMode::Creative
                    {
                        world
                            .play_sound(
                                Sound::EntityPlayerAttackNodamage,
                                SoundCategory::Players,
                                &player_victim.position(),
                            )
                            .await;
                        return;
                    }
                    player.attack(player_victim).await;
                } else if let Some(entity_victim) = world.get_entity_by_id(entity_id.0).await {
                    player.attack(entity_victim).await;
                } else {
                    log::error!(
                        "Player id {} interacted with entity id {}, which was not found.",
                        player.entity_id(),
                        entity_id.0
                    );
                    self.kick(TextComponent::translate(
                        "multiplayer.disconnect.invalid_entity_attacked",
                        [],
                    ))
                    .await;
                }
            }
            ActionType::Interact | ActionType::InteractAt => {
                log::debug!("todo");
            }
        }
    }

    #[expect(clippy::too_many_lines)]
    pub async fn handle_player_action(
        &self,
        player: &Arc<Player>,
        player_action: SPlayerAction,
        server: &Server,
    ) {
        if !player.has_client_loaded() {
            return;
        }
        match Status::try_from(player_action.status.0) {
            Ok(status) => match status {
                Status::StartedDigging => {
                    if !player.can_interact_with_block_at(&player_action.position, 1.0) {
                        log::warn!(
                            "Player {0} tried to interact with block out of reach at {1}",
                            player.gameprofile.name,
                            player_action.position
                        );
                        return;
                    }
                    let position = player_action.position;
                    let entity = &player.living_entity.entity;
                    let world = &entity.world.read().await;
                    let (block, state) = world.get_block_and_block_state(&position).await;

                    let inventory = player.inventory();
                    let held = inventory.held_item();
                    if !server
                        .item_registry
                        .can_mine(held.lock().await.item, player)
                    {
                        self.enqueue_packet(&CBlockUpdate::new(
                            position,
                            VarInt(i32::from(state.id)),
                        ))
                        .await;
                        self.update_sequence(player, player_action.sequence.0);
                        return;
                    }

                    // TODO: do validation
                    // TODO: Config
                    if player.gamemode.load() == GameMode::Creative {
                        // Block break & play sound
                        world
                            .break_block(
                                &position,
                                Some(player.clone()),
                                BlockFlags::NOTIFY_NEIGHBORS | BlockFlags::SKIP_DROPS,
                            )
                            .await;
                        server
                            .block_registry
                            .broken(world, block, player, &position, server, state)
                            .await;
                        self.update_sequence(player, player_action.sequence.0);
                        return;
                    }
                    player.start_mining_time.store(
                        player
                            .tick_counter
                            .load(std::sync::atomic::Ordering::Relaxed),
                        std::sync::atomic::Ordering::Relaxed,
                    );
                    if !state.is_air() {
                        let speed = block::calc_block_breaking(player, state, block.name).await;
                        // Instant break
                        if speed >= 1.0 {
                            let broken_state = world.get_block_state(&position).await;
                            world
                                .break_block(
                                    &position,
                                    Some(player.clone()),
                                    BlockFlags::NOTIFY_NEIGHBORS,
                                )
                                .await;
                            server
                                .block_registry
                                .broken(world, block, player, &position, server, broken_state)
                                .await;
                        } else {
                            player
                                .mining
                                .store(true, std::sync::atomic::Ordering::Relaxed);
                            *player.mining_pos.lock().await = position;
                            let progress = (speed * 10.0) as i32;
                            world.set_block_breaking(entity, position, progress).await;
                            player
                                .current_block_destroy_stage
                                .store(progress, std::sync::atomic::Ordering::Relaxed);
                        }
                    }
                    self.update_sequence(player, player_action.sequence.0);
                }
                Status::CancelledDigging => {
                    if !player.can_interact_with_block_at(&player_action.position, 1.0) {
                        log::warn!(
                            "Player {0} tried to interact with block out of reach at {1}",
                            player.gameprofile.name,
                            player_action.position
                        );
                        return;
                    }
                    player
                        .mining
                        .store(false, std::sync::atomic::Ordering::Relaxed);
                    let entity = &player.living_entity.entity;
                    let world = &entity.world.read().await;
                    world
                        .set_block_breaking(entity, player_action.position, -1)
                        .await;
                    self.update_sequence(player, player_action.sequence.0);
                }
                Status::FinishedDigging => {
                    // TODO: do validation
                    let location = player_action.position;
                    if !player.can_interact_with_block_at(&location, 1.0) {
                        log::warn!(
                            "Player {0} tried to interact with block out of reach at {1}",
                            player.gameprofile.name,
                            player_action.position
                        );
                        return;
                    }

                    // Block break & play sound
                    let entity = &player.living_entity.entity;
                    let world = &entity.world.read().await;

                    player
                        .mining
                        .store(false, std::sync::atomic::Ordering::Relaxed);
                    world.set_block_breaking(entity, location, -1).await;

                    let (block, state) = world.get_block_and_block_state(&location).await;
                    let drop = player.gamemode.load() != GameMode::Creative
                        && player.can_harvest(state, block.name).await;

                    world
                        .break_block(
                            &location,
                            Some(player.clone()),
                            if drop {
                                BlockFlags::NOTIFY_NEIGHBORS
                            } else {
                                BlockFlags::SKIP_DROPS | BlockFlags::NOTIFY_NEIGHBORS
                            },
                        )
                        .await;

                    server
                        .block_registry
                        .broken(world, block, player, &location, server, state)
                        .await;

                    self.update_sequence(player, player_action.sequence.0);
                }
                Status::DropItem => {
                    player.drop_held_item(false).await;
                }
                Status::DropItemStack => {
                    player.drop_held_item(true).await;
                }
                Status::ShootArrowOrFinishEating => {
                    log::debug!("todo");
                }
                Status::SwapItem => {
                    player.swap_item().await;
                }
            },
            Err(_) => self.kick(TextComponent::text("Invalid status")).await,
        }
    }

    pub async fn handle_keep_alive(&self, player: &Player, keep_alive: SKeepAlive) {
        if player
            .wait_for_keep_alive
            .load(std::sync::atomic::Ordering::Relaxed)
            && keep_alive.keep_alive_id
                == player
                    .keep_alive_id
                    .load(std::sync::atomic::Ordering::Relaxed)
        {
            player
                .wait_for_keep_alive
                .store(false, std::sync::atomic::Ordering::Relaxed);
        } else {
            self.kick(TextComponent::text("Timeout")).await;
        }
    }

    pub fn update_sequence(&self, player: &Player, sequence: i32) {
        if sequence < 0 {
            log::error!("Expected packet sequence >= 0");
        }
        player.packet_sequence.store(
            player
                .packet_sequence
                .load(std::sync::atomic::Ordering::Relaxed)
                .max(sequence),
            std::sync::atomic::Ordering::Relaxed,
        );
    }

    pub async fn handle_player_abilities(
        &self,
        player: &Player,
        player_abilities: SPlayerAbilities,
    ) {
        let mut abilities = player.abilities.lock().await;

        // Set the flying ability
        let flying = player_abilities.flags & 0x02 != 0 && abilities.allow_flying;
        if flying {
            player.living_entity.fall_distance.store(0.0);
        }
        abilities.flying = flying;
    }

    pub async fn handle_play_ping_request(&self, request: SPlayPingRequest) {
        self.enqueue_packet(&CPingResponse::new(request.payload))
            .await;
    }

    #[allow(clippy::too_many_lines)]
    pub async fn handle_use_item_on(
        &self,
        player: &Player,
        use_item_on: SUseItemOn,
        server: &Arc<Server>,
    ) -> Result<(), Box<dyn PumpkinError>> {
        if !player.has_client_loaded() {
            return Ok(());
        }
        self.update_sequence(player, use_item_on.sequence.0);

        let position = use_item_on.position;
        let cursor_pos = use_item_on.cursor_pos;

        let mut should_try_decrement = false;

        if !player.can_interact_with_block_at(&position, 1.0) {
            // TODO: maybe log?
            return Err(BlockPlacingError::BlockOutOfReach.into());
        }

        let Ok(face) = BlockDirection::try_from(use_item_on.face.0) else {
            return Err(BlockPlacingError::InvalidBlockFace.into());
        };

        let inventory = player.inventory();
        let held_item = inventory.held_item();
        let off_hand_item = inventory.off_hand_item().await;

        let entity = &player.living_entity.entity;
        let world = &entity.world.read().await;
        let block = world.get_block(&position).await;

        let sneaking = player
            .living_entity
            .entity
            .sneaking
            .load(std::sync::atomic::Ordering::Relaxed);
        // Code based on the java class ServerPlayerInteractionManager
        if !(sneaking
            && (!held_item.lock().await.is_empty() || !off_hand_item.lock().await.is_empty()))
        {
            match match server
                .block_registry
                .use_with_item(
                    block,
                    player,
                    &position,
                    &BlockHitResult {
                        side: &face,
                        cursor_pos: &cursor_pos,
                    },
                    &held_item,
                    server,
                    world,
                )
                .await
            {
                BlockActionResult::PassToDefault => {
                    server
                        .block_registry
                        .on_use(
                            block,
                            player,
                            &position,
                            &BlockHitResult {
                                side: &face,
                                cursor_pos: &cursor_pos,
                            },
                            server,
                            world,
                        )
                        .await
                }
                BlockActionResult::Fail => BlockActionResult::Fail,
                BlockActionResult::Consume => BlockActionResult::Consume,
                BlockActionResult::Continue => BlockActionResult::Continue,
                BlockActionResult::Success => BlockActionResult::Success,
            } {
                BlockActionResult::Fail => return Ok(()),
                BlockActionResult::Success | BlockActionResult::Consume => {
                    /* TODO: Swing hand */
                    return Ok(());
                }
                BlockActionResult::Continue | BlockActionResult::PassToDefault => {} // Do nothing,
            }
        }

        if held_item.lock().await.is_empty() {
            // If the hand is empty we stop here
            return Ok(());
        }

        server
            .item_registry
            .use_on_block(
                held_item.lock().await.item,
                player,
                position,
                face,
                block,
                server,
            )
            .await;
        self.update_sequence(player, use_item_on.sequence.0);

        // Check if the item is a block, because not every item can be placed :D
        if let Some(block) = get_block_by_item(held_item.lock().await.item.id) {
            should_try_decrement = self
                .run_is_block_place(player, block, server, use_item_on, position, face)
                .await?;
        }

        // Check if the item is a spawn egg
        if let Some(entity) = entity_from_egg(held_item.lock().await.item.id) {
            self.spawn_entity_from_egg(player, entity, position, face)
                .await;
            should_try_decrement = true;
        }

        if should_try_decrement {
            // TODO: Config
            // Decrease block count
            if player.gamemode.load() != GameMode::Creative {
                held_item.lock().await.decrement(1);
            }
        }

        Ok(())
    }

    pub async fn handle_sign_update(&self, player: &Player, sign_data: SUpdateSign) {
        let world = &player.living_entity.entity.world.read().await;
        let updated_sign = SignBlockEntity::new(
            sign_data.location,
            sign_data.is_front_text,
            [
                sign_data.line_1,
                sign_data.line_2,
                sign_data.line_3,
                sign_data.line_4,
            ],
        );

        world.add_block_entity(Arc::new(updated_sign)).await;
    }

    pub async fn handle_use_item(
        &self,
        player: &Arc<Player>,
        use_item: &SUseItem,
        server: &Server,
    ) {
        if !player.has_client_loaded() {
            return;
        }

        let inventory = player.inventory();
        let binding = inventory.held_item();

        let hit_result = player
            .world()
            .await
            .raycast(
                player.eye_position(),
                player.eye_position().add(
                    &(Vector3::rotation_vector(f64::from(use_item.pitch), f64::from(use_item.yaw))
                        * 4.5),
                ),
                async |pos, world| {
                    let block = world.get_block(pos).await;
                    block != &Block::AIR && block != &Block::WATER && block != &Block::LAVA
                },
            )
            .await;

        let event = if let Some((hit_pos, _hit_dir)) = hit_result {
            PlayerInteractEvent::new(
                player,
                InteractAction::RightClickBlock,
                &binding,
                player.world().await.get_block(&hit_pos).await,
                Some(hit_pos),
            )
        } else {
            PlayerInteractEvent::new(
                player,
                InteractAction::RightClickAir,
                &binding,
                &Block::AIR,
                None,
            )
        };

        send_cancellable! {{
            event;
            'after: {
                let held = binding.lock().await;
                let item = held.item;
                drop(held);
                server.item_registry.on_use(item, player).await;
                self.update_sequence(player, use_item.sequence.0);
            }
        }}
    }

    pub async fn handle_set_held_item(&self, player: &Player, held: SSetHeldItem) {
        let slot = held.slot;
        if !(0..=8).contains(&slot) {
            self.kick(TextComponent::text("Invalid held slot")).await;
            return;
        }
        let inv = player.inventory();
        inv.set_selected_slot(slot as u8);
        let stack = *inv.held_item().lock().await;
        let equipment = &[(EquipmentSlot::MAIN_HAND, stack)];
        player.living_entity.send_equipment_changes(equipment).await;
    }

    pub async fn handle_set_creative_slot(
        &self,
        player: &Player,
        packet: SSetCreativeSlot,
    ) -> Result<(), InventoryError> {
        if player.gamemode.load() != GameMode::Creative {
            return Err(InventoryError::PermissionError);
        }
        let is_negative = packet.slot < 0;
        let valid_slot = packet.slot >= 1 && packet.slot as usize <= 45;
        let item_stack = packet.clicked_item.to_stack();
        let is_legal =
            item_stack.is_empty() || item_stack.item_count <= item_stack.get_max_stack_size();

        if valid_slot && is_legal {
            let mut player_screen_handler = player.player_screen_handler.lock().await;
            player_screen_handler
                .get_slot(packet.slot as usize)
                .await
                .set_stack(item_stack)
                .await;
            player_screen_handler.set_received_stack(packet.slot as usize, item_stack);
            player_screen_handler.send_content_updates().await;
        } else if is_negative && is_legal {
            // Item drop
            player.drop_item(item_stack).await;
        }
        Ok(())
    }

    pub async fn handle_chunk_batch(&self, player: &Player, packet: SChunkBatch) {
        let mut chunk_manager = player.chunk_manager.lock().await;
        chunk_manager.handle_acknowledge(packet.chunks_per_tick);
        log::trace!(
            "Client requested {} chunks per tick",
            packet.chunks_per_tick
        );
    }

    pub async fn handle_close_container(
        &self,
        player: &Player,
        _server: &Server,
        _packet: SCloseContainer,
    ) {
        player.on_handled_screen_closed().await;
    }

    pub async fn handle_command_suggestion(
        &self,
        player: &Arc<Player>,
        packet: SCommandSuggestion,
        server: &Arc<Server>,
    ) {
        let mut src = CommandSender::Player(player.clone());
        let Some(cmd) = &packet.command.get(1..) else {
            return;
        };

        let Some((last_word_start, _)) = cmd.char_indices().rfind(|(_, c)| c.is_whitespace())
        else {
            return;
        };

        let dispatcher = server.command_dispatcher.read().await;
        let suggestions = dispatcher.find_suggestions(&mut src, server, cmd).await;

        let response = CCommandSuggestions::new(
            packet.id,
            (last_word_start + 2).try_into().unwrap(),
            (cmd.len() - last_word_start - 1).try_into().unwrap(),
            suggestions.into(),
        );

        self.enqueue_packet(&response).await;
    }

    pub fn handle_cookie_response(&self, packet: &SPCookieResponse) {
        // TODO: allow plugins to access this
        log::debug!(
            "Received cookie_response[play]: key: \"{}\", payload_length: \"{:?}\"",
            packet.key,
            packet.payload.as_ref().map(|p| p.len())
        );
    }

    async fn spawn_entity_from_egg(
        &self,
        player: &Player,
        entity_type: EntityType,
        location: BlockPos,
        face: BlockDirection,
    ) {
        let world_pos = BlockPos(location.0 + face.to_offset());
        // Align the position like Vanilla does
        let pos = Vector3::new(
            f64::from(world_pos.0.x) + 0.5,
            f64::from(world_pos.0.y),
            f64::from(world_pos.0.z) + 0.5,
        );
        // Create rotation like Vanilla
        let yaw = wrap_degrees(rand::random::<f32>() * 360.0) % 360.0;

        let world = player.world().await;
        // Create a new mob and UUID based on the spawn egg id
        let mob = from_type(entity_type, pos, &world, Uuid::new_v4());

        // Set the rotation
        mob.get_entity().set_rotation(yaw, 0.0);

        // Broadcast the new mob to all players
        world.spawn_entity(mob).await;

        // TODO: send/configure additional commands/data based on the type of entity (horse, slime, etc)
    }

    const WORLD_LOWEST_Y: i8 = -64;
    const WORLD_MAX_Y: u16 = 320;

    #[allow(clippy::too_many_lines)]
    async fn run_is_block_place(
        &self,
        player: &Player,
        block: &'static Block,
        server: &Server,
        use_item_on: SUseItemOn,
        location: BlockPos,
        face: BlockDirection,
    ) -> Result<bool, Box<dyn PumpkinError>> {
        let entity = &player.living_entity.entity;
        let world = &entity.world.read().await;

        // Check if the block is under the world
        if location.0.y + face.to_offset().y < i32::from(Self::WORLD_LOWEST_Y) {
            return Err(BlockPlacingError::BlockOutOfWorld.into());
        }

        // Check the world's max build height
        if location.0.y + face.to_offset().y >= i32::from(Self::WORLD_MAX_Y) {
            player
                .send_system_message_raw(
                    &TextComponent::translate(
                        "build.tooHigh",
                        vec![TextComponent::text((Self::WORLD_MAX_Y - 1).to_string())],
                    )
                    .color_named(NamedColor::Red),
                    true,
                )
                .await;
            return Err(BlockPlacingError::BlockOutOfWorld.into());
        }

        match player.gamemode.load() {
            GameMode::Spectator | GameMode::Adventure => {
                return Err(BlockPlacingError::InvalidGamemode.into());
            }
            _ => {}
        }

        let clicked_block_pos = BlockPos(location.0);
        let (clicked_block, clicked_block_state) =
            world.get_block_and_block_state(&clicked_block_pos).await;

        let replace_clicked_block = if clicked_block == block {
            world
                .block_registry
                .can_update_at(
                    world,
                    clicked_block,
                    clicked_block_state.id,
                    &clicked_block_pos,
                    face,
                    &use_item_on,
                    player,
                )
                .await
                .then_some(BlockIsReplacing::Itself(clicked_block_state.id))
        } else if clicked_block_state.replaceable() {
            if clicked_block == &Block::WATER {
                let water_props =
                    WaterLikeProperties::from_state_id(clicked_block_state.id, clicked_block);
                Some(BlockIsReplacing::Water(water_props.level))
            } else {
                Some(BlockIsReplacing::Other)
            }
        } else {
            None
        };

        let (final_block_pos, final_face, replacing) =
            if let Some(replacing) = replace_clicked_block {
                (clicked_block_pos, face, replacing)
            } else {
                let block_pos = BlockPos(location.0 + face.to_offset());
                let (previous_block, previous_block_state) =
                    world.get_block_and_block_state(&block_pos).await;

                let replace_previous_block = if previous_block == block {
                    world
                        .block_registry
                        .can_update_at(
                            world,
                            previous_block,
                            previous_block_state.id,
                            &block_pos,
                            face.opposite(),
                            &use_item_on,
                            player,
                        )
                        .await
                        .then_some(BlockIsReplacing::Itself(previous_block_state.id))
                } else {
                    previous_block_state.replaceable().then(|| {
                        if previous_block == &Block::WATER {
                            let water_props = WaterLikeProperties::from_state_id(
                                previous_block_state.id,
                                previous_block,
                            );
                            BlockIsReplacing::Water(water_props.level)
                        } else {
                            BlockIsReplacing::None
                        }
                    })
                };

                match replace_previous_block {
                    Some(replacing) => (block_pos, face.opposite(), replacing),
                    None => {
                        // Don't place and don't decrement if the previous block is not replaceable
                        return Ok(false);
                    }
                }
            };

        if !server
            .block_registry
            .can_place_at(
                Some(server),
                Some(world),
                world.as_ref(),
                Some(player),
                block,
                &final_block_pos,
                final_face,
                Some(&use_item_on),
            )
            .await
        {
            return Ok(false);
        }

        let new_state = server
            .block_registry
            .on_place(
                server,
                world,
                player,
                block,
                &final_block_pos,
                final_face,
                replacing,
                &use_item_on,
            )
            .await;

        // Check if there is a player in the way of the block being placed
        let shapes = get_state_by_state_id(new_state)
            .unwrap()
            .get_block_collision_shapes();
        for player in world.get_nearby_players(location.0.to_f64(), 3.0).await {
            let player_box = player.1.living_entity.entity.bounding_box.load();
            for shape in &shapes {
                if shape.at_pos(final_block_pos).intersects(&player_box) {
                    return Ok(false);
                }
            }
        }

        let _replaced_id = world
            .set_block_state(&final_block_pos, new_state, BlockFlags::NOTIFY_ALL)
            .await;

        server
            .block_registry
            .player_placed(world, block, new_state, &final_block_pos, face, player)
            .await;

        // The block was placed successfully, so decrement their inventory
        Ok(true)
    }

    /// Checks if the block placed was a sign, then opens a dialog.
    pub async fn send_sign_packet(&self, block_position: BlockPos) {
        self.enqueue_packet(&COpenSignEditor::new(block_position, true))
            .await;
    }
}<|MERGE_RESOLUTION|>--- conflicted
+++ resolved
@@ -631,15 +631,10 @@
     pub async fn handle_set_command_block(&self, player: &Arc<Player>, command: SSetCommandBlock) {
         // TODO: check things
         let pos = command.pos;
-<<<<<<< HEAD
-        if let Some(block_entity) = self.world().await.get_block_entity(&pos).await {
-            if block_entity.resource_location() != CommandBlockEntity::ID {
-=======
         if let Some((nbt, block_entity)) = player.world().await.get_block_entity(&pos).await {
             let command_entity = CommandBlockEntity::from_nbt(&nbt, pos);
 
             if block_entity.resource_location() != command_entity.resource_location() {
->>>>>>> 776da02c
                 log::warn!(
                     "Client tried to change Command block but not Command block entity found"
                 );
