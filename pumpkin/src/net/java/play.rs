--- conflicted
+++ resolved
@@ -1405,22 +1405,20 @@
         let Ok(side) = BlockDirection::try_from(use_item_on.face.0) else {
             return Err(BlockPlacingError::InvalidBlockFace.into());
         };
-<<<<<<< HEAD
 
         let Ok(hand) = Hand::try_from(use_item_on.hand.0) else {
             return Err(BlockPlacingError::InvalidHand.into());
         };
 
-=======
         //TODO this.player.resetLastActionTime();
         //TODO this.gameModeForPlayer == GameType.SPECTATOR
->>>>>>> c01e0b93
+
         let inventory = player.inventory();
         let held_item = inventory.held_item();
         let off_hand_item = inventory.off_hand_item().await;
         let held_item_empty = held_item.lock().await.is_empty();
         let off_hand_item_empty = off_hand_item.lock().await.is_empty();
-        let item = if use_item_on.hand == VarInt::from(0) {
+        let item = if matches!(hand, Hand::Left) {
             held_item
         } else {
             off_hand_item
@@ -1437,9 +1435,8 @@
             .load(std::sync::atomic::Ordering::Relaxed);
 
         // Code based on the java class ServerPlayerInteractionManager
-<<<<<<< HEAD
         if !(sneaking
-            && (!held_item.lock().await.is_empty() || !off_hand_item.lock().await.is_empty()))
+            && (!held_item_empty || !off_hand_item_empty))
         {
             let result = self
                 .call_use_item_on(
@@ -1447,23 +1444,9 @@
                     &position,
                     &cursor_pos,
                     &side,
-                    &held_item,
+                    &item,
                     &world,
                     block,
-=======
-        if !(sneaking && (!held_item_empty || !off_hand_item_empty)) {
-            match match server
-                .block_registry
-                .use_with_item(
-                    block,
-                    player,
-                    &position,
-                    &BlockHitResult {
-                        side: &face,
-                        cursor_pos: &cursor_pos,
-                    },
-                    &item,
->>>>>>> c01e0b93
                     server,
                 )
                 .await;
@@ -1505,13 +1488,8 @@
         }
 
         // Check if the item is a spawn egg
-<<<<<<< HEAD
-        if let Some(entity) = entity_from_egg(held_item.lock().await.item.id) {
+        if let Some(entity) = entity_from_egg(item.lock().await.item.id) {
             self.spawn_entity_from_egg(player, entity, position, side)
-=======
-        if let Some(entity) = entity_from_egg(item.lock().await.item.id) {
-            self.spawn_entity_from_egg(player, entity, position, face)
->>>>>>> c01e0b93
                 .await;
             should_try_decrement = true;
         }
