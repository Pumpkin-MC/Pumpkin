--- conflicted
+++ resolved
@@ -1194,11 +1194,7 @@
                             .await;
                         server
                             .block_registry
-<<<<<<< HEAD
-                            .broken(world, &block, self, &location, server, &state)
-=======
-                            .broken(Arc::clone(world), block, self, location, server, state)
->>>>>>> f21f5526
+                            .broken(world, block, self, &location, server, state)
                             .await;
                         self.update_sequence(player_action.sequence.0);
                         return;
@@ -1221,18 +1217,7 @@
                                 .await;
                             server
                                 .block_registry
-<<<<<<< HEAD
-                                .broken(world, &block, self, &location, server, &broken_state)
-=======
-                                .broken(
-                                    Arc::clone(world),
-                                    block,
-                                    self,
-                                    location,
-                                    server,
-                                    broken_state,
-                                )
->>>>>>> f21f5526
+                                .broken(world, block, self, &location, server, broken_state)
                                 .await;
                         } else {
                             self.mining
@@ -1302,11 +1287,7 @@
 
                     server
                         .block_registry
-<<<<<<< HEAD
-                        .broken(world, &block, self, &location, server, &state)
-=======
-                        .broken(Arc::clone(world), block, self, location, server, state)
->>>>>>> f21f5526
+                        .broken(world, block, self, &location, server, state)
                         .await;
 
                     self.update_sequence(player_action.sequence.0);
@@ -1412,11 +1393,7 @@
                 // Using block with empty hand
                 server
                     .block_registry
-<<<<<<< HEAD
-                    .on_use(&block, self, &location, server, world)
-=======
-                    .on_use(block, self, location, server, world)
->>>>>>> f21f5526
+                    .on_use(block, self, &location, server, world)
                     .await;
             }
             return Ok(());
@@ -1424,11 +1401,7 @@
         if !sneaking {
             let action_result = server
                 .block_registry
-<<<<<<< HEAD
-                .use_with_item(&block, self, &location, &held_item, server, world)
-=======
-                .use_with_item(block, self, location, item, server, world)
->>>>>>> f21f5526
+                .use_with_item(block, self, &location, &held_item, server, world)
                 .await;
             match action_result {
                 BlockActionResult::Continue => {}
