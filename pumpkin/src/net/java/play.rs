use std::num::NonZeroU8;
use std::sync::Arc;
use std::sync::atomic::Ordering;
use std::time::{SystemTime, UNIX_EPOCH};

use pumpkin_util::PermissionLvl;
use rsa::pkcs1v15::{Signature as RsaPkcs1v15Signature, VerifyingKey};
use rsa::signature::Verifier;
use sha1::Sha1;
use thiserror::Error;

use pumpkin_config::{BASIC_CONFIG, advanced_config};
use pumpkin_data::block_properties::{
    BlockProperties, WaterLikeProperties, get_block_by_item, get_state_by_state_id,
};
use pumpkin_data::entity::{EntityType, entity_from_egg};
use pumpkin_data::item::Item;
use pumpkin_data::sound::{Sound, SoundCategory};
use pumpkin_data::{Block, BlockDirection};
use pumpkin_inventory::InventoryError;
use pumpkin_inventory::equipment_slot::EquipmentSlot;
use pumpkin_inventory::player::player_inventory::PlayerInventory;
use pumpkin_inventory::screen_handler::ScreenHandler;
use pumpkin_macros::send_cancellable;
use pumpkin_protocol::codec::var_int::VarInt;
use pumpkin_protocol::java::client::play::{
    Animation, CBlockUpdate, CCommandSuggestions, CEntityAnimation, CEntityPositionSync, CHeadRot,
    COpenSignEditor, CPingResponse, CPlayerInfoUpdate, CPlayerPosition, CSetSelectedSlot,
    CSystemChatMessage, CUpdateEntityPos, CUpdateEntityPosRot, CUpdateEntityRot, InitChat,
    PlayerAction,
};
use pumpkin_protocol::java::server::play::{
    Action, ActionType, CommandBlockMode, FLAG_ON_GROUND, SChangeGameMode, SChatCommand,
    SChatMessage, SChunkBatch, SClientCommand, SClientInformationPlay, SCloseContainer,
    SCommandSuggestion, SConfirmTeleport, SCookieResponse as SPCookieResponse, SInteract,
    SKeepAlive, SPickItemFromBlock, SPlayPingRequest, SPlayerAbilities, SPlayerAction,
    SPlayerCommand, SPlayerInput, SPlayerPosition, SPlayerPositionRotation, SPlayerRotation,
    SPlayerSession, SSetCommandBlock, SSetCreativeSlot, SSetHeldItem, SSetPlayerGround, SSwingArm,
    SUpdateSign, SUseItem, SUseItemOn, Status,
};
use pumpkin_util::math::vector3::Vector3;
use pumpkin_util::math::{polynomial_rolling_hash, position::BlockPos, wrap_degrees};
use pumpkin_util::text::color::NamedColor;
use pumpkin_util::{GameMode, text::TextComponent};
use pumpkin_world::block::entities::BlockEntity;
use pumpkin_world::block::entities::command_block::CommandBlockEntity;
use pumpkin_world::block::entities::sign::SignBlockEntity;
use pumpkin_world::item::ItemStack;
use pumpkin_world::world::BlockFlags;
use uuid::Uuid;

use crate::block::pumpkin_block::{BlockHitResult, UseWithItemArgs};
use crate::block::registry::BlockActionResult;
use crate::block::{self, BlockIsReplacing};
use crate::command::CommandSender;
use crate::entity::EntityBase;
use crate::entity::player::{ChatMode, ChatSession, Hand, Player};
use crate::entity::r#type::from_type;
use crate::error::PumpkinError;
use crate::net::PlayerConfig;
use crate::net::java::JavaClientPlatform;
use crate::plugin::player::player_chat::PlayerChatEvent;
use crate::plugin::player::player_command_send::PlayerCommandSendEvent;
use crate::plugin::player::player_interact_event::{InteractAction, PlayerInteractEvent};
use crate::plugin::player::player_move::PlayerMoveEvent;
use crate::server::{Server, seasonal_events};
use crate::world::{World, chunker};

/// In secure chat mode, Player will be kicked if they send a chat message with a timestamp that is older than this (in ms)
/// Vanilla: 2 minutes
const CHAT_MESSAGE_MAX_AGE: i64 = 1000 * 60 * 2;

#[derive(Debug, Error)]
pub enum BlockPlacingError {
    BlockOutOfReach,
    InvalidBlockFace,
    BlockOutOfWorld,
    InvalidGamemode,
}

impl std::fmt::Display for BlockPlacingError {
    fn fmt(&self, f: &mut std::fmt::Formatter<'_>) -> std::fmt::Result {
        write!(f, "{self:?}")
    }
}

impl PumpkinError for BlockPlacingError {
    fn is_kick(&self) -> bool {
        match self {
            Self::BlockOutOfReach | Self::BlockOutOfWorld | Self::InvalidGamemode => false,
            Self::InvalidBlockFace => true,
        }
    }

    fn severity(&self) -> log::Level {
        match self {
            Self::BlockOutOfWorld | Self::InvalidGamemode => log::Level::Trace,
            Self::BlockOutOfReach | Self::InvalidBlockFace => log::Level::Warn,
        }
    }

    fn client_kick_reason(&self) -> Option<String> {
        match self {
            Self::BlockOutOfReach | Self::BlockOutOfWorld | Self::InvalidGamemode => None,
            Self::InvalidBlockFace => Some("Invalid block face".into()),
        }
    }
}

#[derive(Debug, Error)]
pub enum ChatError {
    #[error("sent an oversized message")]
    OversizedMessage,
    #[error("sent a message with illegal characters")]
    IllegalCharacters,
    #[error("sent a chat with invalid/no signature")]
    UnsignedChat,
    #[error("has too many unacknowledged chats queued")]
    TooManyPendingChats,
    #[error("sent a chat that couldn't be validated")]
    ChatValidationFailed,
    #[error("sent a chat with an out of order timestamp")]
    OutOfOrderChat,
    #[error("has an expired public key")]
    ExpiredPublicKey,
    #[error("attempted to initialize a session with an invalid public key")]
    InvalidPublicKey,
}

impl PumpkinError for ChatError {
    fn is_kick(&self) -> bool {
        true
    }

    fn severity(&self) -> log::Level {
        log::Level::Warn
    }

    fn client_kick_reason(&self) -> Option<String> {
        match self {
            Self::OversizedMessage => Some("Chat message too long".into()),
            Self::IllegalCharacters => Some(
                TextComponent::translate("multiplayer.disconnect.illegal_characters", [])
                    .get_text(),
            ),
            Self::UnsignedChat => Some(
                TextComponent::translate("multiplayer.disconnect.unsigned_chat", []).get_text(),
            ),
            Self::TooManyPendingChats => Some(
                TextComponent::translate("multiplayer.disconnect.too_many_pending_chats", [])
                    .get_text(),
            ),
            Self::ChatValidationFailed => Some(
                TextComponent::translate("multiplayer.disconnect.chat_validation_failed", [])
                    .get_text(),
            ),
            Self::OutOfOrderChat => Some(
                TextComponent::translate("multiplayer.disconnect.out_of_order_chat", []).get_text(),
            ),
            Self::ExpiredPublicKey => Some(
                TextComponent::translate("multiplayer.disconnect.expired_public_key", [])
                    .get_text(),
            ),
            Self::InvalidPublicKey => Some(
                TextComponent::translate("multiplayer.disconnect.invalid_public_key_signature", [])
                    .get_text(),
            ),
        }
    }
}

/// Handles all Play packets sent by a real player.
/// NEVER TRUST THE CLIENT. HANDLE EVERY ERROR; UNWRAP/EXPECT ARE FORBIDDEN.
impl JavaClientPlatform {
    pub async fn handle_confirm_teleport(
        &self,
        player: &Player,
        confirm_teleport: SConfirmTeleport,
    ) {
        let mut awaiting_teleport = player.awaiting_teleport.lock().await;
        if let Some((id, position)) = awaiting_teleport.as_ref() {
            if id == &confirm_teleport.teleport_id {
                // We should set the position now to what we requested in the teleport packet.
                // This may fix issues when the client sends the position while being teleported.
                player.living_entity.set_pos(*position);

                *awaiting_teleport = None;
            } else {
                self.kick(TextComponent::text("Wrong teleport id")).await;
            }
        } else {
            self.kick(TextComponent::text(
                "Send Teleport confirm, but we did not teleport",
            ))
            .await;
        }
    }

    pub async fn handle_change_game_mode(
        &self,
        player: &Arc<Player>,
        change_game_mode: SChangeGameMode,
    ) {
        if player.permission_lvl.load() >= PermissionLvl::Two {
            player.set_gamemode(change_game_mode.game_mode).await;
            let gamemode_string = format!("{:?}", change_game_mode.game_mode).to_lowercase();
            let gamemode_string = format!("gameMode.{gamemode_string}");
            player
                .send_system_message(&TextComponent::translate(
                    "commands.gamemode.success.self",
                    [TextComponent::translate(gamemode_string, [])],
                ))
                .await;
        }
    }

    fn clamp_horizontal(pos: f64) -> f64 {
        pos.clamp(-3.0E7, 3.0E7)
    }

    fn clamp_vertical(pos: f64) -> f64 {
        pos.clamp(-2.0E7, 2.0E7)
    }

    pub fn handle_player_loaded(player: &Player) {
        player.set_client_loaded(true);
    }

    /// Returns whether syncing the position was needed
    #[expect(clippy::too_many_arguments)]
    async fn sync_position(
        &self,
        player: &Arc<Player>,
        world: &World,
        pos: Vector3<f64>,
        last_pos: Vector3<f64>,
        yaw: f32,
        pitch: f32,
        on_ground: bool,
    ) -> bool {
        let delta = Vector3::new(pos.x - last_pos.x, pos.y - last_pos.y, pos.z - last_pos.z);
        let entity_id = player.entity_id();

        // Teleport when more than 8 blocks (-8..=7.999755859375) (checking 8²)
        if delta.length_squared() < 64.0 {
            return false;
        }
        // Sync position with all other players.
        world
            .broadcast_packet_except(
                &[player.gameprofile.id],
                &CEntityPositionSync::new(
                    entity_id.into(),
                    pos,
                    Vector3::new(0.0, 0.0, 0.0),
                    yaw,
                    pitch,
                    on_ground,
                ),
            )
            .await;
        true
    }

    pub async fn handle_position(&self, player: &Arc<Player>, packet: SPlayerPosition) {
        if !player.has_client_loaded() {
            return;
        }
        // y = feet Y
        let position = packet.position;
        if position.x.is_nan() || position.y.is_nan() || position.z.is_nan() {
            self.kick(TextComponent::translate(
                "multiplayer.disconnect.invalid_player_movement",
                [],
            ))
            .await;
            return;
        }
        let position = Vector3::new(
            Self::clamp_horizontal(position.x),
            Self::clamp_vertical(position.y),
            Self::clamp_horizontal(position.z),
        );

        send_cancellable! {{
            PlayerMoveEvent {
                player: player.clone(),
                from: player.living_entity.entity.pos.load(),
                to: position,
                cancelled: false,
            };

            'after: {
                let pos = event.to;
                let entity = &player.living_entity.entity;
                let last_pos = entity.pos.load();
                player.living_entity.set_pos(pos);

                let height_difference = pos.y - last_pos.y;
                if entity.on_ground.load(Ordering::Relaxed) && packet.collision & FLAG_ON_GROUND == 0 && height_difference > 0.0 {
                    player.jump().await;
                }

                entity.on_ground.store(packet.collision & FLAG_ON_GROUND != 0, Ordering::Relaxed);
                let world = &player.world().await;

                // TODO: Warn when player moves to quickly
                if !self.sync_position(player, world, pos, last_pos, entity.yaw.load(), entity.pitch.load(), packet.collision & FLAG_ON_GROUND != 0).await {
                    // Send the new position to all other players.
                    world
                        .broadcast_packet_except(
                            &[player.gameprofile.id],
                            &CUpdateEntityPos::new(
                                player.entity_id().into(),
                                Vector3::new(
                                    pos.x.mul_add(4096.0, -(last_pos.x * 4096.0)) as i16,
                                    pos.y.mul_add(4096.0, -(last_pos.y * 4096.0)) as i16,
                                    pos.z.mul_add(4096.0, -(last_pos.z * 4096.0)) as i16,
                                ),
                                packet.collision & FLAG_ON_GROUND != 0,
                            ),
                        )
                        .await;
                }

                if !player.abilities.lock().await.flying {
                    player.living_entity
                        .update_fall_distance(
                            height_difference,
                            packet.collision & FLAG_ON_GROUND != 0,
                            player.gamemode.load() == GameMode::Creative,
                        )
                        .await;
                }
                chunker::update_position(player).await;
                player.progress_motion(Vector3::new(
                    pos.x - last_pos.x,
                    pos.y - last_pos.y,
                    pos.z - last_pos.z,
                ))
                .await;
            }

            'cancelled: {
                self.enqueue_packet(&CPlayerPosition::new(
                    player.teleport_id_count.load(std::sync::atomic::Ordering::Relaxed).into(),
                    player.living_entity.entity.pos.load(),
                    Vector3::new(0.0, 0.0, 0.0),
                    player.living_entity.entity.yaw.load(),
                    player.living_entity.entity.pitch.load(),
                    &[],
                )).await;
            }
        }}
    }

    pub async fn handle_position_rotation(
        &self,
        player: &Arc<Player>,
        packet: SPlayerPositionRotation,
    ) {
        if !player.has_client_loaded() {
            return;
        }
        // y = feet Y
        let position = packet.position;
        if !position.x.is_finite()
            || !position.y.is_finite()
            || !position.z.is_finite()
            || !packet.yaw.is_finite()
            || !packet.pitch.is_finite()
        {
            self.kick(TextComponent::translate(
                "multiplayer.disconnect.invalid_player_movement",
                [],
            ))
            .await;
            return;
        }

        let position = Vector3::new(
            Self::clamp_horizontal(position.x),
            Self::clamp_vertical(position.y),
            Self::clamp_horizontal(position.z),
        );

        send_cancellable! {{
            PlayerMoveEvent::new(
                player.clone(),
                player.living_entity.entity.pos.load(),
                position,
            );

            'after: {
                let pos = event.to;
                let entity = &player.living_entity.entity;
                let last_pos = entity.pos.load();
                player.living_entity.set_pos(pos);

                let height_difference = pos.y - last_pos.y;
                if entity.on_ground.load(std::sync::atomic::Ordering::Relaxed)
                    && (packet.collision & FLAG_ON_GROUND) != 0
                    && height_difference > 0.0
                {
                    player.jump().await;
                }
                entity
                    .on_ground
                    .store((packet.collision & FLAG_ON_GROUND) != 0, std::sync::atomic::Ordering::Relaxed);

                entity.set_rotation(wrap_degrees(packet.yaw) % 360.0, wrap_degrees(packet.pitch));

                let entity_id = entity.entity_id;

                let yaw = (entity.yaw.load() * 256.0 / 360.0).rem_euclid(256.0);
                let pitch = (entity.pitch.load() * 256.0 / 360.0).rem_euclid(256.0);
                // let head_yaw = (entity.head_yaw * 256.0 / 360.0).floor();
                let world = &entity.world.read().await;

                // TODO: Warn when player moves to quickly
                if !self
                    .sync_position(player, world, pos, last_pos, yaw, pitch, (packet.collision & FLAG_ON_GROUND) != 0)
                    .await
                {
                    // Send the new position to all other players.
                    world
                        .broadcast_packet_except(
                            &[player.gameprofile.id],
                            &CUpdateEntityPosRot::new(
                                entity_id.into(),
                                Vector3::new(
                                    pos.x.mul_add(4096.0, -(last_pos.x * 4096.0)) as i16,
                                    pos.y.mul_add(4096.0, -(last_pos.y * 4096.0)) as i16,
                                    pos.z.mul_add(4096.0, -(last_pos.z * 4096.0)) as i16,
                                ),
                                yaw as u8,
                                pitch as u8,
                                (packet.collision & FLAG_ON_GROUND) != 0,
                            ),
                        )
                        .await;
                }

                world
                    .broadcast_packet_except(
                        &[player.gameprofile.id],
                        &CHeadRot::new(entity_id.into(), yaw as u8),
                    )
                    .await;
                if !player.abilities.lock().await.flying {
                    player.living_entity
                        .update_fall_distance(
                            height_difference,
                            (packet.collision & FLAG_ON_GROUND) != 0,
                            player.gamemode.load() == GameMode::Creative,
                        )
                        .await;
                }
                chunker::update_position(player).await;
                player.progress_motion(Vector3::new(
                    pos.x - last_pos.x,
                    pos.y - last_pos.y,
                    pos.z - last_pos.z,
                ))
                .await;
            }

            'cancelled: {
                self.force_tp(player, position).await;
            }
        }}
    }

    pub async fn force_tp(&self, player: &Arc<Player>, position: Vector3<f64>) {
        let teleport_id = player
            .teleport_id_count
            .fetch_add(1, std::sync::atomic::Ordering::Relaxed)
            + 1;
        *player.awaiting_teleport.lock().await = Some((teleport_id.into(), position));
        self.enqueue_packet(&CPlayerPosition::new(
            teleport_id.into(),
            player.living_entity.entity.pos.load(),
            Vector3::new(0.0, 0.0, 0.0),
            player.living_entity.entity.yaw.load(),
            player.living_entity.entity.pitch.load(),
            &[],
        ))
        .await;
    }

    pub async fn handle_rotation(&self, player: &Player, rotation: SPlayerRotation) {
        if !player.has_client_loaded() {
            return;
        }
        if !rotation.yaw.is_finite() || !rotation.pitch.is_finite() {
            self.kick(TextComponent::translate(
                "multiplayer.disconnect.invalid_player_movement",
                [],
            ))
            .await;
            return;
        }
        let entity = &player.living_entity.entity;
        entity
            .on_ground
            .store(rotation.ground, std::sync::atomic::Ordering::Relaxed);
        entity.set_rotation(
            wrap_degrees(rotation.yaw) % 360.0,
            wrap_degrees(rotation.pitch),
        );
        // Send the new position to all other players.
        let entity_id = entity.entity_id;
        let yaw = (entity.yaw.load() * 256.0 / 360.0).rem_euclid(256.0);
        let pitch = (entity.pitch.load() * 256.0 / 360.0).rem_euclid(256.0);
        // let head_yaw = modulus(entity.head_yaw * 256.0 / 360.0, 256.0);

        let world = &entity.world.read().await;
        let packet =
            CUpdateEntityRot::new(entity_id.into(), yaw as u8, pitch as u8, rotation.ground);
        world
            .broadcast_packet_except(&[player.gameprofile.id], &packet)
            .await;
        let packet = CHeadRot::new(entity_id.into(), yaw as u8);
        world
            .broadcast_packet_except(&[player.gameprofile.id], &packet)
            .await;
    }

    pub async fn handle_chat_command(
        &self,
        player: &Arc<Player>,
        server: &Arc<Server>,
        command: &SChatCommand,
    ) {
        let player_clone = player.clone();
        let server_clone = server.clone();
        send_cancellable! {{
            PlayerCommandSendEvent {
                player: player.clone(),
                command: command.command.clone(),
                cancelled: false
            };

            'after: {
                let command = event.command;
                let command_clone = command.clone();
                // Some commands can take a long time to execute. If they do, they block packet processing for the player.
                // That's why we will spawn a task instead.
                server.spawn_task(async move {
                    let dispatcher = server_clone.command_dispatcher.read().await;
                    dispatcher
                        .handle_command(
                            &mut CommandSender::Player(player_clone),
                            &server_clone,
                            &command_clone,
                        )
                        .await;
                });

                if advanced_config().commands.log_console {
                    log::info!(
                        "Player ({}): executed command /{}",
                        player.gameprofile.name,
                        command
                    );
                }
            }
        }}
    }

    pub fn handle_player_ground(&self, player: &Player, ground: &SSetPlayerGround) {
        player
            .living_entity
            .entity
            .on_ground
            .store(ground.on_ground, std::sync::atomic::Ordering::Relaxed);
    }

    pub async fn handle_pick_item_from_block(
        &self,
        player: &Arc<Player>,
        pick_item: SPickItemFromBlock,
    ) {
        if !player.can_interact_with_block_at(&pick_item.pos, 1.0) {
            return;
        }

        let world = player.world().await;
        let block = world.get_block(&pick_item.pos).await;

        if block.item_id == 0 {
            // Invalid block id (blocks such as tall seagrass)
            return;
        }

        let stack = ItemStack::new(1, Item::from_id(block.item_id).unwrap());

        let slot_with_stack = player.inventory().get_slot_with_stack(&stack).await;

        if slot_with_stack != -1 {
            if PlayerInventory::is_valid_hotbar_index(slot_with_stack as usize) {
                player.inventory.set_selected_slot(slot_with_stack as u8);
            } else {
                player
                    .inventory
                    .swap_slot_with_hotbar(slot_with_stack as usize)
                    .await;
            }
        } else if player.gamemode.load() == GameMode::Creative {
            player.inventory.swap_stack_with_hotbar(stack).await;
        }

        player
            .client
            .enqueue_packet(&CSetSelectedSlot::new(
                player.inventory.get_selected_slot() as i8
            ))
            .await;
        player
            .player_screen_handler
            .lock()
            .await
            .send_content_updates()
            .await;
    }

    // pub fn handle_pick_item_from_entity(&self, _pick_item: SPickItemFromEntity) {
    //     // TODO: Implement and merge any redundant code with pick_item_from_block
    // }

    pub async fn handle_set_command_block(&self, player: &Arc<Player>, command: SSetCommandBlock) {
        // TODO: check things
        let pos = command.pos;
        if let Some((nbt, block_entity)) = player.world().await.get_block_entity(&pos).await {
            let command_entity = CommandBlockEntity::from_nbt(&nbt, pos);

            if block_entity.resource_location() != command_entity.resource_location() {
                log::warn!(
                    "Client tried to change Command block but not Command block entity found"
                );
                return;
            }

            let Ok(command_block_mode) = CommandBlockMode::try_from(command.mode) else {
                self.kick(TextComponent::text("Invalid Command block mode"))
                    .await;
                return;
            };

            let _block_state = match command_block_mode {
                CommandBlockMode::Chain => Block::CHAIN_COMMAND_BLOCK,
                CommandBlockMode::Repeating => Block::REPEATING_COMMAND_BLOCK,
                CommandBlockMode::Impulse => Block::COMMAND_BLOCK,
            };
        }
    }

    pub async fn handle_player_command(&self, player: &Arc<Player>, command: SPlayerCommand) {
        if command.entity_id != player.entity_id().into() {
            return;
        }
        if !player.has_client_loaded() {
            return;
        }

        if let Ok(action) = Action::try_from(command.action.0) {
            let entity = &player.living_entity.entity;
            match action {
                pumpkin_protocol::java::server::play::Action::StartSprinting => {
                    if !entity.sprinting.load(std::sync::atomic::Ordering::Relaxed) {
                        entity.set_sprinting(true).await;
                    }
                }
                pumpkin_protocol::java::server::play::Action::StopSprinting => {
                    if entity.sprinting.load(std::sync::atomic::Ordering::Relaxed) {
                        entity.set_sprinting(false).await;
                    }
                }
                pumpkin_protocol::java::server::play::Action::LeaveBed => player.wake_up().await,

                pumpkin_protocol::java::server::play::Action::StartHorseJump
                | pumpkin_protocol::java::server::play::Action::StopHorseJump
                | pumpkin_protocol::java::server::play::Action::OpenVehicleInventory => {
                    log::debug!("todo");
                }
                pumpkin_protocol::java::server::play::Action::StartFlyingElytra => {
                    let fall_flying = entity.check_fall_flying();
                    if entity
                        .fall_flying
                        .load(std::sync::atomic::Ordering::Relaxed)
                        != fall_flying
                    {
                        entity.set_fall_flying(fall_flying).await;
                    }
                } // TODO
            }
        } else {
            self.kick(TextComponent::text("Invalid player command"))
                .await;
        }
    }

    pub async fn handle_player_input(&self, player: &Arc<Player>, input: SPlayerInput) {
        let sneak = input.input & SPlayerInput::SNEAK != 0;
        if player
            .get_entity()
            .sneaking
            .load(std::sync::atomic::Ordering::Relaxed)
            != sneak
        {
            player.get_entity().set_sneaking(sneak).await;
        }
    }

    pub async fn handle_swing_arm(&self, player: &Arc<Player>, swing_arm: SSwingArm) {
        let animation = match swing_arm.hand.0 {
            0 => Animation::SwingMainArm,
            1 => Animation::SwingOffhand,
            _ => {
                self.kick(TextComponent::text("Invalid hand")).await;
                return;
            }
        };
        // Invert hand if player is left handed
        let animation = match player.config.read().await.main_hand {
            Hand::Left => match animation {
                Animation::SwingMainArm => Animation::SwingOffhand,
                Animation::SwingOffhand => Animation::SwingMainArm,
                _ => unreachable!(),
            },
            Hand::Right => animation,
        };

        let id = player.entity_id();
        let world = player.world().await;

        let inventory = player.inventory();
        let item = inventory.held_item();

        let (yaw, pitch) = player.rotation();
        let hit_result = player
            .world()
            .await
            .raycast(
                player.eye_position(),
                player
                    .eye_position()
                    .add(&(Vector3::rotation_vector(f64::from(pitch), f64::from(yaw)) * 4.5)),
                async |pos, world| {
                    let block = world.get_block(pos).await;
                    block != &Block::AIR && block != &Block::WATER && block != &Block::LAVA
                },
            )
            .await;

        let event = if let Some((hit_pos, _hit_dir)) = hit_result {
            PlayerInteractEvent::new(
                player,
                InteractAction::LeftClickBlock,
                &item,
                player.world().await.get_block(&hit_pos).await,
                Some(hit_pos),
            )
        } else {
            PlayerInteractEvent::new(
                player,
                InteractAction::LeftClickAir,
                &item,
                &Block::AIR,
                None,
            )
        };

        send_cancellable! {{
            event;
            'after: {
                world
                    .broadcast_packet_except(
                        &[player.gameprofile.id],
                        &CEntityAnimation::new(id.into(), animation),
                    )
                    .await;
            }
        }}
    }

    pub async fn handle_chat_message(&self, player: &Arc<Player>, chat_message: SChatMessage) {
        let gameprofile = &player.gameprofile;

        if let Err(err) = self.validate_chat_message(player, &chat_message).await {
            log::log!(
                err.severity(),
                "{} (uuid {}) {}",
                gameprofile.name,
                gameprofile.id,
                err
            );
            if err.is_kick() {
                if let Some(reason) = err.client_kick_reason() {
                    self.kick(TextComponent::text(reason)).await;
                }
            }
            return;
        }

        send_cancellable! {{
            PlayerChatEvent::new(player.clone(), chat_message.message.clone(), vec![]);

            'after: {
                log::info!("<chat> {}: {}", gameprofile.name, event.message);

                let config = advanced_config();

                let message = match seasonal_events::modify_chat_message(&event.message) {
                    Some(m) => m,
                    None => event.message.clone(),
                };

                let decorated_message = &TextComponent::chat_decorated(
                    config.chat.format.clone(),
                    gameprofile.name.clone(),
                    message,
                );

                let entity = &player.living_entity.entity;
                let world = &entity.world.read().await;
                if BASIC_CONFIG.allow_chat_reports {
                    world.broadcast_secure_player_chat(player, &chat_message, decorated_message).await;
                } else {
                    let no_reports_packet = &CSystemChatMessage::new(
                        decorated_message,
                        false,
                    );
                    world.broadcast_packet_all(no_reports_packet).await;
                }
            }
        }}
    }

    /// Runs all vanilla checks for a valid chat message
    pub async fn validate_chat_message(
        &self,
        player: &Arc<Player>,
        chat_message: &SChatMessage,
    ) -> Result<(), ChatError> {
        // Check for oversized messages
        if chat_message.message.len() > 256 {
            return Err(ChatError::OversizedMessage);
        }
        // Check for illegal characters
        if chat_message
            .message
            .chars()
            .any(|c| c == '§' || c < ' ' || c == '\x7F')
        {
            return Err(ChatError::IllegalCharacters);
        }
        // These checks are only run in secure chat mode
        if BASIC_CONFIG.allow_chat_reports {
            // Check for unsigned chat
            if let Some(signature) = &chat_message.signature {
                if signature.len() != 256 {
                    return Err(ChatError::UnsignedChat); // Signature is the wrong length
                }
            } else {
                return Err(ChatError::UnsignedChat); // There is no signature
            }

            let now = SystemTime::now()
                .duration_since(UNIX_EPOCH)
                .unwrap_or_default()
                .as_millis() as i64;

            // Verify message timestamp
            if chat_message.timestamp > now || chat_message.timestamp < (now - CHAT_MESSAGE_MAX_AGE)
            {
                return Err(ChatError::OutOfOrderChat);
            }

            // Verify session expiry
            if player.chat_session.lock().await.expires_at < now {
                return Err(ChatError::ExpiredPublicKey);
            }

            // Validate previous signature checksum (new in 1.21.5)
            // The client can bypass this check by sending 0
            if chat_message.checksum != 0 {
                let checksum =
                    polynomial_rolling_hash(player.signature_cache.lock().await.last_seen.as_ref());
                if checksum != chat_message.checksum {
                    return Err(ChatError::ChatValidationFailed);
                }
            }
        }
        Ok(())
    }

    pub async fn handle_chat_session_update(
        &self,
        player: &Arc<Player>,
        server: &Server,
        session: SPlayerSession,
    ) {
        // Keep the chat session default if we don't want reports
        if !BASIC_CONFIG.allow_chat_reports {
            return;
        }

        if let Err(err) = self.validate_chat_session(player, server, &session).await {
            log::log!(
                err.severity(),
                "{} (uuid {}) {}",
                player.gameprofile.name,
                player.gameprofile.id,
                err
            );
            if err.is_kick() {
                if let Some(reason) = err.client_kick_reason() {
                    self.kick(TextComponent::text(reason)).await;
                }
            }
            return;
        }

        // Update the chat session fields
        let mut chat_session = player.chat_session.lock().await; // Await the lock

        // Update the chat session fields
        *chat_session = ChatSession::new(
            session.session_id,
            session.expires_at,
            session.public_key.clone(),
            session.key_signature.clone(),
        );

        server
            .broadcast_packet_all(&CPlayerInfoUpdate::new(
                0x02,
                &[pumpkin_protocol::java::client::play::Player {
                    uuid: player.gameprofile.id,
                    actions: &[PlayerAction::InitializeChat(Some(InitChat {
                        session_id: session.session_id,
                        expires_at: session.expires_at,
                        public_key: session.public_key.clone(),
                        signature: session.key_signature.clone(),
                    }))],
                }],
            ))
            .await;
    }

    /// Runs vanilla checks for a valid player session
    pub async fn validate_chat_session(
        &self,
        player: &Player,
        server: &Server,
        session: &SPlayerSession,
    ) -> Result<(), ChatError> {
        // Verify session expiry
        let now = SystemTime::now()
            .duration_since(UNIX_EPOCH)
            .unwrap_or_default()
            .as_millis() as i64;
        if session.expires_at < now {
            return Err(ChatError::InvalidPublicKey);
        }

        // Verify signature with RSA-SHA1
        let mojang_verifying_keys = server
            .mojang_public_keys
            .lock()
            .await
            .iter()
            .map(|key| VerifyingKey::<Sha1>::new(key.clone()))
            .collect::<Vec<_>>();

        let key_signature = RsaPkcs1v15Signature::try_from(session.key_signature.as_ref())
            .map_err(|_| ChatError::InvalidPublicKey)?;

        let mut signable = Vec::new();
        signable.extend_from_slice(player.gameprofile.id.as_bytes());
        signable.extend_from_slice(&session.expires_at.to_be_bytes());
        signable.extend_from_slice(&session.public_key);

        // Verify that the signable is valid for any one of Mojang's public keys
        if !mojang_verifying_keys
            .iter()
            .any(|key| key.verify(&signable, &key_signature).is_ok())
        {
            return Err(ChatError::InvalidPublicKey);
        }

        Ok(())
    }

    pub async fn handle_client_information(
        &self,
        player: &Arc<Player>,
        client_information: SClientInformationPlay,
    ) {
        if let (Ok(main_hand), Ok(chat_mode)) = (
            Hand::try_from(client_information.main_hand.0),
            ChatMode::try_from(client_information.chat_mode.0),
        ) {
            if client_information.view_distance <= 0 {
                self.kick(TextComponent::text(
                    "Cannot have zero or negative view distance!",
                ))
                .await;
                return;
            }

            let (update_settings, update_watched) = {
                let mut config = player.config.write().await;
                let update_settings = config.main_hand != main_hand
                    || config.skin_parts != client_information.skin_parts;

                let old_view_distance = config.view_distance;

                let update_watched =
                    if old_view_distance.get() == client_information.view_distance as u8 {
                        false
                    } else {
                        log::debug!(
                            "Player {} ({}) updated their render distance: {} -> {}.",
                            player.gameprofile.name,
                            self.id,
                            old_view_distance,
                            client_information.view_distance
                        );

                        true
                    };

                *config = PlayerConfig {
                    locale: client_information.locale,
                    // A negative view distance would be impossible and makes no sense, right? Mojang: Let's make it signed :D
                    // client_information.view_distance was checked above to be > 0, so compiler should optimize this out.
                    view_distance: match NonZeroU8::new(client_information.view_distance as u8) {
                        Some(dist) => dist,
                        None => {
                            // Unreachable branch
                            return;
                        }
                    },
                    chat_mode,
                    chat_colors: client_information.chat_colors,
                    skin_parts: client_information.skin_parts,
                    main_hand,
                    text_filtering: client_information.text_filtering,
                    server_listing: client_information.server_listing,
                };
                (update_settings, update_watched)
            };

            if update_watched {
                chunker::update_position(player).await;
            }

            if update_settings {
                log::debug!(
                    "Player {} ({}) updated their skin.",
                    player.gameprofile.name,
                    self.id,
                );
                player.send_client_information().await;
            }
        } else {
            self.kick(TextComponent::text("Invalid hand or chat type"))
                .await;
        }
    }

    pub async fn handle_client_status(&self, player: &Arc<Player>, client_status: SClientCommand) {
        match client_status.action_id.0 {
            0 => {
                // Perform respawn
                if player.living_entity.health.load() > 0.0 {
                    return;
                }
                player.world().await.respawn_player(player, false).await;

                let screen_handler = player.current_screen_handler.lock().await;
                let mut screen_handler = screen_handler.lock().await;
                screen_handler.sync_state().await;
                drop(screen_handler);

                // Restore abilities based on gamemode after respawn
                let mut abilities = player.abilities.lock().await;
                abilities.set_for_gamemode(player.gamemode.load());
                drop(abilities);
                player.send_abilities_update().await;
            }
            1 => {
                // Request stats
                log::debug!("todo");
            }
            _ => {
                self.kick(TextComponent::text("Invalid client status"))
                    .await;
            }
        }
    }

    pub async fn handle_interact(&self, player: &Player, interact: SInteract) {
        if !player.has_client_loaded() {
            return;
        }

        let sneaking = interact.sneaking;
        let entity = &player.living_entity.entity;
        if entity.sneaking.load(std::sync::atomic::Ordering::Relaxed) != sneaking {
            entity.set_sneaking(sneaking).await;
        }
        let Ok(action) = ActionType::try_from(interact.r#type.0) else {
            self.kick(TextComponent::text("Invalid action type")).await;
            return;
        };

        match action {
            ActionType::Attack => {
                let entity_id = interact.entity_id;
                let config = &advanced_config().pvp;
                // TODO: do validation and stuff
                if !config.enabled {
                    return;
                }

                // TODO: set as camera entity when spectator

                let world = &entity.world.read().await;
                let player_victim = world.get_player_by_id(entity_id.0).await;
                if entity_id.0 == player.entity_id() {
                    // This can't be triggered from a non-modded client.
                    self.kick(TextComponent::translate(
                        "multiplayer.disconnect.invalid_entity_attacked",
                        [],
                    ))
                    .await;
                    return;
                }
                if let Some(player_victim) = player_victim {
                    if player_victim.living_entity.health.load() <= 0.0 {
                        // You can trigger this from a non-modded / innocent client,
                        // so we shouldn't kick the player.
                        return;
                    }
                    if config.protect_creative
                        && player_victim.gamemode.load() == GameMode::Creative
                    {
                        world
                            .play_sound(
                                Sound::EntityPlayerAttackNodamage,
                                SoundCategory::Players,
                                &player_victim.position(),
                            )
                            .await;
                        return;
                    }
                    player.attack(player_victim).await;
                } else if let Some(entity_victim) = world.get_entity_by_id(entity_id.0).await {
                    player.attack(entity_victim).await;
                } else {
                    log::error!(
                        "Player id {} interacted with entity id {}, which was not found.",
                        player.entity_id(),
                        entity_id.0
                    );
                    self.kick(TextComponent::translate(
                        "multiplayer.disconnect.invalid_entity_attacked",
                        [],
                    ))
                    .await;
                }
            }
            ActionType::Interact | ActionType::InteractAt => {
                log::debug!("todo");
            }
        }
    }

    #[expect(clippy::too_many_lines)]
    pub async fn handle_player_action(
        &self,
        player: &Arc<Player>,
        player_action: SPlayerAction,
        server: &Server,
    ) {
        if !player.has_client_loaded() {
            return;
        }
        match Status::try_from(player_action.status.0) {
            Ok(status) => match status {
                Status::StartedDigging => {
                    if !player.can_interact_with_block_at(&player_action.position, 1.0) {
                        log::warn!(
                            "Player {0} tried to interact with block out of reach at {1}",
                            player.gameprofile.name,
                            player_action.position
                        );
                        return;
                    }
                    let position = player_action.position;
                    let entity = &player.living_entity.entity;
                    let world = &entity.world.read().await;
                    let (block, state) = world.get_block_and_block_state(&position).await;

                    let inventory = player.inventory();
                    let held = inventory.held_item();
                    if !server
                        .item_registry
                        .can_mine(held.lock().await.item, player)
                    {
                        self.enqueue_packet(&CBlockUpdate::new(
                            position,
                            VarInt(i32::from(state.id)),
                        ))
                        .await;
                        self.update_sequence(player, player_action.sequence.0);
                        return;
                    }

                    // TODO: do validation
                    // TODO: Config
                    if player.gamemode.load() == GameMode::Creative {
                        // Block break & play sound
                        world
                            .break_block(
                                &position,
                                Some(player.clone()),
                                BlockFlags::NOTIFY_NEIGHBORS | BlockFlags::SKIP_DROPS,
                            )
                            .await;
                        server
                            .block_registry
                            .broken(world, block, player, &position, server, state)
                            .await;
                        self.update_sequence(player, player_action.sequence.0);
                        return;
                    }
                    player.start_mining_time.store(
                        player
                            .tick_counter
                            .load(std::sync::atomic::Ordering::Relaxed),
                        std::sync::atomic::Ordering::Relaxed,
                    );
                    if !state.is_air() {
                        let speed = block::calc_block_breaking(player, state, block.name).await;
                        // Instant break
                        if speed >= 1.0 {
                            let broken_state = world.get_block_state(&position).await;
                            world
                                .break_block(
                                    &position,
                                    Some(player.clone()),
                                    BlockFlags::NOTIFY_NEIGHBORS,
                                )
                                .await;
                            server
                                .block_registry
                                .broken(world, block, player, &position, server, broken_state)
                                .await;
                        } else {
                            player
                                .mining
                                .store(true, std::sync::atomic::Ordering::Relaxed);
                            *player.mining_pos.lock().await = position;
                            let progress = (speed * 10.0) as i32;
                            world.set_block_breaking(entity, position, progress).await;
                            player
                                .current_block_destroy_stage
                                .store(progress, std::sync::atomic::Ordering::Relaxed);
                        }
                    }
                    self.update_sequence(player, player_action.sequence.0);
                }
                Status::CancelledDigging => {
                    if !player.can_interact_with_block_at(&player_action.position, 1.0) {
                        log::warn!(
                            "Player {0} tried to interact with block out of reach at {1}",
                            player.gameprofile.name,
                            player_action.position
                        );
                        return;
                    }
                    player
                        .mining
                        .store(false, std::sync::atomic::Ordering::Relaxed);
                    let entity = &player.living_entity.entity;
                    let world = &entity.world.read().await;
                    world
                        .set_block_breaking(entity, player_action.position, -1)
                        .await;
                    self.update_sequence(player, player_action.sequence.0);
                }
                Status::FinishedDigging => {
                    // TODO: do validation
                    let location = player_action.position;
                    if !player.can_interact_with_block_at(&location, 1.0) {
                        log::warn!(
                            "Player {0} tried to interact with block out of reach at {1}",
                            player.gameprofile.name,
                            player_action.position
                        );
                        return;
                    }

                    // Block break & play sound
                    let entity = &player.living_entity.entity;
                    let world = &entity.world.read().await;

                    player
                        .mining
                        .store(false, std::sync::atomic::Ordering::Relaxed);
                    world.set_block_breaking(entity, location, -1).await;

                    let (block, state) = world.get_block_and_block_state(&location).await;
                    let drop = player.gamemode.load() != GameMode::Creative
                        && player.can_harvest(state, block.name).await;

                    world
                        .break_block(
                            &location,
                            Some(player.clone()),
                            if drop {
                                BlockFlags::NOTIFY_NEIGHBORS
                            } else {
                                BlockFlags::SKIP_DROPS | BlockFlags::NOTIFY_NEIGHBORS
                            },
                        )
                        .await;

                    server
                        .block_registry
                        .broken(world, block, player, &location, server, state)
                        .await;

                    self.update_sequence(player, player_action.sequence.0);
                }
                Status::DropItem => {
                    player.drop_held_item(false).await;
                }
                Status::DropItemStack => {
                    player.drop_held_item(true).await;
                }
                Status::ShootArrowOrFinishEating => {
                    log::debug!("todo");
                }
                Status::SwapItem => {
                    player.swap_item().await;
                }
            },
            Err(_) => self.kick(TextComponent::text("Invalid status")).await,
        }
    }

    pub async fn handle_keep_alive(&self, player: &Player, keep_alive: SKeepAlive) {
        if player
            .wait_for_keep_alive
            .load(std::sync::atomic::Ordering::Relaxed)
            && keep_alive.keep_alive_id
                == player
                    .keep_alive_id
                    .load(std::sync::atomic::Ordering::Relaxed)
        {
            player
                .wait_for_keep_alive
                .store(false, std::sync::atomic::Ordering::Relaxed);
        } else {
            self.kick(TextComponent::text("Timeout")).await;
        }
    }

    pub fn update_sequence(&self, player: &Player, sequence: i32) {
        if sequence < 0 {
            log::error!("Expected packet sequence >= 0");
        }
        player.packet_sequence.store(
            player
                .packet_sequence
                .load(std::sync::atomic::Ordering::Relaxed)
                .max(sequence),
            std::sync::atomic::Ordering::Relaxed,
        );
    }

    pub async fn handle_player_abilities(
        &self,
        player: &Player,
        player_abilities: SPlayerAbilities,
    ) {
        let mut abilities = player.abilities.lock().await;

        // Set the flying ability
        let flying = player_abilities.flags & 0x02 != 0 && abilities.allow_flying;
        if flying {
            player.living_entity.fall_distance.store(0.0);
        }
        abilities.flying = flying;
    }

    pub async fn handle_play_ping_request(&self, request: SPlayPingRequest) {
        self.enqueue_packet(&CPingResponse::new(request.payload))
            .await;
    }

    #[allow(clippy::too_many_lines)]
    pub async fn handle_use_item_on(
        &self,
        player: &Player,
        use_item_on: SUseItemOn,
        server: &Arc<Server>,
    ) -> Result<(), Box<dyn PumpkinError>> {
        if !player.has_client_loaded() {
            return Ok(());
        }
        self.update_sequence(player, use_item_on.sequence.0);

<<<<<<< HEAD
        let location = use_item_on.location;
        let cursor_pos = use_item_on.cursor_pos;
=======
        let position = use_item_on.position;
>>>>>>> 2f6c484b
        let mut should_try_decrement = false;

        if !player.can_interact_with_block_at(&position, 1.0) {
            // TODO: maybe log?
            return Err(BlockPlacingError::BlockOutOfReach.into());
        }

        let Ok(face) = BlockDirection::try_from(use_item_on.face.0) else {
            return Err(BlockPlacingError::InvalidBlockFace.into());
        };

        let inventory = player.inventory();
        let held_item = inventory.held_item();
        let off_hand_item = inventory.off_hand_item().await;

        let entity = &player.living_entity.entity;
        let world = &entity.world.read().await;
        let block = world.get_block(&position).await;

        let sneaking = player
            .living_entity
            .entity
            .sneaking
            .load(std::sync::atomic::Ordering::Relaxed);
<<<<<<< HEAD
        // Code based on the java class ServerPlayerInteractionManager
        if !(sneaking
            && (!held_item.lock().await.is_empty() || !off_hand_item.lock().await.is_empty()))
        {
            match match server
                .block_registry
                .use_with_item(UseWithItemArgs {
                    server,
                    world,
                    block,
                    player: self,
                    location: &location,
                    hit: &BlockHitResult {
                        side: &face,
                        cursor_pos: &cursor_pos,
                    },
                    item_stack: &held_item,
                })
                .await
            {
                BlockActionResult::PassToDefault => {
                    server
                        .block_registry
                        .on_use(
                            block,
                            self,
                            &location,
                            &BlockHitResult {
                                side: &face,
                                cursor_pos: &cursor_pos,
                            },
                            server,
                            world,
                        )
                        .await
                }
                BlockActionResult::Fail => BlockActionResult::Fail,
                BlockActionResult::Consume => BlockActionResult::Consume,
                BlockActionResult::Continue => BlockActionResult::Continue,
                BlockActionResult::Success => BlockActionResult::Success,
            } {
                BlockActionResult::Fail => return Ok(()),
                BlockActionResult::Success | BlockActionResult::Consume => {
                    /* TODO: Swing hand */
=======
        if held_item.lock().await.is_empty() {
            if !sneaking {
                // Using block with empty hand
                server
                    .block_registry
                    .on_use(block, player, &position, server, world)
                    .await;
            }
            return Ok(());
        }
        if !sneaking {
            let action_result = server
                .block_registry
                .use_with_item(block, player, &position, &held_item, server, world)
                .await;
            match action_result {
                BlockActionResult::Continue => {}
                BlockActionResult::Consume => {
>>>>>>> 2f6c484b
                    return Ok(());
                }
                BlockActionResult::Continue | BlockActionResult::PassToDefault => {} // Do nothing,
            }
<<<<<<< HEAD
=======
            server
                .item_registry
                .use_on_block(
                    held_item.lock().await.item,
                    player,
                    position,
                    face,
                    block,
                    server,
                )
                .await;
            self.update_sequence(player, use_item_on.sequence.0);
>>>>>>> 2f6c484b
        }

        if held_item.lock().await.is_empty() {
            // If the hand is empty we stop here
            return Ok(());
        }

        server
            .item_registry
            .use_on_block(
                held_item.lock().await.item,
                self,
                location,
                face,
                block,
                server,
            )
            .await;
        self.update_sequence(use_item_on.sequence.0);

        // Check if the item is a block, because not every item can be placed :D
        if let Some(block) = get_block_by_item(held_item.lock().await.item.id) {
            should_try_decrement = self
                .run_is_block_place(player, block, server, use_item_on, position, face)
                .await?;
        }

        // Check if the item is a spawn egg
        if let Some(entity) = entity_from_egg(held_item.lock().await.item.id) {
            self.spawn_entity_from_egg(player, entity, position, face)
                .await;
            should_try_decrement = true;
        }

        if should_try_decrement {
            // TODO: Config
            // Decrease block count
            if player.gamemode.load() != GameMode::Creative {
                held_item.lock().await.decrement(1);
            }
        }

        Ok(())
    }

    pub async fn handle_sign_update(&self, player: &Player, sign_data: SUpdateSign) {
        let world = &player.living_entity.entity.world.read().await;
        let updated_sign = SignBlockEntity::new(
            sign_data.location,
            sign_data.is_front_text,
            [
                sign_data.line_1,
                sign_data.line_2,
                sign_data.line_3,
                sign_data.line_4,
            ],
        );

        world.add_block_entity(Arc::new(updated_sign)).await;
    }

    pub async fn handle_use_item(
        &self,
        player: &Arc<Player>,
        use_item: &SUseItem,
        server: &Server,
    ) {
        if !player.has_client_loaded() {
            return;
        }

        let inventory = player.inventory();
        let binding = inventory.held_item();

        let hit_result = player
            .world()
            .await
            .raycast(
                player.eye_position(),
                player.eye_position().add(
                    &(Vector3::rotation_vector(f64::from(use_item.pitch), f64::from(use_item.yaw))
                        * 4.5),
                ),
                async |pos, world| {
                    let block = world.get_block(pos).await;
                    block != &Block::AIR && block != &Block::WATER && block != &Block::LAVA
                },
            )
            .await;

        let event = if let Some((hit_pos, _hit_dir)) = hit_result {
            PlayerInteractEvent::new(
                player,
                InteractAction::RightClickBlock,
                &binding,
                player.world().await.get_block(&hit_pos).await,
                Some(hit_pos),
            )
        } else {
            PlayerInteractEvent::new(
                player,
                InteractAction::RightClickAir,
                &binding,
                &Block::AIR,
                None,
            )
        };

        send_cancellable! {{
            event;
            'after: {
                let held = binding.lock().await;
                let item = held.item;
                drop(held);
                server.item_registry.on_use(item, player).await;
                self.update_sequence(player, use_item.sequence.0);
            }
        }}
    }

    pub async fn handle_set_held_item(&self, player: &Player, held: SSetHeldItem) {
        let slot = held.slot;
        if !(0..=8).contains(&slot) {
            self.kick(TextComponent::text("Invalid held slot")).await;
            return;
        }
        let inv = player.inventory();
        inv.set_selected_slot(slot as u8);
        let stack = *inv.held_item().lock().await;
        let equipment = &[(EquipmentSlot::MAIN_HAND, stack)];
        player.living_entity.send_equipment_changes(equipment).await;
    }

    pub async fn handle_set_creative_slot(
        &self,
        player: &Player,
        packet: SSetCreativeSlot,
    ) -> Result<(), InventoryError> {
        if player.gamemode.load() != GameMode::Creative {
            return Err(InventoryError::PermissionError);
        }
        let is_negative = packet.slot < 0;
        let valid_slot = packet.slot >= 1 && packet.slot as usize <= 45;
        let item_stack = packet.clicked_item.to_stack();
        let is_legal =
            item_stack.is_empty() || item_stack.item_count <= item_stack.get_max_stack_size();

        if valid_slot && is_legal {
            let mut player_screen_handler = player.player_screen_handler.lock().await;
            player_screen_handler
                .get_slot(packet.slot as usize)
                .await
                .set_stack(item_stack)
                .await;
            player_screen_handler.set_received_stack(packet.slot as usize, item_stack);
            player_screen_handler.send_content_updates().await;
        } else if is_negative && is_legal {
            // Item drop
            player.drop_item(item_stack).await;
        }
        Ok(())
    }

    pub async fn handle_chunk_batch(&self, player: &Player, packet: SChunkBatch) {
        let mut chunk_manager = player.chunk_manager.lock().await;
        chunk_manager.handle_acknowledge(packet.chunks_per_tick);
        log::trace!(
            "Client requested {} chunks per tick",
            packet.chunks_per_tick
        );
    }

    pub async fn handle_close_container(
        &self,
        player: &Player,
        _server: &Server,
        _packet: SCloseContainer,
    ) {
        player.on_handled_screen_closed().await;
    }

    pub async fn handle_command_suggestion(
        &self,
        player: &Arc<Player>,
        packet: SCommandSuggestion,
        server: &Arc<Server>,
    ) {
        let mut src = CommandSender::Player(player.clone());
        let Some(cmd) = &packet.command.get(1..) else {
            return;
        };

        let Some((last_word_start, _)) = cmd.char_indices().rfind(|(_, c)| c.is_whitespace())
        else {
            return;
        };

        let dispatcher = server.command_dispatcher.read().await;
        let suggestions = dispatcher.find_suggestions(&mut src, server, cmd).await;

        let response = CCommandSuggestions::new(
            packet.id,
            (last_word_start + 2).try_into().unwrap(),
            (cmd.len() - last_word_start - 1).try_into().unwrap(),
            suggestions.into(),
        );

        self.enqueue_packet(&response).await;
    }

    pub fn handle_cookie_response(&self, packet: &SPCookieResponse) {
        // TODO: allow plugins to access this
        log::debug!(
            "Received cookie_response[play]: key: \"{}\", payload_length: \"{:?}\"",
            packet.key,
            packet.payload.as_ref().map(|p| p.len())
        );
    }

    async fn spawn_entity_from_egg(
        &self,
        player: &Player,
        entity_type: EntityType,
        location: BlockPos,
        face: BlockDirection,
    ) {
        let world_pos = BlockPos(location.0 + face.to_offset());
        // Align the position like Vanilla does
        let pos = Vector3::new(
            f64::from(world_pos.0.x) + 0.5,
            f64::from(world_pos.0.y),
            f64::from(world_pos.0.z) + 0.5,
        );
        // Create rotation like Vanilla
        let yaw = wrap_degrees(rand::random::<f32>() * 360.0) % 360.0;

        let world = player.world().await;
        // Create a new mob and UUID based on the spawn egg id
        let mob = from_type(entity_type, pos, &world, Uuid::new_v4());

        // Set the rotation
        mob.get_entity().set_rotation(yaw, 0.0);

        // Broadcast the new mob to all players
        world.spawn_entity(mob).await;

        // TODO: send/configure additional commands/data based on the type of entity (horse, slime, etc)
    }

    const WORLD_LOWEST_Y: i8 = -64;
    const WORLD_MAX_Y: u16 = 320;

    #[allow(clippy::too_many_lines)]
    async fn run_is_block_place(
        &self,
        player: &Player,
        block: &'static Block,
        server: &Server,
        use_item_on: SUseItemOn,
        location: BlockPos,
        face: BlockDirection,
    ) -> Result<bool, Box<dyn PumpkinError>> {
        let entity = &player.living_entity.entity;
        let world = &entity.world.read().await;

        // Check if the block is under the world
        if location.0.y + face.to_offset().y < i32::from(Self::WORLD_LOWEST_Y) {
            return Err(BlockPlacingError::BlockOutOfWorld.into());
        }

        // Check the world's max build height
        if location.0.y + face.to_offset().y >= i32::from(Self::WORLD_MAX_Y) {
            player
                .send_system_message_raw(
                    &TextComponent::translate(
                        "build.tooHigh",
                        vec![TextComponent::text((Self::WORLD_MAX_Y - 1).to_string())],
                    )
                    .color_named(NamedColor::Red),
                    true,
                )
                .await;
            return Err(BlockPlacingError::BlockOutOfWorld.into());
        }

        match player.gamemode.load() {
            GameMode::Spectator | GameMode::Adventure => {
                return Err(BlockPlacingError::InvalidGamemode.into());
            }
            _ => {}
        }

        let clicked_block_pos = BlockPos(location.0);
        let (clicked_block, clicked_block_state) =
            world.get_block_and_block_state(&clicked_block_pos).await;

        let replace_clicked_block = if clicked_block == block {
            world
                .block_registry
                .can_update_at(
                    world,
                    clicked_block,
                    clicked_block_state.id,
                    &clicked_block_pos,
                    face,
                    &use_item_on,
                    player,
                )
                .await
                .then_some(BlockIsReplacing::Itself(clicked_block_state.id))
        } else if clicked_block_state.replaceable() {
            if clicked_block == &Block::WATER {
                let water_props =
                    WaterLikeProperties::from_state_id(clicked_block_state.id, clicked_block);
                Some(BlockIsReplacing::Water(water_props.level))
            } else {
                Some(BlockIsReplacing::Other)
            }
        } else {
            None
        };

        let (final_block_pos, final_face, replacing) =
            if let Some(replacing) = replace_clicked_block {
                (clicked_block_pos, face, replacing)
            } else {
                let block_pos = BlockPos(location.0 + face.to_offset());
                let (previous_block, previous_block_state) =
                    world.get_block_and_block_state(&block_pos).await;

                let replace_previous_block = if previous_block == block {
                    world
                        .block_registry
                        .can_update_at(
                            world,
                            previous_block,
                            previous_block_state.id,
                            &block_pos,
                            face.opposite(),
                            &use_item_on,
                            player,
                        )
                        .await
                        .then_some(BlockIsReplacing::Itself(previous_block_state.id))
                } else {
                    previous_block_state.replaceable().then(|| {
                        if previous_block == &Block::WATER {
                            let water_props = WaterLikeProperties::from_state_id(
                                previous_block_state.id,
                                previous_block,
                            );
                            BlockIsReplacing::Water(water_props.level)
                        } else {
                            BlockIsReplacing::None
                        }
                    })
                };

                match replace_previous_block {
                    Some(replacing) => (block_pos, face.opposite(), replacing),
                    None => {
                        // Don't place and don't decrement if the previous block is not replaceable
                        return Ok(false);
                    }
                }
            };

        if !server
            .block_registry
            .can_place_at(
                Some(server),
                Some(world),
                world.as_ref(),
                Some(player),
                block,
                &final_block_pos,
                final_face,
                Some(&use_item_on),
            )
            .await
        {
            return Ok(false);
        }

        let new_state = server
            .block_registry
            .on_place(
                server,
                world,
                player,
                block,
                &final_block_pos,
                final_face,
                replacing,
                &use_item_on,
            )
            .await;

        // Check if there is a player in the way of the block being placed
        let shapes = get_state_by_state_id(new_state)
            .unwrap()
            .get_block_collision_shapes();
        for player in world.get_nearby_players(location.0.to_f64(), 3.0).await {
            let player_box = player.1.living_entity.entity.bounding_box.load();
            for shape in &shapes {
                if shape.at_pos(final_block_pos).intersects(&player_box) {
                    return Ok(false);
                }
            }
        }

        let _replaced_id = world
            .set_block_state(&final_block_pos, new_state, BlockFlags::NOTIFY_ALL)
            .await;

        server
            .block_registry
            .player_placed(world, block, new_state, &final_block_pos, face, player)
            .await;

        // The block was placed successfully, so decrement their inventory
        Ok(true)
    }

    /// Checks if the block placed was a sign, then opens a dialog.
    pub async fn send_sign_packet(&self, block_position: BlockPos) {
        self.enqueue_packet(&COpenSignEditor::new(block_position, true))
            .await;
    }
}<|MERGE_RESOLUTION|>--- conflicted
+++ resolved
@@ -49,7 +49,7 @@
 use pumpkin_world::world::BlockFlags;
 use uuid::Uuid;
 
-use crate::block::pumpkin_block::{BlockHitResult, UseWithItemArgs};
+use crate::block::pumpkin_block::BlockHitResult;
 use crate::block::registry::BlockActionResult;
 use crate::block::{self, BlockIsReplacing};
 use crate::command::CommandSender;
@@ -1416,12 +1416,9 @@
         }
         self.update_sequence(player, use_item_on.sequence.0);
 
-<<<<<<< HEAD
-        let location = use_item_on.location;
+        let position = use_item_on.position;
         let cursor_pos = use_item_on.cursor_pos;
-=======
-        let position = use_item_on.position;
->>>>>>> 2f6c484b
+
         let mut should_try_decrement = false;
 
         if !player.can_interact_with_block_at(&position, 1.0) {
@@ -1446,25 +1443,16 @@
             .entity
             .sneaking
             .load(std::sync::atomic::Ordering::Relaxed);
-<<<<<<< HEAD
         // Code based on the java class ServerPlayerInteractionManager
         if !(sneaking
             && (!held_item.lock().await.is_empty() || !off_hand_item.lock().await.is_empty()))
         {
             match match server
-                .block_registry
-                .use_with_item(UseWithItemArgs {
-                    server,
-                    world,
-                    block,
-                    player: self,
-                    location: &location,
-                    hit: &BlockHitResult {
-                        side: &face,
-                        cursor_pos: &cursor_pos,
-                    },
-                    item_stack: &held_item,
-                })
+                .block_registry.
+                use_with_item(block, player, &position, &BlockHitResult {
+                                side: &face,
+                                cursor_pos: &cursor_pos,
+                            }, &held_item, server, world)
                 .await
             {
                 BlockActionResult::PassToDefault => {
@@ -1472,8 +1460,8 @@
                         .block_registry
                         .on_use(
                             block,
-                            self,
-                            &location,
+                            player,
+                            &position,
                             &BlockHitResult {
                                 side: &face,
                                 cursor_pos: &cursor_pos,
@@ -1491,45 +1479,10 @@
                 BlockActionResult::Fail => return Ok(()),
                 BlockActionResult::Success | BlockActionResult::Consume => {
                     /* TODO: Swing hand */
-=======
-        if held_item.lock().await.is_empty() {
-            if !sneaking {
-                // Using block with empty hand
-                server
-                    .block_registry
-                    .on_use(block, player, &position, server, world)
-                    .await;
-            }
-            return Ok(());
-        }
-        if !sneaking {
-            let action_result = server
-                .block_registry
-                .use_with_item(block, player, &position, &held_item, server, world)
-                .await;
-            match action_result {
-                BlockActionResult::Continue => {}
-                BlockActionResult::Consume => {
->>>>>>> 2f6c484b
                     return Ok(());
                 }
                 BlockActionResult::Continue | BlockActionResult::PassToDefault => {} // Do nothing,
             }
-<<<<<<< HEAD
-=======
-            server
-                .item_registry
-                .use_on_block(
-                    held_item.lock().await.item,
-                    player,
-                    position,
-                    face,
-                    block,
-                    server,
-                )
-                .await;
-            self.update_sequence(player, use_item_on.sequence.0);
->>>>>>> 2f6c484b
         }
 
         if held_item.lock().await.is_empty() {
@@ -1541,14 +1494,14 @@
             .item_registry
             .use_on_block(
                 held_item.lock().await.item,
-                self,
-                location,
+                player,
+                position,
                 face,
                 block,
                 server,
             )
             .await;
-        self.update_sequence(use_item_on.sequence.0);
+        self.update_sequence(player, use_item_on.sequence.0);
 
         // Check if the item is a block, because not every item can be placed :D
         if let Some(block) = get_block_by_item(held_item.lock().await.item.id) {
