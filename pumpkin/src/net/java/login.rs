use pumpkin_protocol::{
    ConnectionState, KnownPack, Label, Link, LinkType,
    java::client::{
        config::{CConfigAddResourcePack, CConfigServerLinks, CKnownPacks},
        login::{CLoginSuccess, CSetCompression},
    },
    java::server::login::{
        SEncryptionResponse, SLoginCookieResponse, SLoginPluginResponse, SLoginStart,
    },
};
use pumpkin_util::text::TextComponent;
use uuid::Uuid;

use crate::{
    net::{
        GameProfile,
        authentication::{self, AuthError},
        is_valid_player_name,
        java::JavaClient,
        offline_uuid,
        proxy::{bungeecord, velocity},
    },
    server::Server,
};

impl JavaClient {
    pub async fn handle_login_start(&self, server: &Server, login_start: SLoginStart) {
        log::debug!("login start");

        // Don't allow new logons when the server is full.
        // If `max_players` is set to zero, then there is no max player count enforced.
        // TODO: If client is an operator or has otherwise suitable elevated permissions, allow the client to bypass this requirement.
        let max_players = server.basic_config.max_players;
        if max_players > 0 && server.get_player_count().await >= max_players as usize {
            self.kick(TextComponent::translate(
                "multiplayer.disconnect.server_full",
                [],
            ))
            .await;
            return;
        }

        if !is_valid_player_name(&login_start.name) {
            self.kick(TextComponent::text("Invalid characters in username"))
                .await;
            return;
        }
        // Default game profile, when no online mode
        // TODO: Make offline UUID
        let mut gameprofile = self.gameprofile.lock().await;
        let proxy = &server.advanced_config.networking.proxy;
        if proxy.enabled {
            if proxy.velocity.enabled {
                velocity::velocity_login(self).await;
            } else if proxy.bungeecord.enabled {
                match bungeecord::bungeecord_login(
                    &self.address,
                    &self.server_address.lock().await,
                    login_start.name,
                )
                .await
                {
                    Ok((_ip, profile)) => {
                        // self.address.lock() = ip;
                        self.finish_login(&profile).await;
                        *gameprofile = Some(profile);
                    }
                    Err(error) => self.kick(TextComponent::text(error.to_string())).await,
                }
            }
        } else {
            let id = if server.basic_config.online_mode {
                login_start.uuid
            } else {
                offline_uuid(&login_start.name).expect("This is very not safe and bad")
            };

            let profile = GameProfile {
                id,
                name: login_start.name,
                properties: vec![],
                profile_actions: None,
            };

            if server.advanced_config.networking.packet_compression.enabled {
                self.enable_compression(server).await;
            }

            if server.basic_config.encryption {
                let verify_token: [u8; 4] = rand::random();
                // Wait until we have sent the encryption packet to the client
                self.send_packet_now(
                    &server.encryption_request(&verify_token, server.basic_config.online_mode),
                )
                .await;
            } else {
                self.finish_login(&profile).await;
            }

            *gameprofile = Some(profile);
        }
    }

    pub async fn handle_encryption_response(
        &self,
        server: &Server,
        encryption_response: SEncryptionResponse,
    ) {
        log::debug!("Handling encryption");
        let shared_secret = server.decrypt(&encryption_response.shared_secret).unwrap();

        if let Err(error) = self.set_encryption(&shared_secret).await {
            self.kick(TextComponent::text(error.to_string())).await;
            return;
        }

        let mut gameprofile = self.gameprofile.lock().await;

        let Some(profile) = gameprofile.as_mut() else {
            self.kick(TextComponent::text("No `GameProfile`")).await;
            return;
        };

        if server.basic_config.online_mode {
            // Online mode auth
            match self
                .authenticate(server, &shared_secret, &profile.name)
                .await
            {
                Ok(new_profile) => *profile = new_profile,
                Err(error) => {
                    self.kick(match error {
                        AuthError::FailedResponse => {
                            TextComponent::translate("multiplayer.disconnect.authservers_down", [])
                        }
                        AuthError::UnverifiedUsername => TextComponent::translate(
                            "multiplayer.disconnect.unverified_username",
                            [],
                        ),
                        e => TextComponent::text(e.to_string()),
                    })
                    .await;
                }
            }
        }

        // Don't allow duplicate UUIDs
        if let Some(online_player) = &server.get_player_by_uuid(profile.id).await {
            log::debug!(
                "Player (IP '{}', username '{}') tried to log in with the same UUID ('{}') as an online player (username '{}')",
                &self.address.lock().await,
                &profile.name,
                &profile.id,
                &online_player.gameprofile.name
            );
            self.kick(TextComponent::translate(
                "multiplayer.disconnect.duplicate_login",
                [],
            ))
            .await;
            return;
        }

        // Don't allow a duplicate username
        if let Some(online_player) = &server.get_player_by_name(&profile.name).await {
            log::debug!(
                "A player (IP '{}', attempted username '{}') tried to log in with the same username as an online player (UUID '{}', username '{}')",
                &self.address.lock().await,
                &profile.name,
                &profile.id,
                &online_player.gameprofile.name
            );
            self.kick(TextComponent::translate(
                "multiplayer.disconnect.duplicate_login",
                [],
            ))
            .await;
            return;
        }

        self.finish_login(profile).await;
    }

    async fn enable_compression(&self, server: &Server) {
        let compression = server
            .advanced_config
            .networking
            .packet_compression
            .info
            .clone();
        // We want to wait until we have sent the compression packet to the client
        self.send_packet_now(&CSetCompression::new(
            compression.threshold.try_into().unwrap(),
        ))
        .await;
        self.set_compression(compression).await;
    }

    async fn finish_login(&self, profile: &GameProfile) {
        let packet = CLoginSuccess::new(&profile.id, &profile.name, &profile.properties);
        self.send_packet_now(&packet).await;
    }

    async fn authenticate(
        &self,
        server: &Server,
        shared_secret: &[u8],
        username: &str,
    ) -> Result<GameProfile, AuthError> {
        let hash = server.digest_secret(shared_secret);
        let ip = self.address.lock().await.ip();
        let profile = authentication::authenticate(
            username,
            &hash,
            &ip,
            &server.advanced_config.networking.authentication,
        )?;

        // Check if the player should join
        if let Some(actions) = &profile.profile_actions {
            if server
                .advanced_config
                .networking
                .authentication
                .player_profile
                .allow_banned_players
            {
                for allowed in &server
                    .advanced_config
                    .networking
                    .authentication
                    .player_profile
                    .allowed_actions
                {
                    if !actions.contains(allowed) {
                        return Err(AuthError::DisallowedAction);
                    }
                }
                if !actions.is_empty() {
                    return Err(AuthError::Banned);
                }
            } else if !actions.is_empty() {
                return Err(AuthError::Banned);
            }
        }
        // Validate textures
        for property in &profile.properties {
            authentication::validate_textures(
                property,
                &server.advanced_config.networking.authentication.textures,
            )
            .map_err(AuthError::TextureError)?;
        }
        Ok(profile)
    }

    pub fn handle_login_cookie_response(&self, packet: &SLoginCookieResponse) {
        // TODO: allow plugins to access this
        log::debug!(
            "Received cookie_response[login]: key: \"{}\", payload_length: \"{:?}\"",
            packet.key,
            packet.payload.as_ref().map(|p| p.len())
        );
    }
    pub async fn handle_plugin_response(
        &self,
        server: &Server,
        plugin_response: SLoginPluginResponse,
    ) {
        log::debug!("Handling plugin");
        let velocity_config = &server.advanced_config.networking.proxy.velocity;
        if velocity_config.enabled {
            let mut address = self.address.lock().await;
            match velocity::receive_velocity_plugin_response(
                address.port(),
                velocity_config,
                plugin_response,
            ) {
                Ok((profile, new_address)) => {
                    self.finish_login(&profile).await;
                    *self.gameprofile.lock().await = Some(profile);
                    *address = new_address;
                    drop(address);
                }
                Err(error) => self.kick(TextComponent::text(error.to_string())).await,
            }
        }
    }

    pub async fn handle_login_acknowledged(&self, server: &Server) {
        log::debug!("Handling login acknowledgement");
        self.connection_state.store(ConnectionState::Config);
        self.send_packet_now(&server.get_branding()).await;

        if server.advanced_config.server_links.enabled {
            let mut links: Vec<Link> = Vec::new();

            let bug_report = &server.advanced_config.server_links.bug_report;
            if !bug_report.is_empty() {
                links.push(Link::new(Label::BuiltIn(LinkType::BugReport), bug_report));
            }

            let support = &server.advanced_config.server_links.support;
            if !support.is_empty() {
                links.push(Link::new(Label::BuiltIn(LinkType::Support), support));
            }

            let status = &server.advanced_config.server_links.status;
            if !status.is_empty() {
                links.push(Link::new(Label::BuiltIn(LinkType::Status), status));
            }

            let feedback = &server.advanced_config.server_links.feedback;
            if !feedback.is_empty() {
                links.push(Link::new(Label::BuiltIn(LinkType::Feedback), feedback));
            }

            let community = &server.advanced_config.server_links.community;
            if !community.is_empty() {
                links.push(Link::new(Label::BuiltIn(LinkType::Community), community));
            }

            let website = &server.advanced_config.server_links.website;
            if !website.is_empty() {
                links.push(Link::new(Label::BuiltIn(LinkType::Website), website));
            }

            let forums = &server.advanced_config.server_links.forums;
            if !forums.is_empty() {
                links.push(Link::new(Label::BuiltIn(LinkType::Forums), forums));
            }

            let news = &server.advanced_config.server_links.news;
            if !news.is_empty() {
                links.push(Link::new(Label::BuiltIn(LinkType::News), news));
            }

            let announcements = &server.advanced_config.server_links.announcements;
            if !announcements.is_empty() {
                links.push(Link::new(
                    Label::BuiltIn(LinkType::Announcements),
                    announcements,
                ));
            }

            for (key, value) in &server.advanced_config.server_links.custom {
                links.push(Link::new(
                    Label::TextComponent(TextComponent::text(key.clone()).into()),
                    value,
                ));
            }

            self.send_packet_now(&CConfigServerLinks::new(&links)).await;
        }

<<<<<<< HEAD
        // Send tags.
        // TODO: Is this the right place to send them?

        self.send_packet_now(&CUpdateTags::new(&[
            pumpkin_data::tag::RegistryKey::Block,
            pumpkin_data::tag::RegistryKey::Fluid,
            pumpkin_data::tag::RegistryKey::Enchantment,
            pumpkin_data::tag::RegistryKey::WorldgenBiome,
            pumpkin_data::tag::RegistryKey::Item,
            pumpkin_data::tag::RegistryKey::EntityType,
        ]))
        .await;

        let resource_config = &server.advanced_config.resource_pack;
=======
        let resource_config = &advanced_config().resource_pack;
>>>>>>> 2104367d
        if resource_config.enabled {
            let uuid = Uuid::new_v3(&uuid::Uuid::NAMESPACE_DNS, resource_config.url.as_bytes());
            let resource_pack = CConfigAddResourcePack::new(
                &uuid,
                &resource_config.url,
                &resource_config.sha1,
                resource_config.force,
                if resource_config.prompt_message.is_empty() {
                    None
                } else {
                    Some(TextComponent::text(resource_config.prompt_message.clone()))
                },
            );

            self.send_packet_now(&resource_pack).await;
        } else {
            // This will be invoked by our resource pack handler in the case of the above branch.
            self.send_known_packs().await;
        }
        log::debug!("login acknowledged");
    }

    /// Send the known data packs to the client.
    pub async fn send_known_packs(&self) {
        self.send_packet_now(&CKnownPacks::new(&[KnownPack {
            namespace: "minecraft",
            id: "core",
            version: "1.21.10",
        }]))
        .await;
    }
}<|MERGE_RESOLUTION|>--- conflicted
+++ resolved
@@ -353,24 +353,7 @@
             self.send_packet_now(&CConfigServerLinks::new(&links)).await;
         }
 
-<<<<<<< HEAD
-        // Send tags.
-        // TODO: Is this the right place to send them?
-
-        self.send_packet_now(&CUpdateTags::new(&[
-            pumpkin_data::tag::RegistryKey::Block,
-            pumpkin_data::tag::RegistryKey::Fluid,
-            pumpkin_data::tag::RegistryKey::Enchantment,
-            pumpkin_data::tag::RegistryKey::WorldgenBiome,
-            pumpkin_data::tag::RegistryKey::Item,
-            pumpkin_data::tag::RegistryKey::EntityType,
-        ]))
-        .await;
-
         let resource_config = &server.advanced_config.resource_pack;
-=======
-        let resource_config = &advanced_config().resource_pack;
->>>>>>> 2104367d
         if resource_config.enabled {
             let uuid = Uuid::new_v3(&uuid::Uuid::NAMESPACE_DNS, resource_config.url.as_bytes());
             let resource_pack = CConfigAddResourcePack::new(
