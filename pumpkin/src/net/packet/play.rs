use std::num::NonZeroU8;
use std::sync::Arc;

use crate::block;
use crate::block::registry::BlockActionResult;
use crate::entity::mob;
use crate::net::PlayerConfig;
use crate::plugin::player::player_chat::PlayerChatEvent;
use crate::plugin::player::player_command_send::PlayerCommandSendEvent;
use crate::plugin::player::player_move::PlayerMoveEvent;
use crate::{
    command::CommandSender,
    entity::player::{ChatMode, Hand, Player},
    error::PumpkinError,
    server::Server,
    world::chunker,
};
use pumpkin_config::ADVANCED_CONFIG;
use pumpkin_data::block::{Block, HorizontalFacing};
use pumpkin_data::entity::{EntityType, entity_from_egg};
use pumpkin_data::item::Item;
use pumpkin_data::sound::Sound;
use pumpkin_data::sound::SoundCategory;
use pumpkin_data::world::CHAT;
use pumpkin_inventory::InventoryError;
use pumpkin_inventory::player::{
    PlayerInventory, SLOT_HOTBAR_END, SLOT_HOTBAR_START, SLOT_OFFHAND,
};
use pumpkin_macros::{block_entity, send_cancellable};
use pumpkin_protocol::client::play::{
    CBlockEntityData, CBlockUpdate, COpenSignEditor, CPlayerPosition, CSetContainerSlot,
    CSetHeldItem, EquipmentSlot,
};
use pumpkin_protocol::codec::slot::Slot;
use pumpkin_protocol::codec::var_int::VarInt;
use pumpkin_protocol::server::play::{
    SChunkBatch, SCookieResponse as SPCookieResponse, SUpdateSign,
};
use pumpkin_protocol::{
    client::play::{
        Animation, CCommandSuggestions, CEntityAnimation, CHeadRot, CPingResponse,
        CPlayerChatMessage, CUpdateEntityPos, CUpdateEntityPosRot, CUpdateEntityRot, FilterType,
    },
    server::play::{
        Action, ActionType, SChatCommand, SChatMessage, SClientCommand, SClientInformationPlay,
        SCloseContainer, SCommandSuggestion, SConfirmTeleport, SInteract, SKeepAlive,
        SPickItemFromBlock, SPlayPingRequest, SPlayerAbilities, SPlayerAction, SPlayerCommand,
        SPlayerPosition, SPlayerPositionRotation, SPlayerRotation, SSetCreativeSlot, SSetHeldItem,
        SSetPlayerGround, SSwingArm, SUseItem, SUseItemOn, Status,
    },
};
use pumpkin_util::math::boundingbox::BoundingBox;
use pumpkin_util::math::position::BlockPos;
use pumpkin_util::text::color::NamedColor;
use pumpkin_util::{
    GameMode,
    math::{vector3::Vector3, wrap_degrees},
    text::TextComponent,
};
use pumpkin_world::block::interactive::sign::Sign;
use pumpkin_world::block::registry::get_block_collision_shapes;
use pumpkin_world::block::{BlockDirection, registry::get_block_by_item};
use pumpkin_world::item::ItemStack;

use pumpkin_world::{WORLD_LOWEST_Y, WORLD_MAX_Y};
use thiserror::Error;

#[derive(Debug, Error)]
pub enum BlockPlacingError {
    BlockOutOfReach,
    InvalidBlockFace,
    BlockOutOfWorld,
    InventoryInvalid,
    InvalidGamemode,
    NoBaseBlock,
}

impl std::fmt::Display for BlockPlacingError {
    fn fmt(&self, f: &mut std::fmt::Formatter<'_>) -> std::fmt::Result {
        write!(f, "{self:?}")
    }
}

impl PumpkinError for BlockPlacingError {
    fn is_kick(&self) -> bool {
        match self {
            Self::BlockOutOfReach | Self::BlockOutOfWorld | Self::InvalidGamemode => false,
            Self::InvalidBlockFace | Self::InventoryInvalid | Self::NoBaseBlock => true,
        }
    }

    fn severity(&self) -> log::Level {
        match self {
            Self::BlockOutOfWorld | Self::InvalidGamemode | Self::NoBaseBlock => log::Level::Trace,
            Self::BlockOutOfReach | Self::InvalidBlockFace => log::Level::Warn,
            Self::InventoryInvalid => log::Level::Error,
        }
    }

    fn client_kick_reason(&self) -> Option<String> {
        match self {
            Self::BlockOutOfReach | Self::BlockOutOfWorld | Self::InvalidGamemode => None,
            Self::InvalidBlockFace => Some("Invalid block face".into()),
            Self::InventoryInvalid => Some("Held item invalid".into()),
            Self::NoBaseBlock => Some("No base block".into()),
        }
    }
}

/// Handles all Play Packets send by a real Player
/// NEVER TRUST THE CLIENT. HANDLE EVERY ERROR, UNWRAP/EXPECT ARE FORBIDDEN
impl Player {
    pub async fn handle_confirm_teleport(&self, confirm_teleport: SConfirmTeleport) {
        let mut awaiting_teleport = self.awaiting_teleport.lock().await;
        if let Some((id, position)) = awaiting_teleport.as_ref() {
            if id == &confirm_teleport.teleport_id {
                // we should set the pos now to that we requested in the teleport packet, Is may fixed issues when the client sended position packets while being teleported
                self.living_entity.set_pos(*position);

                *awaiting_teleport = None;
            } else {
                self.kick(TextComponent::text("Wrong teleport id")).await;
            }
        } else {
            self.kick(TextComponent::text(
                "Send Teleport confirm, but we did not teleport",
            ))
            .await;
        }
    }

    fn clamp_horizontal(pos: f64) -> f64 {
        pos.clamp(-3.0E7, 3.0E7)
    }

    fn clamp_vertical(pos: f64) -> f64 {
        pos.clamp(-2.0E7, 2.0E7)
    }

    pub fn handle_player_loaded(self: &Arc<Self>) {
        self.set_client_loaded(true);
    }

    pub async fn handle_position(self: &Arc<Self>, packet: SPlayerPosition) {
        if !self.has_client_loaded() {
            return;
        }
        // y = feet Y
        let position = packet.position;
        if position.x.is_nan() || position.y.is_nan() || position.z.is_nan() {
            self.kick(TextComponent::translate(
                "multiplayer.disconnect.invalid_player_movement",
                [],
            ))
            .await;
            return;
        }
        let position = Vector3::new(
            Self::clamp_horizontal(position.x),
            Self::clamp_vertical(position.y),
            Self::clamp_horizontal(position.z),
        );

        send_cancellable! {{
            PlayerMoveEvent {
                player: self.clone(),
                from: self.living_entity.entity.pos.load(),
                to: position,
                cancelled: false,
            };

            'after: {
                let position = event.to;
                let entity = &self.living_entity.entity;
                let last_pos = entity.pos.load();
                self.living_entity.set_pos(position);

                let height_difference = position.y - last_pos.y;
                if entity.on_ground.load(std::sync::atomic::Ordering::Relaxed)
                    && !packet.ground
                    && height_difference > 0.0
                {
                    self.jump().await;
                }

                entity
                    .on_ground
                    .store(packet.ground, std::sync::atomic::Ordering::Relaxed);

                let entity_id = entity.entity_id;
                let Vector3 { x, y, z } = position;
                let world = &entity.world.read().await;

                // let delta = Vector3::new(x - lastx, y - lasty, z - lastz);
                // let velocity = self.velocity;

                // // Player is falling down fast, we should account for that
                // let max_speed = if self.fall_flying { 300.0 } else { 100.0 };

                // teleport when more than 8 blocks (i guess 8 blocks)
                // TODO: REPLACE * 2.0 by movement packets. see vanilla for details
                // if delta.length_squared() - velocity.length_squared() > max_speed * 2.0 {
                //     self.teleport(x, y, z, self.entity.yaw, self.entity.pitch);
                //     return;
                // }
                // send new position to all other players
                world
                    .broadcast_packet_except(
                        &[self.gameprofile.id],
                        &CUpdateEntityPos::new(
                            entity_id.into(),
                            Vector3::new(
                                x.mul_add(4096.0, -(last_pos.x * 4096.0)) as i16,
                                y.mul_add(4096.0, -(last_pos.y * 4096.0)) as i16,
                                z.mul_add(4096.0, -(last_pos.z * 4096.0)) as i16,
                            ),
                            packet.ground,
                        ),
                    )
                    .await;
                if !self.abilities.lock().await.flying {
                    self.living_entity
                        .update_fall_distance(
                            height_difference,
                            packet.ground,
                            self.gamemode.load() == GameMode::Creative,
                        )
                        .await;
                }
                chunker::update_position(self).await;
                self.progress_motion(Vector3::new(
                    position.x - last_pos.x,
                    position.y - last_pos.y,
                    position.z - last_pos.z,
                ))
                .await;
            }

            'cancelled: {
                self.client.send_packet(&CPlayerPosition::new(
                    self.teleport_id_count.load(std::sync::atomic::Ordering::Relaxed).into(),
                    self.living_entity.entity.pos.load(),
                    Vector3::new(0.0, 0.0, 0.0),
                    self.living_entity.entity.yaw.load(),
                    self.living_entity.entity.pitch.load(),
                    &[],
                )).await;
            }
        }}
    }

    pub async fn handle_position_rotation(self: &Arc<Self>, packet: SPlayerPositionRotation) {
        if !self.has_client_loaded() {
            return;
        }
        // y = feet Y
        let position = packet.position;
        if position.x.is_nan()
            || position.y.is_nan()
            || position.z.is_nan()
            || packet.yaw.is_infinite()
            || packet.pitch.is_infinite()
        {
            self.kick(TextComponent::translate(
                "multiplayer.disconnect.invalid_player_movement",
                [],
            ))
            .await;
            return;
        }

        let position = Vector3::new(
            Self::clamp_horizontal(position.x),
            Self::clamp_vertical(position.y),
            Self::clamp_horizontal(position.z),
        );

        send_cancellable! {{
            PlayerMoveEvent::new(
                self.clone(),
                self.living_entity.entity.pos.load(),
                position,
            );

            'after: {
                let position = event.to;
                let entity = &self.living_entity.entity;
                let last_pos = entity.pos.load();
                self.living_entity.set_pos(position);

                let height_difference = position.y - last_pos.y;
                if entity.on_ground.load(std::sync::atomic::Ordering::Relaxed)
                    && !packet.ground
                    && height_difference > 0.0
                {
                    self.jump().await;
                }
                entity
                    .on_ground
                    .store(packet.ground, std::sync::atomic::Ordering::Relaxed);

                entity.set_rotation(wrap_degrees(packet.yaw) % 360.0, wrap_degrees(packet.pitch));

                let entity_id = entity.entity_id;
                let Vector3 { x, y, z } = position;

                let yaw = (entity.yaw.load() * 256.0 / 360.0).rem_euclid(256.0);
                let pitch = (entity.pitch.load() * 256.0 / 360.0).rem_euclid(256.0);
                // let head_yaw = (entity.head_yaw * 256.0 / 360.0).floor();
                let world = &entity.world.read().await;

                // let delta = Vector3::new(x - lastx, y - lasty, z - lastz);
                // let velocity = self.velocity;

                // // Player is falling down fast, we should account for that
                // let max_speed = if self.fall_flying { 300.0 } else { 100.0 };

                // // teleport when more than 8 blocks (i guess 8 blocks)
                // // TODO: REPLACE * 2.0 by movement packets. see vanilla for details
                // if delta.length_squared() - velocity.length_squared() > max_speed * 2.0 {
                //     self.teleport(x, y, z, yaw, pitch);
                //     return;
                // }
                // send new position to all other players

                world
                    .broadcast_packet_except(
                        &[self.gameprofile.id],
                        &CUpdateEntityPosRot::new(
                            entity_id.into(),
                            Vector3::new(
                                x.mul_add(4096.0, -(last_pos.x * 4096.0)) as i16,
                                y.mul_add(4096.0, -(last_pos.y * 4096.0)) as i16,
                                z.mul_add(4096.0, -(last_pos.z * 4096.0)) as i16,
                            ),
                            yaw as u8,
                            pitch as u8,
                            packet.ground,
                        ),
                    )
                    .await;
                world
                    .broadcast_packet_except(
                        &[self.gameprofile.id],
                        &CHeadRot::new(entity_id.into(), yaw as u8),
                    )
                    .await;
                if !self.abilities.lock().await.flying {
                    self.living_entity
                        .update_fall_distance(
                            height_difference,
                            packet.ground,
                            self.gamemode.load() == GameMode::Creative,
                        )
                        .await;
                }
                chunker::update_position(self).await;
                self.progress_motion(Vector3::new(
                    position.x - last_pos.x,
                    position.y - last_pos.y,
                    position.z - last_pos.z,
                ))
                .await;
            }

            'cancelled: {
                self.force_tp(position).await;
            }
        }}
    }

    pub async fn force_tp(&self, position: Vector3<f64>) {
        let teleport_id = self
            .teleport_id_count
            .fetch_add(1, std::sync::atomic::Ordering::Relaxed)
            + 1;
        *self.awaiting_teleport.lock().await = Some((teleport_id.into(), position));
        self.client
            .send_packet(&CPlayerPosition::new(
                teleport_id.into(),
                self.living_entity.entity.pos.load(),
                Vector3::new(0.0, 0.0, 0.0),
                self.living_entity.entity.yaw.load(),
                self.living_entity.entity.pitch.load(),
                &[],
            ))
            .await;
    }

    pub async fn handle_rotation(&self, rotation: SPlayerRotation) {
        if !self.has_client_loaded() {
            return;
        }
        if !rotation.yaw.is_finite() || !rotation.pitch.is_finite() {
            self.kick(TextComponent::translate(
                "multiplayer.disconnect.invalid_player_movement",
                [],
            ))
            .await;
            return;
        }
        let entity = &self.living_entity.entity;
        entity
            .on_ground
            .store(rotation.ground, std::sync::atomic::Ordering::Relaxed);
        entity.set_rotation(
            wrap_degrees(rotation.yaw) % 360.0,
            wrap_degrees(rotation.pitch),
        );
        // send new position to all other players
        let entity_id = entity.entity_id;
        let yaw = (entity.yaw.load() * 256.0 / 360.0).rem_euclid(256.0);
        let pitch = (entity.pitch.load() * 256.0 / 360.0).rem_euclid(256.0);
        // let head_yaw = modulus(entity.head_yaw * 256.0 / 360.0, 256.0);

        let world = &entity.world.read().await;
        let packet =
            CUpdateEntityRot::new(entity_id.into(), yaw as u8, pitch as u8, rotation.ground);
        world
            .broadcast_packet_except(&[self.gameprofile.id], &packet)
            .await;
        let packet = CHeadRot::new(entity_id.into(), yaw as u8);
        world
            .broadcast_packet_except(&[self.gameprofile.id], &packet)
            .await;
    }

    pub async fn handle_chat_command(
        self: &Arc<Self>,
        server: &Arc<Server>,
        command: &SChatCommand,
    ) {
        let player_clone = self.clone();
        let server_clone = server.clone();
        send_cancellable! {{
            PlayerCommandSendEvent {
                player: self.clone(),
                command: command.command.clone(),
                cancelled: false
            };

            'after: {
                let command = event.command;
                let command_clone = command.clone();
                // Some commands can take a long time to execute. If they do, they block packet processing for the player
                // Thats why we will spawn a task instead
                tokio::spawn(async move {
                    let dispatcher = server_clone.command_dispatcher.read().await;
                    dispatcher
                        .handle_command(
                            &mut CommandSender::Player(player_clone),
                            &server_clone,
                            &command_clone,
                        )
                        .await;
                });

                if ADVANCED_CONFIG.commands.log_console {
                    log::info!(
                        "Player ({}): executed command /{}",
                        self.gameprofile.name,
                        command
                    );
                }
            }
        }}
    }

    pub fn handle_player_ground(&self, ground: &SSetPlayerGround) {
        self.living_entity
            .entity
            .on_ground
            .store(ground.on_ground, std::sync::atomic::Ordering::Relaxed);
    }

    pub async fn update_single_slot(
        &self,
        inventory: &mut PlayerInventory,
        slot: usize,
        stack: ItemStack,
    ) {
        inventory.increment_state_id();
        let slot_data = Slot::from(&stack);
        if let Err(err) = inventory.set_slot(slot, Some(stack), false) {
            log::error!("Pick item set slot error: {}", err);
        } else {
            let dest_packet = CSetContainerSlot::new(
                PlayerInventory::CONTAINER_ID,
                inventory.state_id as i32,
                slot as i16,
                &slot_data,
            );
            self.client.send_packet(&dest_packet).await;
        }
    }

    pub async fn handle_pick_item_from_block(&self, pick_item: SPickItemFromBlock) {
        if !self.can_interact_with_block_at(&pick_item.pos, 1.0) {
            return;
        }

        let world = self.world().await;
        let Ok(block) = world.get_block(&pick_item.pos).await else {
            return;
        };

        if block.item_id == 0 {
            // Invalid block id (blocks such as tall seagrass)
            return;
        }

        let mut inventory = self.inventory().lock().await;

        let source_slot = inventory.get_slot_with_item(block.item_id);
        let mut dest_slot = inventory.get_empty_hotbar_slot();

        let dest_slot_data = match inventory.get_slot(dest_slot + SLOT_HOTBAR_START) {
            Ok(Some(stack)) => stack.clone(),
            _ => ItemStack::new(0, Item::AIR),
        };

        // Early return if no source slot and not in creative mode
        if source_slot.is_none() && self.gamemode.load() != GameMode::Creative {
            return;
        }

        match source_slot {
            Some(slot_index) if (SLOT_HOTBAR_START..=SLOT_HOTBAR_END).contains(&slot_index) => {
                // Case where item is in hotbar
                dest_slot = slot_index - SLOT_HOTBAR_START;
            }
            Some(slot_index) => {
                // Case where item is in inventory

                // Update destination slot
                let source_slot_data = match inventory.get_slot(slot_index) {
                    Ok(Some(stack)) => stack.clone(),
                    _ => return,
                };
                self.update_single_slot(
                    &mut inventory,
                    dest_slot + SLOT_HOTBAR_START,
                    source_slot_data,
                )
                .await;

                // Update source slot
                self.update_single_slot(&mut inventory, slot_index, dest_slot_data)
                    .await;
            }
            None if self.gamemode.load() == GameMode::Creative => {
                // Case where item is not present, if in creative mode create the item
                let item_stack = ItemStack::new(1, Item::from_id(block.item_id).unwrap());
                self.update_single_slot(&mut inventory, dest_slot + SLOT_HOTBAR_START, item_stack)
                    .await;

                // Check if there is any empty slot in the player inventory
                if let Some(slot_index) = inventory.get_empty_slot_no_order() {
                    inventory.increment_state_id();
                    self.update_single_slot(&mut inventory, slot_index, dest_slot_data)
                        .await;
                }
            }
            _ => return,
        }

        // Update held item
        inventory.set_selected(dest_slot);
        let empty = &ItemStack::new(0, Item::AIR);
        let stack = inventory.held_item().unwrap_or(empty);
        let equipment = &[(EquipmentSlot::MainHand, stack.clone())];
        self.living_entity.send_equipment_changes(equipment).await;
        self.client
            .send_packet(&CSetHeldItem::new(dest_slot as i8))
            .await;
    }

    // pub fn handle_pick_item_from_entity(&self, _pick_item: SPickItemFromEntity) {
    //     // TODO: Implement and merge any redundant code with pick_item_from_block
    // }

    pub async fn handle_player_command(&self, command: SPlayerCommand) {
        if command.entity_id != self.entity_id().into() {
            return;
        }
        if !self.has_client_loaded() {
            return;
        }

        if let Ok(action) = Action::try_from(command.action.0) {
            let entity = &self.living_entity.entity;
            match action {
                pumpkin_protocol::server::play::Action::StartSneaking => {
                    if !entity.sneaking.load(std::sync::atomic::Ordering::Relaxed) {
                        entity.set_sneaking(true).await;
                    }
                }
                pumpkin_protocol::server::play::Action::StopSneaking => {
                    if entity.sneaking.load(std::sync::atomic::Ordering::Relaxed) {
                        entity.set_sneaking(false).await;
                    }
                }
                pumpkin_protocol::server::play::Action::StartSprinting => {
                    if !entity.sprinting.load(std::sync::atomic::Ordering::Relaxed) {
                        entity.set_sprinting(true).await;
                    }
                }
                pumpkin_protocol::server::play::Action::StopSprinting => {
                    if entity.sprinting.load(std::sync::atomic::Ordering::Relaxed) {
                        entity.set_sprinting(false).await;
                    }
                }
                pumpkin_protocol::server::play::Action::LeaveBed
                | pumpkin_protocol::server::play::Action::StartHorseJump
                | pumpkin_protocol::server::play::Action::StopHorseJump
                | pumpkin_protocol::server::play::Action::OpenVehicleInventory => {
                    log::debug!("todo");
                }
                pumpkin_protocol::server::play::Action::StartFlyingElytra => {
                    let fall_flying = entity.check_fall_flying();
                    if entity
                        .fall_flying
                        .load(std::sync::atomic::Ordering::Relaxed)
                        != fall_flying
                    {
                        entity.set_fall_flying(fall_flying).await;
                    }
                } // TODO
            }
        } else {
            self.kick(TextComponent::text("Invalid player command"))
                .await;
        }
    }

    pub async fn handle_swing_arm(&self, swing_arm: SSwingArm) {
        let animation = match swing_arm.hand.0 {
            0 => Animation::SwingMainArm,
            1 => Animation::SwingOffhand,
            _ => {
                self.kick(TextComponent::text("Invalid hand")).await;
                return;
            }
        };
        // Invert hand if player is left handed
        let animation = match self.config.lock().await.main_hand {
            Hand::Left => match animation {
                Animation::SwingMainArm => Animation::SwingOffhand,
                Animation::SwingOffhand => Animation::SwingMainArm,
                _ => unreachable!(),
            },
            Hand::Right => animation,
        };

        let id = self.entity_id();
        let world = self.world().await;
        world
            .broadcast_packet_except(
                &[self.gameprofile.id],
                &CEntityAnimation::new(id.into(), animation as u8),
            )
            .await;
    }

    pub async fn handle_chat_message(self: &Arc<Self>, chat_message: SChatMessage) {
        let message = chat_message.message;
        if message.len() > 256 {
            self.kick(TextComponent::text("Oversized message")).await;
            return;
        }

        if message.chars().any(|c| c == '§' || c < ' ' || c == '\x7F') {
            self.kick(TextComponent::translate(
                "multiplayer.disconnect.illegal_characters",
                [],
            ))
            .await;
            return;
        }

        let gameprofile = &self.gameprofile;
        send_cancellable! {{
            PlayerChatEvent::new(self.clone(), message.clone(), vec![]);

            'after: {
                log::info!("<chat>{}: {}", gameprofile.name, event.message);

                let entity = &self.living_entity.entity;
                if event.recipients.is_empty() {
                let world = &entity.world.read().await;
                world
                    .broadcast_packet_all(&CPlayerChatMessage::new(
                        gameprofile.id,
                        1.into(),
                        chat_message.signature.as_deref(),
                        &event.message,
                        chat_message.timestamp,
                        chat_message.salt,
                        &[],
                        Some(TextComponent::text(event.message.clone())),
                        FilterType::PassThrough,
                        (CHAT + 1).into(),
                        TextComponent::text(gameprofile.name.clone()),
                        None,
                    ))
                    .await;
                } else {
                    for recipient in event.recipients {
                        recipient.client.send_packet(
                            &CPlayerChatMessage::new(
                                gameprofile.id,
                                1.into(),
                                chat_message.signature.as_deref(),
                                &event.message,
                                chat_message.timestamp,
                                chat_message.salt,
                                &[],
                                Some(TextComponent::text(event.message.clone())),
                                FilterType::PassThrough,
                                (CHAT + 1).into(),
                                TextComponent::text(gameprofile.name.clone()),
                                None,
                            ),
                        ).await;
                    }
                }
            }
        }}

        /* server.broadcast_packet(
            self,
            &CDisguisedChatMessage::new(
                TextComponent::from(message.clone()),
                VarInt(0),
               gameprofile.name.clone().into(),
                None,
            ),
        ) */
    }

    pub async fn handle_client_information(
        self: &Arc<Self>,
        client_information: SClientInformationPlay,
    ) {
        if let (Ok(main_hand), Ok(chat_mode)) = (
            Hand::try_from(client_information.main_hand.0),
            ChatMode::try_from(client_information.chat_mode.0),
        ) {
            if client_information.view_distance <= 0 {
                self.kick(TextComponent::text(
                    "Cannot have zero or negative view distance!",
                ))
                .await;
                return;
            }

            let (update_settings, update_watched) = {
                let mut config = self.config.lock().await;
                let update_settings = config.main_hand != main_hand
                    || config.skin_parts != client_information.skin_parts;

                let old_view_distance = config.view_distance;

                let update_watched =
                    if old_view_distance.get() == client_information.view_distance as u8 {
                        false
                    } else {
                        log::debug!(
                            "Player {} ({}) updated render distance: {} -> {}.",
                            self.gameprofile.name,
                            self.client.id,
                            old_view_distance,
                            client_information.view_distance
                        );

                        true
                    };

                *config = PlayerConfig {
                    locale: client_information.locale,
                    // A Negative view distance would be impossible and make no sense right ?, Mojang: Lets make is signed :D
                    view_distance: unsafe {
                        NonZeroU8::new_unchecked(client_information.view_distance as u8)
                    },
                    chat_mode,
                    chat_colors: client_information.chat_colors,
                    skin_parts: client_information.skin_parts,
                    main_hand,
                    text_filtering: client_information.text_filtering,
                    server_listing: client_information.server_listing,
                };
                (update_settings, update_watched)
            };

            if update_watched {
                chunker::update_position(self).await;
            }

            if update_settings {
                log::debug!(
                    "Player {} ({}) updated their skin.",
                    self.gameprofile.name,
                    self.client.id,
                );
                self.send_client_information().await;
            }
        } else {
            self.kick(TextComponent::text("Invalid hand or chat type"))
                .await;
        }
    }

    pub async fn handle_client_status(self: &Arc<Self>, client_status: SClientCommand) {
        match client_status.action_id.0 {
            0 => {
                // Perform Respawn
                if self.living_entity.health.load() > 0.0 {
                    return;
                }
                self.world().await.respawn_player(self, false).await;

                // Restore abilities based on gamemode after respawn
                let mut abilities = self.abilities.lock().await;
                abilities.set_for_gamemode(self.gamemode.load());
                drop(abilities);
                self.send_abilities_update().await;
            }
            1 => {
                // request stats
                log::debug!("todo");
            }
            _ => {
                self.kick(TextComponent::text("Invalid client status"))
                    .await;
            }
        };
    }

    pub async fn handle_interact(&self, interact: SInteract) {
        if !self.has_client_loaded() {
            return;
        }

        let sneaking = interact.sneaking;
        let entity = &self.living_entity.entity;
        if entity.sneaking.load(std::sync::atomic::Ordering::Relaxed) != sneaking {
            entity.set_sneaking(sneaking).await;
        }
        let Ok(action) = ActionType::try_from(interact.r#type.0) else {
            self.kick(TextComponent::text("Invalid action type")).await;
            return;
        };

        match action {
            ActionType::Attack => {
                let entity_id = interact.entity_id;
                let config = &ADVANCED_CONFIG.pvp;
                // TODO: do validation and stuff
                if !config.enabled {
                    return;
                }

                // TODO: set as camera entity when spectator

                let world = &entity.world.read().await;
                let player_victim = world.get_player_by_id(entity_id.0).await;
                if entity_id.0 == self.entity_id() {
                    // this can't be triggered from a non-modded client.
                    self.kick(TextComponent::translate(
                        "multiplayer.disconnect.invalid_entity_attacked",
                        [],
                    ))
                    .await;
                    return;
                }
                if let Some(player_victim) = player_victim {
                    if player_victim.living_entity.health.load() <= 0.0 {
                        // you can trigger this from a non-modded / innocent client client,
                        // so we shouldn't kick the player
                        return;
                    }
                    if config.protect_creative
                        && player_victim.gamemode.load() == GameMode::Creative
                    {
                        world
                            .play_sound(
                                Sound::EntityPlayerAttackNodamage,
                                SoundCategory::Players,
                                &player_victim.position(),
                            )
                            .await;
                        return;
                    }
                    self.attack(player_victim).await;
                } else if let Some(entity_victim) = world.get_entity_by_id(entity_id.0).await {
                    self.attack(entity_victim).await;
                } else {
                    log::error!(
                        "Player id {} interacted with entity id {} which was not found.",
                        self.entity_id(),
                        entity_id.0
                    );
                    self.kick(TextComponent::translate(
                        "multiplayer.disconnect.invalid_entity_attacked",
                        [],
                    ))
                    .await;
                    return;
                };
            }
            ActionType::Interact | ActionType::InteractAt => {
                log::debug!("todo");
            }
        }
    }

    #[expect(clippy::too_many_lines)]
    pub async fn handle_player_action(
        self: &Arc<Self>,
        player_action: SPlayerAction,
        server: &Server,
    ) {
        if !self.has_client_loaded() {
            return;
        }
        match Status::try_from(player_action.status.0) {
            Ok(status) => match status {
                Status::StartedDigging => {
                    if !self.can_interact_with_block_at(&player_action.location, 1.0) {
                        log::warn!(
                            "Player {0} tried to interact with block out of reach at {1}",
                            self.gameprofile.name,
                            player_action.location
                        );
                        return;
                    }
                    let location = player_action.location;
                    let entity = &self.living_entity.entity;
                    let world = &entity.world.read().await;
                    let block = world.get_block(&location).await.unwrap();
                    let state = world.get_block_state(&location).await.unwrap();

                    if let Some(held) = self.inventory.lock().await.held_item() {
                        if !server.item_registry.can_mine(&held.item, self) {
                            self.client
                                .send_packet(&CBlockUpdate::new(
                                    &location,
                                    VarInt(i32::from(state.id)),
                                ))
                                .await;
                            self.update_sequence(player_action.sequence.0);
                            return;
                        }
                    }

                    // TODO: do validation
                    // TODO: Config
                    if self.gamemode.load() == GameMode::Creative {
                        // Block break & block break sound

                        let broken_state = world.get_block_state(&location).await.unwrap();
                        world
                            .break_block(&location, Some(self.clone()), false, None)
                            .await;
                        server
                            .block_registry
<<<<<<< HEAD
                            .broken(block, self, location, server)
=======
                            .broken(
                                Arc::clone(world),
                                &block,
                                &self,
                                location,
                                server,
                                broken_state,
                            )
>>>>>>> eb27cfa1
                            .await;
                        return;
                    }
                    self.start_mining_time.store(
                        self.tick_counter.load(std::sync::atomic::Ordering::Relaxed),
                        std::sync::atomic::Ordering::Relaxed,
                    );
                    if !state.air {
<<<<<<< HEAD
                        let speed = block::calc_block_breaking(self, state, &block.name).await;
=======
                        let speed = block::calc_block_breaking(&self, &state, block.name).await;
>>>>>>> eb27cfa1
                        // Instant break
                        if speed >= 1.0 {
                            let broken_state = world.get_block_state(&location).await.unwrap();
                            world
                                .break_block(&location, Some(self.clone()), true, None)
                                .await;
                            server
                                .block_registry
<<<<<<< HEAD
                                .broken(block, self, location, server)
=======
                                .broken(
                                    Arc::clone(world),
                                    &block,
                                    &self,
                                    location,
                                    server,
                                    broken_state,
                                )
>>>>>>> eb27cfa1
                                .await;
                        } else {
                            self.mining
                                .store(true, std::sync::atomic::Ordering::Relaxed);
                            *self.mining_pos.lock().await = location;
                            let progress = (speed * 10.0) as i32;
                            world.set_block_breaking(entity, location, progress).await;
                            self.current_block_destroy_stage
                                .store(progress, std::sync::atomic::Ordering::Relaxed);
                        }
                    }
                    self.update_sequence(player_action.sequence.0);
                }
                Status::CancelledDigging => {
                    if !self.can_interact_with_block_at(&player_action.location, 1.0) {
                        log::warn!(
                            "Player {0} tried to interact with block out of reach at {1}",
                            self.gameprofile.name,
                            player_action.location
                        );
                        return;
                    }
                    self.mining
                        .store(false, std::sync::atomic::Ordering::Relaxed);
                    let entity = &self.living_entity.entity;
                    let world = &entity.world.read().await;
                    world
                        .set_block_breaking(entity, player_action.location, -1)
                        .await;
                    self.update_sequence(player_action.sequence.0);
                }
                Status::FinishedDigging => {
                    // TODO: do validation
                    let location = player_action.location;
                    if !self.can_interact_with_block_at(&location, 1.0) {
                        log::warn!(
                            "Player {0} tried to interact with block out of reach at {1}",
                            self.gameprofile.name,
                            player_action.location
                        );
                        return;
                    }
                    // Block break & block break sound
                    let entity = &self.living_entity.entity;
                    let world = &entity.world.read().await;
                    self.mining
                        .store(false, std::sync::atomic::Ordering::Relaxed);
                    world.set_block_breaking(entity, location, -1).await;
                    let block = world.get_block(&location).await;
                    let state = world.get_block_state(&location).await;
                    if let Ok(block) = block {
                        let broken_state = world.get_block_state(&location).await.unwrap();
                        if let Ok(state) = state {
                            let drop = self.gamemode.load() != GameMode::Creative
                                && self.can_harvest(&state, block.name).await;
                            world
                                .break_block(&location, Some(self.clone()), drop, None)
                                .await;
                        }
                        server
                            .block_registry
<<<<<<< HEAD
                            .broken(block, self, location, server)
=======
                            .broken(
                                Arc::clone(world),
                                &block,
                                &self,
                                location,
                                server,
                                broken_state,
                            )
>>>>>>> eb27cfa1
                            .await;
                    }
                    self.update_sequence(player_action.sequence.0);
                }
                Status::DropItem => {
                    self.drop_held_item(false).await;
                }
                Status::DropItemStack => {
                    self.drop_held_item(true).await;
                }
                Status::ShootArrowOrFinishEating | Status::SwapItem => {
                    log::debug!("todo");
                }
            },
            Err(_) => self.kick(TextComponent::text("Invalid status")).await,
        }
    }

    pub async fn handle_keep_alive(&self, keep_alive: SKeepAlive) {
        if self
            .wait_for_keep_alive
            .load(std::sync::atomic::Ordering::Relaxed)
            && keep_alive.keep_alive_id
                == self
                    .keep_alive_id
                    .load(std::sync::atomic::Ordering::Relaxed)
        {
            self.wait_for_keep_alive
                .store(false, std::sync::atomic::Ordering::Relaxed);
        } else {
            self.kick(TextComponent::text("Timeout")).await;
        }
    }

    pub fn update_sequence(&self, sequence: i32) {
        if sequence < 0 {
            log::error!("Expected packet sequence >= 0");
        }
        self.packet_sequence.store(
            self.packet_sequence
                .load(std::sync::atomic::Ordering::Relaxed)
                .max(sequence),
            std::sync::atomic::Ordering::Relaxed,
        );
    }

    pub async fn handle_player_abilities(&self, player_abilities: SPlayerAbilities) {
        let mut abilities = self.abilities.lock().await;

        // Set the flying ability
        let flying = player_abilities.flags & 0x02 != 0 && abilities.allow_flying;
        if flying {
            self.living_entity.fall_distance.store(0.0);
        }
        abilities.flying = flying;
    }

    pub async fn handle_play_ping_request(&self, request: SPlayPingRequest) {
        self.client
            .send_packet(&CPingResponse::new(request.payload))
            .await;
    }

    pub async fn handle_use_item_on(
        &self,
        use_item_on: SUseItemOn,
        server: &Arc<Server>,
    ) -> Result<(), Box<dyn PumpkinError>> {
        if !self.has_client_loaded() {
            return Ok(());
        }
        self.update_sequence(use_item_on.sequence.0);

        let location = use_item_on.location;
        let mut should_try_decrement = false;

        if !self.can_interact_with_block_at(&location, 1.0) {
            // TODO: maybe log?
            return Err(BlockPlacingError::BlockOutOfReach.into());
        }

        let Ok(face) = BlockDirection::try_from(use_item_on.face.0) else {
            return Err(BlockPlacingError::InvalidBlockFace.into());
        };

        let inventory = self.inventory().lock().await;
        let slot_id = inventory.get_selected_slot();
        let held_item = inventory.held_item().cloned();
        drop(inventory);

        let entity = &self.living_entity.entity;
        let world = &entity.world.read().await;
        let Ok(block) = world.get_block(&location).await else {
            return Err(BlockPlacingError::NoBaseBlock.into());
        };
        let sneaking = self
            .living_entity
            .entity
            .sneaking
            .load(std::sync::atomic::Ordering::Relaxed);
        let Some(stack) = held_item else {
            if !sneaking {
                // Using block with empty hand
                server
                    .block_registry
                    .on_use(&block, self, location, server, world)
                    .await;
            }
            return Ok(());
        };
        if !sneaking {
            let action_result = server
                .block_registry
                .use_with_item(&block, self, location, &stack.item, server, world)
                .await;
            match action_result {
                BlockActionResult::Continue => {}
                BlockActionResult::Consume => {
                    return Ok(());
                }
            }
        }
        // check if item is a block, Because Not every item can be placed :D
        if let Some(block) = get_block_by_item(stack.item.id) {
            should_try_decrement = self
                .run_is_block_place(block.clone(), server, use_item_on, location, &face)
                .await?;
        }
        // check if item is a spawn egg
        if let Some(entity) = entity_from_egg(stack.item.id) {
            self.spawn_entity_from_egg(entity, location, &face).await;
            should_try_decrement = true;
        };

        if should_try_decrement {
            // TODO: Config
            // Decrease Block count
            if self.gamemode.load() != GameMode::Creative {
                let mut inventory = self.inventory().lock().await;

                if !inventory.decrease_current_stack(1) {
                    return Err(BlockPlacingError::InventoryInvalid.into());
                }
                // TODO: this should be by use item on not currently selected as they might be different
                let _ = self
                    .handle_decrease_item(
                        server,
                        slot_id as i16,
                        inventory.held_item().cloned().as_ref(),
                        &mut inventory.state_id,
                    )
                    .await;
            }
        }

        Ok(())
    }

    pub async fn handle_sign_update(&self, sign_data: SUpdateSign) {
        let world = &self.living_entity.entity.world.read().await;
        let updated_sign = Sign::new(
            sign_data.location,
            sign_data.is_front_text,
            [
                sign_data.line_1,
                sign_data.line_2,
                sign_data.line_3,
                sign_data.line_4,
            ],
        );

        let mut sign_buf = Vec::new();
        pumpkin_nbt::serializer::to_bytes_unnamed(&updated_sign, &mut sign_buf).unwrap();
        world
            .broadcast_packet_all(&CBlockEntityData::new(
                sign_data.location,
                VarInt(block_entity!("sign") as i32),
                sign_buf.into_boxed_slice(),
            ))
            .await;
    }

    pub async fn handle_use_item(&self, _use_item: &SUseItem, server: &Server) {
        if !self.has_client_loaded() {
            return;
        }
        if let Some(held) = self.inventory().lock().await.held_item() {
            server.item_registry.on_use(&held.item, self).await;
        }
    }

    pub async fn handle_set_held_item(&self, held: SSetHeldItem) {
        let slot = held.slot;
        if !(0..=8).contains(&slot) {
            self.kick(TextComponent::text("Invalid held slot")).await;
            return;
        }
        let mut inv = self.inventory().lock().await;
        inv.set_selected(slot as usize);
        let empty = &ItemStack::new(0, Item::AIR);
        let stack = inv.held_item().unwrap_or(empty);
        let equipment = &[(EquipmentSlot::MainHand, stack.clone())];
        self.living_entity.send_equipment_changes(equipment).await;
    }

    pub async fn handle_set_creative_slot(
        &self,
        packet: SSetCreativeSlot,
    ) -> Result<(), InventoryError> {
        if self.gamemode.load() != GameMode::Creative {
            return Err(InventoryError::PermissionError);
        }
        let valid_slot = packet.slot >= 0 && packet.slot as usize <= SLOT_OFFHAND;
        // TODO: Handle error
        let item_stack = packet.clicked_item.to_stack().unwrap();
        if valid_slot {
            self.inventory()
                .lock()
                .await
                .set_slot(packet.slot as usize, item_stack, true)?;
        } else if let Some(item_stack) = item_stack {
            // Item drop
            self.drop_item(item_stack.item.id, u32::from(item_stack.item_count))
                .await;
        };
        Ok(())
    }

    pub async fn handle_chunk_batch(&self, packet: SChunkBatch) {
        let mut chunk_manager = self.chunk_manager.lock().await;
        chunk_manager.handle_acknowledge(packet.chunks_per_tick);
        log::trace!(
            "Client {} requested {} chunks per tick",
            self.client.id,
            packet.chunks_per_tick
        );
    }

    // TODO:
    // This function will in the future be used to keep track of if the client is in a valid state.
    // But this is not possible yet
    pub async fn handle_close_container(&self, server: &Server, _packet: SCloseContainer) {
        // TODO: This should check if player sent this packet before
        // let Some(_window_type) = WindowType::from_i32(packet.window_id.0) else {
        //     log::info!("Closed ID: {}", packet.window_id.0);
        //     self.kick(TextComponent::text("Invalid window ID")).await;
        //     return;
        // };
        // window_id 0 represents both 9x1 Generic AND inventory here
        let open_container = self.open_container.load();
        if let Some(id) = open_container {
            let mut open_containers = server.open_containers.write().await;
            if let Some(container) = open_containers.get_mut(&id) {
                // If container contains both a location and a type, run the on_close block_manager handler
                if let Some(pos) = container.get_location() {
                    if let Some(block) = container.get_block() {
                        server
                            .block_registry
                            .close(&block, self, pos, server, container) //block, self, location, server)
                            .await;
                    }
                }
                // Remove the player from the container
                container.remove_player(self.entity_id());

                let mut inventory = self.inventory().lock().await;
                if inventory.state_id >= 2 {
                    inventory.state_id -= 2;
                } else {
                    inventory.state_id = 0;
                }
            }
            self.open_container.store(None);
        }
    }

    pub async fn handle_command_suggestion(
        self: &Arc<Self>,
        packet: SCommandSuggestion,
        server: &Arc<Server>,
    ) {
        let mut src = CommandSender::Player(self.clone());
        let Some(cmd) = &packet.command.get(1..) else {
            return;
        };

        let Some((last_word_start, _)) = cmd.char_indices().rfind(|(_, c)| c.is_whitespace())
        else {
            return;
        };

        let dispatcher = server.command_dispatcher.read().await;
        let suggestions = dispatcher.find_suggestions(&mut src, server, cmd).await;

        let response = CCommandSuggestions::new(
            packet.id,
            (last_word_start + 2).into(),
            (cmd.len() - last_word_start - 1).into(),
            suggestions,
        );

        self.client.send_packet(&response).await;
    }

    pub fn handle_cookie_response(&self, packet: &SPCookieResponse) {
        // TODO: allow plugins to access this
        log::debug!(
            "Received cookie_response[play]: key: \"{}\", has_payload: \"{}\", payload_length: \"{}\"",
            packet.key.to_string(),
            packet.has_payload,
            packet.payload_length.unwrap_or(VarInt::from(0)).0
        );
    }

    async fn spawn_entity_from_egg(
        &self,
        entity_type: EntityType,
        location: BlockPos,
        face: &BlockDirection,
    ) {
        let world_pos = BlockPos(location.0 + face.to_offset());
        // align position like Vanilla does
        let pos = Vector3::new(
            f64::from(world_pos.0.x) + 0.5,
            f64::from(world_pos.0.y),
            f64::from(world_pos.0.z) + 0.5,
        );
        // create rotation like Vanilla
        let yaw = wrap_degrees(rand::random::<f32>() * 360.0) % 360.0;

        let world = self.world().await;
        // create new mob and uuid based on spawn egg id
        let mob = mob::from_type(EntityType::from_raw(entity_type.id).unwrap(), pos, &world).await;

        // set the rotation
        mob.get_entity().set_rotation(yaw, 0.0);

        // broadcast new mob to all players
        world.spawn_entity(mob).await;

        // TODO: send/configure additional commands/data based on type of entity (horse, slime, etc)
    }

    fn get_player_direction(&self) -> HorizontalFacing {
        let adjusted_yaw = (self.living_entity.entity.yaw.load() % 360.0 + 360.0) % 360.0; // Normalize yaw to [0, 360)

        match adjusted_yaw {
            0.0..=45.0 | 315.0..=360.0 => HorizontalFacing::South,
            45.0..=135.0 => HorizontalFacing::West,
            135.0..=225.0 => HorizontalFacing::North,
            225.0..=315.0 => HorizontalFacing::East,
            _ => HorizontalFacing::South, // Default case, should not occur
        }
    }

    #[allow(clippy::too_many_lines)]
    async fn run_is_block_place(
        &self,
        block: Block,
        server: &Server,
        use_item_on: SUseItemOn,
        location: BlockPos,
        face: &BlockDirection,
    ) -> Result<bool, Box<dyn PumpkinError>> {
        let entity = &self.living_entity.entity;
        let world = &entity.world.read().await;

        let clicked_block_pos = BlockPos(location.0);
        let clicked_block_state = world.get_block_state(&clicked_block_pos).await?;
        let _clicked_block = world.get_block(&clicked_block_pos).await?;

        // check block under the world
        if location.0.y + face.to_offset().y < WORLD_LOWEST_Y.into() {
            return Err(BlockPlacingError::BlockOutOfWorld.into());
        }

        //check max world build height
        if location.0.y + face.to_offset().y >= WORLD_MAX_Y.into() {
            self.send_system_message_raw(
                &TextComponent::translate(
                    "build.tooHigh",
                    vec![TextComponent::text((WORLD_MAX_Y - 1).to_string())],
                )
                .color_named(NamedColor::Red),
                true,
            )
            .await;
            return Err(BlockPlacingError::BlockOutOfWorld.into());
        }

        match self.gamemode.load() {
            GameMode::Spectator | GameMode::Adventure => {
                return Err(BlockPlacingError::InvalidGamemode.into());
            }
            _ => {}
        }

        // TODO: Implement this
        let updateable = false;

        let (final_block_pos, final_face) = if updateable {
            (clicked_block_pos, face)
        } else {
            let block_pos = BlockPos(location.0 + face.to_offset());
            //let previous_block = world.get_block(&block_pos).await?;
            let previous_block_state = world.get_block_state(&block_pos).await?;

            if !previous_block_state.replaceable && !updateable {
                return Ok(true);
            }

            (block_pos, &face.opposite())
        };

        let new_state = server
            .block_registry
            .on_place(
                server,
                world,
                &block,
                final_face,
                &final_block_pos,
                &use_item_on,
                &self.get_player_direction(),
                !(clicked_block_state.replaceable || updateable),
            )
            .await;

        // To this point we must have the new block state
        let shapes = get_block_collision_shapes(new_state).unwrap_or_default();
        let mut intersects = false;
        for player in world.get_nearby_players(location.0.to_f64(), 3.0).await {
            let player_box = player.1.living_entity.entity.bounding_box.load();
            for shape in &shapes {
                let block_box = BoundingBox::from_block_raw(&final_block_pos)
                    .offset(BoundingBox::new_array(shape.min, shape.max));
                if player_box.intersects(&block_box) {
                    intersects = true;
                    break;
                }
            }
        }
        if !intersects
            && server
                .block_registry
                .can_place(
                    server,
                    world,
                    &block,
                    face,
                    &final_block_pos,
                    &self.get_player_direction(),
                )
                .await
        {
            let _replaced_id = world.set_block_state(&final_block_pos, new_state).await;
            server
                .block_registry
                .on_placed(world, &block, self, final_block_pos, server)
                .await;

            self.send_sign_packet(block, final_block_pos, face).await;
            // Block was placed successfully, decrement inventory
            return Ok(true);
        }

        Ok(false)
    }

    /// Checks if block placed was a sign, then opens a dialog
    async fn send_sign_packet(
        &self,
        block: Block,
        block_position: BlockPos,
        selected_face: &BlockDirection,
    ) {
        if block.states.iter().any(|state| {
            state.get_state().block_entity_type == Some(block_entity!("sign"))
                || state.get_state().block_entity_type == Some(block_entity!("hanging_sign"))
        }) {
            self.client
                .send_packet(&COpenSignEditor::new(
                    block_position,
                    selected_face.to_offset().z == 1,
                ))
                .await;
        }
    }
}<|MERGE_RESOLUTION|>--- conflicted
+++ resolved
@@ -964,9 +964,6 @@
                             .await;
                         server
                             .block_registry
-<<<<<<< HEAD
-                            .broken(block, self, location, server)
-=======
                             .broken(
                                 Arc::clone(world),
                                 &block,
@@ -975,7 +972,6 @@
                                 server,
                                 broken_state,
                             )
->>>>>>> eb27cfa1
                             .await;
                         return;
                     }
@@ -984,11 +980,7 @@
                         std::sync::atomic::Ordering::Relaxed,
                     );
                     if !state.air {
-<<<<<<< HEAD
-                        let speed = block::calc_block_breaking(self, state, &block.name).await;
-=======
                         let speed = block::calc_block_breaking(&self, &state, block.name).await;
->>>>>>> eb27cfa1
                         // Instant break
                         if speed >= 1.0 {
                             let broken_state = world.get_block_state(&location).await.unwrap();
@@ -997,9 +989,6 @@
                                 .await;
                             server
                                 .block_registry
-<<<<<<< HEAD
-                                .broken(block, self, location, server)
-=======
                                 .broken(
                                     Arc::clone(world),
                                     &block,
@@ -1008,7 +997,6 @@
                                     server,
                                     broken_state,
                                 )
->>>>>>> eb27cfa1
                                 .await;
                         } else {
                             self.mining
@@ -1070,9 +1058,6 @@
                         }
                         server
                             .block_registry
-<<<<<<< HEAD
-                            .broken(block, self, location, server)
-=======
                             .broken(
                                 Arc::clone(world),
                                 &block,
@@ -1081,7 +1066,6 @@
                                 server,
                                 broken_state,
                             )
->>>>>>> eb27cfa1
                             .await;
                     }
                     self.update_sequence(player_action.sequence.0);
