use std::num::NonZeroU8;
use std::sync::Arc;

use crate::block::block_manager::BlockActionResult;
use crate::entity::mob;
use crate::net::PlayerConfig;
use crate::{
    command::CommandSender,
    entity::player::{ChatMode, Hand, Player},
    error::PumpkinError,
    server::Server,
    world::player_chunker,
};
use pumpkin_config::ADVANCED_CONFIG;
use pumpkin_entity::entity_type::EntityType;
use pumpkin_inventory::player::PlayerInventory;
use pumpkin_inventory::InventoryError;
use pumpkin_protocol::client::play::{CSetContainerSlot, CSetHeldItem, CSpawnEntity};
use pumpkin_protocol::codec::slot::Slot;
use pumpkin_protocol::codec::var_int::VarInt;
use pumpkin_protocol::server::play::SCookieResponse as SPCookieResponse;
use pumpkin_protocol::{
    client::play::CCommandSuggestions,
    server::play::{SCloseContainer, SCommandSuggestion, SKeepAlive, SSetPlayerGround, SUseItem},
};
use pumpkin_protocol::{
    client::play::{
        Animation, CAcknowledgeBlockChange, CEntityAnimation, CHeadRot, CPingResponse,
        CPlayerChatMessage, CUpdateEntityPos, CUpdateEntityPosRot, CUpdateEntityRot, FilterType,
    },
    server::play::{
        Action, ActionType, SChatCommand, SChatMessage, SClientCommand, SClientInformationPlay,
        SConfirmTeleport, SInteract, SPickItemFromBlock, SPickItemFromEntity, SPlayPingRequest,
        SPlayerAbilities, SPlayerAction, SPlayerCommand, SPlayerPosition, SPlayerPositionRotation,
        SPlayerRotation, SSetCreativeSlot, SSetHeldItem, SSwingArm, SUseItemOn, Status,
    },
};
use pumpkin_util::math::{boundingbox::BoundingBox, position::WorldPosition};
use pumpkin_util::{
    math::{vector3::Vector3, wrap_degrees},
    text::TextComponent,
    GameMode,
};
use pumpkin_world::block::block_registry::Block;
use pumpkin_world::item::item_registry::get_item_by_id;
use pumpkin_world::item::ItemStack;
use pumpkin_world::{
    block::{block_registry::get_block_by_item, BlockFace},
    entity::entity_registry::get_entity_id,
    item::item_registry::get_spawn_egg,
};
use thiserror::Error;

#[derive(Debug, Error)]
pub enum BlockPlacingError {
    BlockOutOfReach,
    InvalidBlockFace,
    BlockOutOfWorld,
    InventoryInvalid,
}

impl std::fmt::Display for BlockPlacingError {
    fn fmt(&self, f: &mut std::fmt::Formatter<'_>) -> std::fmt::Result {
        write!(f, "{self:?}")
    }
}

impl PumpkinError for BlockPlacingError {
    fn is_kick(&self) -> bool {
        match self {
            Self::BlockOutOfReach | Self::BlockOutOfWorld => false,
            Self::InvalidBlockFace | Self::InventoryInvalid => true,
        }
    }

    fn severity(&self) -> log::Level {
        match self {
            Self::BlockOutOfReach | Self::BlockOutOfWorld | Self::InvalidBlockFace => {
                log::Level::Warn
            }
            Self::InventoryInvalid => log::Level::Error,
        }
    }

    fn client_kick_reason(&self) -> Option<String> {
        match self {
            Self::BlockOutOfReach | Self::BlockOutOfWorld => None,
            Self::InvalidBlockFace => Some("Invalid block face".into()),
            Self::InventoryInvalid => Some("Held item invalid".into()),
        }
    }
}

/// Handles all Play Packets send by a real Player
/// NEVER TRUST THE CLIENT. HANDLE EVERY ERROR, UNWRAP/EXPECT ARE FORBIDDEN
impl Player {
    pub async fn handle_confirm_teleport(&self, confirm_teleport: SConfirmTeleport) {
        let mut awaiting_teleport = self.awaiting_teleport.lock().await;
        if let Some((id, position)) = awaiting_teleport.as_ref() {
            if id == &confirm_teleport.teleport_id {
                // we should set the pos now to that we requested in the teleport packet, Is may fixed issues when the client sended position packets while being teleported
                self.living_entity.set_pos(*position);

                *awaiting_teleport = None;
            } else {
                self.kick(TextComponent::text("Wrong teleport id")).await;
            }
        } else {
            self.kick(TextComponent::text(
                "Send Teleport confirm, but we did not teleport",
            ))
            .await;
        }
    }

    fn clamp_horizontal(pos: f64) -> f64 {
        pos.clamp(-3.0E7, 3.0E7)
    }

    fn clamp_vertical(pos: f64) -> f64 {
        pos.clamp(-2.0E7, 2.0E7)
    }

    pub fn handle_player_loaded(self: &Arc<Self>) {
        self.set_client_loaded(true);
    }

    pub async fn handle_position(self: &Arc<Self>, packet: SPlayerPosition) {
        if !self.has_client_loaded() {
            return;
        }
        // y = feet Y
        let position = packet.position;
        if position.x.is_nan() || position.y.is_nan() || position.z.is_nan() {
            self.kick(TextComponent::text("Invalid movement")).await;
            return;
        }
        let position = Vector3::new(
            Self::clamp_horizontal(position.x),
            Self::clamp_vertical(position.y),
            Self::clamp_horizontal(position.z),
        );
        let entity = &self.living_entity.entity;
        self.living_entity.set_pos(position);

        let pos = entity.pos.load();
        let last_pos = self.living_entity.last_pos.load();

        entity
            .on_ground
            .store(packet.ground, std::sync::atomic::Ordering::Relaxed);

        let entity_id = entity.entity_id;
        let Vector3 { x, y, z } = pos;
        let world = &entity.world;

        // let delta = Vector3::new(x - lastx, y - lasty, z - lastz);
        // let velocity = self.velocity;

        // // Player is falling down fast, we should account for that
        // let max_speed = if self.fall_flying { 300.0 } else { 100.0 };

        // teleport when more than 8 blocks (i guess 8 blocks)
        // TODO: REPLACE * 2.0 by movement packets. see vanilla for details
        // if delta.length_squared() - velocity.length_squared() > max_speed * 2.0 {
        //     self.teleport(x, y, z, self.entity.yaw, self.entity.pitch);
        //     return;
        // }
        // send new position to all other players
        world
            .broadcast_packet_except(
                &[self.gameprofile.id],
                &CUpdateEntityPos::new(
                    entity_id.into(),
                    Vector3::new(
                        x.mul_add(4096.0, -(last_pos.x * 4096.0)) as i16,
                        y.mul_add(4096.0, -(last_pos.y * 4096.0)) as i16,
                        z.mul_add(4096.0, -(last_pos.z * 4096.0)) as i16,
                    ),
                    packet.ground,
                ),
            )
            .await;
        player_chunker::update_position(self).await;
    }

    pub async fn handle_position_rotation(self: &Arc<Self>, packet: SPlayerPositionRotation) {
        if !self.has_client_loaded() {
            return;
        }
        // y = feet Y
        let position = packet.position;
        if position.x.is_nan() || position.y.is_nan() || position.z.is_nan() {
            self.kick(TextComponent::text("Invalid movement")).await;
            return;
        }

        if packet.yaw.is_infinite() || packet.pitch.is_infinite() {
            self.kick(TextComponent::text("Invalid rotation")).await;
            return;
        }
        let position = Vector3::new(
            Self::clamp_horizontal(position.x),
            Self::clamp_vertical(position.y),
            Self::clamp_horizontal(position.z),
        );
        let entity = &self.living_entity.entity;
        self.living_entity.set_pos(position);

        let pos = entity.pos.load();
        let last_pos = self.living_entity.last_pos.load();

        entity
            .on_ground
            .store(packet.ground, std::sync::atomic::Ordering::Relaxed);

        entity.set_rotation(
            wrap_degrees(packet.yaw) % 360.0,
            wrap_degrees(packet.pitch).clamp(-90.0, 90.0) % 360.0,
        );

        let entity_id = entity.entity_id;
        let Vector3 { x, y, z } = pos;

        let yaw = (entity.yaw.load() * 256.0 / 360.0).rem_euclid(256.0);
        let pitch = (entity.pitch.load() * 256.0 / 360.0).rem_euclid(256.0);
        // let head_yaw = (entity.head_yaw * 256.0 / 360.0).floor();
        let world = &entity.world;

        // let delta = Vector3::new(x - lastx, y - lasty, z - lastz);
        // let velocity = self.velocity;

        // // Player is falling down fast, we should account for that
        // let max_speed = if self.fall_flying { 300.0 } else { 100.0 };

        // // teleport when more than 8 blocks (i guess 8 blocks)
        // // TODO: REPLACE * 2.0 by movement packets. see vanilla for details
        // if delta.length_squared() - velocity.length_squared() > max_speed * 2.0 {
        //     self.teleport(x, y, z, yaw, pitch);
        //     return;
        // }
        // send new position to all other players

        world
            .broadcast_packet_except(
                &[self.gameprofile.id],
                &CUpdateEntityPosRot::new(
                    entity_id.into(),
                    Vector3::new(
                        x.mul_add(4096.0, -(last_pos.x * 4096.0)) as i16,
                        y.mul_add(4096.0, -(last_pos.y * 4096.0)) as i16,
                        z.mul_add(4096.0, -(last_pos.z * 4096.0)) as i16,
                    ),
                    yaw as u8,
                    pitch as u8,
                    packet.ground,
                ),
            )
            .await;
        world
            .broadcast_packet_except(
                &[self.gameprofile.id],
                &CHeadRot::new(entity_id.into(), yaw as u8),
            )
            .await;
        player_chunker::update_position(self).await;
    }

    pub async fn handle_rotation(&self, rotation: SPlayerRotation) {
        if !self.has_client_loaded() {
            return;
        }
        if !rotation.yaw.is_finite() || !rotation.pitch.is_finite() {
            self.kick(TextComponent::text("Invalid rotation")).await;
            return;
        }
        let entity = &self.living_entity.entity;
        entity
            .on_ground
            .store(rotation.ground, std::sync::atomic::Ordering::Relaxed);
        entity.set_rotation(
            wrap_degrees(rotation.yaw) % 360.0,
            wrap_degrees(rotation.pitch).clamp(-90.0, 90.0) % 360.0,
        );
        // send new position to all other players
        let entity_id = entity.entity_id;
        let yaw = (entity.yaw.load() * 256.0 / 360.0).rem_euclid(256.0);
        let pitch = (entity.pitch.load() * 256.0 / 360.0).rem_euclid(256.0);
        // let head_yaw = modulus(entity.head_yaw * 256.0 / 360.0, 256.0);

        let world = &entity.world;
        let packet =
            CUpdateEntityRot::new(entity_id.into(), yaw as u8, pitch as u8, rotation.ground);
        world
            .broadcast_packet_except(&[self.gameprofile.id], &packet)
            .await;
        let packet = CHeadRot::new(entity_id.into(), yaw as u8);
        world
            .broadcast_packet_except(&[self.gameprofile.id], &packet)
            .await;
    }

    pub fn handle_chat_command(self: &Arc<Self>, server: &Arc<Server>, command: &SChatCommand) {
        let player_clone = self.clone();
        let server_clone = server.clone();
        let command_clone = command.command.clone();
        // Some commands can take a long time to execute. If they do, they block packet processing for the player
        // Thats why we will spawn a task instead
        tokio::spawn(async move {
            let dispatcher = server_clone.command_dispatcher.read().await;
            dispatcher
                .handle_command(
                    &mut CommandSender::Player(player_clone),
                    &server_clone,
                    &command_clone,
                )
                .await;
        });

        if ADVANCED_CONFIG.commands.log_console {
            log::info!(
                "Player ({}): executed command /{}",
                self.gameprofile.name,
                command.command
            );
        }
    }

    pub fn handle_player_ground(&self, ground: &SSetPlayerGround) {
        self.living_entity
            .entity
            .on_ground
            .store(ground.on_ground, std::sync::atomic::Ordering::Relaxed);
    }

    async fn update_single_slot(
        &self,
        inventory: &mut tokio::sync::MutexGuard<'_, PlayerInventory>,
        slot: usize,
        slot_data: Slot,
    ) {
        inventory.state_id += 1;
        let dest_packet = CSetContainerSlot::new(0, inventory.state_id as i32, slot, &slot_data);
        self.client.send_packet(&dest_packet).await;

        if inventory
            .set_slot(slot, slot_data.to_item(), false)
            .is_err()
        {
            log::error!("Pick item set slot error!");
        }
    }

    pub async fn handle_pick_item_from_block(&self, pick_item: SPickItemFromBlock) {
        if !self.can_interact_with_block_at(&pick_item.pos, 1.0) {
            return;
        }

        let Ok(block) = self.world().get_block(pick_item.pos).await else {
            return;
        };

        if block.item_id == 0 {
            // Invalid block id (blocks such as tall seagrass)
            return;
        }

        let mut inventory = self.inventory().lock().await;

        let source_slot = inventory.get_slot_with_item(block.item_id);
        let mut dest_slot = inventory.get_pick_item_hotbar_slot();

        let dest_slot_data = match inventory.get_slot(dest_slot + 36) {
            Ok(Some(stack)) => Slot::from(&*stack),
            _ => Slot::from(None),
        };

        // Early return if no source slot and not in creative mode
        if source_slot.is_none() && self.gamemode.load() != GameMode::Creative {
            return;
        }

        match source_slot {
            Some(slot_index) if (36..=44).contains(&slot_index) => {
                // Case where item is in hotbar
                dest_slot = slot_index - 36;
            }
            Some(slot_index) => {
                // Case where item is in inventory

                // Update destination slot
                let source_slot_data = match inventory.get_slot(slot_index) {
                    Ok(Some(stack)) => Slot::from(&*stack),
                    _ => return,
                };
                self.update_single_slot(&mut inventory, dest_slot + 36, source_slot_data)
                    .await;

                // Update source slot
                self.update_single_slot(&mut inventory, slot_index, dest_slot_data)
                    .await;
            }
            None if self.gamemode.load() == GameMode::Creative => {
                // Case where item is not present, if in creative mode create the item
                let item_stack = ItemStack::new(1, block.item_id);
                let slot_data = Slot::from(&item_stack);
                self.update_single_slot(&mut inventory, dest_slot + 36, slot_data)
                    .await;

                // Check if there is any empty slot in the player inventory
                if let Some(slot_index) = inventory.get_empty_slot() {
                    inventory.state_id += 1;
                    self.update_single_slot(&mut inventory, slot_index, dest_slot_data)
                        .await;
                }
            }
            _ => return,
        }

        // Update held item
        inventory.set_selected(dest_slot);
        self.client
            .send_packet(&CSetHeldItem::new(dest_slot as i8))
            .await;
    }

    pub fn handle_pick_item_from_entity(&self, _pick_item: SPickItemFromEntity) {
        // TODO: Implement and merge any redundant code with pick_item_from_block
    }

    pub async fn handle_player_command(&self, command: SPlayerCommand) {
        if command.entity_id != self.entity_id().into() {
            return;
        }
        if !self.has_client_loaded() {
            return;
        }

        if let Ok(action) = Action::try_from(command.action.0) {
            let entity = &self.living_entity.entity;
            match action {
                pumpkin_protocol::server::play::Action::StartSneaking => {
                    if !entity.sneaking.load(std::sync::atomic::Ordering::Relaxed) {
                        entity.set_sneaking(true).await;
                    }
                }
                pumpkin_protocol::server::play::Action::StopSneaking => {
                    if entity.sneaking.load(std::sync::atomic::Ordering::Relaxed) {
                        entity.set_sneaking(false).await;
                    }
                }
                pumpkin_protocol::server::play::Action::StartSprinting => {
                    if !entity.sprinting.load(std::sync::atomic::Ordering::Relaxed) {
                        entity.set_sprinting(true).await;
                    }
                }
                pumpkin_protocol::server::play::Action::StopSprinting => {
                    if entity.sprinting.load(std::sync::atomic::Ordering::Relaxed) {
                        entity.set_sprinting(false).await;
                    }
                }
                pumpkin_protocol::server::play::Action::LeaveBed
                | pumpkin_protocol::server::play::Action::StartHorseJump
                | pumpkin_protocol::server::play::Action::StopHorseJump
                | pumpkin_protocol::server::play::Action::OpenVehicleInventory => {
                    log::debug!("todo");
                }
                pumpkin_protocol::server::play::Action::StartFlyingElytra => {
                    let fall_flying = entity.check_fall_flying();
                    if entity
                        .fall_flying
                        .load(std::sync::atomic::Ordering::Relaxed)
                        != fall_flying
                    {
                        entity.set_fall_flying(fall_flying).await;
                    }
                } // TODO
            }
        } else {
            self.kick(TextComponent::text("Invalid player command"))
                .await;
        }
    }

    pub async fn handle_swing_arm(&self, swing_arm: SSwingArm) {
        let animation = match swing_arm.hand.0 {
            0 => Animation::SwingMainArm,
            1 => Animation::SwingOffhand,
            _ => {
                self.kick(TextComponent::text("Invalid hand")).await;
                return;
            }
        };
        // Invert hand if player is left handed
        let animation = match self.config.lock().await.main_hand {
            Hand::Left => match animation {
                Animation::SwingMainArm => Animation::SwingOffhand,
                Animation::SwingOffhand => Animation::SwingMainArm,
                _ => unreachable!(),
            },
            Hand::Right => animation,
        };

        let id = self.entity_id();
        let world = self.world();
        world
            .broadcast_packet_except(
                &[self.gameprofile.id],
                &CEntityAnimation::new(id.into(), animation as u8),
            )
            .await;
    }

    pub async fn handle_chat_message(&self, chat_message: SChatMessage) {
        let message = chat_message.message;
        if message.len() > 256 {
            self.kick(TextComponent::text("Oversized message")).await;
            return;
        }

        if message.chars().any(|c| c == '§' || c < ' ' || c == '\x7F') {
            self.kick(TextComponent::text("Illegal characters in chat"))
                .await;
            return;
        }

        let gameprofile = &self.gameprofile;
        log::info!("<chat>{}: {}", gameprofile.name, message);

        let entity = &self.living_entity.entity;
        let world = &entity.world;
        world
            .broadcast_packet_all(&CPlayerChatMessage::new(
                gameprofile.id,
                1.into(),
                chat_message.signature.as_deref(),
                &message,
                chat_message.timestamp,
                chat_message.salt,
                &[],
                Some(TextComponent::text(message.clone())),
                FilterType::PassThrough,
                1.into(),
                TextComponent::text(gameprofile.name.clone()),
                None,
            ))
            .await;

        /* server.broadcast_packet(
            self,
            &CDisguisedChatMessage::new(
                TextComponent::from(message.clone()),
                VarInt(0),
               gameprofile.name.clone().into(),
                None,
            ),
        ) */
    }

    pub async fn handle_client_information(
        self: &Arc<Self>,
        client_information: SClientInformationPlay,
    ) {
        if let (Ok(main_hand), Ok(chat_mode)) = (
            Hand::try_from(client_information.main_hand.0),
            ChatMode::try_from(client_information.chat_mode.0),
        ) {
            if client_information.view_distance <= 0 {
                self.kick(TextComponent::text(
                    "Cannot have zero or negative view distance!",
                ))
                .await;
                return;
            }

            let (update_skin, update_watched) = {
                let mut config = self.config.lock().await;
                let update_skin = config.main_hand != main_hand
                    || config.skin_parts != client_information.skin_parts;

                let old_view_distance = config.view_distance;

                let update_watched =
                    if old_view_distance.get() == client_information.view_distance as u8 {
                        false
                    } else {
                        log::debug!(
                            "Player {} ({}) updated render distance: {} -> {}.",
                            self.gameprofile.name,
                            self.client.id,
                            old_view_distance,
                            client_information.view_distance
                        );

                        true
                    };

                *config = PlayerConfig {
                    locale: client_information.locale,
                    // A Negative view distance would be impossible and make no sense right ?, Mojang: Lets make is signed :D
                    view_distance: unsafe {
                        NonZeroU8::new_unchecked(client_information.view_distance as u8)
                    },
                    chat_mode,
                    chat_colors: client_information.chat_colors,
                    skin_parts: client_information.skin_parts,
                    main_hand,
                    text_filtering: client_information.text_filtering,
                    server_listing: client_information.server_listing,
                };
                (update_skin, update_watched)
            };

            if update_watched {
                player_chunker::update_position(self).await;
            }

            if update_skin {
                log::debug!(
                    "Player {} ({}) updated their skin.",
                    self.gameprofile.name,
                    self.client.id,
                );
                self.update_client_information().await;
            }
        } else {
            self.kick(TextComponent::text("Invalid hand or chat type"))
                .await;
        }
    }

    pub async fn handle_client_status(self: &Arc<Self>, client_status: SClientCommand) {
        match client_status.action_id.0 {
            0 => {
                if self.living_entity.health.load() > 0.0 {
                    return;
                }
                self.world().respawn_player(self, false).await;
                // TODO: hardcore set spectator
            }
            1 => {
                // request stats
                log::debug!("todo");
            }
            _ => {
                self.kick(TextComponent::text("Invalid client status"))
                    .await;
            }
        };
    }

    pub async fn handle_interact(&self, interact: SInteract) {
        if !self.has_client_loaded() {
            return;
        }

        let sneaking = interact.sneaking;
        let entity = &self.living_entity.entity;
        if entity.sneaking.load(std::sync::atomic::Ordering::Relaxed) != sneaking {
            entity.set_sneaking(sneaking).await;
        }
        let Ok(action) = ActionType::try_from(interact.typ.0) else {
            self.kick(TextComponent::text("Invalid action type")).await;
            return;
        };

        match action {
            ActionType::Attack => {
                let entity_id = interact.entity_id;
                let config = &ADVANCED_CONFIG.pvp;
                // TODO: do validation and stuff
                if !config.enabled {
                    return;
                }

                let world = &entity.world;
                let player_victim = world.get_player_by_entityid(entity_id.0).await;
                let entity_victim = world.get_living_entity_by_entityid(entity_id.0).await;
                if let Some(player_victim) = player_victim {
                    if player_victim.living_entity.health.load() <= 0.0 {
                        // you can trigger this from a non-modded / innocent client client,
                        // so we shouldn't kick the player
                        return;
                    }
                    self.attack(&player_victim).await;
                } else if let Some(entity_victim) = entity_victim {
                    if entity_victim.health.load() <= 0.0 {
                        return;
                    }
                    entity_victim.kill().await;
                    world.clone().remove_mob_entity(entity_victim).await;
                    // TODO: block entities should be checked here (signs)
                } else {
                    log::error!(
                        "Player id {} interacted with entity id {} which was not found.",
                        self.entity_id(),
                        entity_id.0
                    );
                    self.kick(TextComponent::text("Interacted with invalid entity id"))
                        .await;
                    return;
                };

                if entity_id.0 == self.entity_id() {
                    // this, however, can't be triggered from a non-modded client.
                    self.kick(TextComponent::text("You can't attack yourself"))
                        .await;
                }
            }
            ActionType::Interact | ActionType::InteractAt => {
                log::debug!("todo");
            }
        }
    }

<<<<<<< HEAD
    pub async fn handle_player_action(
        self: Arc<Self>,
        player_action: SPlayerAction,
        server: &Server,
    ) {
=======
    pub async fn handle_player_action(&self, player_action: SPlayerAction, server: &Server) {
        if !self.has_client_loaded() {
            return;
        }

>>>>>>> 624fa750
        match Status::try_from(player_action.status.0) {
            Ok(status) => match status {
                Status::StartedDigging => {
                    if !self.can_interact_with_block_at(&player_action.location, 1.0) {
                        log::warn!(
                            "Player {0} tried to interact with block out of reach at {1}",
                            self.gameprofile.name,
                            player_action.location
                        );
                        return;
                    }
                    // TODO: do validation
                    // TODO: Config
                    if self.gamemode.load() == GameMode::Creative {
                        let location = player_action.location;
                        // Block break & block break sound
                        let entity = &self.living_entity.entity;
                        let world = &entity.world;
                        let block = world.get_block(location).await;

                        world.break_block(location, Some(self.clone())).await;

                        if let Ok(block) = block {
                            server
                                .block_manager
                                .on_broken(block, &self, location, server)
                                .await;
                        }
                    }
                }
                Status::CancelledDigging => {
                    if !self.can_interact_with_block_at(&player_action.location, 1.0) {
                        log::warn!(
                            "Player {0} tried to interact with block out of reach at {1}",
                            self.gameprofile.name,
                            player_action.location
                        );
                        return;
                    }
                    self.current_block_destroy_stage
                        .store(0, std::sync::atomic::Ordering::Relaxed);
                }
                Status::FinishedDigging => {
                    // TODO: do validation
                    let location = player_action.location;
                    if !self.can_interact_with_block_at(&location, 1.0) {
                        log::warn!(
                            "Player {0} tried to interact with block out of reach at {1}",
                            self.gameprofile.name,
                            player_action.location
                        );
                        return;
                    }
                    // Block break & block break sound
                    let entity = &self.living_entity.entity;
                    let world = &entity.world;
                    let block = world.get_block(location).await;

                    world.break_block(location, Some(self.clone())).await;

                    if let Ok(block) = block {
                        server
                            .block_manager
                            .on_broken(block, &self, location, server)
                            .await;
                    }
                }
                Status::DropItemStack
                | Status::DropItem
                | Status::ShootArrowOrFinishEating
                | Status::SwapItem => {
                    log::debug!("todo");
                }
            },
            Err(_) => self.kick(TextComponent::text("Invalid status")).await,
        }

        self.client
            .send_packet(&CAcknowledgeBlockChange::new(player_action.sequence))
            .await;
    }

    pub async fn handle_keep_alive(&self, keep_alive: SKeepAlive) {
        if self
            .wait_for_keep_alive
            .load(std::sync::atomic::Ordering::Relaxed)
            && keep_alive.keep_alive_id
                == self
                    .keep_alive_id
                    .load(std::sync::atomic::Ordering::Relaxed)
        {
            self.wait_for_keep_alive
                .store(false, std::sync::atomic::Ordering::Relaxed);
        } else {
            self.kick(TextComponent::text("Timeout")).await;
        }
    }

    pub async fn handle_player_abilities(&self, player_abilities: SPlayerAbilities) {
        let mut abilities = self.abilities.lock().await;

        // Set the flying ability
        let flying = player_abilities.flags & 0x02 != 0 && abilities.allow_flying;
        if flying {
            self.living_entity.fall_distance.store(0.0);
        }
        abilities.flying = flying;
    }

    pub async fn handle_play_ping_request(&self, request: SPlayPingRequest) {
        self.client
            .send_packet(&CPingResponse::new(request.payload))
            .await;
    }

    pub async fn handle_use_item_on(
        &self,
        use_item_on: SUseItemOn,
        server: &Arc<Server>,
    ) -> Result<(), Box<dyn PumpkinError>> {
        if !self.has_client_loaded() {
            return Ok(());
        }

        let location = use_item_on.location;
        let mut should_try_decrement = false;

        if !self.can_interact_with_block_at(&location, 1.0) {
            // TODO: maybe log?
            return Err(BlockPlacingError::BlockOutOfReach.into());
        }

        if let Ok(face) = BlockFace::try_from(use_item_on.face.0) {
            let mut inventory = self.inventory().lock().await;
            let entity = &self.living_entity.entity;
            let world = &entity.world;
            let slot_id = inventory.get_selected();
            let mut state_id = inventory.state_id;
            let item_slot = inventory.held_item_mut();

            if let Some(item_stack) = item_slot {
                // check if block is interactive
                if let Some(item) = get_item_by_id(item_stack.item_id) {
                    if let Ok(block) = world.get_block(location).await {
                        let result = server
                            .block_manager
                            .on_use_with_item(block, self, location, item, server)
                            .await;
                        match result {
                            BlockActionResult::Continue => {}
                            BlockActionResult::Consume => {
                                return Ok(());
                            }
                        }
                    }
                }

                // check if item is a block, Because Not every item can be placed :D
                if let Some(block) = get_block_by_item(item_stack.item_id) {
                    should_try_decrement = self
                        .run_is_block_place(block.clone(), server, use_item_on, location, &face)
                        .await?;
                }
                // check if item is a spawn egg
                if let Some(item_t) = get_spawn_egg(item_stack.item_id) {
                    should_try_decrement = self
                        .run_is_spawn_egg(item_t, server, location, &face)
                        .await?;
                };

                if should_try_decrement {
                    // TODO: Config
                    // Decrease Block count
                    if self.gamemode.load() != GameMode::Creative {
                        // This should never be possible
                        let Some(item_stack) = item_slot else {
                            return Err(BlockPlacingError::InventoryInvalid.into());
                        };
                        item_stack.item_count -= 1;
                        if item_stack.item_count == 0 {
                            *item_slot = None;
                        }

                        // TODO: this should be by use item on not currently selected as they might be different
                        let _ = self
                            .handle_decrease_item(
                                server,
                                slot_id,
                                item_slot.as_ref(),
                                &mut state_id,
                            )
                            .await;
                    }
                }
            }

            Ok(())
        } else {
            Err(BlockPlacingError::InvalidBlockFace.into())
        }
    }

    pub fn handle_use_item(&self, _use_item: &SUseItem) {
        if !self.has_client_loaded() {
            return;
        }
        // TODO: handle packet correctly
        log::error!("An item was used(SUseItem), but the packet is not implemented yet");
    }

    pub async fn handle_set_held_item(&self, held: SSetHeldItem) {
        let slot = held.slot;
        if !(0..=8).contains(&slot) {
            self.kick(TextComponent::text("Invalid held slot")).await;
            return;
        }
        self.inventory().lock().await.set_selected(slot as usize);
    }

    pub async fn handle_set_creative_slot(
        &self,
        packet: SSetCreativeSlot,
    ) -> Result<(), InventoryError> {
        if self.gamemode.load() != GameMode::Creative {
            return Err(InventoryError::PermissionError);
        }
        let valid_slot = packet.slot >= 0 && packet.slot <= 45;
        if valid_slot {
            self.inventory().lock().await.set_slot(
                packet.slot as usize,
                packet.clicked_item.to_item(),
                true,
            )?;
        };
        // TODO: The Item was dropped per drag and drop,
        Ok(())
    }

    // TODO:
    // This function will in the future be used to keep track of if the client is in a valid state.
    // But this is not possible yet
    pub async fn handle_close_container(&self, server: &Server, _packet: SCloseContainer) {
        // TODO: This should check if player sent this packet before
        // let Some(_window_type) = WindowType::from_i32(packet.window_id.0) else {
        //     log::info!("Closed ID: {}", packet.window_id.0);
        //     self.kick(TextComponent::text("Invalid window ID")).await;
        //     return;
        // };
        // window_id 0 represents both 9x1 Generic AND inventory here
        let mut inventory = self.inventory().lock().await;

        inventory.state_id = 0;
        let open_container = self.open_container.load();
        if let Some(id) = open_container {
            let mut open_containers = server.open_containers.write().await;
            if let Some(container) = open_containers.get_mut(&id) {
                // If container contains both a location and a type, run the on_close block_manager handler
                if let Some(pos) = container.get_location() {
                    if let Some(block) = container.get_block() {
                        server
                            .block_manager
                            .on_close(&block, self, pos, server, container) //block, self, location, server)
                            .await;
                    }
                }
                // Remove the player from the container
                container.remove_player(self.entity_id());
            }
            self.open_container.store(None);
        }
    }

    pub async fn handle_command_suggestion(
        self: &Arc<Self>,
        packet: SCommandSuggestion,
        server: &Arc<Server>,
    ) {
        let mut src = CommandSender::Player(self.clone());
        let Some(cmd) = &packet.command.get(1..) else {
            return;
        };

        let Some((last_word_start, _)) = cmd.char_indices().rfind(|(_, c)| c.is_whitespace())
        else {
            return;
        };

        let dispatcher = server.command_dispatcher.read().await;
        let suggestions = dispatcher.find_suggestions(&mut src, server, cmd).await;

        let response = CCommandSuggestions::new(
            packet.id,
            (last_word_start + 2).into(),
            (cmd.len() - last_word_start - 1).into(),
            suggestions,
        );

        self.client.send_packet(&response).await;
    }

    pub fn handle_cookie_response(&self, packet: SPCookieResponse) {
        // TODO: allow plugins to access this
        log::debug!(
            "Received cookie_response[play]: key: \"{}\", has_payload: \"{}\", payload_length: \"{}\"",
            packet.key.to_string(),
            packet.has_payload,
            packet.payload_length.unwrap_or(VarInt::from(0)).0
        );
    }

    async fn run_is_spawn_egg(
        &self,
        item_t: String,
        server: &Server,
        location: WorldPosition,
        face: &BlockFace,
    ) -> Result<bool, Box<dyn PumpkinError>> {
        // checks if spawn egg has a corresponding entity name
        if let Some(spawn_item_id) = get_entity_id(&item_t) {
            let world_pos = WorldPosition(location.0 + face.to_offset());
            // align position like Vanilla does
            let pos = Vector3::new(
                f64::from(world_pos.0.x) + 0.5,
                f64::from(world_pos.0.y),
                f64::from(world_pos.0.z) + 0.5,
            );

            // TODO: this should not be hardcoded
            let (mob, uuid) = mob::from_type(EntityType::Zombie, server, pos, self.world()).await;
            let yaw = wrap_degrees(rand::random::<f32>() * 360.0) % 360.0;
            mob.living_entity.entity.set_rotation(yaw, 0.0);

            server
                .broadcast_packet_all(&CSpawnEntity::new(
                    VarInt(mob.living_entity.entity.entity_id),
                    uuid,
                    VarInt((*spawn_item_id).into()),
                    pos.x,
                    pos.y,
                    pos.z,
                    0.0,
                    yaw,
                    yaw,
                    0.into(),
                    0.0,
                    0.0,
                    0.0,
                ))
                .await;

            // TODO: send/configure additional commands/data based on type of entity (horse, slime, etc)
        } else {
            // TODO: maybe include additional error types
            return Ok(false);
        };

        Ok(true)
    }

    async fn run_is_block_place(
        &self,
        block: Block,
        server: &Server,
        use_item_on: SUseItemOn,
        location: WorldPosition,
        face: &BlockFace,
    ) -> Result<bool, Box<dyn PumpkinError>> {
        let entity = &self.living_entity.entity;
        let world = &entity.world;

        let clicked_world_pos = WorldPosition(location.0);
        let clicked_block_state = world.get_block_state(clicked_world_pos).await?;

        let world_pos = if clicked_block_state.replaceable {
            clicked_world_pos
        } else {
            let world_pos = WorldPosition(location.0 + face.to_offset());
            let previous_block_state = world.get_block_state(world_pos).await?;

            if !previous_block_state.replaceable {
                return Ok(true);
            }

            world_pos
        };

        //check max world build height
        if world_pos.0.y > 319 {
            self.client
                .send_packet(&CAcknowledgeBlockChange::new(use_item_on.sequence))
                .await;
            return Err(BlockPlacingError::BlockOutOfWorld.into());
        }

        let block_bounding_box = BoundingBox::from_block(&world_pos);
        let mut intersects = false;
        for player in world.get_nearby_players(entity.pos.load(), 20.0).await {
            let bounding_box = player.1.living_entity.entity.bounding_box.load();
            if bounding_box.intersects(&block_bounding_box) {
                intersects = true;
            }
        }
        if !intersects {
            world
                .set_block_state(world_pos, block.default_state_id)
                .await;
            server
                .block_manager
                .on_placed(&block, self, world_pos, server)
                .await;
        }
        self.client
            .send_packet(&CAcknowledgeBlockChange::new(use_item_on.sequence))
            .await;
        Ok(true)
    }
}<|MERGE_RESOLUTION|>--- conflicted
+++ resolved
@@ -713,19 +713,14 @@
         }
     }
 
-<<<<<<< HEAD
     pub async fn handle_player_action(
         self: Arc<Self>,
         player_action: SPlayerAction,
         server: &Server,
     ) {
-=======
-    pub async fn handle_player_action(&self, player_action: SPlayerAction, server: &Server) {
         if !self.has_client_loaded() {
             return;
         }
-
->>>>>>> 624fa750
         match Status::try_from(player_action.status.0) {
             Ok(status) => match status {
                 Status::StartedDigging => {
