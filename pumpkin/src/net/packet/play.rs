--- conflicted
+++ resolved
@@ -19,16 +19,11 @@
     text::TextComponent,
     GameMode,
 };
-<<<<<<< HEAD
 use pumpkin_entity::entity_type::EntityType;
-use pumpkin_inventory::InventoryError;
-use pumpkin_protocol::client::play::CSpawnEntity;
-=======
 use pumpkin_inventory::player::PlayerInventory;
 use pumpkin_inventory::InventoryError;
-use pumpkin_protocol::client::play::{CSetContainerSlot, CSetHeldItem};
+use pumpkin_protocol::client::play::{CSetContainerSlot, CSetHeldItem, CSpawnEntity};
 use pumpkin_protocol::codec::slot::Slot;
->>>>>>> 02cec587
 use pumpkin_protocol::codec::var_int::VarInt;
 use pumpkin_protocol::server::play::SCookieResponse as SPCookieResponse;
 use pumpkin_protocol::{
@@ -49,15 +44,12 @@
 };
 use pumpkin_world::block::block_registry::Block;
 use pumpkin_world::item::item_registry::get_item_by_id;
-<<<<<<< HEAD
+use pumpkin_world::item::ItemStack;
 use pumpkin_world::{
     block::{block_registry::get_block_by_item, BlockFace},
     entity::entity_registry::get_entity_id,
     item::item_registry::get_spawn_egg,
 };
-=======
-use pumpkin_world::item::ItemStack;
->>>>>>> 02cec587
 use thiserror::Error;
 
 fn modulus(a: f32, b: f32) -> f32 {
@@ -689,21 +681,13 @@
                         .await;
                     return;
                 };
-<<<<<<< HEAD
-=======
-                if victim.living_entity.health.load() <= 0.0 {
-                    // you can trigger this from a non-modded / innocent client,
-                    // so we shouldn't kick the player
-                    return;
-                }
-                if victim.entity_id() == self.entity_id() {
+
+                if entity_id.0 == self.entity_id() {
                     // this, however, can't be triggered from a non-modded client.
                     self.kick(TextComponent::text("You can't attack yourself"))
                         .await;
                     return;
                 }
-                self.attack(&victim).await;
->>>>>>> 02cec587
             }
             ActionType::Interact | ActionType::InteractAt => {
                 log::debug!("todo");
