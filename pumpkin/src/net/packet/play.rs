use std::num::NonZeroU8;
use std::sync::Arc;

use crate::block::properties::Direction;
use crate::block::registry::BlockActionResult;
use crate::entity::mob;
use crate::net::PlayerConfig;
use crate::{
    command::CommandSender,
    entity::player::{ChatMode, Hand, Player},
    error::PumpkinError,
    server::Server,
    world::chunker,
};
use pumpkin_config::ADVANCED_CONFIG;
use pumpkin_data::entity::{entity_from_egg, EntityPose, EntityType};
use pumpkin_data::item::Item;
use pumpkin_data::world::CHAT;
use pumpkin_inventory::player::PlayerInventory;
use pumpkin_inventory::InventoryError;
use pumpkin_macros::block_entity;
use pumpkin_protocol::client::play::{
    CBlockEntityData, COpenSignEditor, CSetContainerSlot, CSetHeldItem,
};
use pumpkin_protocol::codec::slot::Slot;
use pumpkin_protocol::codec::var_int::VarInt;
use pumpkin_protocol::server::play::{SCookieResponse as SPCookieResponse, SUpdateSign};
use pumpkin_protocol::{
    client::play::{
        Animation, CAcknowledgeBlockChange, CCommandSuggestions, CEntityAnimation, CHeadRot,
        CPingResponse, CPlayerChatMessage, CUpdateEntityPos, CUpdateEntityPosRot, CUpdateEntityRot,
        FilterType,
    },
    server::play::{
        Action, ActionType, SChatCommand, SChatMessage, SClientCommand, SClientInformationPlay,
        SCloseContainer, SCommandSuggestion, SConfirmTeleport, SInteract, SKeepAlive,
        SPickItemFromBlock, SPlayPingRequest, SPlayerAbilities, SPlayerAction, SPlayerCommand,
        SPlayerPosition, SPlayerPositionRotation, SPlayerRotation, SSetCreativeSlot, SSetHeldItem,
        SSetPlayerGround, SSwingArm, SUseItem, SUseItemOn, Status,
    },
};
use pumpkin_util::math::boundingbox::BoundingBox;
use pumpkin_util::math::position::BlockPos;
use pumpkin_util::text::color::NamedColor;
use pumpkin_util::{
    math::{vector3::Vector3, wrap_degrees},
    text::TextComponent,
    GameMode,
};
use pumpkin_world::block::interactive::sign::Sign;
use pumpkin_world::block::registry::get_block_collision_shapes;
use pumpkin_world::block::registry::Block;
use pumpkin_world::block::{registry::get_block_by_item, BlockDirection};
use pumpkin_world::item::ItemStack;

use pumpkin_world::{WORLD_LOWEST_Y, WORLD_MAX_Y};
use thiserror::Error;

#[derive(Debug, Error)]
pub enum BlockPlacingError {
    BlockOutOfReach,
    InvalidBlockFace,
    BlockOutOfWorld,
    InventoryInvalid,
    InvalidGamemode,
    NoBaseBlock,
}

impl std::fmt::Display for BlockPlacingError {
    fn fmt(&self, f: &mut std::fmt::Formatter<'_>) -> std::fmt::Result {
        write!(f, "{self:?}")
    }
}

impl PumpkinError for BlockPlacingError {
    fn is_kick(&self) -> bool {
        match self {
            Self::BlockOutOfReach | Self::BlockOutOfWorld | Self::InvalidGamemode => false,
            Self::InvalidBlockFace | Self::InventoryInvalid | Self::NoBaseBlock => true,
        }
    }

    fn severity(&self) -> log::Level {
        match self {
            Self::BlockOutOfWorld | Self::InvalidGamemode | Self::NoBaseBlock => log::Level::Trace,
            Self::BlockOutOfReach | Self::InvalidBlockFace => log::Level::Warn,
            Self::InventoryInvalid => log::Level::Error,
        }
    }

    fn client_kick_reason(&self) -> Option<String> {
        match self {
            Self::BlockOutOfReach | Self::BlockOutOfWorld | Self::InvalidGamemode => None,
            Self::InvalidBlockFace => Some("Invalid block face".into()),
            Self::InventoryInvalid => Some("Held item invalid".into()),
            Self::NoBaseBlock => Some("No base block".into()),
        }
    }
}

/// Handles all Play Packets send by a real Player
/// NEVER TRUST THE CLIENT. HANDLE EVERY ERROR, UNWRAP/EXPECT ARE FORBIDDEN
impl Player {
    pub async fn handle_confirm_teleport(&self, confirm_teleport: SConfirmTeleport) {
        let mut awaiting_teleport = self.awaiting_teleport.lock().await;
        if let Some((id, position)) = awaiting_teleport.as_ref() {
            if id == &confirm_teleport.teleport_id {
                // we should set the pos now to that we requested in the teleport packet, Is may fixed issues when the client sended position packets while being teleported
                self.living_entity.set_pos(*position);

                *awaiting_teleport = None;
            } else {
                self.kick(TextComponent::text("Wrong teleport id")).await;
            }
        } else {
            self.kick(TextComponent::text(
                "Send Teleport confirm, but we did not teleport",
            ))
            .await;
        }
    }

    fn clamp_horizontal(pos: f64) -> f64 {
        pos.clamp(-3.0E7, 3.0E7)
    }

    fn clamp_vertical(pos: f64) -> f64 {
        pos.clamp(-2.0E7, 2.0E7)
    }

    pub fn handle_player_loaded(self: &Arc<Self>) {
        self.set_client_loaded(true);
    }

    pub async fn handle_position(self: &Arc<Self>, packet: SPlayerPosition) {
        if !self.has_client_loaded() {
            return;
        }
        // y = feet Y
        let position = packet.position;
        if position.x.is_nan() || position.y.is_nan() || position.z.is_nan() {
            self.kick(TextComponent::translate(
                "multiplayer.disconnect.invalid_player_movement",
                [].into(),
            ))
            .await;
            return;
        }
        let position = Vector3::new(
            Self::clamp_horizontal(position.x),
            Self::clamp_vertical(position.y),
            Self::clamp_horizontal(position.z),
        );
        let entity = &self.living_entity.entity;
        let last_pos = entity.pos.load();
        self.living_entity.set_pos(position);

        let height_difference = position.y - last_pos.y;
        if entity.on_ground.load(std::sync::atomic::Ordering::Relaxed)
            && !packet.ground
            && height_difference > 0.0
        {
            self.jump().await;
        }

        entity
            .on_ground
            .store(packet.ground, std::sync::atomic::Ordering::Relaxed);

        let entity_id = entity.entity_id;
        let Vector3 { x, y, z } = position;
        let world = &entity.world.read().await;

        // let delta = Vector3::new(x - lastx, y - lasty, z - lastz);
        // let velocity = self.velocity;

        // // Player is falling down fast, we should account for that
        // let max_speed = if self.fall_flying { 300.0 } else { 100.0 };

        // teleport when more than 8 blocks (i guess 8 blocks)
        // TODO: REPLACE * 2.0 by movement packets. see vanilla for details
        // if delta.length_squared() - velocity.length_squared() > max_speed * 2.0 {
        //     self.teleport(x, y, z, self.entity.yaw, self.entity.pitch);
        //     return;
        // }
        // send new position to all other players
        world
            .broadcast_packet_except(
                &[self.gameprofile.id],
                &CUpdateEntityPos::new(
                    entity_id.into(),
                    Vector3::new(
                        x.mul_add(4096.0, -(last_pos.x * 4096.0)) as i16,
                        y.mul_add(4096.0, -(last_pos.y * 4096.0)) as i16,
                        z.mul_add(4096.0, -(last_pos.z * 4096.0)) as i16,
                    ),
                    packet.ground,
                ),
            )
            .await;
        if !self.abilities.lock().await.flying {
            self.living_entity
                .update_fall_distance(
                    height_difference,
                    packet.ground,
                    self.gamemode.load() == GameMode::Creative,
                )
                .await;
        }
        chunker::update_position(self).await;
        self.progress_motion(Vector3::new(
            position.x - last_pos.x,
            position.y - last_pos.y,
            position.z - last_pos.z,
        ))
        .await;
    }

    pub async fn handle_position_rotation(self: &Arc<Self>, packet: SPlayerPositionRotation) {
        if !self.has_client_loaded() {
            return;
        }
        // y = feet Y
        let position = packet.position;
        if position.x.is_nan()
            || position.y.is_nan()
            || position.z.is_nan()
            || packet.yaw.is_infinite()
            || packet.pitch.is_infinite()
        {
            self.kick(TextComponent::translate(
                "multiplayer.disconnect.invalid_player_movement",
                [].into(),
            ))
            .await;
            return;
        }

        let position = Vector3::new(
            Self::clamp_horizontal(position.x),
            Self::clamp_vertical(position.y),
            Self::clamp_horizontal(position.z),
        );
        let entity = &self.living_entity.entity;
        let last_pos = entity.pos.load();
        self.living_entity.set_pos(position);

        let height_difference = position.y - last_pos.y;
        if entity.on_ground.load(std::sync::atomic::Ordering::Relaxed)
            && !packet.ground
            && height_difference > 0.0
        {
            self.jump().await;
        }
        entity
            .on_ground
            .store(packet.ground, std::sync::atomic::Ordering::Relaxed);

        entity.set_rotation(wrap_degrees(packet.yaw) % 360.0, wrap_degrees(packet.pitch));

        let entity_id = entity.entity_id;
        let Vector3 { x, y, z } = position;

        let yaw = (entity.yaw.load() * 256.0 / 360.0).rem_euclid(256.0);
        let pitch = (entity.pitch.load() * 256.0 / 360.0).rem_euclid(256.0);
        // let head_yaw = (entity.head_yaw * 256.0 / 360.0).floor();
        let world = &entity.world.read().await;

        // let delta = Vector3::new(x - lastx, y - lasty, z - lastz);
        // let velocity = self.velocity;

        // // Player is falling down fast, we should account for that
        // let max_speed = if self.fall_flying { 300.0 } else { 100.0 };

        // // teleport when more than 8 blocks (i guess 8 blocks)
        // // TODO: REPLACE * 2.0 by movement packets. see vanilla for details
        // if delta.length_squared() - velocity.length_squared() > max_speed * 2.0 {
        //     self.teleport(x, y, z, yaw, pitch);
        //     return;
        // }
        // send new position to all other players

        world
            .broadcast_packet_except(
                &[self.gameprofile.id],
                &CUpdateEntityPosRot::new(
                    entity_id.into(),
                    Vector3::new(
                        x.mul_add(4096.0, -(last_pos.x * 4096.0)) as i16,
                        y.mul_add(4096.0, -(last_pos.y * 4096.0)) as i16,
                        z.mul_add(4096.0, -(last_pos.z * 4096.0)) as i16,
                    ),
                    yaw as u8,
                    pitch as u8,
                    packet.ground,
                ),
            )
            .await;
        world
            .broadcast_packet_except(
                &[self.gameprofile.id],
                &CHeadRot::new(entity_id.into(), yaw as u8),
            )
            .await;
        if !self.abilities.lock().await.flying {
            self.living_entity
                .update_fall_distance(
                    height_difference,
                    packet.ground,
                    self.gamemode.load() == GameMode::Creative,
                )
                .await;
        }
        chunker::update_position(self).await;
        self.progress_motion(Vector3::new(
            position.x - last_pos.x,
            position.y - last_pos.y,
            position.z - last_pos.z,
        ))
        .await;
    }

    pub async fn handle_rotation(&self, rotation: SPlayerRotation) {
        if !self.has_client_loaded() {
            return;
        }
        if !rotation.yaw.is_finite() || !rotation.pitch.is_finite() {
            self.kick(TextComponent::translate(
                "multiplayer.disconnect.invalid_player_movement",
                [].into(),
            ))
            .await;
            return;
        }
        let entity = &self.living_entity.entity;
        entity
            .on_ground
            .store(rotation.ground, std::sync::atomic::Ordering::Relaxed);
        entity.set_rotation(
            wrap_degrees(rotation.yaw) % 360.0,
            wrap_degrees(rotation.pitch),
        );
        // send new position to all other players
        let entity_id = entity.entity_id;
        let yaw = (entity.yaw.load() * 256.0 / 360.0).rem_euclid(256.0);
        let pitch = (entity.pitch.load() * 256.0 / 360.0).rem_euclid(256.0);
        // let head_yaw = modulus(entity.head_yaw * 256.0 / 360.0, 256.0);

        let world = &entity.world.read().await;
        let packet =
            CUpdateEntityRot::new(entity_id.into(), yaw as u8, pitch as u8, rotation.ground);
        world
            .broadcast_packet_except(&[self.gameprofile.id], &packet)
            .await;
        let packet = CHeadRot::new(entity_id.into(), yaw as u8);
        world
            .broadcast_packet_except(&[self.gameprofile.id], &packet)
            .await;
    }

    pub fn handle_chat_command(self: &Arc<Self>, server: &Arc<Server>, command: &SChatCommand) {
        let player_clone = self.clone();
        let server_clone = server.clone();
        let command_clone = command.command.clone();
        // Some commands can take a long time to execute. If they do, they block packet processing for the player
        // Thats why we will spawn a task instead
        tokio::spawn(async move {
            let dispatcher = server_clone.command_dispatcher.read().await;
            dispatcher
                .handle_command(
                    &mut CommandSender::Player(player_clone),
                    &server_clone,
                    &command_clone,
                )
                .await;
        });

        if ADVANCED_CONFIG.commands.log_console {
            log::info!(
                "Player ({}): executed command /{}",
                self.gameprofile.name,
                command.command
            );
        }
    }

    pub fn handle_player_ground(&self, ground: &SSetPlayerGround) {
        self.living_entity
            .entity
            .on_ground
            .store(ground.on_ground, std::sync::atomic::Ordering::Relaxed);
    }

    pub async fn update_single_slot(
        &self,
        inventory: &mut tokio::sync::MutexGuard<'_, PlayerInventory>,
        slot: i16,
        slot_data: Slot,
    ) {
        inventory.state_id += 1;
        let dest_packet = CSetContainerSlot::new(0, inventory.state_id as i32, slot, &slot_data);
        self.client.send_packet(&dest_packet).await;

        if inventory
            .set_slot(slot as usize, slot_data.to_item(), false)
            .is_err()
        {
            log::error!("Pick item set slot error!");
        }
    }

    pub async fn handle_pick_item_from_block(&self, pick_item: SPickItemFromBlock) {
        if !self.can_interact_with_block_at(&pick_item.pos, 1.0) {
            return;
        }

        let world = self.world().await;
        let Ok(block) = world.get_block(&pick_item.pos).await else {
            return;
        };

        if block.item_id == 0 {
            // Invalid block id (blocks such as tall seagrass)
            return;
        }

        let mut inventory = self.inventory().lock().await;

        // TODO: Max stack
        let source_slot = inventory.get_slot_with_item(block.item_id, 64);
        let mut dest_slot = inventory.get_empty_hotbar_slot() as usize;

        let dest_slot_data = match inventory.get_slot(dest_slot + 36) {
            Ok(Some(stack)) => Slot::from(&*stack),
            _ => Slot::from(None),
        };

        // Early return if no source slot and not in creative mode
        if source_slot.is_none() && self.gamemode.load() != GameMode::Creative {
            return;
        }

        match source_slot {
            Some(slot_index) if (36..=44).contains(&slot_index) => {
                // Case where item is in hotbar
                dest_slot = slot_index - 36;
            }
            Some(slot_index) => {
                // Case where item is in inventory

                // Update destination slot
                let source_slot_data = match inventory.get_slot(slot_index) {
                    Ok(Some(stack)) => Slot::from(&*stack),
                    _ => return,
                };
                self.update_single_slot(&mut inventory, dest_slot as i16 + 36, source_slot_data)
                    .await;

                // Update source slot
                self.update_single_slot(&mut inventory, slot_index as i16, dest_slot_data)
                    .await;
            }
            None if self.gamemode.load() == GameMode::Creative => {
                // Case where item is not present, if in creative mode create the item
                let item_stack = ItemStack::new(1, Item::from_id(block.item_id).unwrap());
                let slot_data = Slot::from(&item_stack);
                self.update_single_slot(&mut inventory, dest_slot as i16 + 36, slot_data)
                    .await;

                // Check if there is any empty slot in the player inventory
                if let Some(slot_index) = inventory.get_empty_slot() {
                    inventory.state_id += 1;
                    self.update_single_slot(&mut inventory, slot_index as i16, dest_slot_data)
                        .await;
                }
            }
            _ => return,
        }

        // Update held item
        inventory.set_selected(dest_slot as u32);
        self.client
            .send_packet(&CSetHeldItem::new(dest_slot as i8))
            .await;
    }

    // pub fn handle_pick_item_from_entity(&self, _pick_item: SPickItemFromEntity) {
    //     // TODO: Implement and merge any redundant code with pick_item_from_block
    // }

    pub async fn handle_player_command(&self, command: SPlayerCommand) {
        if command.entity_id != self.entity_id().into() {
            return;
        }
        if !self.has_client_loaded() {
            return;
        }

        if let Ok(action) = Action::try_from(command.action.0) {
            let entity = &self.living_entity.entity;
            match action {
                pumpkin_protocol::server::play::Action::StartSneaking => {
                    if !entity.sneaking.load(std::sync::atomic::Ordering::Relaxed) {
                        entity.set_sneaking(true).await;
                    }
                }
                pumpkin_protocol::server::play::Action::StopSneaking => {
                    if entity.sneaking.load(std::sync::atomic::Ordering::Relaxed) {
                        entity.set_sneaking(false).await;
                    }
                }
                pumpkin_protocol::server::play::Action::StartSprinting => {
                    if !entity.sprinting.load(std::sync::atomic::Ordering::Relaxed) {
                        entity.set_sprinting(true).await;
                    }
                }
                pumpkin_protocol::server::play::Action::StopSprinting => {
                    if entity.sprinting.load(std::sync::atomic::Ordering::Relaxed) {
                        entity.set_sprinting(false).await;
                    }
                }
                pumpkin_protocol::server::play::Action::LeaveBed
                | pumpkin_protocol::server::play::Action::StartHorseJump
                | pumpkin_protocol::server::play::Action::StopHorseJump
                | pumpkin_protocol::server::play::Action::OpenVehicleInventory => {
                    log::debug!("todo");
                }
                pumpkin_protocol::server::play::Action::StartFlyingElytra => {
                    let fall_flying = entity.check_fall_flying();
                    if entity
                        .fall_flying
                        .load(std::sync::atomic::Ordering::Relaxed)
                        != fall_flying
                    {
                        entity.set_fall_flying(fall_flying).await;
                    }
                } // TODO
            }
        } else {
            self.kick(TextComponent::text("Invalid player command"))
                .await;
        }
    }

    pub async fn handle_swing_arm(&self, swing_arm: SSwingArm) {
        let animation = match swing_arm.hand.0 {
            0 => Animation::SwingMainArm,
            1 => Animation::SwingOffhand,
            _ => {
                self.kick(TextComponent::text("Invalid hand")).await;
                return;
            }
        };
        // Invert hand if player is left handed
        let animation = match self.config.lock().await.main_hand {
            Hand::Left => match animation {
                Animation::SwingMainArm => Animation::SwingOffhand,
                Animation::SwingOffhand => Animation::SwingMainArm,
                _ => unreachable!(),
            },
            Hand::Right => animation,
        };

        let id = self.entity_id();
        let world = self.world().await;
        world
            .broadcast_packet_except(
                &[self.gameprofile.id],
                &CEntityAnimation::new(id.into(), animation as u8),
            )
            .await;
    }

    pub async fn handle_chat_message(&self, chat_message: SChatMessage) {
        let message = chat_message.message;
        if message.len() > 256 {
            self.kick(TextComponent::text("Oversized message")).await;
            return;
        }

        if message.chars().any(|c| c == '§' || c < ' ' || c == '\x7F') {
            self.kick(TextComponent::translate(
                "multiplayer.disconnect.illegal_characters",
                [].into(),
            ))
            .await;
            return;
        }

        let gameprofile = &self.gameprofile;
        log::info!("<chat>{}: {}", gameprofile.name, message);

        let entity = &self.living_entity.entity;
        let world = &entity.world.read().await;
        world
            .broadcast_packet_all(&CPlayerChatMessage::new(
                gameprofile.id,
                1.into(),
                chat_message.signature.as_deref(),
                &message,
                chat_message.timestamp,
                chat_message.salt,
                &[],
                Some(TextComponent::text(message.clone())),
                FilterType::PassThrough,
                (CHAT + 1).into(),
                TextComponent::text(gameprofile.name.clone()),
                None,
            ))
            .await;

        /* server.broadcast_packet(
            self,
            &CDisguisedChatMessage::new(
                TextComponent::from(message.clone()),
                VarInt(0),
               gameprofile.name.clone().into(),
                None,
            ),
        ) */
    }

    pub async fn handle_client_information(
        self: &Arc<Self>,
        client_information: SClientInformationPlay,
    ) {
        if let (Ok(main_hand), Ok(chat_mode)) = (
            Hand::try_from(client_information.main_hand.0),
            ChatMode::try_from(client_information.chat_mode.0),
        ) {
            if client_information.view_distance <= 0 {
                self.kick(TextComponent::text(
                    "Cannot have zero or negative view distance!",
                ))
                .await;
                return;
            }

            let (update_settings, update_watched) = {
                let mut config = self.config.lock().await;
                let update_settings = config.main_hand != main_hand
                    || config.skin_parts != client_information.skin_parts;

                let old_view_distance = config.view_distance;

                let update_watched =
                    if old_view_distance.get() == client_information.view_distance as u8 {
                        false
                    } else {
                        log::debug!(
                            "Player {} ({}) updated render distance: {} -> {}.",
                            self.gameprofile.name,
                            self.client.id,
                            old_view_distance,
                            client_information.view_distance
                        );

                        true
                    };

                *config = PlayerConfig {
                    locale: client_information.locale,
                    // A Negative view distance would be impossible and make no sense right ?, Mojang: Lets make is signed :D
                    view_distance: unsafe {
                        NonZeroU8::new_unchecked(client_information.view_distance as u8)
                    },
                    chat_mode,
                    chat_colors: client_information.chat_colors,
                    skin_parts: client_information.skin_parts,
                    main_hand,
                    text_filtering: client_information.text_filtering,
                    server_listing: client_information.server_listing,
                };
                (update_settings, update_watched)
            };

            if update_watched {
                chunker::update_position(self).await;
            }

            if update_settings {
                log::debug!(
                    "Player {} ({}) updated their skin.",
                    self.gameprofile.name,
                    self.client.id,
                );
                self.send_client_information().await;
            }
        } else {
            self.kick(TextComponent::text("Invalid hand or chat type"))
                .await;
        }
    }

    pub async fn handle_client_status(self: &Arc<Self>, client_status: SClientCommand) {
        match client_status.action_id.0 {
            0 => {
                // Perform Respawn
                if self.living_entity.health.load() > 0.0 {
                    return;
                }
                self.world()
                    .await
                    .respawn_player(&self.clone(), false)
                    .await;

                // Restore abilities based on gamemode after respawn
                let mut abilities = self.abilities.lock().await;
                abilities.set_for_gamemode(self.gamemode.load());
                drop(abilities);
                self.send_abilities_update().await;
            }
            1 => {
                // request stats
                log::debug!("todo");
            }
            _ => {
                self.kick(TextComponent::text("Invalid client status"))
                    .await;
            }
        };
    }

    pub async fn handle_interact(&self, interact: SInteract) {
        if !self.has_client_loaded() {
            return;
        }

        let sneaking = interact.sneaking;
        let entity = &self.living_entity.entity;
        if entity.sneaking.load(std::sync::atomic::Ordering::Relaxed) != sneaking {
            entity.set_sneaking(sneaking).await;
        }
        let Ok(action) = ActionType::try_from(interact.typ.0) else {
            self.kick(TextComponent::text("Invalid action type")).await;
            return;
        };

        match action {
            ActionType::Attack => {
                let entity_id = interact.entity_id;
                let config = &ADVANCED_CONFIG.pvp;
                // TODO: do validation and stuff
                if !config.enabled {
                    return;
                }

                let world = &entity.world.read().await;
                let player_victim = world.get_player_by_id(entity_id.0).await;
                let entity_victim = world.get_entity_by_id(entity_id.0).await;
                if let Some(player_victim) = player_victim {
                    if player_victim.living_entity.health.load() <= 0.0 {
                        // you can trigger this from a non-modded / innocent client client,
                        // so we shouldn't kick the player
                        return;
                    }
                    self.attack(&player_victim).await;
                } else if let Some(entity_victim) = entity_victim {
                    // Checks if victim is a living entity
                    if let Some(entity_victim) = entity_victim.get_living_entity() {
                        if entity_victim.health.load() <= 0.0 {
                            return;
                        }
                        entity_victim.entity.set_pose(EntityPose::Dying).await;
                        entity_victim.kill().await;
                        world.remove_entity(&entity_victim.entity).await;
                    }
                    // TODO: block entities should be checked here (signs)
                } else {
                    log::error!(
                        "Player id {} interacted with entity id {} which was not found.",
                        self.entity_id(),
                        entity_id.0
                    );
                    self.kick(TextComponent::translate(
                        "multiplayer.disconnect.invalid_entity_attacked",
                        [].into(),
                    ))
                    .await;
                    return;
                };

                if entity_id.0 == self.entity_id() {
                    // this, however, can't be triggered from a non-modded client.
                    self.kick(TextComponent::text("You can't attack yourself"))
                        .await;
                }
            }
            ActionType::Interact | ActionType::InteractAt => {
                log::debug!("todo");
            }
        }
    }

    pub async fn handle_player_action(
        self: Arc<Self>,
        player_action: SPlayerAction,
        server: &Server,
    ) {
        if !self.has_client_loaded() {
            return;
        }
        match Status::try_from(player_action.status.0) {
            Ok(status) => match status {
                Status::StartedDigging => {
                    if !self.can_interact_with_block_at(&player_action.location, 1.0) {
                        log::warn!(
                            "Player {0} tried to interact with block out of reach at {1}",
                            self.gameprofile.name,
                            player_action.location
                        );
                        return;
                    }
                    // TODO: do validation
                    // TODO: Config
                    if self.gamemode.load() == GameMode::Creative {
                        let location = player_action.location;
                        // Block break & block break sound
                        let entity = &self.living_entity.entity;
                        let world = &entity.world.read().await;
                        let block = world.get_block(&location).await;

                        world
                            .break_block(server, &location, Some(self.clone()), false)
                            .await;
                        if let Ok(block) = block {
                            server
                                .block_registry
                                .broken(block, &self, location, server)
                                .await;
                        }
                    }
                    self.client
                        .send_packet(&CAcknowledgeBlockChange::new(player_action.sequence))
                        .await;
                }
                Status::CancelledDigging => {
                    if !self.can_interact_with_block_at(&player_action.location, 1.0) {
                        log::warn!(
                            "Player {0} tried to interact with block out of reach at {1}",
                            self.gameprofile.name,
                            player_action.location
                        );
                        return;
                    }
                    self.current_block_destroy_stage
                        .store(0, std::sync::atomic::Ordering::Relaxed);
                    self.client
                        .send_packet(&CAcknowledgeBlockChange::new(player_action.sequence))
                        .await;
                }
                Status::FinishedDigging => {
                    // TODO: do validation
                    let location = player_action.location;
                    if !self.can_interact_with_block_at(&location, 1.0) {
                        log::warn!(
                            "Player {0} tried to interact with block out of reach at {1}",
                            self.gameprofile.name,
                            player_action.location
                        );
                        return;
                    }
                    // Block break & block break sound
                    let entity = &self.living_entity.entity;
                    let world = &entity.world.read().await;
                    let block = world.get_block(&location).await;

                    world
                        .break_block(
                            server,
                            &location,
                            Some(self.clone()),
                            self.gamemode.load() != GameMode::Creative,
                        )
                        .await;

                    if let Ok(block) = block {
                        server
                            .block_registry
                            .broken(block, &self, location, server)
                            .await;
                    }
                    self.client
                        .send_packet(&CAcknowledgeBlockChange::new(player_action.sequence))
                        .await;
                }
                Status::DropItemStack | Status::DropItem => {
                    self.drop_item(server).await;
                }
                Status::ShootArrowOrFinishEating | Status::SwapItem => {
                    log::debug!("todo");
                }
            },
            Err(_) => self.kick(TextComponent::text("Invalid status")).await,
        }
    }

    pub async fn handle_keep_alive(&self, keep_alive: SKeepAlive) {
        if self
            .wait_for_keep_alive
            .load(std::sync::atomic::Ordering::Relaxed)
            && keep_alive.keep_alive_id
                == self
                    .keep_alive_id
                    .load(std::sync::atomic::Ordering::Relaxed)
        {
            self.wait_for_keep_alive
                .store(false, std::sync::atomic::Ordering::Relaxed);
        } else {
            self.kick(TextComponent::text("Timeout")).await;
        }
    }

    pub async fn handle_player_abilities(&self, player_abilities: SPlayerAbilities) {
        let mut abilities = self.abilities.lock().await;

        // Set the flying ability
        let flying = player_abilities.flags & 0x02 != 0 && abilities.allow_flying;
        if flying {
            self.living_entity.fall_distance.store(0.0);
        }
        abilities.flying = flying;
    }

    pub async fn handle_play_ping_request(&self, request: SPlayPingRequest) {
        self.client
            .send_packet(&CPingResponse::new(request.payload))
            .await;
    }

    pub async fn handle_use_item_on(
        &self,
        use_item_on: SUseItemOn,
        server: &Arc<Server>,
    ) -> Result<(), Box<dyn PumpkinError>> {
        if !self.has_client_loaded() {
            return Ok(());
        }

        let location = use_item_on.location;
        let mut should_try_decrement = false;

        if !self.can_interact_with_block_at(&location, 1.0) {
            // TODO: maybe log?
            return Err(BlockPlacingError::BlockOutOfReach.into());
        }

        let Ok(face) = BlockDirection::try_from(use_item_on.face.0) else {
            return Err(BlockPlacingError::InvalidBlockFace.into());
        };

        let mut inventory = self.inventory().lock().await;
        let entity = &self.living_entity.entity;
        let world = &entity.world.read().await;
        let slot_id = inventory.get_selected();
        let mut state_id = inventory.state_id;
        let item_slot = *inventory.held_item_mut();
        drop(inventory);

        let Ok(block) = world.get_block(&location).await else {
            return Err(BlockPlacingError::NoBaseBlock.into());
        };

        let Some(stack) = item_slot else {
            if !self
                .living_entity
                .entity
                .sneaking
                .load(std::sync::atomic::Ordering::Relaxed)
            {
                // Using block with empty hand
                server
                    .block_registry
                    .on_use(block, self, location, server)
                    .await;
            }
            return Ok(());
        };
        if !self
            .living_entity
            .entity
            .sneaking
            .load(std::sync::atomic::Ordering::Relaxed)
        {
            let action_result = server
                .block_registry
                .use_with_item(block, self, location, &stack.item, server)
                .await;
            match action_result {
                BlockActionResult::Continue => {}
                BlockActionResult::Consume => {
                    return Ok(());
                }
            }
        }
        // check if item is a block, Because Not every item can be placed :D
        if let Some(block) = get_block_by_item(stack.item.id) {
            should_try_decrement = self
                .run_is_block_place(block.clone(), server, use_item_on, location, &face)
                .await?;
        }
        // check if item is a spawn egg
        if let Some(entity) = entity_from_egg(stack.item.id) {
            self.spawn_entity_from_egg(entity, server, location, &face)
                .await;
            should_try_decrement = true;
        };

        if should_try_decrement {
            // TODO: Config
            // Decrease Block count
            if self.gamemode.load() != GameMode::Creative {
                let mut inventory = self.inventory().lock().await;
                if !inventory.decrease_current_stack(1) {
                    return Err(BlockPlacingError::InventoryInvalid.into());
                }
                // TODO: this should be by use item on not currently selected as they might be different
                let _ = self
                    .handle_decrease_item(
                        server,
                        slot_id as i16,
                        inventory.held_item(),
                        &mut state_id,
                    )
                    .await;
            }
        }

        Ok(())
    }

    pub async fn handle_sign_update(&self, sign_data: SUpdateSign) {
        let world = &self.living_entity.entity.world.read().await;
        let updated_sign = Sign::new(
            sign_data.location,
            sign_data.is_front_text,
            [
                sign_data.line_1,
                sign_data.line_2,
                sign_data.line_3,
                sign_data.line_4,
            ],
        );

        world
            .broadcast_packet_all(&CBlockEntityData::new(
                sign_data.location,
                VarInt(block_entity!("sign") as i32),
                pumpkin_nbt::serializer::to_bytes_unnamed(&updated_sign)
                    .unwrap()
                    .to_vec(),
            ))
            .await;
    }

    pub async fn handle_use_item(&self, _use_item: &SUseItem, server: &Server) {
        if !self.has_client_loaded() {
            return;
        }
        if let Some(held) = self.inventory().lock().await.held_item() {
            server.item_registry.on_use(&held.item, self, server).await;
        }
    }

    pub async fn handle_set_held_item(&self, held: SSetHeldItem) {
        let slot = held.slot;
        if !(0..=8).contains(&slot) {
            self.kick(TextComponent::text("Invalid held slot")).await;
            return;
        }
        self.inventory().lock().await.set_selected(slot as u32);
    }

    pub async fn handle_set_creative_slot(
        &self,
        packet: SSetCreativeSlot,
    ) -> Result<(), InventoryError> {
        if self.gamemode.load() != GameMode::Creative {
            return Err(InventoryError::PermissionError);
        }
        let valid_slot = packet.slot >= 0 && packet.slot <= 45;
        if valid_slot {
            self.inventory().lock().await.set_slot(
                packet.slot as usize,
                packet.clicked_item.to_item(),
                true,
            )?;
        };
        // TODO: The Item was dropped per drag and drop,
        Ok(())
    }

    // TODO:
    // This function will in the future be used to keep track of if the client is in a valid state.
    // But this is not possible yet
    pub async fn handle_close_container(&self, server: &Server, _packet: SCloseContainer) {
        // TODO: This should check if player sent this packet before
        // let Some(_window_type) = WindowType::from_i32(packet.window_id.0) else {
        //     log::info!("Closed ID: {}", packet.window_id.0);
        //     self.kick(TextComponent::text("Invalid window ID")).await;
        //     return;
        // };
        // window_id 0 represents both 9x1 Generic AND inventory here
        let mut inventory = self.inventory().lock().await;

        inventory.state_id = 0;
        let open_container = self.open_container.load();
        if let Some(id) = open_container {
            let mut open_containers = server.open_containers.write().await;
            if let Some(container) = open_containers.get_mut(&id) {
                // If container contains both a location and a type, run the on_close block_manager handler
                if let Some(pos) = container.get_location() {
                    if let Some(block) = container.get_block() {
                        server
                            .block_registry
                            .close(&block, self, pos, server, container) //block, self, location, server)
                            .await;
                    }
                }
                // Remove the player from the container
                container.remove_player(self.entity_id());
            }
            self.open_container.store(None);
        }
    }

    pub async fn handle_command_suggestion(
        self: &Arc<Self>,
        packet: SCommandSuggestion,
        server: &Arc<Server>,
    ) {
        let mut src = CommandSender::Player(self.clone());
        let Some(cmd) = &packet.command.get(1..) else {
            return;
        };

        let Some((last_word_start, _)) = cmd.char_indices().rfind(|(_, c)| c.is_whitespace())
        else {
            return;
        };

        let dispatcher = server.command_dispatcher.read().await;
        let suggestions = dispatcher.find_suggestions(&mut src, server, cmd).await;

        let response = CCommandSuggestions::new(
            packet.id,
            (last_word_start + 2).into(),
            (cmd.len() - last_word_start - 1).into(),
            suggestions,
        );

        self.client.send_packet(&response).await;
    }

    pub fn handle_cookie_response(&self, packet: SPCookieResponse) {
        // TODO: allow plugins to access this
        log::debug!(
            "Received cookie_response[play]: key: \"{}\", has_payload: \"{}\", payload_length: \"{}\"",
            packet.key.to_string(),
            packet.has_payload,
            packet.payload_length.unwrap_or(VarInt::from(0)).0
        );
    }

    async fn spawn_entity_from_egg(
        &self,
        entity_type: EntityType,
        server: &Server,
        location: BlockPos,
        face: &BlockDirection,
<<<<<<< HEAD
    ) -> Result<bool, Box<dyn PumpkinError>> {
        // checks if spawn egg has a corresponding entity name
        if let Some(spawn_item_id) = get_entity_id(&item_t) {
            let world_pos = BlockPos(location.0 + face.to_offset());
            // align position like Vanilla does
            let pos = Vector3::new(
                f64::from(world_pos.0.x) + 0.5,
                f64::from(world_pos.0.y),
                f64::from(world_pos.0.z) + 0.5,
            );
            // create rotation like Vanilla
            let yaw = wrap_degrees(rand::random::<f32>() * 360.0) % 360.0;

            let world = self.world().await;
            // create new mob and uuid based on spawn egg id
            let mob = mob::from_type(
                EntityType::from_raw(*spawn_item_id).unwrap(),
                server,
                pos,
                &world,
            )
            .await;
=======
    ) {
        let world_pos = BlockPos(location.0 + face.to_offset());
        // align position like Vanilla does
        let pos = Vector3::new(
            f64::from(world_pos.0.x) + 0.5,
            f64::from(world_pos.0.y),
            f64::from(world_pos.0.z) + 0.5,
        );
        // create rotation like Vanilla
        let yaw = wrap_degrees(rand::random::<f32>() * 360.0) % 360.0;
>>>>>>> 8592d095

        let world = self.world();
        // create new mob and uuid based on spawn egg id
        let mob = mob::from_type(
            EntityType::from_raw(entity_type.id).unwrap(),
            server,
            pos,
            world,
        )
        .await;

        // set the rotation
        mob.get_entity().set_rotation(yaw, 0.0);

        // broadcast new mob to all players
        world.spawn_entity(mob).await;

        // TODO: send/configure additional commands/data based on type of entity (horse, slime, etc)
    }

    fn get_player_direction(&self) -> Direction {
        let adjusted_yaw = (self.living_entity.entity.yaw.load() % 360.0 + 360.0) % 360.0; // Normalize yaw to [0, 360)

        match adjusted_yaw {
            0.0..=45.0 | 315.0..=360.0 => Direction::South,
            45.0..=135.0 => Direction::West,
            135.0..=225.0 => Direction::North,
            225.0..=315.0 => Direction::East,
            _ => Direction::South, // Default case, should not occur
        }
    }

    async fn run_is_block_place(
        &self,
        block: Block,
        server: &Server,
        use_item_on: SUseItemOn,
        location: BlockPos,
        face: &BlockDirection,
    ) -> Result<bool, Box<dyn PumpkinError>> {
        let entity = &self.living_entity.entity;
        let world = &entity.world.read().await;

        let clicked_block_pos = BlockPos(location.0);
        let clicked_block_state = world.get_block_state(&clicked_block_pos).await?;

        // check block under the world
        if location.0.y + face.to_offset().y < WORLD_LOWEST_Y.into() {
            self.client
                .send_packet(&CAcknowledgeBlockChange::new(use_item_on.sequence))
                .await;
            return Err(BlockPlacingError::BlockOutOfWorld.into());
        }

        //check max world build height
        if location.0.y + face.to_offset().y >= WORLD_MAX_Y.into() {
            self.send_system_message_raw(
                &TextComponent::translate(
                    "build.tooHigh",
                    vec![TextComponent::text((WORLD_MAX_Y - 1).to_string())],
                )
                .color_named(NamedColor::Red),
                true,
            )
            .await;
            self.client
                .send_packet(&CAcknowledgeBlockChange::new(use_item_on.sequence))
                .await;
            return Err(BlockPlacingError::BlockOutOfWorld.into());
        }

        match self.gamemode.load() {
            GameMode::Spectator | GameMode::Adventure => {
                self.client
                    .send_packet(&CAcknowledgeBlockChange::new(use_item_on.sequence))
                    .await;
                return Err(BlockPlacingError::InvalidGamemode.into());
            }
            _ => {}
        }

        let (mut new_state, mut updateable) = server
            .block_properties_manager
            .get_state_data(
                world,
                &block,
                face,
                &clicked_block_pos,
                &use_item_on,
                &self.get_player_direction(),
                true,
            )
            .await;

        let final_block_pos = if clicked_block_state.replaceable || updateable {
            clicked_block_pos
        } else {
            let block_pos = BlockPos(location.0 + face.to_offset());
            let previous_block_state = world.get_block_state(&block_pos).await?;
            (new_state, updateable) = server
                .block_properties_manager
                .get_state_data(
                    world,
                    &block,
                    &face.opposite(),
                    &block_pos,
                    &use_item_on,
                    &self.get_player_direction(),
                    false,
                )
                .await;

            if !previous_block_state.replaceable && !updateable {
                return Ok(true);
            }

            block_pos
        };

        // To this point we must have the new block state
        let shapes = get_block_collision_shapes(new_state).unwrap_or_default();
        let mut intersects = false;
        for player in world.get_nearby_players(location.0.to_f64(), 3.0).await {
            let player_box = player.1.living_entity.entity.bounding_box.load();
            for shape in &shapes {
                let block_box = BoundingBox::from_block_raw(&final_block_pos)
                    .offset(BoundingBox::new_array(shape.min, shape.max));
                if player_box.intersects(&block_box) {
                    intersects = true;
                    break;
                }
            }
        }
        if !intersects {
            let _replaced_id = world.set_block_state(&final_block_pos, new_state).await;
            server
                .block_registry
                .on_placed(&block, self, final_block_pos, server)
                .await;

            self.client
                .send_packet(&CAcknowledgeBlockChange::new(use_item_on.sequence))
                .await;

            self.send_sign_packet(block, final_block_pos, face).await;
            // Block was placed successfully, decrement inventory
            return Ok(true);
        }

        Ok(false)
    }

    /// Checks if block placed was a sign, then opens a dialog
    async fn send_sign_packet(
        &self,
        block: Block,
        block_position: BlockPos,
        selected_face: &BlockDirection,
    ) {
        if block.states.iter().any(|state| {
            state.block_entity_type == Some(block_entity!("sign"))
                || state.block_entity_type == Some(block_entity!("hanging_sign"))
        }) {
            self.client
                .send_packet(&COpenSignEditor::new(
                    block_position,
                    selected_face.to_offset().z == 1,
                ))
                .await;
        }
    }
}<|MERGE_RESOLUTION|>--- conflicted
+++ resolved
@@ -1168,31 +1168,6 @@
         server: &Server,
         location: BlockPos,
         face: &BlockDirection,
-<<<<<<< HEAD
-    ) -> Result<bool, Box<dyn PumpkinError>> {
-        // checks if spawn egg has a corresponding entity name
-        if let Some(spawn_item_id) = get_entity_id(&item_t) {
-            let world_pos = BlockPos(location.0 + face.to_offset());
-            // align position like Vanilla does
-            let pos = Vector3::new(
-                f64::from(world_pos.0.x) + 0.5,
-                f64::from(world_pos.0.y),
-                f64::from(world_pos.0.z) + 0.5,
-            );
-            // create rotation like Vanilla
-            let yaw = wrap_degrees(rand::random::<f32>() * 360.0) % 360.0;
-
-            let world = self.world().await;
-            // create new mob and uuid based on spawn egg id
-            let mob = mob::from_type(
-                EntityType::from_raw(*spawn_item_id).unwrap(),
-                server,
-                pos,
-                &world,
-            )
-            .await;
-=======
-    ) {
         let world_pos = BlockPos(location.0 + face.to_offset());
         // align position like Vanilla does
         let pos = Vector3::new(
@@ -1202,7 +1177,6 @@
         );
         // create rotation like Vanilla
         let yaw = wrap_degrees(rand::random::<f32>() * 360.0) % 360.0;
->>>>>>> 8592d095
 
         let world = self.world();
         // create new mob and uuid based on spawn egg id
