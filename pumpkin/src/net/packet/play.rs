use std::num::NonZeroU8;
use std::sync::Arc;

use crate::block::properties::Direction;
use crate::block::registry::BlockActionResult;
use crate::entity::mob;
use crate::net::PlayerConfig;
use crate::{
    command::CommandSender,
    entity::player::{ChatMode, Hand, Player},
    error::PumpkinError,
    server::Server,
    world::chunker,
};
use pumpkin_config::ADVANCED_CONFIG;
use pumpkin_data::entity::{entity_from_egg, EntityType};
use pumpkin_data::item::Item;
use pumpkin_data::sound::Sound;
use pumpkin_data::sound::SoundCategory;
use pumpkin_data::world::CHAT;
use pumpkin_inventory::player::PlayerInventory;
use pumpkin_inventory::InventoryError;
use pumpkin_macros::block_entity;
use pumpkin_protocol::client::play::{
    CBlockEntityData, COpenSignEditor, CSetContainerSlot, CSetHeldItem,
};
use pumpkin_protocol::codec::slot::Slot;
use pumpkin_protocol::codec::var_int::VarInt;
use pumpkin_protocol::server::play::{SCookieResponse as SPCookieResponse, SUpdateSign};
use pumpkin_protocol::{
    client::play::{
        Animation, CAcknowledgeBlockChange, CCommandSuggestions, CEntityAnimation, CHeadRot,
        CPingResponse, CPlayerChatMessage, CUpdateEntityPos, CUpdateEntityPosRot, CUpdateEntityRot,
        FilterType,
    },
    server::play::{
        Action, ActionType, SChatCommand, SChatMessage, SClientCommand, SClientInformationPlay,
        SCloseContainer, SCommandSuggestion, SConfirmTeleport, SInteract, SKeepAlive,
        SPickItemFromBlock, SPlayPingRequest, SPlayerAbilities, SPlayerAction, SPlayerCommand,
        SPlayerPosition, SPlayerPositionRotation, SPlayerRotation, SSetCreativeSlot, SSetHeldItem,
        SSetPlayerGround, SSwingArm, SUseItem, SUseItemOn, Status,
    },
};
use pumpkin_util::math::boundingbox::BoundingBox;
use pumpkin_util::math::position::BlockPos;
use pumpkin_util::text::color::NamedColor;
use pumpkin_util::{
    math::{vector3::Vector3, wrap_degrees},
    text::TextComponent,
    GameMode,
};
use pumpkin_world::block::interactive::sign::Sign;
use pumpkin_world::block::registry::get_block_collision_shapes;
use pumpkin_world::block::registry::Block;
use pumpkin_world::block::{registry::get_block_by_item, BlockDirection};
use pumpkin_world::item::ItemStack;

use pumpkin_world::{WORLD_LOWEST_Y, WORLD_MAX_Y};
use thiserror::Error;

#[derive(Debug, Error)]
pub enum BlockPlacingError {
    BlockOutOfReach,
    InvalidBlockFace,
    BlockOutOfWorld,
    InventoryInvalid,
    InvalidGamemode,
    NoBaseBlock,
}

impl std::fmt::Display for BlockPlacingError {
    fn fmt(&self, f: &mut std::fmt::Formatter<'_>) -> std::fmt::Result {
        write!(f, "{self:?}")
    }
}

impl PumpkinError for BlockPlacingError {
    fn is_kick(&self) -> bool {
        match self {
            Self::BlockOutOfReach | Self::BlockOutOfWorld | Self::InvalidGamemode => false,
            Self::InvalidBlockFace | Self::InventoryInvalid | Self::NoBaseBlock => true,
        }
    }

    fn severity(&self) -> log::Level {
        match self {
            Self::BlockOutOfWorld | Self::InvalidGamemode | Self::NoBaseBlock => log::Level::Trace,
            Self::BlockOutOfReach | Self::InvalidBlockFace => log::Level::Warn,
            Self::InventoryInvalid => log::Level::Error,
        }
    }

    fn client_kick_reason(&self) -> Option<String> {
        match self {
            Self::BlockOutOfReach | Self::BlockOutOfWorld | Self::InvalidGamemode => None,
            Self::InvalidBlockFace => Some("Invalid block face".into()),
            Self::InventoryInvalid => Some("Held item invalid".into()),
            Self::NoBaseBlock => Some("No base block".into()),
        }
    }
}

/// Handles all Play Packets send by a real Player
/// NEVER TRUST THE CLIENT. HANDLE EVERY ERROR, UNWRAP/EXPECT ARE FORBIDDEN
impl Player {
    pub async fn handle_confirm_teleport(&self, confirm_teleport: SConfirmTeleport) {
        let mut awaiting_teleport = self.awaiting_teleport.lock().await;
        if let Some((id, position)) = awaiting_teleport.as_ref() {
            if id == &confirm_teleport.teleport_id {
                // we should set the pos now to that we requested in the teleport packet, Is may fixed issues when the client sended position packets while being teleported
                self.living_entity.set_pos(*position);

                *awaiting_teleport = None;
            } else {
                self.kick(TextComponent::text("Wrong teleport id")).await;
            }
        } else {
            self.kick(TextComponent::text(
                "Send Teleport confirm, but we did not teleport",
            ))
            .await;
        }
    }

    fn clamp_horizontal(pos: f64) -> f64 {
        pos.clamp(-3.0E7, 3.0E7)
    }

    fn clamp_vertical(pos: f64) -> f64 {
        pos.clamp(-2.0E7, 2.0E7)
    }

    pub fn handle_player_loaded(self: &Arc<Self>) {
        self.set_client_loaded(true);
    }

    pub async fn handle_position(self: &Arc<Self>, packet: SPlayerPosition) {
        if !self.has_client_loaded() {
            return;
        }
        // y = feet Y
        let position = packet.position;
        if position.x.is_nan() || position.y.is_nan() || position.z.is_nan() {
            self.kick(TextComponent::translate(
                "multiplayer.disconnect.invalid_player_movement",
                [].into(),
            ))
            .await;
            return;
        }
        let position = Vector3::new(
            Self::clamp_horizontal(position.x),
            Self::clamp_vertical(position.y),
            Self::clamp_horizontal(position.z),
        );
        let entity = &self.living_entity.entity;
        let last_pos = entity.pos.load();
        self.living_entity.set_pos(position);

        let height_difference = position.y - last_pos.y;
        if entity.on_ground.load(std::sync::atomic::Ordering::Relaxed)
            && !packet.ground
            && height_difference > 0.0
        {
            self.jump().await;
        }

        entity
            .on_ground
            .store(packet.ground, std::sync::atomic::Ordering::Relaxed);

        let entity_id = entity.entity_id;
        let Vector3 { x, y, z } = position;
        let world = &entity.world.read().await;

        // let delta = Vector3::new(x - lastx, y - lasty, z - lastz);
        // let velocity = self.velocity;

        // // Player is falling down fast, we should account for that
        // let max_speed = if self.fall_flying { 300.0 } else { 100.0 };

        // teleport when more than 8 blocks (i guess 8 blocks)
        // TODO: REPLACE * 2.0 by movement packets. see vanilla for details
        // if delta.length_squared() - velocity.length_squared() > max_speed * 2.0 {
        //     self.teleport(x, y, z, self.entity.yaw, self.entity.pitch);
        //     return;
        // }
        // send new position to all other players
        world
            .broadcast_packet_except(
                &[self.gameprofile.id],
                &CUpdateEntityPos::new(
                    entity_id.into(),
                    Vector3::new(
                        x.mul_add(4096.0, -(last_pos.x * 4096.0)) as i16,
                        y.mul_add(4096.0, -(last_pos.y * 4096.0)) as i16,
                        z.mul_add(4096.0, -(last_pos.z * 4096.0)) as i16,
                    ),
                    packet.ground,
                ),
            )
            .await;
        if !self.abilities.lock().await.flying {
            self.living_entity
                .update_fall_distance(
                    height_difference,
                    packet.ground,
                    self.gamemode.load() == GameMode::Creative,
                )
                .await;
        }
        chunker::update_position(self).await;
        self.progress_motion(Vector3::new(
            position.x - last_pos.x,
            position.y - last_pos.y,
            position.z - last_pos.z,
        ))
        .await;
    }

    pub async fn handle_position_rotation(self: &Arc<Self>, packet: SPlayerPositionRotation) {
        if !self.has_client_loaded() {
            return;
        }
        // y = feet Y
        let position = packet.position;
        if position.x.is_nan()
            || position.y.is_nan()
            || position.z.is_nan()
            || packet.yaw.is_infinite()
            || packet.pitch.is_infinite()
        {
            self.kick(TextComponent::translate(
                "multiplayer.disconnect.invalid_player_movement",
                [].into(),
            ))
            .await;
            return;
        }

        let position = Vector3::new(
            Self::clamp_horizontal(position.x),
            Self::clamp_vertical(position.y),
            Self::clamp_horizontal(position.z),
        );
        let entity = &self.living_entity.entity;
        let last_pos = entity.pos.load();
        self.living_entity.set_pos(position);

        let height_difference = position.y - last_pos.y;
        if entity.on_ground.load(std::sync::atomic::Ordering::Relaxed)
            && !packet.ground
            && height_difference > 0.0
        {
            self.jump().await;
        }
        entity
            .on_ground
            .store(packet.ground, std::sync::atomic::Ordering::Relaxed);

        entity.set_rotation(wrap_degrees(packet.yaw) % 360.0, wrap_degrees(packet.pitch));

        let entity_id = entity.entity_id;
        let Vector3 { x, y, z } = position;

        let yaw = (entity.yaw.load() * 256.0 / 360.0).rem_euclid(256.0);
        let pitch = (entity.pitch.load() * 256.0 / 360.0).rem_euclid(256.0);
        // let head_yaw = (entity.head_yaw * 256.0 / 360.0).floor();
        let world = &entity.world.read().await;

        // let delta = Vector3::new(x - lastx, y - lasty, z - lastz);
        // let velocity = self.velocity;

        // // Player is falling down fast, we should account for that
        // let max_speed = if self.fall_flying { 300.0 } else { 100.0 };

        // // teleport when more than 8 blocks (i guess 8 blocks)
        // // TODO: REPLACE * 2.0 by movement packets. see vanilla for details
        // if delta.length_squared() - velocity.length_squared() > max_speed * 2.0 {
        //     self.teleport(x, y, z, yaw, pitch);
        //     return;
        // }
        // send new position to all other players

        world
            .broadcast_packet_except(
                &[self.gameprofile.id],
                &CUpdateEntityPosRot::new(
                    entity_id.into(),
                    Vector3::new(
                        x.mul_add(4096.0, -(last_pos.x * 4096.0)) as i16,
                        y.mul_add(4096.0, -(last_pos.y * 4096.0)) as i16,
                        z.mul_add(4096.0, -(last_pos.z * 4096.0)) as i16,
                    ),
                    yaw as u8,
                    pitch as u8,
                    packet.ground,
                ),
            )
            .await;
        world
            .broadcast_packet_except(
                &[self.gameprofile.id],
                &CHeadRot::new(entity_id.into(), yaw as u8),
            )
            .await;
        if !self.abilities.lock().await.flying {
            self.living_entity
                .update_fall_distance(
                    height_difference,
                    packet.ground,
                    self.gamemode.load() == GameMode::Creative,
                )
                .await;
        }
        chunker::update_position(self).await;
        self.progress_motion(Vector3::new(
            position.x - last_pos.x,
            position.y - last_pos.y,
            position.z - last_pos.z,
        ))
        .await;
    }

    pub async fn handle_rotation(&self, rotation: SPlayerRotation) {
        if !self.has_client_loaded() {
            return;
        }
        if !rotation.yaw.is_finite() || !rotation.pitch.is_finite() {
            self.kick(TextComponent::translate(
                "multiplayer.disconnect.invalid_player_movement",
                [].into(),
            ))
            .await;
            return;
        }
        let entity = &self.living_entity.entity;
        entity
            .on_ground
            .store(rotation.ground, std::sync::atomic::Ordering::Relaxed);
        entity.set_rotation(
            wrap_degrees(rotation.yaw) % 360.0,
            wrap_degrees(rotation.pitch),
        );
        // send new position to all other players
        let entity_id = entity.entity_id;
        let yaw = (entity.yaw.load() * 256.0 / 360.0).rem_euclid(256.0);
        let pitch = (entity.pitch.load() * 256.0 / 360.0).rem_euclid(256.0);
        // let head_yaw = modulus(entity.head_yaw * 256.0 / 360.0, 256.0);

        let world = &entity.world.read().await;
        let packet =
            CUpdateEntityRot::new(entity_id.into(), yaw as u8, pitch as u8, rotation.ground);
        world
            .broadcast_packet_except(&[self.gameprofile.id], &packet)
            .await;
        let packet = CHeadRot::new(entity_id.into(), yaw as u8);
        world
            .broadcast_packet_except(&[self.gameprofile.id], &packet)
            .await;
    }

    pub fn handle_chat_command(self: &Arc<Self>, server: &Arc<Server>, command: &SChatCommand) {
        let player_clone = self.clone();
        let server_clone = server.clone();
        let command_clone = command.command.clone();
        // Some commands can take a long time to execute. If they do, they block packet processing for the player
        // Thats why we will spawn a task instead
        tokio::spawn(async move {
            let dispatcher = server_clone.command_dispatcher.read().await;
            dispatcher
                .handle_command(
                    &mut CommandSender::Player(player_clone),
                    &server_clone,
                    &command_clone,
                )
                .await;
        });

        if ADVANCED_CONFIG.commands.log_console {
            log::info!(
                "Player ({}): executed command /{}",
                self.gameprofile.name,
                command.command
            );
        }
    }

    pub fn handle_player_ground(&self, ground: &SSetPlayerGround) {
        self.living_entity
            .entity
            .on_ground
            .store(ground.on_ground, std::sync::atomic::Ordering::Relaxed);
    }

    pub async fn update_single_slot(
        &self,
        inventory: &mut tokio::sync::MutexGuard<'_, PlayerInventory>,
        slot: i16,
        slot_data: Slot,
    ) {
        inventory.state_id += 1;
        let dest_packet = CSetContainerSlot::new(0, inventory.state_id as i32, slot, &slot_data);
        self.client.send_packet(&dest_packet).await;

        if inventory
            .set_slot(slot as usize, slot_data.to_item(), false)
            .is_err()
        {
            log::error!("Pick item set slot error!");
        }
    }

    pub async fn handle_pick_item_from_block(&self, pick_item: SPickItemFromBlock) {
        if !self.can_interact_with_block_at(&pick_item.pos, 1.0) {
            return;
        }

        let world = self.world().await;
        let Ok(block) = world.get_block(&pick_item.pos).await else {
            return;
        };

        if block.item_id == 0 {
            // Invalid block id (blocks such as tall seagrass)
            return;
        }

        let mut inventory = self.inventory().lock().await;

        // TODO: Max stack
        let source_slot = inventory.get_slot_with_item(block.item_id, 64);
        let mut dest_slot = inventory.get_empty_hotbar_slot() as usize;

        let dest_slot_data = match inventory.get_slot(dest_slot + 36) {
            Ok(Some(stack)) => Slot::from(&*stack),
            _ => Slot::from(None),
        };

        // Early return if no source slot and not in creative mode
        if source_slot.is_none() && self.gamemode.load() != GameMode::Creative {
            return;
        }

        match source_slot {
            Some(slot_index) if (36..=44).contains(&slot_index) => {
                // Case where item is in hotbar
                dest_slot = slot_index - 36;
            }
            Some(slot_index) => {
                // Case where item is in inventory

                // Update destination slot
                let source_slot_data = match inventory.get_slot(slot_index) {
                    Ok(Some(stack)) => Slot::from(&*stack),
                    _ => return,
                };
                self.update_single_slot(&mut inventory, dest_slot as i16 + 36, source_slot_data)
                    .await;

                // Update source slot
                self.update_single_slot(&mut inventory, slot_index as i16, dest_slot_data)
                    .await;
            }
            None if self.gamemode.load() == GameMode::Creative => {
                // Case where item is not present, if in creative mode create the item
                let item_stack = ItemStack::new(1, Item::from_id(block.item_id).unwrap());
                let slot_data = Slot::from(&item_stack);
                self.update_single_slot(&mut inventory, dest_slot as i16 + 36, slot_data)
                    .await;

                // Check if there is any empty slot in the player inventory
                if let Some(slot_index) = inventory.get_empty_slot() {
                    inventory.state_id += 1;
                    self.update_single_slot(&mut inventory, slot_index as i16, dest_slot_data)
                        .await;
                }
            }
            _ => return,
        }

        // Update held item
        inventory.set_selected(dest_slot as u32);
        self.client
            .send_packet(&CSetHeldItem::new(dest_slot as i8))
            .await;
    }

    // pub fn handle_pick_item_from_entity(&self, _pick_item: SPickItemFromEntity) {
    //     // TODO: Implement and merge any redundant code with pick_item_from_block
    // }

    pub async fn handle_player_command(&self, command: SPlayerCommand) {
        if command.entity_id != self.entity_id().into() {
            return;
        }
        if !self.has_client_loaded() {
            return;
        }

        if let Ok(action) = Action::try_from(command.action.0) {
            let entity = &self.living_entity.entity;
            match action {
                pumpkin_protocol::server::play::Action::StartSneaking => {
                    if !entity.sneaking.load(std::sync::atomic::Ordering::Relaxed) {
                        entity.set_sneaking(true).await;
                    }
                }
                pumpkin_protocol::server::play::Action::StopSneaking => {
                    if entity.sneaking.load(std::sync::atomic::Ordering::Relaxed) {
                        entity.set_sneaking(false).await;
                    }
                }
                pumpkin_protocol::server::play::Action::StartSprinting => {
                    if !entity.sprinting.load(std::sync::atomic::Ordering::Relaxed) {
                        entity.set_sprinting(true).await;
                    }
                }
                pumpkin_protocol::server::play::Action::StopSprinting => {
                    if entity.sprinting.load(std::sync::atomic::Ordering::Relaxed) {
                        entity.set_sprinting(false).await;
                    }
                }
                pumpkin_protocol::server::play::Action::LeaveBed
                | pumpkin_protocol::server::play::Action::StartHorseJump
                | pumpkin_protocol::server::play::Action::StopHorseJump
                | pumpkin_protocol::server::play::Action::OpenVehicleInventory => {
                    log::debug!("todo");
                }
                pumpkin_protocol::server::play::Action::StartFlyingElytra => {
                    let fall_flying = entity.check_fall_flying();
                    if entity
                        .fall_flying
                        .load(std::sync::atomic::Ordering::Relaxed)
                        != fall_flying
                    {
                        entity.set_fall_flying(fall_flying).await;
                    }
                } // TODO
            }
        } else {
            self.kick(TextComponent::text("Invalid player command"))
                .await;
        }
    }

    pub async fn handle_swing_arm(&self, swing_arm: SSwingArm) {
        let animation = match swing_arm.hand.0 {
            0 => Animation::SwingMainArm,
            1 => Animation::SwingOffhand,
            _ => {
                self.kick(TextComponent::text("Invalid hand")).await;
                return;
            }
        };
        // Invert hand if player is left handed
        let animation = match self.config.lock().await.main_hand {
            Hand::Left => match animation {
                Animation::SwingMainArm => Animation::SwingOffhand,
                Animation::SwingOffhand => Animation::SwingMainArm,
                _ => unreachable!(),
            },
            Hand::Right => animation,
        };

        let id = self.entity_id();
        let world = self.world().await;
        world
            .broadcast_packet_except(
                &[self.gameprofile.id],
                &CEntityAnimation::new(id.into(), animation as u8),
            )
            .await;
    }

    pub async fn handle_chat_message(&self, chat_message: SChatMessage) {
        let message = chat_message.message;
        if message.len() > 256 {
            self.kick(TextComponent::text("Oversized message")).await;
            return;
        }

        if message.chars().any(|c| c == '§' || c < ' ' || c == '\x7F') {
            self.kick(TextComponent::translate(
                "multiplayer.disconnect.illegal_characters",
                [].into(),
            ))
            .await;
            return;
        }

        let gameprofile = &self.gameprofile;
        log::info!("<chat>{}: {}", gameprofile.name, message);

        let entity = &self.living_entity.entity;
        let world = &entity.world.read().await;
        world
            .broadcast_packet_all(&CPlayerChatMessage::new(
                gameprofile.id,
                1.into(),
                chat_message.signature.as_deref(),
                &message,
                chat_message.timestamp,
                chat_message.salt,
                &[],
                Some(TextComponent::text(message.clone())),
                FilterType::PassThrough,
                (CHAT + 1).into(),
                TextComponent::text(gameprofile.name.clone()),
                None,
            ))
            .await;

        /* server.broadcast_packet(
            self,
            &CDisguisedChatMessage::new(
                TextComponent::from(message.clone()),
                VarInt(0),
               gameprofile.name.clone().into(),
                None,
            ),
        ) */
    }

    pub async fn handle_client_information(
        self: &Arc<Self>,
        client_information: SClientInformationPlay,
    ) {
        if let (Ok(main_hand), Ok(chat_mode)) = (
            Hand::try_from(client_information.main_hand.0),
            ChatMode::try_from(client_information.chat_mode.0),
        ) {
            if client_information.view_distance <= 0 {
                self.kick(TextComponent::text(
                    "Cannot have zero or negative view distance!",
                ))
                .await;
                return;
            }

            let (update_settings, update_watched) = {
                let mut config = self.config.lock().await;
                let update_settings = config.main_hand != main_hand
                    || config.skin_parts != client_information.skin_parts;

                let old_view_distance = config.view_distance;

                let update_watched =
                    if old_view_distance.get() == client_information.view_distance as u8 {
                        false
                    } else {
                        log::debug!(
                            "Player {} ({}) updated render distance: {} -> {}.",
                            self.gameprofile.name,
                            self.client.id,
                            old_view_distance,
                            client_information.view_distance
                        );

                        true
                    };

                *config = PlayerConfig {
                    locale: client_information.locale,
                    // A Negative view distance would be impossible and make no sense right ?, Mojang: Lets make is signed :D
                    view_distance: unsafe {
                        NonZeroU8::new_unchecked(client_information.view_distance as u8)
                    },
                    chat_mode,
                    chat_colors: client_information.chat_colors,
                    skin_parts: client_information.skin_parts,
                    main_hand,
                    text_filtering: client_information.text_filtering,
                    server_listing: client_information.server_listing,
                };
                (update_settings, update_watched)
            };

            if update_watched {
                chunker::update_position(self).await;
            }

            if update_settings {
                log::debug!(
                    "Player {} ({}) updated their skin.",
                    self.gameprofile.name,
                    self.client.id,
                );
                self.send_client_information().await;
            }
        } else {
            self.kick(TextComponent::text("Invalid hand or chat type"))
                .await;
        }
    }

    pub async fn handle_client_status(self: &Arc<Self>, client_status: SClientCommand) {
        match client_status.action_id.0 {
            0 => {
                // Perform Respawn
                if self.living_entity.health.load() > 0.0 {
                    return;
                }
                self.world()
                    .await
                    .respawn_player(&self.clone(), false)
                    .await;

                // Restore abilities based on gamemode after respawn
                let mut abilities = self.abilities.lock().await;
                abilities.set_for_gamemode(self.gamemode.load());
                drop(abilities);
                self.send_abilities_update().await;
            }
            1 => {
                // request stats
                log::debug!("todo");
            }
            _ => {
                self.kick(TextComponent::text("Invalid client status"))
                    .await;
            }
        };
    }

    pub async fn handle_interact(&self, interact: SInteract) {
        if !self.has_client_loaded() {
            return;
        }

        let sneaking = interact.sneaking;
        let entity = &self.living_entity.entity;
        if entity.sneaking.load(std::sync::atomic::Ordering::Relaxed) != sneaking {
            entity.set_sneaking(sneaking).await;
        }
        let Ok(action) = ActionType::try_from(interact.typ.0) else {
            self.kick(TextComponent::text("Invalid action type")).await;
            return;
        };

        match action {
            ActionType::Attack => {
                let entity_id = interact.entity_id;
                let config = &ADVANCED_CONFIG.pvp;
                // TODO: do validation and stuff
                if !config.enabled {
                    return;
                }

<<<<<<< HEAD
                let world = &entity.world.read().await;
=======
                // TODO: set as camera entity when specator

                let world = &entity.world;
>>>>>>> 79ad1c40
                let player_victim = world.get_player_by_id(entity_id.0).await;
                if entity_id.0 == self.entity_id() {
                    // this can't be triggered from a non-modded client.
                    self.kick(TextComponent::translate(
                        "multiplayer.disconnect.invalid_entity_attacked",
                        [].into(),
                    ))
                    .await;
                    return;
                }
                if let Some(player_victim) = player_victim {
                    if player_victim.living_entity.health.load() <= 0.0 {
                        // you can trigger this from a non-modded / innocent client client,
                        // so we shouldn't kick the player
                        return;
                    }
<<<<<<< HEAD
                    self.attack(&player_victim).await;
                } else if let Some(entity_victim) = entity_victim {
                    // Checks if victim is a living entity
                    if let Some(entity_victim) = entity_victim.get_living_entity() {
                        if entity_victim.health.load() <= 0.0 {
                            return;
                        }
                        entity_victim.entity.set_pose(EntityPose::Dying).await;
                        entity_victim.kill().await;
                        world.remove_entity(&entity_victim.entity).await;
=======
                    if config.protect_creative
                        && player_victim.gamemode.load() == GameMode::Creative
                    {
                        world
                            .play_sound(
                                Sound::EntityPlayerAttackNodamage,
                                SoundCategory::Players,
                                &player_victim.position(),
                            )
                            .await;
                        return;
>>>>>>> 79ad1c40
                    }
                    self.attack(player_victim).await;
                } else if let Some(entity_victim) = world.get_entity_by_id(entity_id.0).await {
                    self.attack(entity_victim).await;
                } else {
                    log::error!(
                        "Player id {} interacted with entity id {} which was not found.",
                        self.entity_id(),
                        entity_id.0
                    );
                    self.kick(TextComponent::translate(
                        "multiplayer.disconnect.invalid_entity_attacked",
                        [].into(),
                    ))
                    .await;
                    return;
                };
            }
            ActionType::Interact | ActionType::InteractAt => {
                log::debug!("todo");
            }
        }
    }

    pub async fn handle_player_action(
        self: Arc<Self>,
        player_action: SPlayerAction,
        server: &Server,
    ) {
        if !self.has_client_loaded() {
            return;
        }
        match Status::try_from(player_action.status.0) {
            Ok(status) => match status {
                Status::StartedDigging => {
                    if !self.can_interact_with_block_at(&player_action.location, 1.0) {
                        log::warn!(
                            "Player {0} tried to interact with block out of reach at {1}",
                            self.gameprofile.name,
                            player_action.location
                        );
                        return;
                    }
                    // TODO: do validation
                    // TODO: Config
                    if self.gamemode.load() == GameMode::Creative {
                        let location = player_action.location;
                        // Block break & block break sound
                        let entity = &self.living_entity.entity;
                        let world = &entity.world.read().await;
                        let block = world.get_block(&location).await;

                        world
                            .break_block(server, &location, Some(self.clone()), false)
                            .await;
                        if let Ok(block) = block {
                            server
                                .block_registry
                                .broken(block, &self, location, server)
                                .await;
                        }
                    }
                    self.client
                        .send_packet(&CAcknowledgeBlockChange::new(player_action.sequence))
                        .await;
                }
                Status::CancelledDigging => {
                    if !self.can_interact_with_block_at(&player_action.location, 1.0) {
                        log::warn!(
                            "Player {0} tried to interact with block out of reach at {1}",
                            self.gameprofile.name,
                            player_action.location
                        );
                        return;
                    }
                    self.current_block_destroy_stage
                        .store(0, std::sync::atomic::Ordering::Relaxed);
                    self.client
                        .send_packet(&CAcknowledgeBlockChange::new(player_action.sequence))
                        .await;
                }
                Status::FinishedDigging => {
                    // TODO: do validation
                    let location = player_action.location;
                    if !self.can_interact_with_block_at(&location, 1.0) {
                        log::warn!(
                            "Player {0} tried to interact with block out of reach at {1}",
                            self.gameprofile.name,
                            player_action.location
                        );
                        return;
                    }
                    // Block break & block break sound
                    let entity = &self.living_entity.entity;
                    let world = &entity.world.read().await;
                    let block = world.get_block(&location).await;

                    world
                        .break_block(
                            server,
                            &location,
                            Some(self.clone()),
                            self.gamemode.load() != GameMode::Creative,
                        )
                        .await;

                    if let Ok(block) = block {
                        server
                            .block_registry
                            .broken(block, &self, location, server)
                            .await;
                    }
                    self.client
                        .send_packet(&CAcknowledgeBlockChange::new(player_action.sequence))
                        .await;
                }
                Status::DropItemStack | Status::DropItem => {
                    self.drop_item(server).await;
                }
                Status::ShootArrowOrFinishEating | Status::SwapItem => {
                    log::debug!("todo");
                }
            },
            Err(_) => self.kick(TextComponent::text("Invalid status")).await,
        }
    }

    pub async fn handle_keep_alive(&self, keep_alive: SKeepAlive) {
        if self
            .wait_for_keep_alive
            .load(std::sync::atomic::Ordering::Relaxed)
            && keep_alive.keep_alive_id
                == self
                    .keep_alive_id
                    .load(std::sync::atomic::Ordering::Relaxed)
        {
            self.wait_for_keep_alive
                .store(false, std::sync::atomic::Ordering::Relaxed);
        } else {
            self.kick(TextComponent::text("Timeout")).await;
        }
    }

    pub async fn handle_player_abilities(&self, player_abilities: SPlayerAbilities) {
        let mut abilities = self.abilities.lock().await;

        // Set the flying ability
        let flying = player_abilities.flags & 0x02 != 0 && abilities.allow_flying;
        if flying {
            self.living_entity.fall_distance.store(0.0);
        }
        abilities.flying = flying;
    }

    pub async fn handle_play_ping_request(&self, request: SPlayPingRequest) {
        self.client
            .send_packet(&CPingResponse::new(request.payload))
            .await;
    }

    pub async fn handle_use_item_on(
        &self,
        use_item_on: SUseItemOn,
        server: &Arc<Server>,
    ) -> Result<(), Box<dyn PumpkinError>> {
        if !self.has_client_loaded() {
            return Ok(());
        }

        let location = use_item_on.location;
        let mut should_try_decrement = false;

        if !self.can_interact_with_block_at(&location, 1.0) {
            // TODO: maybe log?
            return Err(BlockPlacingError::BlockOutOfReach.into());
        }

        let Ok(face) = BlockDirection::try_from(use_item_on.face.0) else {
            return Err(BlockPlacingError::InvalidBlockFace.into());
        };

        let mut inventory = self.inventory().lock().await;
        let entity = &self.living_entity.entity;
        let world = &entity.world.read().await;
        let slot_id = inventory.get_selected();
        let mut state_id = inventory.state_id;
        let item_slot = *inventory.held_item_mut();
        drop(inventory);

        let Ok(block) = world.get_block(&location).await else {
            return Err(BlockPlacingError::NoBaseBlock.into());
        };

        let Some(stack) = item_slot else {
            if !self
                .living_entity
                .entity
                .sneaking
                .load(std::sync::atomic::Ordering::Relaxed)
            {
                // Using block with empty hand
                server
                    .block_registry
                    .on_use(block, self, location, server)
                    .await;
                let block_state = world.get_block_state(&location).await?;
                let new_state = server
                    .block_properties_manager
                    .on_interact(block, block_state, &ItemStack::new(0, Item::AIR))
                    .await;
                world.set_block_state(&location, new_state).await;
                self.client
                    .send_packet(&CAcknowledgeBlockChange::new(use_item_on.sequence))
                    .await;
            }
            return Ok(());
        };
        if !self
            .living_entity
            .entity
            .sneaking
            .load(std::sync::atomic::Ordering::Relaxed)
        {
            let action_result = server
                .block_registry
                .use_with_item(block, self, location, &stack.item, server)
                .await;
            let block_state = world.get_block_state(&location).await?;
            let new_state = server
                .block_properties_manager
                .on_interact(block, block_state, &stack)
                .await;
            world.set_block_state(&location, new_state).await;
            self.client
                .send_packet(&CAcknowledgeBlockChange::new(use_item_on.sequence.clone()))
                .await;
            match action_result {
                BlockActionResult::Continue => {}
                BlockActionResult::Consume => {
                    return Ok(());
                }
            }
        }
        // check if item is a block, Because Not every item can be placed :D
        if let Some(block) = get_block_by_item(stack.item.id) {
            should_try_decrement = self
                .run_is_block_place(block.clone(), server, use_item_on, location, &face)
                .await?;
        }
        // check if item is a spawn egg
        if let Some(entity) = entity_from_egg(stack.item.id) {
            self.spawn_entity_from_egg(entity, server, location, &face)
                .await;
            should_try_decrement = true;
        };

        if should_try_decrement {
            // TODO: Config
            // Decrease Block count
            if self.gamemode.load() != GameMode::Creative {
                let mut inventory = self.inventory().lock().await;
                if !inventory.decrease_current_stack(1) {
                    return Err(BlockPlacingError::InventoryInvalid.into());
                }
                // TODO: this should be by use item on not currently selected as they might be different
                let _ = self
                    .handle_decrease_item(
                        server,
                        slot_id as i16,
                        inventory.held_item(),
                        &mut state_id,
                    )
                    .await;
            }
        }

        Ok(())
    }

    pub async fn handle_sign_update(&self, sign_data: SUpdateSign) {
        let world = &self.living_entity.entity.world.read().await;
        let updated_sign = Sign::new(
            sign_data.location,
            sign_data.is_front_text,
            [
                sign_data.line_1,
                sign_data.line_2,
                sign_data.line_3,
                sign_data.line_4,
            ],
        );

        world
            .broadcast_packet_all(&CBlockEntityData::new(
                sign_data.location,
                VarInt(block_entity!("sign") as i32),
                pumpkin_nbt::serializer::to_bytes_unnamed(&updated_sign)
                    .unwrap()
                    .to_vec(),
            ))
            .await;
    }

    pub async fn handle_use_item(&self, _use_item: &SUseItem, server: &Server) {
        if !self.has_client_loaded() {
            return;
        }
        if let Some(held) = self.inventory().lock().await.held_item() {
            server.item_registry.on_use(&held.item, self, server).await;
        }
    }

    pub async fn handle_set_held_item(&self, held: SSetHeldItem) {
        let slot = held.slot;
        if !(0..=8).contains(&slot) {
            self.kick(TextComponent::text("Invalid held slot")).await;
            return;
        }
        self.inventory().lock().await.set_selected(slot as u32);
    }

    pub async fn handle_set_creative_slot(
        &self,
        packet: SSetCreativeSlot,
    ) -> Result<(), InventoryError> {
        if self.gamemode.load() != GameMode::Creative {
            return Err(InventoryError::PermissionError);
        }
        let valid_slot = packet.slot >= 0 && packet.slot <= 45;
        if valid_slot {
            self.inventory().lock().await.set_slot(
                packet.slot as usize,
                packet.clicked_item.to_item(),
                true,
            )?;
        };
        // TODO: The Item was dropped per drag and drop,
        Ok(())
    }

    // TODO:
    // This function will in the future be used to keep track of if the client is in a valid state.
    // But this is not possible yet
    pub async fn handle_close_container(&self, server: &Server, _packet: SCloseContainer) {
        // TODO: This should check if player sent this packet before
        // let Some(_window_type) = WindowType::from_i32(packet.window_id.0) else {
        //     log::info!("Closed ID: {}", packet.window_id.0);
        //     self.kick(TextComponent::text("Invalid window ID")).await;
        //     return;
        // };
        // window_id 0 represents both 9x1 Generic AND inventory here
        let mut inventory = self.inventory().lock().await;

        inventory.state_id = 0;
        let open_container = self.open_container.load();
        if let Some(id) = open_container {
            let mut open_containers = server.open_containers.write().await;
            if let Some(container) = open_containers.get_mut(&id) {
                // If container contains both a location and a type, run the on_close block_manager handler
                if let Some(pos) = container.get_location() {
                    if let Some(block) = container.get_block() {
                        server
                            .block_registry
                            .close(&block, self, pos, server, container) //block, self, location, server)
                            .await;
                    }
                }
                // Remove the player from the container
                container.remove_player(self.entity_id());
            }
            self.open_container.store(None);
        }
    }

    pub async fn handle_command_suggestion(
        self: &Arc<Self>,
        packet: SCommandSuggestion,
        server: &Arc<Server>,
    ) {
        let mut src = CommandSender::Player(self.clone());
        let Some(cmd) = &packet.command.get(1..) else {
            return;
        };

        let Some((last_word_start, _)) = cmd.char_indices().rfind(|(_, c)| c.is_whitespace())
        else {
            return;
        };

        let dispatcher = server.command_dispatcher.read().await;
        let suggestions = dispatcher.find_suggestions(&mut src, server, cmd).await;

        let response = CCommandSuggestions::new(
            packet.id,
            (last_word_start + 2).into(),
            (cmd.len() - last_word_start - 1).into(),
            suggestions,
        );

        self.client.send_packet(&response).await;
    }

    pub fn handle_cookie_response(&self, packet: SPCookieResponse) {
        // TODO: allow plugins to access this
        log::debug!(
            "Received cookie_response[play]: key: \"{}\", has_payload: \"{}\", payload_length: \"{}\"",
            packet.key.to_string(),
            packet.has_payload,
            packet.payload_length.unwrap_or(VarInt::from(0)).0
        );
    }

    async fn spawn_entity_from_egg(
        &self,
        entity_type: EntityType,
        server: &Server,
        location: BlockPos,
        face: &BlockDirection,
    ) {
        let world_pos = BlockPos(location.0 + face.to_offset());
        // align position like Vanilla does
        let pos = Vector3::new(
            f64::from(world_pos.0.x) + 0.5,
            f64::from(world_pos.0.y),
            f64::from(world_pos.0.z) + 0.5,
        );
        // create rotation like Vanilla
        let yaw = wrap_degrees(rand::random::<f32>() * 360.0) % 360.0;

        let world = self.world().await;
        // create new mob and uuid based on spawn egg id
        let mob = mob::from_type(
            EntityType::from_raw(entity_type.id).unwrap(),
            server,
            pos,
            &world,
        )
        .await;

        // set the rotation
        mob.get_entity().set_rotation(yaw, 0.0);

        // broadcast new mob to all players
        world.spawn_entity(mob).await;

        // TODO: send/configure additional commands/data based on type of entity (horse, slime, etc)
    }

    fn get_player_direction(&self) -> Direction {
        let adjusted_yaw = (self.living_entity.entity.yaw.load() % 360.0 + 360.0) % 360.0; // Normalize yaw to [0, 360)

        match adjusted_yaw {
            0.0..=45.0 | 315.0..=360.0 => Direction::South,
            45.0..=135.0 => Direction::West,
            135.0..=225.0 => Direction::North,
            225.0..=315.0 => Direction::East,
            _ => Direction::South, // Default case, should not occur
        }
    }

    #[allow(clippy::too_many_lines)]
    async fn run_is_block_place(
        &self,
        block: Block,
        server: &Server,
        use_item_on: SUseItemOn,
        location: BlockPos,
        face: &BlockDirection,
    ) -> Result<bool, Box<dyn PumpkinError>> {
        let entity = &self.living_entity.entity;
        let world = &entity.world.read().await;

        let clicked_block_pos = BlockPos(location.0);
        let clicked_block_state = world.get_block_state(&clicked_block_pos).await?;
        let clicked_block = world.get_block(&clicked_block_pos).await?;

        // check block under the world
        if location.0.y + face.to_offset().y < WORLD_LOWEST_Y.into() {
            self.client
                .send_packet(&CAcknowledgeBlockChange::new(use_item_on.sequence))
                .await;
            return Err(BlockPlacingError::BlockOutOfWorld.into());
        }

        //check max world build height
        if location.0.y + face.to_offset().y >= WORLD_MAX_Y.into() {
            self.send_system_message_raw(
                &TextComponent::translate(
                    "build.tooHigh",
                    vec![TextComponent::text((WORLD_MAX_Y - 1).to_string())],
                )
                .color_named(NamedColor::Red),
                true,
            )
            .await;
            self.client
                .send_packet(&CAcknowledgeBlockChange::new(use_item_on.sequence))
                .await;
            return Err(BlockPlacingError::BlockOutOfWorld.into());
        }

        match self.gamemode.load() {
            GameMode::Spectator | GameMode::Adventure => {
                self.client
                    .send_packet(&CAcknowledgeBlockChange::new(use_item_on.sequence))
                    .await;
                return Err(BlockPlacingError::InvalidGamemode.into());
            }
            _ => {}
        }

        let mut updateable = server
            .block_properties_manager
            .can_update(
                clicked_block,
                clicked_block_state,
                face,
                &use_item_on,
                false,
            )
            .await;

        let (final_block_pos, final_face) = if updateable {
            (clicked_block_pos, face)
        } else {
            let block_pos = BlockPos(location.0 + face.to_offset());
            let previous_block = world.get_block(&block_pos).await?;
            let previous_block_state = world.get_block_state(&block_pos).await?;
            updateable = server
                .block_properties_manager
                .can_update(
                    previous_block,
                    previous_block_state,
                    &face.opposite(),
                    &use_item_on,
                    true,
                )
                .await;

            if !previous_block_state.replaceable && !updateable {
                return Ok(true);
            }

            (block_pos, &face.opposite())
        };

        let new_state = server
            .block_registry
            .on_place(
                server,
                world,
                &block,
                final_face,
                &final_block_pos,
                &use_item_on,
                &self.get_player_direction(),
                !(clicked_block_state.replaceable || updateable),
            )
            .await;

        // To this point we must have the new block state
        let shapes = get_block_collision_shapes(new_state).unwrap_or_default();
        let mut intersects = false;
        for player in world.get_nearby_players(location.0.to_f64(), 3.0).await {
            let player_box = player.1.living_entity.entity.bounding_box.load();
            for shape in &shapes {
                let block_box = BoundingBox::from_block_raw(&final_block_pos)
                    .offset(BoundingBox::new_array(shape.min, shape.max));
                if player_box.intersects(&block_box) {
                    intersects = true;
                    break;
                }
            }
        }
        if !intersects {
            let _replaced_id = world.set_block_state(&final_block_pos, new_state).await;
            server
                .block_registry
                .on_placed(&block, self, final_block_pos, server)
                .await;

            self.client
                .send_packet(&CAcknowledgeBlockChange::new(use_item_on.sequence))
                .await;

            self.send_sign_packet(block, final_block_pos, face).await;
            // Block was placed successfully, decrement inventory
            return Ok(true);
        }

        Ok(false)
    }

    /// Checks if block placed was a sign, then opens a dialog
    async fn send_sign_packet(
        &self,
        block: Block,
        block_position: BlockPos,
        selected_face: &BlockDirection,
    ) {
        if block.states.iter().any(|state| {
            state.block_entity_type == Some(block_entity!("sign"))
                || state.block_entity_type == Some(block_entity!("hanging_sign"))
        }) {
            self.client
                .send_packet(&COpenSignEditor::new(
                    block_position,
                    selected_face.to_offset().z == 1,
                ))
                .await;
        }
    }
}<|MERGE_RESOLUTION|>--- conflicted
+++ resolved
@@ -747,13 +747,9 @@
                     return;
                 }
 
-<<<<<<< HEAD
+                // TODO: set as camera entity when specator
+
                 let world = &entity.world.read().await;
-=======
-                // TODO: set as camera entity when specator
-
-                let world = &entity.world;
->>>>>>> 79ad1c40
                 let player_victim = world.get_player_by_id(entity_id.0).await;
                 if entity_id.0 == self.entity_id() {
                     // this can't be triggered from a non-modded client.
@@ -770,18 +766,6 @@
                         // so we shouldn't kick the player
                         return;
                     }
-<<<<<<< HEAD
-                    self.attack(&player_victim).await;
-                } else if let Some(entity_victim) = entity_victim {
-                    // Checks if victim is a living entity
-                    if let Some(entity_victim) = entity_victim.get_living_entity() {
-                        if entity_victim.health.load() <= 0.0 {
-                            return;
-                        }
-                        entity_victim.entity.set_pose(EntityPose::Dying).await;
-                        entity_victim.kill().await;
-                        world.remove_entity(&entity_victim.entity).await;
-=======
                     if config.protect_creative
                         && player_victim.gamemode.load() == GameMode::Creative
                     {
@@ -793,7 +777,6 @@
                             )
                             .await;
                         return;
->>>>>>> 79ad1c40
                     }
                     self.attack(player_victim).await;
                 } else if let Some(entity_victim) = world.get_entity_by_id(entity_id.0).await {
