use std::num::NonZeroU8;
use std::sync::Arc;

use crate::block::block_manager::BlockActionResult;
use crate::block::properties::Direction;
use crate::entity::mob;
use crate::net::PlayerConfig;
use crate::{
    command::CommandSender,
    entity::player::{ChatMode, Hand, Player},
    error::PumpkinError,
    server::Server,
    world::player_chunker,
};
use pumpkin_config::ADVANCED_CONFIG;
use pumpkin_data::entity::EntityType;
use pumpkin_data::world::CHAT;
use pumpkin_inventory::player::PlayerInventory;
use pumpkin_inventory::InventoryError;
use pumpkin_macros::block_entity;
use pumpkin_protocol::client::play::{
    CBlockEntityData, COpenSignEditor, CSetContainerSlot, CSetHeldItem,
};
use pumpkin_protocol::codec::slot::Slot;
use pumpkin_protocol::codec::var_int::VarInt;
use pumpkin_protocol::server::play::{SCookieResponse as SPCookieResponse, SUpdateSign};
use pumpkin_protocol::{
    client::play::{
        Animation, CAcknowledgeBlockChange, CCommandSuggestions, CEntityAnimation, CHeadRot,
        CPingResponse, CPlayerChatMessage, CUpdateEntityPos, CUpdateEntityPosRot, CUpdateEntityRot,
        FilterType,
    },
    server::play::{
        Action, ActionType, SChatCommand, SChatMessage, SClientCommand, SClientInformationPlay,
        SCloseContainer, SCommandSuggestion, SConfirmTeleport, SInteract, SKeepAlive,
        SPickItemFromBlock, SPlayPingRequest, SPlayerAbilities, SPlayerAction, SPlayerCommand,
        SPlayerPosition, SPlayerPositionRotation, SPlayerRotation, SSetCreativeSlot, SSetHeldItem,
        SSetPlayerGround, SSwingArm, SUseItem, SUseItemOn, Status,
    },
};
use pumpkin_util::math::position::BlockPos;
use pumpkin_util::text::color::NamedColor;
use pumpkin_util::{
    math::{vector3::Vector3, wrap_degrees},
    text::TextComponent,
    GameMode,
};
<<<<<<< HEAD
use pumpkin_world::block::block_registry::{get_block_collision_shapes, Block};
use pumpkin_world::block::interactive::sign::Sign;
=======
use pumpkin_world::block::block_registry::get_block_collision_shapes;
use pumpkin_world::block::block_registry::Block;
>>>>>>> 7b4d28fb
use pumpkin_world::item::item_registry::get_item_by_id;
use pumpkin_world::item::ItemStack;
use pumpkin_world::{
    block::{block_registry::get_block_by_item, BlockDirection},
    entity::entity_registry::get_entity_id,
    item::item_registry::get_spawn_egg,
};

use pumpkin_world::{WORLD_LOWEST_Y, WORLD_MAX_Y};
use thiserror::Error;

#[derive(Debug, Error)]
pub enum BlockPlacingError {
    BlockOutOfReach,
    InvalidBlockFace,
    BlockOutOfWorld,
    InventoryInvalid,
    InvalidGamemode,
    NoBaseBlock,
}

impl std::fmt::Display for BlockPlacingError {
    fn fmt(&self, f: &mut std::fmt::Formatter<'_>) -> std::fmt::Result {
        write!(f, "{self:?}")
    }
}

impl PumpkinError for BlockPlacingError {
    fn is_kick(&self) -> bool {
        match self {
            Self::BlockOutOfReach | Self::BlockOutOfWorld | Self::InvalidGamemode => false,
            Self::InvalidBlockFace | Self::InventoryInvalid | Self::NoBaseBlock => true,
        }
    }

    fn severity(&self) -> log::Level {
        match self {
            Self::BlockOutOfWorld | Self::InvalidGamemode | Self::NoBaseBlock => log::Level::Trace,
            Self::BlockOutOfReach | Self::InvalidBlockFace => log::Level::Warn,
            Self::InventoryInvalid => log::Level::Error,
        }
    }

    fn client_kick_reason(&self) -> Option<String> {
        match self {
            Self::BlockOutOfReach | Self::BlockOutOfWorld | Self::InvalidGamemode => None,
            Self::InvalidBlockFace => Some("Invalid block face".into()),
            Self::InventoryInvalid => Some("Held item invalid".into()),
            Self::NoBaseBlock => Some("No base block".into()),
        }
    }
}

/// Handles all Play Packets send by a real Player
/// NEVER TRUST THE CLIENT. HANDLE EVERY ERROR, UNWRAP/EXPECT ARE FORBIDDEN
impl Player {
    pub async fn handle_confirm_teleport(&self, confirm_teleport: SConfirmTeleport) {
        let mut awaiting_teleport = self.awaiting_teleport.lock().await;
        if let Some((id, position)) = awaiting_teleport.as_ref() {
            if id == &confirm_teleport.teleport_id {
                // we should set the pos now to that we requested in the teleport packet, Is may fixed issues when the client sended position packets while being teleported
                self.living_entity.set_pos(*position);

                *awaiting_teleport = None;
            } else {
                self.kick(TextComponent::text("Wrong teleport id")).await;
            }
        } else {
            self.kick(TextComponent::text(
                "Send Teleport confirm, but we did not teleport",
            ))
            .await;
        }
    }

    fn clamp_horizontal(pos: f64) -> f64 {
        pos.clamp(-3.0E7, 3.0E7)
    }

    fn clamp_vertical(pos: f64) -> f64 {
        pos.clamp(-2.0E7, 2.0E7)
    }

    pub fn handle_player_loaded(self: &Arc<Self>) {
        self.set_client_loaded(true);
    }

    pub async fn handle_position(self: &Arc<Self>, packet: SPlayerPosition) {
        if !self.has_client_loaded() {
            return;
        }
        // y = feet Y
        let position = packet.position;
        if position.x.is_nan() || position.y.is_nan() || position.z.is_nan() {
            self.kick(TextComponent::translate(
                "multiplayer.disconnect.invalid_player_movement",
                [].into(),
            ))
            .await;
            return;
        }
        let position = Vector3::new(
            Self::clamp_horizontal(position.x),
            Self::clamp_vertical(position.y),
            Self::clamp_horizontal(position.z),
        );
        let entity = &self.living_entity.entity;
        let last_pos = entity.pos.load();
        self.living_entity.set_pos(position);

        entity
            .on_ground
            .store(packet.ground, std::sync::atomic::Ordering::Relaxed);

        let entity_id = entity.entity_id;
        let Vector3 { x, y, z } = position;
        let world = &entity.world;

        // let delta = Vector3::new(x - lastx, y - lasty, z - lastz);
        // let velocity = self.velocity;

        // // Player is falling down fast, we should account for that
        // let max_speed = if self.fall_flying { 300.0 } else { 100.0 };

        // teleport when more than 8 blocks (i guess 8 blocks)
        // TODO: REPLACE * 2.0 by movement packets. see vanilla for details
        // if delta.length_squared() - velocity.length_squared() > max_speed * 2.0 {
        //     self.teleport(x, y, z, self.entity.yaw, self.entity.pitch);
        //     return;
        // }
        // send new position to all other players
        world
            .broadcast_packet_except(
                &[self.gameprofile.id],
                &CUpdateEntityPos::new(
                    entity_id.into(),
                    Vector3::new(
                        x.mul_add(4096.0, -(last_pos.x * 4096.0)) as i16,
                        y.mul_add(4096.0, -(last_pos.y * 4096.0)) as i16,
                        z.mul_add(4096.0, -(last_pos.z * 4096.0)) as i16,
                    ),
                    packet.ground,
                ),
            )
            .await;
        if !self.abilities.lock().await.flying {
            let height_difference = position.y - last_pos.y;
            self.living_entity
                .update_fall_distance(
                    height_difference,
                    packet.ground,
                    self.gamemode.load() == GameMode::Creative,
                )
                .await;
        }
        player_chunker::update_position(self).await;
    }

    pub async fn handle_position_rotation(self: &Arc<Self>, packet: SPlayerPositionRotation) {
        if !self.has_client_loaded() {
            return;
        }
        // y = feet Y
        let position = packet.position;
        if position.x.is_nan()
            || position.y.is_nan()
            || position.z.is_nan()
            || packet.yaw.is_infinite()
            || packet.pitch.is_infinite()
        {
            self.kick(TextComponent::translate(
                "multiplayer.disconnect.invalid_player_movement",
                [].into(),
            ))
            .await;
            return;
        }

        let position = Vector3::new(
            Self::clamp_horizontal(position.x),
            Self::clamp_vertical(position.y),
            Self::clamp_horizontal(position.z),
        );
        let entity = &self.living_entity.entity;
        let last_pos = entity.pos.load();
        self.living_entity.set_pos(position);

        entity
            .on_ground
            .store(packet.ground, std::sync::atomic::Ordering::Relaxed);

        entity.set_rotation(
            wrap_degrees(packet.yaw) % 360.0,
            wrap_degrees(packet.pitch).clamp(-90.0, 90.0) % 360.0,
        );

        let entity_id = entity.entity_id;
        let Vector3 { x, y, z } = position;

        let yaw = (entity.yaw.load() * 256.0 / 360.0).rem_euclid(256.0);
        let pitch = (entity.pitch.load() * 256.0 / 360.0).rem_euclid(256.0);
        // let head_yaw = (entity.head_yaw * 256.0 / 360.0).floor();
        let world = &entity.world;

        // let delta = Vector3::new(x - lastx, y - lasty, z - lastz);
        // let velocity = self.velocity;

        // // Player is falling down fast, we should account for that
        // let max_speed = if self.fall_flying { 300.0 } else { 100.0 };

        // // teleport when more than 8 blocks (i guess 8 blocks)
        // // TODO: REPLACE * 2.0 by movement packets. see vanilla for details
        // if delta.length_squared() - velocity.length_squared() > max_speed * 2.0 {
        //     self.teleport(x, y, z, yaw, pitch);
        //     return;
        // }
        // send new position to all other players

        world
            .broadcast_packet_except(
                &[self.gameprofile.id],
                &CUpdateEntityPosRot::new(
                    entity_id.into(),
                    Vector3::new(
                        x.mul_add(4096.0, -(last_pos.x * 4096.0)) as i16,
                        y.mul_add(4096.0, -(last_pos.y * 4096.0)) as i16,
                        z.mul_add(4096.0, -(last_pos.z * 4096.0)) as i16,
                    ),
                    yaw as u8,
                    pitch as u8,
                    packet.ground,
                ),
            )
            .await;
        world
            .broadcast_packet_except(
                &[self.gameprofile.id],
                &CHeadRot::new(entity_id.into(), yaw as u8),
            )
            .await;
        if !self.abilities.lock().await.flying {
            let height_difference = position.y - last_pos.y;
            self.living_entity
                .update_fall_distance(
                    height_difference,
                    packet.ground,
                    self.gamemode.load() == GameMode::Creative,
                )
                .await;
        }
        player_chunker::update_position(self).await;
    }

    pub async fn handle_rotation(&self, rotation: SPlayerRotation) {
        if !self.has_client_loaded() {
            return;
        }
        if !rotation.yaw.is_finite() || !rotation.pitch.is_finite() {
            self.kick(TextComponent::translate(
                "multiplayer.disconnect.invalid_player_movement",
                [].into(),
            ))
            .await;
            return;
        }
        let entity = &self.living_entity.entity;
        entity
            .on_ground
            .store(rotation.ground, std::sync::atomic::Ordering::Relaxed);
        entity.set_rotation(
            wrap_degrees(rotation.yaw) % 360.0,
            wrap_degrees(rotation.pitch).clamp(-90.0, 90.0) % 360.0,
        );
        // send new position to all other players
        let entity_id = entity.entity_id;
        let yaw = (entity.yaw.load() * 256.0 / 360.0).rem_euclid(256.0);
        let pitch = (entity.pitch.load() * 256.0 / 360.0).rem_euclid(256.0);
        // let head_yaw = modulus(entity.head_yaw * 256.0 / 360.0, 256.0);

        let world = &entity.world;
        let packet =
            CUpdateEntityRot::new(entity_id.into(), yaw as u8, pitch as u8, rotation.ground);
        world
            .broadcast_packet_except(&[self.gameprofile.id], &packet)
            .await;
        let packet = CHeadRot::new(entity_id.into(), yaw as u8);
        world
            .broadcast_packet_except(&[self.gameprofile.id], &packet)
            .await;
    }

    pub fn handle_chat_command(self: &Arc<Self>, server: &Arc<Server>, command: &SChatCommand) {
        let player_clone = self.clone();
        let server_clone = server.clone();
        let command_clone = command.command.clone();
        // Some commands can take a long time to execute. If they do, they block packet processing for the player
        // Thats why we will spawn a task instead
        tokio::spawn(async move {
            let dispatcher = server_clone.command_dispatcher.read().await;
            dispatcher
                .handle_command(
                    &mut CommandSender::Player(player_clone),
                    &server_clone,
                    &command_clone,
                )
                .await;
        });

        if ADVANCED_CONFIG.commands.log_console {
            log::info!(
                "Player ({}): executed command /{}",
                self.gameprofile.name,
                command.command
            );
        }
    }

    pub fn handle_player_ground(&self, ground: &SSetPlayerGround) {
        self.living_entity
            .entity
            .on_ground
            .store(ground.on_ground, std::sync::atomic::Ordering::Relaxed);
    }

    async fn update_single_slot(
        &self,
        inventory: &mut tokio::sync::MutexGuard<'_, PlayerInventory>,
        slot: i16,
        slot_data: Slot,
    ) {
        inventory.state_id += 1;
        let dest_packet = CSetContainerSlot::new(0, inventory.state_id as i32, slot, &slot_data);
        self.client.send_packet(&dest_packet).await;

        if inventory
            .set_slot(slot as usize, slot_data.to_item(), false)
            .is_err()
        {
            log::error!("Pick item set slot error!");
        }
    }

    pub async fn handle_pick_item_from_block(&self, pick_item: SPickItemFromBlock) {
        if !self.can_interact_with_block_at(&pick_item.pos, 1.0) {
            return;
        }

        let Ok(block) = self.world().get_block(&pick_item.pos).await else {
            return;
        };

        if block.item_id == 0 {
            // Invalid block id (blocks such as tall seagrass)
            return;
        }

        let mut inventory = self.inventory().lock().await;

        let source_slot = inventory.get_slot_with_item(block.item_id);
        let mut dest_slot = inventory.get_pick_item_hotbar_slot() as usize;

        let dest_slot_data = match inventory.get_slot(dest_slot + 36) {
            Ok(Some(stack)) => Slot::from(&*stack),
            _ => Slot::from(None),
        };

        // Early return if no source slot and not in creative mode
        if source_slot.is_none() && self.gamemode.load() != GameMode::Creative {
            return;
        }

        match source_slot {
            Some(slot_index) if (36..=44).contains(&slot_index) => {
                // Case where item is in hotbar
                dest_slot = slot_index - 36;
            }
            Some(slot_index) => {
                // Case where item is in inventory

                // Update destination slot
                let source_slot_data = match inventory.get_slot(slot_index) {
                    Ok(Some(stack)) => Slot::from(&*stack),
                    _ => return,
                };
                self.update_single_slot(&mut inventory, dest_slot as i16 + 36, source_slot_data)
                    .await;

                // Update source slot
                self.update_single_slot(&mut inventory, slot_index as i16, dest_slot_data)
                    .await;
            }
            None if self.gamemode.load() == GameMode::Creative => {
                // Case where item is not present, if in creative mode create the item
                let item_stack = ItemStack::new(1, block.item_id);
                let slot_data = Slot::from(&item_stack);
                self.update_single_slot(&mut inventory, dest_slot as i16 + 36, slot_data)
                    .await;

                // Check if there is any empty slot in the player inventory
                if let Some(slot_index) = inventory.get_empty_slot() {
                    inventory.state_id += 1;
                    self.update_single_slot(&mut inventory, slot_index as i16, dest_slot_data)
                        .await;
                }
            }
            _ => return,
        }

        // Update held item
        inventory.set_selected(dest_slot as u32);
        self.client
            .send_packet(&CSetHeldItem::new(dest_slot as i8))
            .await;
    }

    // pub fn handle_pick_item_from_entity(&self, _pick_item: SPickItemFromEntity) {
    //     // TODO: Implement and merge any redundant code with pick_item_from_block
    // }

    pub async fn handle_player_command(&self, command: SPlayerCommand) {
        if command.entity_id != self.entity_id().into() {
            return;
        }
        if !self.has_client_loaded() {
            return;
        }

        if let Ok(action) = Action::try_from(command.action.0) {
            let entity = &self.living_entity.entity;
            match action {
                pumpkin_protocol::server::play::Action::StartSneaking => {
                    if !entity.sneaking.load(std::sync::atomic::Ordering::Relaxed) {
                        entity.set_sneaking(true).await;
                    }
                }
                pumpkin_protocol::server::play::Action::StopSneaking => {
                    if entity.sneaking.load(std::sync::atomic::Ordering::Relaxed) {
                        entity.set_sneaking(false).await;
                    }
                }
                pumpkin_protocol::server::play::Action::StartSprinting => {
                    if !entity.sprinting.load(std::sync::atomic::Ordering::Relaxed) {
                        entity.set_sprinting(true).await;
                    }
                }
                pumpkin_protocol::server::play::Action::StopSprinting => {
                    if entity.sprinting.load(std::sync::atomic::Ordering::Relaxed) {
                        entity.set_sprinting(false).await;
                    }
                }
                pumpkin_protocol::server::play::Action::LeaveBed
                | pumpkin_protocol::server::play::Action::StartHorseJump
                | pumpkin_protocol::server::play::Action::StopHorseJump
                | pumpkin_protocol::server::play::Action::OpenVehicleInventory => {
                    log::debug!("todo");
                }
                pumpkin_protocol::server::play::Action::StartFlyingElytra => {
                    let fall_flying = entity.check_fall_flying();
                    if entity
                        .fall_flying
                        .load(std::sync::atomic::Ordering::Relaxed)
                        != fall_flying
                    {
                        entity.set_fall_flying(fall_flying).await;
                    }
                } // TODO
            }
        } else {
            self.kick(TextComponent::text("Invalid player command"))
                .await;
        }
    }

    pub async fn handle_swing_arm(&self, swing_arm: SSwingArm) {
        let animation = match swing_arm.hand.0 {
            0 => Animation::SwingMainArm,
            1 => Animation::SwingOffhand,
            _ => {
                self.kick(TextComponent::text("Invalid hand")).await;
                return;
            }
        };
        // Invert hand if player is left handed
        let animation = match self.config.lock().await.main_hand {
            Hand::Left => match animation {
                Animation::SwingMainArm => Animation::SwingOffhand,
                Animation::SwingOffhand => Animation::SwingMainArm,
                _ => unreachable!(),
            },
            Hand::Right => animation,
        };

        let id = self.entity_id();
        let world = self.world();
        world
            .broadcast_packet_except(
                &[self.gameprofile.id],
                &CEntityAnimation::new(id.into(), animation as u8),
            )
            .await;
    }

    pub async fn handle_chat_message(&self, chat_message: SChatMessage) {
        let message = chat_message.message;
        if message.len() > 256 {
            self.kick(TextComponent::text("Oversized message")).await;
            return;
        }

        if message.chars().any(|c| c == '§' || c < ' ' || c == '\x7F') {
            self.kick(TextComponent::translate(
                "multiplayer.disconnect.illegal_characters",
                [].into(),
            ))
            .await;
            return;
        }

        let gameprofile = &self.gameprofile;
        log::info!("<chat>{}: {}", gameprofile.name, message);

        let entity = &self.living_entity.entity;
        let world = &entity.world;
        world
            .broadcast_packet_all(&CPlayerChatMessage::new(
                gameprofile.id,
                1.into(),
                chat_message.signature.as_deref(),
                &message,
                chat_message.timestamp,
                chat_message.salt,
                &[],
                Some(TextComponent::text(message.clone())),
                FilterType::PassThrough,
                (CHAT + 1).into(),
                TextComponent::text(gameprofile.name.clone()),
                None,
            ))
            .await;

        /* server.broadcast_packet(
            self,
            &CDisguisedChatMessage::new(
                TextComponent::from(message.clone()),
                VarInt(0),
               gameprofile.name.clone().into(),
                None,
            ),
        ) */
    }

    pub async fn handle_client_information(
        self: &Arc<Self>,
        client_information: SClientInformationPlay,
    ) {
        if let (Ok(main_hand), Ok(chat_mode)) = (
            Hand::try_from(client_information.main_hand.0),
            ChatMode::try_from(client_information.chat_mode.0),
        ) {
            if client_information.view_distance <= 0 {
                self.kick(TextComponent::text(
                    "Cannot have zero or negative view distance!",
                ))
                .await;
                return;
            }

            let (update_skin, update_watched) = {
                let mut config = self.config.lock().await;
                let update_skin = config.main_hand != main_hand
                    || config.skin_parts != client_information.skin_parts;

                let old_view_distance = config.view_distance;

                let update_watched =
                    if old_view_distance.get() == client_information.view_distance as u8 {
                        false
                    } else {
                        log::debug!(
                            "Player {} ({}) updated render distance: {} -> {}.",
                            self.gameprofile.name,
                            self.client.id,
                            old_view_distance,
                            client_information.view_distance
                        );

                        true
                    };

                *config = PlayerConfig {
                    locale: client_information.locale,
                    // A Negative view distance would be impossible and make no sense right ?, Mojang: Lets make is signed :D
                    view_distance: unsafe {
                        NonZeroU8::new_unchecked(client_information.view_distance as u8)
                    },
                    chat_mode,
                    chat_colors: client_information.chat_colors,
                    skin_parts: client_information.skin_parts,
                    main_hand,
                    text_filtering: client_information.text_filtering,
                    server_listing: client_information.server_listing,
                };
                (update_skin, update_watched)
            };

            if update_watched {
                player_chunker::update_position(self).await;
            }

            if update_skin {
                log::debug!(
                    "Player {} ({}) updated their skin.",
                    self.gameprofile.name,
                    self.client.id,
                );
                self.update_client_information().await;
            }
        } else {
            self.kick(TextComponent::text("Invalid hand or chat type"))
                .await;
        }
    }

    pub async fn handle_client_status(self: &Arc<Self>, client_status: SClientCommand) {
        match client_status.action_id.0 {
            0 => {
                // Perform Respawn
                if self.living_entity.health.load() > 0.0 {
                    return;
                }
                self.world().respawn_player(&self.clone(), false).await;

                // Restore abilities based on gamemode after respawn
                let mut abilities = self.abilities.lock().await;
                abilities.set_for_gamemode(self.gamemode.load());
                drop(abilities);
                self.send_abilities_update().await;
            }
            1 => {
                // request stats
                log::debug!("todo");
            }
            _ => {
                self.kick(TextComponent::text("Invalid client status"))
                    .await;
            }
        };
    }

    pub async fn handle_interact(&self, interact: SInteract) {
        if !self.has_client_loaded() {
            return;
        }

        let sneaking = interact.sneaking;
        let entity = &self.living_entity.entity;
        if entity.sneaking.load(std::sync::atomic::Ordering::Relaxed) != sneaking {
            entity.set_sneaking(sneaking).await;
        }
        let Ok(action) = ActionType::try_from(interact.typ.0) else {
            self.kick(TextComponent::text("Invalid action type")).await;
            return;
        };

        match action {
            ActionType::Attack => {
                let entity_id = interact.entity_id;
                let config = &ADVANCED_CONFIG.pvp;
                // TODO: do validation and stuff
                if !config.enabled {
                    return;
                }

                let world = &entity.world;
                let player_victim = world.get_player_by_entityid(entity_id.0).await;
                let entity_victim = world.get_living_entity_by_entityid(entity_id.0).await;
                if let Some(player_victim) = player_victim {
                    if player_victim.living_entity.health.load() <= 0.0 {
                        // you can trigger this from a non-modded / innocent client client,
                        // so we shouldn't kick the player
                        return;
                    }
                    self.attack(&player_victim).await;
                } else if let Some(entity_victim) = entity_victim {
                    if entity_victim.health.load() <= 0.0 {
                        return;
                    }
                    entity_victim.kill().await;
                    world.clone().remove_mob_entity(entity_victim).await;
                    // TODO: block entities should be checked here (signs)
                } else {
                    log::error!(
                        "Player id {} interacted with entity id {} which was not found.",
                        self.entity_id(),
                        entity_id.0
                    );
                    self.kick(TextComponent::translate(
                        "multiplayer.disconnect.invalid_entity_attacked",
                        [].into(),
                    ))
                    .await;
                    return;
                };

                if entity_id.0 == self.entity_id() {
                    // this, however, can't be triggered from a non-modded client.
                    self.kick(TextComponent::text("You can't attack yourself"))
                        .await;
                }
            }
            ActionType::Interact | ActionType::InteractAt => {
                log::debug!("todo");
            }
        }
    }

    pub async fn handle_player_action(
        self: Arc<Self>,
        player_action: SPlayerAction,
        server: &Server,
    ) {
        if !self.has_client_loaded() {
            return;
        }
        match Status::try_from(player_action.status.0) {
            Ok(status) => match status {
                Status::StartedDigging => {
                    if !self.can_interact_with_block_at(&player_action.location, 1.0) {
                        log::warn!(
                            "Player {0} tried to interact with block out of reach at {1}",
                            self.gameprofile.name,
                            player_action.location
                        );
                        return;
                    }
                    // TODO: do validation
                    // TODO: Config
                    if self.gamemode.load() == GameMode::Creative {
                        let location = player_action.location;
                        // Block break & block break sound
                        let entity = &self.living_entity.entity;
                        let world = &entity.world;
                        let block = world.get_block(&location).await;

                        world.break_block(&location, Some(self.clone())).await;

                        if let Ok(block) = block {
                            server
                                .block_manager
                                .on_broken(block, &self, location, server)
                                .await;
                        }
                    }
                }
                Status::CancelledDigging => {
                    if !self.can_interact_with_block_at(&player_action.location, 1.0) {
                        log::warn!(
                            "Player {0} tried to interact with block out of reach at {1}",
                            self.gameprofile.name,
                            player_action.location
                        );
                        return;
                    }
                    self.current_block_destroy_stage
                        .store(0, std::sync::atomic::Ordering::Relaxed);
                }
                Status::FinishedDigging => {
                    // TODO: do validation
                    let location = player_action.location;
                    if !self.can_interact_with_block_at(&location, 1.0) {
                        log::warn!(
                            "Player {0} tried to interact with block out of reach at {1}",
                            self.gameprofile.name,
                            player_action.location
                        );
                        return;
                    }
                    // Block break & block break sound
                    let entity = &self.living_entity.entity;
                    let world = &entity.world;
                    let block = world.get_block(&location).await;

                    world.break_block(&location, Some(self.clone())).await;

                    if let Ok(block) = block {
                        server
                            .block_manager
                            .on_broken(block, &self, location, server)
                            .await;
                    }
                }
                Status::DropItemStack
                | Status::DropItem
                | Status::ShootArrowOrFinishEating
                | Status::SwapItem => {
                    log::debug!("todo");
                }
            },
            Err(_) => self.kick(TextComponent::text("Invalid status")).await,
        }

        self.client
            .send_packet(&CAcknowledgeBlockChange::new(player_action.sequence))
            .await;
    }

    pub async fn handle_keep_alive(&self, keep_alive: SKeepAlive) {
        if self
            .wait_for_keep_alive
            .load(std::sync::atomic::Ordering::Relaxed)
            && keep_alive.keep_alive_id
                == self
                    .keep_alive_id
                    .load(std::sync::atomic::Ordering::Relaxed)
        {
            self.wait_for_keep_alive
                .store(false, std::sync::atomic::Ordering::Relaxed);
        } else {
            self.kick(TextComponent::text("Timeout")).await;
        }
    }

    pub async fn handle_player_abilities(&self, player_abilities: SPlayerAbilities) {
        let mut abilities = self.abilities.lock().await;

        // Set the flying ability
        let flying = player_abilities.flags & 0x02 != 0 && abilities.allow_flying;
        if flying {
            self.living_entity.fall_distance.store(0.0);
        }
        abilities.flying = flying;
    }

    pub async fn handle_play_ping_request(&self, request: SPlayPingRequest) {
        self.client
            .send_packet(&CPingResponse::new(request.payload))
            .await;
    }

    pub async fn handle_use_item_on(
        &self,
        use_item_on: SUseItemOn,
        server: &Arc<Server>,
    ) -> Result<(), Box<dyn PumpkinError>> {
        if !self.has_client_loaded() {
            return Ok(());
        }

        let location = use_item_on.location;
        let mut should_try_decrement = false;

        if !self.can_interact_with_block_at(&location, 1.0) {
            // TODO: maybe log?
            return Err(BlockPlacingError::BlockOutOfReach.into());
        }

        let Ok(face) = BlockDirection::try_from(use_item_on.face.0) else {
            return Err(BlockPlacingError::InvalidBlockFace.into());
        };

        let mut inventory = self.inventory().lock().await;
        let entity = &self.living_entity.entity;
        let world = &entity.world;
        let slot_id = inventory.get_selected();
        let mut state_id = inventory.state_id;
        let item_slot = *inventory.held_item_mut();
        drop(inventory);

        let Ok(block) = world.get_block(&location).await else {
            return Err(BlockPlacingError::NoBaseBlock.into());
        };

        let Some(stack) = item_slot else {
            if !self
                .living_entity
                .entity
                .sneaking
                .load(std::sync::atomic::Ordering::Relaxed)
            {
                // Using block with empty hand
                server
                    .block_manager
                    .on_use(block, self, location, server)
                    .await;
            }
            return Ok(());
        };
        let Some(item) = get_item_by_id(stack.item_id) else {
            // If there is an item stack, there should be an item
            return Err(BlockPlacingError::InventoryInvalid.into());
        };

        if !self
            .living_entity
            .entity
            .sneaking
            .load(std::sync::atomic::Ordering::Relaxed)
        {
            let action_result = server
                .block_manager
                .on_use_with_item(block, self, location, item, server)
                .await;
            match action_result {
                BlockActionResult::Continue => {}
                BlockActionResult::Consume => {
                    return Ok(());
                }
            }
        }
        // check if item is a block, Because Not every item can be placed :D
        if let Some(block) = get_block_by_item(stack.item_id) {
            should_try_decrement = self
                .run_is_block_place(block.clone(), server, use_item_on, location, &face)
                .await?;
        }
        // check if item is a spawn egg
        if let Some(item_t) = get_spawn_egg(stack.item_id) {
            should_try_decrement = self
                .run_is_spawn_egg(item_t, server, location, &face)
                .await?;
        };

        if should_try_decrement {
            // TODO: Config
            // Decrease Block count
            if self.gamemode.load() != GameMode::Creative {
                let mut inventory = self.inventory().lock().await;
                let item_slot = inventory.held_item_mut();
                // This should never be possible
                let Some(item_stack) = item_slot else {
                    return Err(BlockPlacingError::InventoryInvalid.into());
                };
                item_stack.item_count -= 1;
                if item_stack.item_count == 0 {
                    *item_slot = None;
                }

                // TODO: this should be by use item on not currently selected as they might be different
                let _ = self
                    .handle_decrease_item(server, slot_id as i16, item_slot.as_ref(), &mut state_id)
                    .await;
            }
        }

        Ok(())
    }

    pub async fn handle_sign_update(&self, sign_data: SUpdateSign) {
        let world = &self.living_entity.entity.world;
        let updated_sign = Sign::new(
            sign_data.location,
            sign_data.is_front_text,
            [
                sign_data.line_1,
                sign_data.line_2,
                sign_data.line_3,
                sign_data.line_4,
            ],
        );

        world
            .broadcast_packet_all(&CBlockEntityData::new(
                sign_data.location,
                VarInt(block_entity!("sign") as i32),
                pumpkin_nbt::serializer::to_bytes_unnamed(&updated_sign)
                    .unwrap()
                    .to_vec(),
            ))
            .await;
    }

    pub fn handle_use_item(&self, _use_item: &SUseItem) {
        if !self.has_client_loaded() {
            return;
        }
        // TODO: handle packet correctly
        log::error!("An item was used(SUseItem), but the packet is not implemented yet");
    }

    pub async fn handle_set_held_item(&self, held: SSetHeldItem) {
        let slot = held.slot;
        if !(0..=8).contains(&slot) {
            self.kick(TextComponent::text("Invalid held slot")).await;
            return;
        }
        self.inventory().lock().await.set_selected(slot as u32);
    }

    pub async fn handle_set_creative_slot(
        &self,
        packet: SSetCreativeSlot,
    ) -> Result<(), InventoryError> {
        if self.gamemode.load() != GameMode::Creative {
            return Err(InventoryError::PermissionError);
        }
        let valid_slot = packet.slot >= 0 && packet.slot <= 45;
        if valid_slot {
            self.inventory().lock().await.set_slot(
                packet.slot as usize,
                packet.clicked_item.to_item(),
                true,
            )?;
        };
        // TODO: The Item was dropped per drag and drop,
        Ok(())
    }

    // TODO:
    // This function will in the future be used to keep track of if the client is in a valid state.
    // But this is not possible yet
    pub async fn handle_close_container(&self, server: &Server, _packet: SCloseContainer) {
        // TODO: This should check if player sent this packet before
        // let Some(_window_type) = WindowType::from_i32(packet.window_id.0) else {
        //     log::info!("Closed ID: {}", packet.window_id.0);
        //     self.kick(TextComponent::text("Invalid window ID")).await;
        //     return;
        // };
        // window_id 0 represents both 9x1 Generic AND inventory here
        let mut inventory = self.inventory().lock().await;

        inventory.state_id = 0;
        let open_container = self.open_container.load();
        if let Some(id) = open_container {
            let mut open_containers = server.open_containers.write().await;
            if let Some(container) = open_containers.get_mut(&id) {
                // If container contains both a location and a type, run the on_close block_manager handler
                if let Some(pos) = container.get_location() {
                    if let Some(block) = container.get_block() {
                        server
                            .block_manager
                            .on_close(&block, self, pos, server, container) //block, self, location, server)
                            .await;
                    }
                }
                // Remove the player from the container
                container.remove_player(self.entity_id());
            }
            self.open_container.store(None);
        }
    }

    pub async fn handle_command_suggestion(
        self: &Arc<Self>,
        packet: SCommandSuggestion,
        server: &Arc<Server>,
    ) {
        let mut src = CommandSender::Player(self.clone());
        let Some(cmd) = &packet.command.get(1..) else {
            return;
        };

        let Some((last_word_start, _)) = cmd.char_indices().rfind(|(_, c)| c.is_whitespace())
        else {
            return;
        };

        let dispatcher = server.command_dispatcher.read().await;
        let suggestions = dispatcher.find_suggestions(&mut src, server, cmd).await;

        let response = CCommandSuggestions::new(
            packet.id,
            (last_word_start + 2).into(),
            (cmd.len() - last_word_start - 1).into(),
            suggestions,
        );

        self.client.send_packet(&response).await;
    }

    pub fn handle_cookie_response(&self, packet: SPCookieResponse) {
        // TODO: allow plugins to access this
        log::debug!(
            "Received cookie_response[play]: key: \"{}\", has_payload: \"{}\", payload_length: \"{}\"",
            packet.key.to_string(),
            packet.has_payload,
            packet.payload_length.unwrap_or(VarInt::from(0)).0
        );
    }

    async fn run_is_spawn_egg(
        &self,
        item_t: String,
        server: &Server,
        location: BlockPos,
        face: &BlockDirection,
    ) -> Result<bool, Box<dyn PumpkinError>> {
        // checks if spawn egg has a corresponding entity name
        if let Some(spawn_item_id) = get_entity_id(&item_t) {
            let world_pos = BlockPos(location.0 + face.to_offset());
            // align position like Vanilla does
            let pos = Vector3::new(
                f64::from(world_pos.0.x) + 0.5,
                f64::from(world_pos.0.y),
                f64::from(world_pos.0.z) + 0.5,
            );
            // create rotation like Vanilla
            let yaw = wrap_degrees(rand::random::<f32>() * 360.0) % 360.0;

            let world = self.world();
            // create new mob and uuid based on spawn egg id
            let (mob, uuid) = mob::from_type(
                EntityType::from_raw(*spawn_item_id).unwrap(),
                server,
                pos,
                world,
            )
            .await;

            // set the rotation
            mob.living_entity.entity.set_rotation(yaw, 0.0);

            // broadcast new mob to all players
            world
                .broadcast_packet_all(&mob.living_entity.entity.create_spawn_packet(uuid))
                .await;

            // TODO: send/configure additional commands/data based on type of entity (horse, slime, etc)
        } else {
            // TODO: maybe include additional error types
            return Ok(false);
        };

        Ok(true)
    }

    fn get_player_direction(&self) -> Direction {
        let adjusted_yaw = (self.living_entity.entity.yaw.load() % 360.0 + 360.0) % 360.0; // Normalize yaw to [0, 360)

        match adjusted_yaw {
            0.0..=45.0 | 315.0..=360.0 => Direction::South,
            45.0..=135.0 => Direction::West,
            135.0..=225.0 => Direction::North,
            225.0..=315.0 => Direction::East,
            _ => Direction::South, // Default case, should not occur
        }
    }

    async fn run_is_block_place(
        &self,
        block: Block,
        server: &Server,
        use_item_on: SUseItemOn,
        location: BlockPos,
        face: &BlockDirection,
    ) -> Result<bool, Box<dyn PumpkinError>> {
        let entity = &self.living_entity.entity;
        let world = &entity.world;

        let clicked_block_pos = BlockPos(location.0);
        let clicked_block_state = world.get_block_state(&clicked_block_pos).await?;

        // check block under the world
        if location.0.y + face.to_offset().y < WORLD_LOWEST_Y.into() {
            self.client
                .send_packet(&CAcknowledgeBlockChange::new(use_item_on.sequence))
                .await;
            return Err(BlockPlacingError::BlockOutOfWorld.into());
        }

        //check max world build height
        if location.0.y + face.to_offset().y >= WORLD_MAX_Y.into() {
            self.send_system_message_raw(
                &TextComponent::translate(
                    "build.tooHigh",
                    vec![TextComponent::text((WORLD_MAX_Y - 1).to_string())],
                )
                .color_named(NamedColor::Red),
                true,
            )
            .await;
            self.client
                .send_packet(&CAcknowledgeBlockChange::new(use_item_on.sequence))
                .await;
            return Err(BlockPlacingError::BlockOutOfWorld.into());
        }

        match self.gamemode.load() {
            GameMode::Spectator | GameMode::Adventure => {
                self.client
                    .send_packet(&CAcknowledgeBlockChange::new(use_item_on.sequence))
                    .await;
                return Err(BlockPlacingError::InvalidGamemode.into());
            }
            _ => {}
        }

        let clicked_block_updated_able = false;

        let final_block_pos = if clicked_block_state.replaceable || clicked_block_updated_able {
            clicked_block_pos
        } else {
            let block_pos = BlockPos(location.0 + face.to_offset());
            let previous_block_state = world.get_block_state(&block_pos).await?;

            if !previous_block_state.replaceable {
                return Ok(true);
            }

            block_pos
        };

        // To this point we must have the new block state
        let block_bounding_box =
            get_block_collision_shapes(block.default_state_id).unwrap_or_default();
        let mut intersects = false;
        for player in world.get_nearby_players(entity.pos.load(), 20.0).await {
            let bounding_box = player.1.living_entity.entity.bounding_box.load();
            if bounding_box.intersects_block(&final_block_pos, &block_bounding_box) {
                intersects = true;
            }
        }
        if !intersects {
            let mapped_block_id = server
                .block_properties_manager
                .get_state_id(
                    world,
                    &block,
                    face,
                    &final_block_pos,
                    &use_item_on,
                    &self.get_player_direction(),
                )
                .await;
            let _replaced_id = world
                .set_block_state(&final_block_pos, mapped_block_id)
                .await;
            server
                .block_manager
                .on_placed(&block, self, final_block_pos, server)
                .await;
        }
        self.client
            .send_packet(&CAcknowledgeBlockChange::new(use_item_on.sequence))
            .await;

        // Checks if block placed was a sign, then open dialog
        if block.states.iter().any(|state| {
            state.block_entity_type == Some(block_entity!("sign"))
                || state.block_entity_type == Some(block_entity!("hanging_sign"))
        }) {
            self.client
                .send_packet(&COpenSignEditor::new(world_pos, face.to_offset().z == 1))
                .await;
        }

        // Block was placed successfully, decrement inventory
        Ok(true)
    }
}<|MERGE_RESOLUTION|>--- conflicted
+++ resolved
@@ -45,13 +45,9 @@
     text::TextComponent,
     GameMode,
 };
-<<<<<<< HEAD
-use pumpkin_world::block::block_registry::{get_block_collision_shapes, Block};
-use pumpkin_world::block::interactive::sign::Sign;
-=======
 use pumpkin_world::block::block_registry::get_block_collision_shapes;
 use pumpkin_world::block::block_registry::Block;
->>>>>>> 7b4d28fb
+use pumpkin_world::block::interactive::sign::Sign;
 use pumpkin_world::item::item_registry::get_item_by_id;
 use pumpkin_world::item::ItemStack;
 use pumpkin_world::{
@@ -1293,7 +1289,10 @@
                 || state.block_entity_type == Some(block_entity!("hanging_sign"))
         }) {
             self.client
-                .send_packet(&COpenSignEditor::new(world_pos, face.to_offset().z == 1))
+                .send_packet(&COpenSignEditor::new(
+                    final_block_pos,
+                    face.to_offset().z == 1,
+                ))
                 .await;
         }
 
