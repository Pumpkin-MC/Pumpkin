--- conflicted
+++ resolved
@@ -681,22 +681,7 @@
         }
 
         let gameprofile = &self.gameprofile;
-<<<<<<< HEAD
-        /* server.broadcast_packet(
-            self,
-            &CDisguisedChatMessage::new(
-                TextComponent::from(message.clone()),
-                VarInt(0),
-                gameprofile.name.clone().into(),
-                None,
-            ),
-        ) */
-
-=======
-        let global_index = self
-            .global_chat_message_index
-            .fetch_add(1, std::sync::atomic::Ordering::Relaxed);
->>>>>>> 04ae9654
+
         send_cancellable! {{
             PlayerChatEvent::new(self.clone(), message.clone(), vec![]);
 
@@ -713,7 +698,6 @@
                 );
 
                 let entity = &self.living_entity.entity;
-<<<<<<< HEAD
                 let world = &entity.world.read().await;
                 if BASIC_CONFIG.allow_chat_reports {
                     let chat_session = self.chat_session.lock().await;
@@ -742,49 +726,6 @@
                         false,
                     );
                     world.broadcast_packet_all(no_reports_packet).await;
-=======
-                if event.recipients.is_empty() {
-                    let world = &entity.world.read().await;
-                    world
-                        .broadcast_packet_all(&CPlayerChatMessage::new(
-                            VarInt(global_index as i32),
-                            gameprofile.id,
-                            1.into(),
-                            chat_message.signature,
-                            event.message.clone(),
-                            chat_message.timestamp,
-                            chat_message.salt,
-                            // TODO: Previous messages
-                            Box::new([]),
-                            Some(TextComponent::text(event.message)),
-                            FilterType::PassThrough,
-                            (CHAT + 1).into(),
-                            TextComponent::text(gameprofile.name.clone()),
-                            None,
-                        ))
-                        .await;
-                } else {
-                    let packet =
-                        CPlayerChatMessage::new(
-                            VarInt(global_index as i32),
-                            gameprofile.id,
-                            1.into(),
-                            chat_message.signature,
-                            event.message.clone(),
-                            chat_message.timestamp,
-                            chat_message.salt,
-                            Box::new([]),
-                            Some(TextComponent::text(event.message)),
-                            FilterType::PassThrough,
-                            (CHAT + 1).into(),
-                            TextComponent::text(gameprofile.name.clone()),
-                            None,
-                        );
-
-                    for recipient in event.recipients {
-                        recipient.client.enqueue_packet(&packet).await;
-                    }
->>>>>>> 04ae9654
                 }
             }
         }}
