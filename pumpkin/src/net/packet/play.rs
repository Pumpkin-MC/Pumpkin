--- conflicted
+++ resolved
@@ -443,15 +443,9 @@
             'after: {
                 let command = event.command;
                 let command_clone = command.clone();
-<<<<<<< HEAD
-                // Some commands can take a long time to execute. If they do, they block packet processing for the player
-                // Thats why we will spawn a task instead
-                server.spawn_task(async move {
-=======
                 // Some commands can take a long time to execute. If they do, they block packet processing for the player.
                 // That's why we will spawn a task instead.
-                tokio::spawn(async move {
->>>>>>> d738b587
+                server.spawn_task(async move {
                     let dispatcher = server_clone.command_dispatcher.read().await;
                     dispatcher
                         .handle_command(
