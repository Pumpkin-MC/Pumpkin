--- conflicted
+++ resolved
@@ -61,11 +61,8 @@
     InvalidBlockFace,
     BlockOutOfWorld,
     InventoryInvalid,
-<<<<<<< HEAD
     InvalidGamemode,
-=======
     NoBaseBlock,
->>>>>>> ac8911d5
 }
 
 impl std::fmt::Display for BlockPlacingError {
@@ -77,13 +74,8 @@
 impl PumpkinError for BlockPlacingError {
     fn is_kick(&self) -> bool {
         match self {
-<<<<<<< HEAD
             Self::BlockOutOfReach | Self::BlockOutOfWorld | Self::InvalidGamemode => false,
-            Self::InvalidBlockFace | Self::InventoryInvalid => true,
-=======
-            Self::BlockOutOfReach | Self::BlockOutOfWorld => false,
             Self::InvalidBlockFace | Self::InventoryInvalid | Self::NoBaseBlock => true,
->>>>>>> ac8911d5
         }
     }
 
@@ -92,11 +84,8 @@
             Self::BlockOutOfReach
             | Self::BlockOutOfWorld
             | Self::InvalidBlockFace
-<<<<<<< HEAD
-            | Self::InvalidGamemode => log::Level::Warn,
-=======
+            | Self::InvalidGamemode
             | Self::NoBaseBlock => log::Level::Warn,
->>>>>>> ac8911d5
             Self::InventoryInvalid => log::Level::Error,
         }
     }
