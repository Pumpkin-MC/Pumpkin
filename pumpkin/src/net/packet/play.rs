use std::num::NonZeroU8;
use std::sync::Arc;

use crate::block::properties::Direction;
use crate::block::registry::BlockActionResult;
use crate::entity::mob;
use crate::net::PlayerConfig;
use crate::{
    command::CommandSender,
    entity::player::{ChatMode, Hand, Player},
    error::PumpkinError,
    server::Server,
    world::player_chunker,
};
use pumpkin_config::ADVANCED_CONFIG;
use pumpkin_data::entity::{EntityPose, EntityType};
use pumpkin_data::world::CHAT;
use pumpkin_inventory::player::PlayerInventory;
use pumpkin_inventory::InventoryError;
use pumpkin_macros::block_entity;
use pumpkin_protocol::client::play::{
    CBlockEntityData, COpenSignEditor, CSetContainerSlot, CSetHeldItem,
};
use pumpkin_protocol::codec::slot::Slot;
use pumpkin_protocol::codec::var_int::VarInt;
use pumpkin_protocol::server::play::{SCookieResponse as SPCookieResponse, SUpdateSign};
use pumpkin_protocol::{
    client::play::{
        Animation, CAcknowledgeBlockChange, CCommandSuggestions, CEntityAnimation, CHeadRot,
        CPingResponse, CPlayerChatMessage, CUpdateEntityPos, CUpdateEntityPosRot, CUpdateEntityRot,
        FilterType,
    },
    server::play::{
        Action, ActionType, SChatCommand, SChatMessage, SClientCommand, SClientInformationPlay,
        SCloseContainer, SCommandSuggestion, SConfirmTeleport, SInteract, SKeepAlive,
        SPickItemFromBlock, SPlayPingRequest, SPlayerAbilities, SPlayerAction, SPlayerCommand,
        SPlayerPosition, SPlayerPositionRotation, SPlayerRotation, SSetCreativeSlot, SSetHeldItem,
        SSetPlayerGround, SSwingArm, SUseItem, SUseItemOn, Status,
    },
};
use pumpkin_util::math::boundingbox::BoundingBox;
use pumpkin_util::math::position::BlockPos;
use pumpkin_util::text::color::NamedColor;
use pumpkin_util::{
    math::{vector3::Vector3, wrap_degrees},
    text::TextComponent,
    GameMode,
};
<<<<<<< HEAD
use pumpkin_world::block::block_registry::get_block_collision_shapes;
use pumpkin_world::block::block_registry::Block;
use pumpkin_world::block::interactive::sign::Sign;
use pumpkin_world::item::item_registry::get_item_by_id;
=======
use pumpkin_world::block::registry::get_block_collision_shapes;
use pumpkin_world::block::registry::Block;
use pumpkin_world::item::registry::{get_item_by_id, get_name_by_id};
>>>>>>> 484009bb
use pumpkin_world::item::ItemStack;
use pumpkin_world::{
    block::{registry::get_block_by_item, BlockDirection},
    entity::registry::get_entity_id,
    item::registry::get_spawn_egg,
};

use pumpkin_world::{WORLD_LOWEST_Y, WORLD_MAX_Y};
use thiserror::Error;

#[derive(Debug, Error)]
pub enum BlockPlacingError {
    BlockOutOfReach,
    InvalidBlockFace,
    BlockOutOfWorld,
    InventoryInvalid,
    InvalidGamemode,
    NoBaseBlock,
}

impl std::fmt::Display for BlockPlacingError {
    fn fmt(&self, f: &mut std::fmt::Formatter<'_>) -> std::fmt::Result {
        write!(f, "{self:?}")
    }
}

impl PumpkinError for BlockPlacingError {
    fn is_kick(&self) -> bool {
        match self {
            Self::BlockOutOfReach | Self::BlockOutOfWorld | Self::InvalidGamemode => false,
            Self::InvalidBlockFace | Self::InventoryInvalid | Self::NoBaseBlock => true,
        }
    }

    fn severity(&self) -> log::Level {
        match self {
            Self::BlockOutOfWorld | Self::InvalidGamemode | Self::NoBaseBlock => log::Level::Trace,
            Self::BlockOutOfReach | Self::InvalidBlockFace => log::Level::Warn,
            Self::InventoryInvalid => log::Level::Error,
        }
    }

    fn client_kick_reason(&self) -> Option<String> {
        match self {
            Self::BlockOutOfReach | Self::BlockOutOfWorld | Self::InvalidGamemode => None,
            Self::InvalidBlockFace => Some("Invalid block face".into()),
            Self::InventoryInvalid => Some("Held item invalid".into()),
            Self::NoBaseBlock => Some("No base block".into()),
        }
    }
}

/// Handles all Play Packets send by a real Player
/// NEVER TRUST THE CLIENT. HANDLE EVERY ERROR, UNWRAP/EXPECT ARE FORBIDDEN
impl Player {
    pub async fn handle_confirm_teleport(&self, confirm_teleport: SConfirmTeleport) {
        let mut awaiting_teleport = self.awaiting_teleport.lock().await;
        if let Some((id, position)) = awaiting_teleport.as_ref() {
            if id == &confirm_teleport.teleport_id {
                // we should set the pos now to that we requested in the teleport packet, Is may fixed issues when the client sended position packets while being teleported
                self.living_entity.set_pos(*position);

                *awaiting_teleport = None;
            } else {
                self.kick(TextComponent::text("Wrong teleport id")).await;
            }
        } else {
            self.kick(TextComponent::text(
                "Send Teleport confirm, but we did not teleport",
            ))
            .await;
        }
    }

    fn clamp_horizontal(pos: f64) -> f64 {
        pos.clamp(-3.0E7, 3.0E7)
    }

    fn clamp_vertical(pos: f64) -> f64 {
        pos.clamp(-2.0E7, 2.0E7)
    }

    pub fn handle_player_loaded(self: &Arc<Self>) {
        self.set_client_loaded(true);
    }

    pub async fn handle_position(self: &Arc<Self>, packet: SPlayerPosition) {
        if !self.has_client_loaded() {
            return;
        }
        // y = feet Y
        let position = packet.position;
        if position.x.is_nan() || position.y.is_nan() || position.z.is_nan() {
            self.kick(TextComponent::translate(
                "multiplayer.disconnect.invalid_player_movement",
                [].into(),
            ))
            .await;
            return;
        }
        let position = Vector3::new(
            Self::clamp_horizontal(position.x),
            Self::clamp_vertical(position.y),
            Self::clamp_horizontal(position.z),
        );
        let entity = &self.living_entity.entity;
        let last_pos = entity.pos.load();
        self.living_entity.set_pos(position);

        entity
            .on_ground
            .store(packet.ground, std::sync::atomic::Ordering::Relaxed);

        let entity_id = entity.entity_id;
        let Vector3 { x, y, z } = position;
        let world = &entity.world;

        // let delta = Vector3::new(x - lastx, y - lasty, z - lastz);
        // let velocity = self.velocity;

        // // Player is falling down fast, we should account for that
        // let max_speed = if self.fall_flying { 300.0 } else { 100.0 };

        // teleport when more than 8 blocks (i guess 8 blocks)
        // TODO: REPLACE * 2.0 by movement packets. see vanilla for details
        // if delta.length_squared() - velocity.length_squared() > max_speed * 2.0 {
        //     self.teleport(x, y, z, self.entity.yaw, self.entity.pitch);
        //     return;
        // }
        // send new position to all other players
        world
            .broadcast_packet_except(
                &[self.gameprofile.id],
                &CUpdateEntityPos::new(
                    entity_id.into(),
                    Vector3::new(
                        x.mul_add(4096.0, -(last_pos.x * 4096.0)) as i16,
                        y.mul_add(4096.0, -(last_pos.y * 4096.0)) as i16,
                        z.mul_add(4096.0, -(last_pos.z * 4096.0)) as i16,
                    ),
                    packet.ground,
                ),
            )
            .await;
        if !self.abilities.lock().await.flying {
            let height_difference = position.y - last_pos.y;
            self.living_entity
                .update_fall_distance(
                    height_difference,
                    packet.ground,
                    self.gamemode.load() == GameMode::Creative,
                )
                .await;
        }
        player_chunker::update_position(self).await;
    }

    pub async fn handle_position_rotation(self: &Arc<Self>, packet: SPlayerPositionRotation) {
        if !self.has_client_loaded() {
            return;
        }
        // y = feet Y
        let position = packet.position;
        if position.x.is_nan()
            || position.y.is_nan()
            || position.z.is_nan()
            || packet.yaw.is_infinite()
            || packet.pitch.is_infinite()
        {
            self.kick(TextComponent::translate(
                "multiplayer.disconnect.invalid_player_movement",
                [].into(),
            ))
            .await;
            return;
        }

        let position = Vector3::new(
            Self::clamp_horizontal(position.x),
            Self::clamp_vertical(position.y),
            Self::clamp_horizontal(position.z),
        );
        let entity = &self.living_entity.entity;
        let last_pos = entity.pos.load();
        self.living_entity.set_pos(position);

        entity
            .on_ground
            .store(packet.ground, std::sync::atomic::Ordering::Relaxed);

        entity.set_rotation(wrap_degrees(packet.yaw) % 360.0, wrap_degrees(packet.pitch));

        let entity_id = entity.entity_id;
        let Vector3 { x, y, z } = position;

        let yaw = (entity.yaw.load() * 256.0 / 360.0).rem_euclid(256.0);
        let pitch = (entity.pitch.load() * 256.0 / 360.0).rem_euclid(256.0);
        // let head_yaw = (entity.head_yaw * 256.0 / 360.0).floor();
        let world = &entity.world;

        // let delta = Vector3::new(x - lastx, y - lasty, z - lastz);
        // let velocity = self.velocity;

        // // Player is falling down fast, we should account for that
        // let max_speed = if self.fall_flying { 300.0 } else { 100.0 };

        // // teleport when more than 8 blocks (i guess 8 blocks)
        // // TODO: REPLACE * 2.0 by movement packets. see vanilla for details
        // if delta.length_squared() - velocity.length_squared() > max_speed * 2.0 {
        //     self.teleport(x, y, z, yaw, pitch);
        //     return;
        // }
        // send new position to all other players

        world
            .broadcast_packet_except(
                &[self.gameprofile.id],
                &CUpdateEntityPosRot::new(
                    entity_id.into(),
                    Vector3::new(
                        x.mul_add(4096.0, -(last_pos.x * 4096.0)) as i16,
                        y.mul_add(4096.0, -(last_pos.y * 4096.0)) as i16,
                        z.mul_add(4096.0, -(last_pos.z * 4096.0)) as i16,
                    ),
                    yaw as u8,
                    pitch as u8,
                    packet.ground,
                ),
            )
            .await;
        world
            .broadcast_packet_except(
                &[self.gameprofile.id],
                &CHeadRot::new(entity_id.into(), yaw as u8),
            )
            .await;
        if !self.abilities.lock().await.flying {
            let height_difference = position.y - last_pos.y;
            self.living_entity
                .update_fall_distance(
                    height_difference,
                    packet.ground,
                    self.gamemode.load() == GameMode::Creative,
                )
                .await;
        }
        player_chunker::update_position(self).await;
    }

    pub async fn handle_rotation(&self, rotation: SPlayerRotation) {
        if !self.has_client_loaded() {
            return;
        }
        if !rotation.yaw.is_finite() || !rotation.pitch.is_finite() {
            self.kick(TextComponent::translate(
                "multiplayer.disconnect.invalid_player_movement",
                [].into(),
            ))
            .await;
            return;
        }
        let entity = &self.living_entity.entity;
        entity
            .on_ground
            .store(rotation.ground, std::sync::atomic::Ordering::Relaxed);
        entity.set_rotation(
            wrap_degrees(rotation.yaw) % 360.0,
            wrap_degrees(rotation.pitch),
        );
        // send new position to all other players
        let entity_id = entity.entity_id;
        let yaw = (entity.yaw.load() * 256.0 / 360.0).rem_euclid(256.0);
        let pitch = (entity.pitch.load() * 256.0 / 360.0).rem_euclid(256.0);
        // let head_yaw = modulus(entity.head_yaw * 256.0 / 360.0, 256.0);

        let world = &entity.world;
        let packet =
            CUpdateEntityRot::new(entity_id.into(), yaw as u8, pitch as u8, rotation.ground);
        world
            .broadcast_packet_except(&[self.gameprofile.id], &packet)
            .await;
        let packet = CHeadRot::new(entity_id.into(), yaw as u8);
        world
            .broadcast_packet_except(&[self.gameprofile.id], &packet)
            .await;
    }

    pub fn handle_chat_command(self: &Arc<Self>, server: &Arc<Server>, command: &SChatCommand) {
        let player_clone = self.clone();
        let server_clone = server.clone();
        let command_clone = command.command.clone();
        // Some commands can take a long time to execute. If they do, they block packet processing for the player
        // Thats why we will spawn a task instead
        tokio::spawn(async move {
            let dispatcher = server_clone.command_dispatcher.read().await;
            dispatcher
                .handle_command(
                    &mut CommandSender::Player(player_clone),
                    &server_clone,
                    &command_clone,
                )
                .await;
        });

        if ADVANCED_CONFIG.commands.log_console {
            log::info!(
                "Player ({}): executed command /{}",
                self.gameprofile.name,
                command.command
            );
        }
    }

    pub fn handle_player_ground(&self, ground: &SSetPlayerGround) {
        self.living_entity
            .entity
            .on_ground
            .store(ground.on_ground, std::sync::atomic::Ordering::Relaxed);
    }

    pub async fn update_single_slot(
        &self,
        inventory: &mut tokio::sync::MutexGuard<'_, PlayerInventory>,
        slot: i16,
        slot_data: Slot,
    ) {
        inventory.state_id += 1;
        let dest_packet = CSetContainerSlot::new(0, inventory.state_id as i32, slot, &slot_data);
        self.client.send_packet(&dest_packet).await;

        if inventory
            .set_slot(slot as usize, slot_data.to_item(), false)
            .is_err()
        {
            log::error!("Pick item set slot error!");
        }
    }

    pub async fn handle_pick_item_from_block(&self, pick_item: SPickItemFromBlock) {
        if !self.can_interact_with_block_at(&pick_item.pos, 1.0) {
            return;
        }

        let Ok(block) = self.world().get_block(&pick_item.pos).await else {
            return;
        };

        if block.item_id == 0 {
            // Invalid block id (blocks such as tall seagrass)
            return;
        }

        let mut inventory = self.inventory().lock().await;

        // TODO: Max stack
        let source_slot = inventory.get_slot_with_item(block.item_id, 64);
        let mut dest_slot = inventory.get_empty_hotbar_slot() as usize;

        let dest_slot_data = match inventory.get_slot(dest_slot + 36) {
            Ok(Some(stack)) => Slot::from(&*stack),
            _ => Slot::from(None),
        };

        // Early return if no source slot and not in creative mode
        if source_slot.is_none() && self.gamemode.load() != GameMode::Creative {
            return;
        }

        match source_slot {
            Some(slot_index) if (36..=44).contains(&slot_index) => {
                // Case where item is in hotbar
                dest_slot = slot_index - 36;
            }
            Some(slot_index) => {
                // Case where item is in inventory

                // Update destination slot
                let source_slot_data = match inventory.get_slot(slot_index) {
                    Ok(Some(stack)) => Slot::from(&*stack),
                    _ => return,
                };
                self.update_single_slot(&mut inventory, dest_slot as i16 + 36, source_slot_data)
                    .await;

                // Update source slot
                self.update_single_slot(&mut inventory, slot_index as i16, dest_slot_data)
                    .await;
            }
            None if self.gamemode.load() == GameMode::Creative => {
                // Case where item is not present, if in creative mode create the item
                let item_stack = ItemStack::new(1, block.item_id);
                let slot_data = Slot::from(&item_stack);
                self.update_single_slot(&mut inventory, dest_slot as i16 + 36, slot_data)
                    .await;

                // Check if there is any empty slot in the player inventory
                if let Some(slot_index) = inventory.get_empty_slot() {
                    inventory.state_id += 1;
                    self.update_single_slot(&mut inventory, slot_index as i16, dest_slot_data)
                        .await;
                }
            }
            _ => return,
        }

        // Update held item
        inventory.set_selected(dest_slot as u32);
        self.client
            .send_packet(&CSetHeldItem::new(dest_slot as i8))
            .await;
    }

    // pub fn handle_pick_item_from_entity(&self, _pick_item: SPickItemFromEntity) {
    //     // TODO: Implement and merge any redundant code with pick_item_from_block
    // }

    pub async fn handle_player_command(&self, command: SPlayerCommand) {
        if command.entity_id != self.entity_id().into() {
            return;
        }
        if !self.has_client_loaded() {
            return;
        }

        if let Ok(action) = Action::try_from(command.action.0) {
            let entity = &self.living_entity.entity;
            match action {
                pumpkin_protocol::server::play::Action::StartSneaking => {
                    if !entity.sneaking.load(std::sync::atomic::Ordering::Relaxed) {
                        entity.set_sneaking(true).await;
                    }
                }
                pumpkin_protocol::server::play::Action::StopSneaking => {
                    if entity.sneaking.load(std::sync::atomic::Ordering::Relaxed) {
                        entity.set_sneaking(false).await;
                    }
                }
                pumpkin_protocol::server::play::Action::StartSprinting => {
                    if !entity.sprinting.load(std::sync::atomic::Ordering::Relaxed) {
                        entity.set_sprinting(true).await;
                    }
                }
                pumpkin_protocol::server::play::Action::StopSprinting => {
                    if entity.sprinting.load(std::sync::atomic::Ordering::Relaxed) {
                        entity.set_sprinting(false).await;
                    }
                }
                pumpkin_protocol::server::play::Action::LeaveBed
                | pumpkin_protocol::server::play::Action::StartHorseJump
                | pumpkin_protocol::server::play::Action::StopHorseJump
                | pumpkin_protocol::server::play::Action::OpenVehicleInventory => {
                    log::debug!("todo");
                }
                pumpkin_protocol::server::play::Action::StartFlyingElytra => {
                    let fall_flying = entity.check_fall_flying();
                    if entity
                        .fall_flying
                        .load(std::sync::atomic::Ordering::Relaxed)
                        != fall_flying
                    {
                        entity.set_fall_flying(fall_flying).await;
                    }
                } // TODO
            }
        } else {
            self.kick(TextComponent::text("Invalid player command"))
                .await;
        }
    }

    pub async fn handle_swing_arm(&self, swing_arm: SSwingArm) {
        let animation = match swing_arm.hand.0 {
            0 => Animation::SwingMainArm,
            1 => Animation::SwingOffhand,
            _ => {
                self.kick(TextComponent::text("Invalid hand")).await;
                return;
            }
        };
        // Invert hand if player is left handed
        let animation = match self.config.lock().await.main_hand {
            Hand::Left => match animation {
                Animation::SwingMainArm => Animation::SwingOffhand,
                Animation::SwingOffhand => Animation::SwingMainArm,
                _ => unreachable!(),
            },
            Hand::Right => animation,
        };

        let id = self.entity_id();
        let world = self.world();
        world
            .broadcast_packet_except(
                &[self.gameprofile.id],
                &CEntityAnimation::new(id.into(), animation as u8),
            )
            .await;
    }

    pub async fn handle_chat_message(&self, chat_message: SChatMessage) {
        let message = chat_message.message;
        if message.len() > 256 {
            self.kick(TextComponent::text("Oversized message")).await;
            return;
        }

        if message.chars().any(|c| c == '§' || c < ' ' || c == '\x7F') {
            self.kick(TextComponent::translate(
                "multiplayer.disconnect.illegal_characters",
                [].into(),
            ))
            .await;
            return;
        }

        let gameprofile = &self.gameprofile;
        log::info!("<chat>{}: {}", gameprofile.name, message);

        let entity = &self.living_entity.entity;
        let world = &entity.world;
        world
            .broadcast_packet_all(&CPlayerChatMessage::new(
                gameprofile.id,
                1.into(),
                chat_message.signature.as_deref(),
                &message,
                chat_message.timestamp,
                chat_message.salt,
                &[],
                Some(TextComponent::text(message.clone())),
                FilterType::PassThrough,
                (CHAT + 1).into(),
                TextComponent::text(gameprofile.name.clone()),
                None,
            ))
            .await;

        /* server.broadcast_packet(
            self,
            &CDisguisedChatMessage::new(
                TextComponent::from(message.clone()),
                VarInt(0),
               gameprofile.name.clone().into(),
                None,
            ),
        ) */
    }

    pub async fn handle_client_information(
        self: &Arc<Self>,
        client_information: SClientInformationPlay,
    ) {
        if let (Ok(main_hand), Ok(chat_mode)) = (
            Hand::try_from(client_information.main_hand.0),
            ChatMode::try_from(client_information.chat_mode.0),
        ) {
            if client_information.view_distance <= 0 {
                self.kick(TextComponent::text(
                    "Cannot have zero or negative view distance!",
                ))
                .await;
                return;
            }

            let (update_skin, update_watched) = {
                let mut config = self.config.lock().await;
                let update_skin = config.main_hand != main_hand
                    || config.skin_parts != client_information.skin_parts;

                let old_view_distance = config.view_distance;

                let update_watched =
                    if old_view_distance.get() == client_information.view_distance as u8 {
                        false
                    } else {
                        log::debug!(
                            "Player {} ({}) updated render distance: {} -> {}.",
                            self.gameprofile.name,
                            self.client.id,
                            old_view_distance,
                            client_information.view_distance
                        );

                        true
                    };

                *config = PlayerConfig {
                    locale: client_information.locale,
                    // A Negative view distance would be impossible and make no sense right ?, Mojang: Lets make is signed :D
                    view_distance: unsafe {
                        NonZeroU8::new_unchecked(client_information.view_distance as u8)
                    },
                    chat_mode,
                    chat_colors: client_information.chat_colors,
                    skin_parts: client_information.skin_parts,
                    main_hand,
                    text_filtering: client_information.text_filtering,
                    server_listing: client_information.server_listing,
                };
                (update_skin, update_watched)
            };

            if update_watched {
                player_chunker::update_position(self).await;
            }

            if update_skin {
                log::debug!(
                    "Player {} ({}) updated their skin.",
                    self.gameprofile.name,
                    self.client.id,
                );
                self.send_client_information().await;
            }
        } else {
            self.kick(TextComponent::text("Invalid hand or chat type"))
                .await;
        }
    }

    pub async fn handle_client_status(self: &Arc<Self>, client_status: SClientCommand) {
        match client_status.action_id.0 {
            0 => {
                // Perform Respawn
                if self.living_entity.health.load() > 0.0 {
                    return;
                }
                self.world().respawn_player(&self.clone(), false).await;

                // Restore abilities based on gamemode after respawn
                let mut abilities = self.abilities.lock().await;
                abilities.set_for_gamemode(self.gamemode.load());
                drop(abilities);
                self.send_abilities_update().await;
            }
            1 => {
                // request stats
                log::debug!("todo");
            }
            _ => {
                self.kick(TextComponent::text("Invalid client status"))
                    .await;
            }
        };
    }

    pub async fn handle_interact(&self, interact: SInteract) {
        if !self.has_client_loaded() {
            return;
        }

        let sneaking = interact.sneaking;
        let entity = &self.living_entity.entity;
        if entity.sneaking.load(std::sync::atomic::Ordering::Relaxed) != sneaking {
            entity.set_sneaking(sneaking).await;
        }
        let Ok(action) = ActionType::try_from(interact.typ.0) else {
            self.kick(TextComponent::text("Invalid action type")).await;
            return;
        };

        match action {
            ActionType::Attack => {
                let entity_id = interact.entity_id;
                let config = &ADVANCED_CONFIG.pvp;
                // TODO: do validation and stuff
                if !config.enabled {
                    return;
                }

                let world = &entity.world;
                let player_victim = world.get_player_by_id(entity_id.0).await;
                let entity_victim = world.get_entity_by_id(entity_id.0).await;
                if let Some(player_victim) = player_victim {
                    if player_victim.living_entity.health.load() <= 0.0 {
                        // you can trigger this from a non-modded / innocent client client,
                        // so we shouldn't kick the player
                        return;
                    }
                    self.attack(&player_victim).await;
                } else if let Some(entity_victim) = entity_victim {
                    // Checks if victim is a living entity
                    if let Some(entity_victim) = entity_victim.get_living_entity() {
                        if entity_victim.health.load() <= 0.0 {
                            return;
                        }
                        entity_victim.entity.set_pose(EntityPose::Dying).await;
                        entity_victim.kill().await;
                        world.clone().remove_entity(&entity_victim.entity).await;
                    }
                    // TODO: block entities should be checked here (signs)
                } else {
                    log::error!(
                        "Player id {} interacted with entity id {} which was not found.",
                        self.entity_id(),
                        entity_id.0
                    );
                    self.kick(TextComponent::translate(
                        "multiplayer.disconnect.invalid_entity_attacked",
                        [].into(),
                    ))
                    .await;
                    return;
                };

                if entity_id.0 == self.entity_id() {
                    // this, however, can't be triggered from a non-modded client.
                    self.kick(TextComponent::text("You can't attack yourself"))
                        .await;
                }
            }
            ActionType::Interact | ActionType::InteractAt => {
                log::debug!("todo");
            }
        }
    }

    pub async fn handle_player_action(
        self: Arc<Self>,
        player_action: SPlayerAction,
        server: &Server,
    ) {
        if !self.has_client_loaded() {
            return;
        }
        match Status::try_from(player_action.status.0) {
            Ok(status) => match status {
                Status::StartedDigging => {
                    if !self.can_interact_with_block_at(&player_action.location, 1.0) {
                        log::warn!(
                            "Player {0} tried to interact with block out of reach at {1}",
                            self.gameprofile.name,
                            player_action.location
                        );
                        return;
                    }
                    // TODO: do validation
                    // TODO: Config
                    if self.gamemode.load() == GameMode::Creative {
                        let location = player_action.location;
                        // Block break & block break sound
                        let entity = &self.living_entity.entity;
                        let world = &entity.world;
                        let block = world.get_block(&location).await;

                        world.break_block(&location, Some(self.clone())).await;

                        if let Ok(block) = block {
                            server
                                .block_registry
                                .broken(block, &self, location, server)
                                .await;
                        }
                    }
                }
                Status::CancelledDigging => {
                    if !self.can_interact_with_block_at(&player_action.location, 1.0) {
                        log::warn!(
                            "Player {0} tried to interact with block out of reach at {1}",
                            self.gameprofile.name,
                            player_action.location
                        );
                        return;
                    }
                    self.current_block_destroy_stage
                        .store(0, std::sync::atomic::Ordering::Relaxed);
                }
                Status::FinishedDigging => {
                    // TODO: do validation
                    let location = player_action.location;
                    if !self.can_interact_with_block_at(&location, 1.0) {
                        log::warn!(
                            "Player {0} tried to interact with block out of reach at {1}",
                            self.gameprofile.name,
                            player_action.location
                        );
                        return;
                    }
                    // Block break & block break sound
                    let entity = &self.living_entity.entity;
                    let world = &entity.world;
                    let block = world.get_block(&location).await;

                    world.break_block(&location, Some(self.clone())).await;

                    if let Ok(block) = block {
                        server
                            .block_registry
                            .broken(block, &self, location, server)
                            .await;
                    }
                }
                Status::DropItemStack | Status::DropItem => {
                    self.drop_item(server).await;
                }
                Status::ShootArrowOrFinishEating | Status::SwapItem => {
                    log::debug!("todo");
                }
            },
            Err(_) => self.kick(TextComponent::text("Invalid status")).await,
        }

        self.client
            .send_packet(&CAcknowledgeBlockChange::new(player_action.sequence))
            .await;
    }

    pub async fn handle_keep_alive(&self, keep_alive: SKeepAlive) {
        if self
            .wait_for_keep_alive
            .load(std::sync::atomic::Ordering::Relaxed)
            && keep_alive.keep_alive_id
                == self
                    .keep_alive_id
                    .load(std::sync::atomic::Ordering::Relaxed)
        {
            self.wait_for_keep_alive
                .store(false, std::sync::atomic::Ordering::Relaxed);
        } else {
            self.kick(TextComponent::text("Timeout")).await;
        }
    }

    pub async fn handle_player_abilities(&self, player_abilities: SPlayerAbilities) {
        let mut abilities = self.abilities.lock().await;

        // Set the flying ability
        let flying = player_abilities.flags & 0x02 != 0 && abilities.allow_flying;
        if flying {
            self.living_entity.fall_distance.store(0.0);
        }
        abilities.flying = flying;
    }

    pub async fn handle_play_ping_request(&self, request: SPlayPingRequest) {
        self.client
            .send_packet(&CPingResponse::new(request.payload))
            .await;
    }

    pub async fn handle_use_item_on(
        &self,
        use_item_on: SUseItemOn,
        server: &Arc<Server>,
    ) -> Result<(), Box<dyn PumpkinError>> {
        if !self.has_client_loaded() {
            return Ok(());
        }

        let location = use_item_on.location;
        let mut should_try_decrement = false;

        if !self.can_interact_with_block_at(&location, 1.0) {
            // TODO: maybe log?
            return Err(BlockPlacingError::BlockOutOfReach.into());
        }

        let Ok(face) = BlockDirection::try_from(use_item_on.face.0) else {
            return Err(BlockPlacingError::InvalidBlockFace.into());
        };

        let mut inventory = self.inventory().lock().await;
        let entity = &self.living_entity.entity;
        let world = &entity.world;
        let slot_id = inventory.get_selected();
        let mut state_id = inventory.state_id;
        let item_slot = *inventory.held_item_mut();
        drop(inventory);

        let Ok(block) = world.get_block(&location).await else {
            return Err(BlockPlacingError::NoBaseBlock.into());
        };

        let Some(stack) = item_slot else {
            if !self
                .living_entity
                .entity
                .sneaking
                .load(std::sync::atomic::Ordering::Relaxed)
            {
                // Using block with empty hand
                server
                    .block_registry
                    .on_use(block, self, location, server)
                    .await;
            }
            return Ok(());
        };
        let Some(item) = get_item_by_id(stack.item_id) else {
            // If there is an item stack, there should be an item
            return Err(BlockPlacingError::InventoryInvalid.into());
        };

        if !self
            .living_entity
            .entity
            .sneaking
            .load(std::sync::atomic::Ordering::Relaxed)
        {
            let action_result = server
                .block_registry
                .use_with_item(block, self, location, item, server)
                .await;
            match action_result {
                BlockActionResult::Continue => {}
                BlockActionResult::Consume => {
                    return Ok(());
                }
            }
        }
        // check if item is a block, Because Not every item can be placed :D
        if let Some(block) = get_block_by_item(stack.item_id) {
            should_try_decrement = self
                .run_is_block_place(block.clone(), server, use_item_on, location, &face)
                .await?;
        }
        // check if item is a spawn egg
        if let Some(item_t) = get_spawn_egg(stack.item_id) {
            should_try_decrement = self
                .run_is_spawn_egg(item_t, server, location, &face)
                .await?;
        };

        if should_try_decrement {
            // TODO: Config
            // Decrease Block count
            if self.gamemode.load() != GameMode::Creative {
                let mut inventory = self.inventory().lock().await;
                if !inventory.decrease_current_stack(1) {
                    return Err(BlockPlacingError::InventoryInvalid.into());
                }
                // TODO: this should be by use item on not currently selected as they might be different
                let _ = self
                    .handle_decrease_item(
                        server,
                        slot_id as i16,
                        inventory.held_item(),
                        &mut state_id,
                    )
                    .await;
            }
        }

        Ok(())
    }

<<<<<<< HEAD
    pub async fn handle_sign_update(&self, sign_data: SUpdateSign) {
        let world = &self.living_entity.entity.world;
        let updated_sign = Sign::new(
            sign_data.location,
            sign_data.is_front_text,
            [
                sign_data.line_1,
                sign_data.line_2,
                sign_data.line_3,
                sign_data.line_4,
            ],
        );

        world
            .broadcast_packet_all(&CBlockEntityData::new(
                sign_data.location,
                VarInt(block_entity!("sign") as i32),
                pumpkin_nbt::serializer::to_bytes_unnamed(&updated_sign)
                    .unwrap()
                    .to_vec(),
            ))
            .await;
    }

    pub fn handle_use_item(&self, _use_item: &SUseItem) {
=======
    pub async fn handle_use_item(&self, _use_item: &SUseItem, server: &Server) {
>>>>>>> 484009bb
        if !self.has_client_loaded() {
            return;
        }
        if let Some(held) = self.inventory().lock().await.held_item() {
            // this is so ugly and slow brooo...
            if let Some(item) = get_item_by_id(held.item_id) {
                let name = get_name_by_id(item.id).unwrap();
                server.item_registry.on_use(name, item, self, server).await;
            }
        }
    }

    pub async fn handle_set_held_item(&self, held: SSetHeldItem) {
        let slot = held.slot;
        if !(0..=8).contains(&slot) {
            self.kick(TextComponent::text("Invalid held slot")).await;
            return;
        }
        self.inventory().lock().await.set_selected(slot as u32);
    }

    pub async fn handle_set_creative_slot(
        &self,
        packet: SSetCreativeSlot,
    ) -> Result<(), InventoryError> {
        if self.gamemode.load() != GameMode::Creative {
            return Err(InventoryError::PermissionError);
        }
        let valid_slot = packet.slot >= 0 && packet.slot <= 45;
        if valid_slot {
            self.inventory().lock().await.set_slot(
                packet.slot as usize,
                packet.clicked_item.to_item(),
                true,
            )?;
        };
        // TODO: The Item was dropped per drag and drop,
        Ok(())
    }

    // TODO:
    // This function will in the future be used to keep track of if the client is in a valid state.
    // But this is not possible yet
    pub async fn handle_close_container(&self, server: &Server, _packet: SCloseContainer) {
        // TODO: This should check if player sent this packet before
        // let Some(_window_type) = WindowType::from_i32(packet.window_id.0) else {
        //     log::info!("Closed ID: {}", packet.window_id.0);
        //     self.kick(TextComponent::text("Invalid window ID")).await;
        //     return;
        // };
        // window_id 0 represents both 9x1 Generic AND inventory here
        let mut inventory = self.inventory().lock().await;

        inventory.state_id = 0;
        let open_container = self.open_container.load();
        if let Some(id) = open_container {
            let mut open_containers = server.open_containers.write().await;
            if let Some(container) = open_containers.get_mut(&id) {
                // If container contains both a location and a type, run the on_close block_manager handler
                if let Some(pos) = container.get_location() {
                    if let Some(block) = container.get_block() {
                        server
                            .block_registry
                            .close(&block, self, pos, server, container) //block, self, location, server)
                            .await;
                    }
                }
                // Remove the player from the container
                container.remove_player(self.entity_id());
            }
            self.open_container.store(None);
        }
    }

    pub async fn handle_command_suggestion(
        self: &Arc<Self>,
        packet: SCommandSuggestion,
        server: &Arc<Server>,
    ) {
        let mut src = CommandSender::Player(self.clone());
        let Some(cmd) = &packet.command.get(1..) else {
            return;
        };

        let Some((last_word_start, _)) = cmd.char_indices().rfind(|(_, c)| c.is_whitespace())
        else {
            return;
        };

        let dispatcher = server.command_dispatcher.read().await;
        let suggestions = dispatcher.find_suggestions(&mut src, server, cmd).await;

        let response = CCommandSuggestions::new(
            packet.id,
            (last_word_start + 2).into(),
            (cmd.len() - last_word_start - 1).into(),
            suggestions,
        );

        self.client.send_packet(&response).await;
    }

    pub fn handle_cookie_response(&self, packet: SPCookieResponse) {
        // TODO: allow plugins to access this
        log::debug!(
            "Received cookie_response[play]: key: \"{}\", has_payload: \"{}\", payload_length: \"{}\"",
            packet.key.to_string(),
            packet.has_payload,
            packet.payload_length.unwrap_or(VarInt::from(0)).0
        );
    }

    async fn run_is_spawn_egg(
        &self,
        item_t: String,
        server: &Server,
        location: BlockPos,
        face: &BlockDirection,
    ) -> Result<bool, Box<dyn PumpkinError>> {
        // checks if spawn egg has a corresponding entity name
        if let Some(spawn_item_id) = get_entity_id(&item_t) {
            let world_pos = BlockPos(location.0 + face.to_offset());
            // align position like Vanilla does
            let pos = Vector3::new(
                f64::from(world_pos.0.x) + 0.5,
                f64::from(world_pos.0.y),
                f64::from(world_pos.0.z) + 0.5,
            );
            // create rotation like Vanilla
            let yaw = wrap_degrees(rand::random::<f32>() * 360.0) % 360.0;

            let world = self.world();
            // create new mob and uuid based on spawn egg id
            let mob = mob::from_type(
                EntityType::from_raw(*spawn_item_id).unwrap(),
                server,
                pos,
                world,
            )
            .await;

            // set the rotation
            mob.get_entity().set_rotation(yaw, 0.0);

            // broadcast new mob to all players
            world.spawn_entity(mob).await;

            // TODO: send/configure additional commands/data based on type of entity (horse, slime, etc)
        } else {
            // TODO: maybe include additional error types
            return Ok(false);
        };

        Ok(true)
    }

    fn get_player_direction(&self) -> Direction {
        let adjusted_yaw = (self.living_entity.entity.yaw.load() % 360.0 + 360.0) % 360.0; // Normalize yaw to [0, 360)

        match adjusted_yaw {
            0.0..=45.0 | 315.0..=360.0 => Direction::South,
            45.0..=135.0 => Direction::West,
            135.0..=225.0 => Direction::North,
            225.0..=315.0 => Direction::East,
            _ => Direction::South, // Default case, should not occur
        }
    }

    async fn run_is_block_place(
        &self,
        block: Block,
        server: &Server,
        use_item_on: SUseItemOn,
        location: BlockPos,
        face: &BlockDirection,
    ) -> Result<bool, Box<dyn PumpkinError>> {
        let entity = &self.living_entity.entity;
        let world = &entity.world;

        let clicked_block_pos = BlockPos(location.0);
        let clicked_block_state = world.get_block_state(&clicked_block_pos).await?;

        // check block under the world
        if location.0.y + face.to_offset().y < WORLD_LOWEST_Y.into() {
            self.client
                .send_packet(&CAcknowledgeBlockChange::new(use_item_on.sequence))
                .await;
            return Err(BlockPlacingError::BlockOutOfWorld.into());
        }

        //check max world build height
        if location.0.y + face.to_offset().y >= WORLD_MAX_Y.into() {
            self.send_system_message_raw(
                &TextComponent::translate(
                    "build.tooHigh",
                    vec![TextComponent::text((WORLD_MAX_Y - 1).to_string())],
                )
                .color_named(NamedColor::Red),
                true,
            )
            .await;
            self.client
                .send_packet(&CAcknowledgeBlockChange::new(use_item_on.sequence))
                .await;
            return Err(BlockPlacingError::BlockOutOfWorld.into());
        }

        match self.gamemode.load() {
            GameMode::Spectator | GameMode::Adventure => {
                self.client
                    .send_packet(&CAcknowledgeBlockChange::new(use_item_on.sequence))
                    .await;
                return Err(BlockPlacingError::InvalidGamemode.into());
            }
            _ => {}
        }

        let (mut new_state, mut updateable) = server
            .block_properties_manager
            .get_state_data(
                world,
                &block,
                face,
                &clicked_block_pos,
                &use_item_on,
                &self.get_player_direction(),
                true,
            )
            .await;

        let final_block_pos = if clicked_block_state.replaceable || updateable {
            clicked_block_pos
        } else {
            let block_pos = BlockPos(location.0 + face.to_offset());
            let previous_block_state = world.get_block_state(&block_pos).await?;
            (new_state, updateable) = server
                .block_properties_manager
                .get_state_data(
                    world,
                    &block,
                    &face.opposite(),
                    &block_pos,
                    &use_item_on,
                    &self.get_player_direction(),
                    false,
                )
                .await;

            if !previous_block_state.replaceable && !updateable {
                return Ok(true);
            }

            block_pos
        };

        // To this point we must have the new block state
        let shapes = get_block_collision_shapes(new_state).unwrap_or_default();
        let mut intersects = false;
        for player in world.get_nearby_players(location.0.to_f64(), 3.0).await {
            let player_box = player.1.living_entity.entity.bounding_box.load();
            for shape in &shapes {
                let block_box = BoundingBox::from_block_raw(&final_block_pos)
                    .offset(BoundingBox::new_array(shape.min, shape.max));
                if player_box.intersects(&block_box) {
                    intersects = true;
                    break;
                }
            }
        }
        if !intersects {
            let _replaced_id = world.set_block_state(&final_block_pos, new_state).await;
            server
                .block_registry
                .on_placed(&block, self, final_block_pos, server)
                .await;
        }
        self.client
            .send_packet(&CAcknowledgeBlockChange::new(use_item_on.sequence))
            .await;

        // Checks if block placed was a sign, then open dialog
        if block.states.iter().any(|state| {
            state.block_entity_type == Some(block_entity!("sign"))
                || state.block_entity_type == Some(block_entity!("hanging_sign"))
        }) {
            self.client
                .send_packet(&COpenSignEditor::new(
                    final_block_pos,
                    face.to_offset().z == 1,
                ))
                .await;
        }

        // Block was placed successfully, decrement inventory
        Ok(true)
    }
}<|MERGE_RESOLUTION|>--- conflicted
+++ resolved
@@ -46,16 +46,10 @@
     text::TextComponent,
     GameMode,
 };
-<<<<<<< HEAD
-use pumpkin_world::block::block_registry::get_block_collision_shapes;
-use pumpkin_world::block::block_registry::Block;
 use pumpkin_world::block::interactive::sign::Sign;
-use pumpkin_world::item::item_registry::get_item_by_id;
-=======
 use pumpkin_world::block::registry::get_block_collision_shapes;
 use pumpkin_world::block::registry::Block;
 use pumpkin_world::item::registry::{get_item_by_id, get_name_by_id};
->>>>>>> 484009bb
 use pumpkin_world::item::ItemStack;
 use pumpkin_world::{
     block::{registry::get_block_by_item, BlockDirection},
@@ -1002,7 +996,6 @@
         Ok(())
     }
 
-<<<<<<< HEAD
     pub async fn handle_sign_update(&self, sign_data: SUpdateSign) {
         let world = &self.living_entity.entity.world;
         let updated_sign = Sign::new(
@@ -1027,10 +1020,7 @@
             .await;
     }
 
-    pub fn handle_use_item(&self, _use_item: &SUseItem) {
-=======
     pub async fn handle_use_item(&self, _use_item: &SUseItem, server: &Server) {
->>>>>>> 484009bb
         if !self.has_client_loaded() {
             return;
         }
@@ -1311,20 +1301,29 @@
             .send_packet(&CAcknowledgeBlockChange::new(use_item_on.sequence))
             .await;
 
-        // Checks if block placed was a sign, then open dialog
+        self.send_sign_packet(block, final_block_pos, face).await;
+
+        // Block was placed successfully, decrement inventory
+        Ok(true)
+    }
+
+    /// Checks if block placed was a sign, then opens a dialog
+    async fn send_sign_packet(
+        &self,
+        block: Block,
+        block_position: BlockPos,
+        selected_face: &BlockDirection,
+    ) {
         if block.states.iter().any(|state| {
             state.block_entity_type == Some(block_entity!("sign"))
                 || state.block_entity_type == Some(block_entity!("hanging_sign"))
         }) {
             self.client
                 .send_packet(&COpenSignEditor::new(
-                    final_block_pos,
-                    face.to_offset().z == 1,
+                    block_position,
+                    selected_face.to_offset().z == 1,
                 ))
                 .await;
         }
-
-        // Block was placed successfully, decrement inventory
-        Ok(true)
     }
 }