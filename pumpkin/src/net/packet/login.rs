use std::sync::LazyLock;

use pumpkin_config::{BASIC_CONFIG, advanced_config};
use pumpkin_protocol::{
    ConnectionState, KnownPack, Label, Link, LinkType,
    client::{
        config::{CConfigAddResourcePack, CConfigServerLinks, CKnownPacks, CUpdateTags},
        login::{CLoginSuccess, CSetCompression},
    },
    codec::var_int::VarInt,
    server::login::{SEncryptionResponse, SLoginCookieResponse, SLoginPluginResponse, SLoginStart},
};
use pumpkin_util::text::TextComponent;
use uuid::Uuid;

use crate::{
    net::{
        Client, GameProfile,
        authentication::{self, AuthError},
        offline_uuid,
        packet::is_valid_player_name,
        proxy::{bungeecord, velocity},
    },
    server::Server,
};

static LINKS: LazyLock<Vec<Link>> = LazyLock::new(|| {
    let mut links: Vec<Link> = Vec::new();

    let bug_report = &advanced_config().server_links.bug_report;
    if !bug_report.is_empty() {
        links.push(Link::new(Label::BuiltIn(LinkType::BugReport), bug_report));
    }

    let support = &advanced_config().server_links.support;
    if !support.is_empty() {
        links.push(Link::new(Label::BuiltIn(LinkType::Support), support));
    }

    let status = &advanced_config().server_links.status;
    if !status.is_empty() {
        links.push(Link::new(Label::BuiltIn(LinkType::Status), status));
    }

    let feedback = &advanced_config().server_links.feedback;
    if !feedback.is_empty() {
        links.push(Link::new(Label::BuiltIn(LinkType::Feedback), feedback));
    }

    let community = &advanced_config().server_links.community;
    if !community.is_empty() {
        links.push(Link::new(Label::BuiltIn(LinkType::Community), community));
    }

    let website = &advanced_config().server_links.website;
    if !website.is_empty() {
        links.push(Link::new(Label::BuiltIn(LinkType::Website), website));
    }

    let forums = &advanced_config().server_links.forums;
    if !forums.is_empty() {
        links.push(Link::new(Label::BuiltIn(LinkType::Forums), forums));
    }

    let news = &advanced_config().server_links.news;
    if !news.is_empty() {
        links.push(Link::new(Label::BuiltIn(LinkType::News), news));
    }

    let announcements = &advanced_config().server_links.announcements;
    if !announcements.is_empty() {
        links.push(Link::new(
            Label::BuiltIn(LinkType::Announcements),
            announcements,
        ));
    }

    for (key, value) in &advanced_config().server_links.custom {
        links.push(Link::new(
            Label::TextComponent(TextComponent::text(key).into()),
            value,
        ));
    }
    links
});

impl Client {
    pub async fn handle_login_start(&self, server: &Server, login_start: SLoginStart) {
        log::debug!("login start");

        // Don't allow new logons when the server is full.
        // If `max_players` is set to zero, then there is no max player count enforced.
        // TODO: If client is an operator or has otherwise suitable elevated permissions, allow the client to bypass this requirement.
        let max_players = BASIC_CONFIG.max_players;
        if max_players > 0 && server.get_player_count().await >= max_players as usize {
            self.kick(TextComponent::translate(
                "multiplayer.disconnect.server_full",
                [],
            ))
            .await;
            return;
        }

        if !is_valid_player_name(&login_start.name) {
            self.kick(TextComponent::text("Invalid characters in username"))
                .await;
            return;
        }
        // Default game profile, when no online mode
        // TODO: Make offline UUID
        let mut gameprofile = self.gameprofile.lock().await;
        let proxy = &advanced_config().networking.proxy;
        if proxy.enabled {
            if proxy.velocity.enabled {
                velocity::velocity_login(self).await;
            } else if proxy.bungeecord.enabled {
                match bungeecord::bungeecord_login(
                    &self.address,
                    &self.server_address.lock().await,
                    login_start.name,
                )
                .await
                {
                    Ok((_ip, profile)) => {
                        // self.address.lock() = ip;
                        self.finish_login(&profile).await;
                        *gameprofile = Some(profile);
                    }
                    Err(error) => self.kick(TextComponent::text(error.to_string())).await,
                }
            }
        } else {
            let id = if BASIC_CONFIG.online_mode {
                login_start.uuid
            } else {
                offline_uuid(&login_start.name).expect("This is very not safe and bad")
            };

            let profile = GameProfile {
                id,
                name: login_start.name,
                properties: vec![],
                profile_actions: None,
            };

            if advanced_config().networking.packet_compression.enabled {
                self.enable_compression().await;
            }

            if BASIC_CONFIG.encryption {
                let verify_token: [u8; 4] = rand::random();
                // Wait until we have sent the encryption packet to the client
                self.send_packet_now(
                    &server.encryption_request(&verify_token, BASIC_CONFIG.online_mode),
                )
                .await;
            } else {
                self.finish_login(&profile).await;
            }

            *gameprofile = Some(profile);
        }
    }

    pub async fn handle_encryption_response(
        &self,
        server: &Server,
        encryption_response: SEncryptionResponse,
    ) {
        log::debug!("Handling encryption");
        let shared_secret = server.decrypt(&encryption_response.shared_secret).unwrap();

        if let Err(error) = self.set_encryption(&shared_secret).await {
            self.kick(TextComponent::text(error.to_string())).await;
            return;
        }

        let mut gameprofile = self.gameprofile.lock().await;

        let Some(profile) = gameprofile.as_mut() else {
            self.kick(TextComponent::text("No `GameProfile`")).await;
            return;
        };

        if BASIC_CONFIG.online_mode {
            // Online mode auth
            match self
                .authenticate(server, &shared_secret, &profile.name)
                .await
            {
                Ok(new_profile) => *profile = new_profile,
                Err(error) => {
                    self.kick(match error {
                        AuthError::FailedResponse => {
                            TextComponent::translate("multiplayer.disconnect.authservers_down", [])
                        }
                        AuthError::UnverifiedUsername => TextComponent::translate(
                            "multiplayer.disconnect.unverified_username",
                            [],
                        ),
                        e => TextComponent::text(e.to_string()),
                    })
                    .await;
                }
            }
        }

        // Don't allow duplicate UUIDs
        if let Some(online_player) = &server.get_player_by_uuid(profile.id).await {
            log::debug!(
                "Player (IP '{}', username '{}') tried to log in with the same UUID ('{}') as an online player (IP '{}', username '{}')",
                &self.address.lock().await,
                &profile.name,
                &profile.id,
                &online_player.client.address.lock().await,
                &online_player.gameprofile.name
            );
            self.kick(TextComponent::translate(
                "multiplayer.disconnect.duplicate_login",
                [],
            ))
            .await;
            return;
        }

        // Don't allow a duplicate username
        if let Some(online_player) = &server.get_player_by_name(&profile.name).await {
            log::debug!(
                "A player (IP '{}', attempted username '{}') tried to log in with the same username as an online player (UUID '{}', IP '{}', username '{}')",
                &self.address.lock().await,
                &profile.name,
                &profile.id,
                &online_player.client.address.lock().await,
                &online_player.gameprofile.name
            );
            self.kick(TextComponent::translate(
                "multiplayer.disconnect.duplicate_login",
                [],
            ))
            .await;
            return;
        }

        self.finish_login(profile).await;
    }

    async fn enable_compression(&self) {
        let compression = advanced_config().networking.packet_compression.info.clone();
        // We want to wait until we have sent the compression packet to the client
        self.send_packet_now(&CSetCompression::new(compression.threshold.into()))
            .await;
        self.set_compression(compression).await;
    }

    async fn finish_login(&self, profile: &GameProfile) {
        let packet = CLoginSuccess::new(&profile.id, &profile.name, &profile.properties);
        self.send_packet_now(&packet).await;
    }

    async fn authenticate(
        &self,
        server: &Server,
        shared_secret: &[u8],
        username: &str,
    ) -> Result<GameProfile, AuthError> {
        if let Some(auth_client) = &server.auth_client {
            let hash = server.digest_secret(shared_secret);
            let ip = self.address.lock().await.ip();
            let profile = authentication::authenticate(username, &hash, &ip, auth_client).await?;

            // Check if the player should join
            if let Some(actions) = &profile.profile_actions {
                if advanced_config()
                    .networking
                    .authentication
                    .player_profile
                    .allow_banned_players
                {
                    for allowed in &advanced_config()
                        .networking
                        .authentication
                        .player_profile
                        .allowed_actions
                    {
                        if !actions.contains(allowed) {
                            return Err(AuthError::DisallowedAction);
                        }
                    }
                    if !actions.is_empty() {
                        return Err(AuthError::Banned);
                    }
                } else if !actions.is_empty() {
                    return Err(AuthError::Banned);
                }
            }
            // Validate textures
            for property in &profile.properties {
                authentication::validate_textures(
                    property,
                    &advanced_config().networking.authentication.textures,
                )
                .map_err(AuthError::TextureError)?;
            }
            return Ok(profile);
        }
        Err(AuthError::MissingAuthClient)
    }

    pub fn handle_login_cookie_response(&self, packet: &SLoginCookieResponse) {
        // TODO: allow plugins to access this
        log::debug!(
            "Received cookie_response[login]: key: \"{}\", payload_length: \"{:?}\"",
            packet.key.to_string(),
            packet.payload.as_ref().map(|p| p.len())
        );
    }
    pub async fn handle_plugin_response(&self, plugin_response: SLoginPluginResponse) {
        log::debug!("Handling plugin");
        let velocity_config = &advanced_config().networking.proxy.velocity;
        if velocity_config.enabled {
            let mut address = self.address.lock().await;
            match velocity::receive_velocity_plugin_response(
                address.port(),
                velocity_config,
                plugin_response,
            ) {
                Ok((profile, new_address)) => {
                    self.finish_login(&profile).await;
                    *self.gameprofile.lock().await = Some(profile);
                    *address = new_address;
                }
                Err(error) => self.kick(TextComponent::text(error.to_string())).await,
            }
        }
    }

    pub async fn handle_login_acknowledged(&self, server: &Server) {
        log::debug!("Handling login acknowledgement");
        self.connection_state.store(ConnectionState::Config);
        self.send_packet_now(&server.get_branding()).await;

        if advanced_config().server_links.enabled {
            self.send_packet_now(&CConfigServerLinks::new(
                &VarInt(LINKS.len() as i32),
                &LINKS,
            ))
            .await;
        }

        // TODO: Is this the right place to send them?
<<<<<<< HEAD
        // send tags

        self.send_packet_now(&CUpdateTags::new(&[
=======
        // Send tags.
        self.send_packet(&CUpdateTags::new(&[
>>>>>>> d738b587
            pumpkin_data::tag::RegistryKey::Block,
            pumpkin_data::tag::RegistryKey::Fluid,
        ]))
        .await;

        let resource_config = &advanced_config().resource_pack;
        if resource_config.enabled {
            let uuid = Uuid::new_v3(&uuid::Uuid::NAMESPACE_DNS, resource_config.url.as_bytes());
            let resource_pack = CConfigAddResourcePack::new(
                &uuid,
                &resource_config.url,
                &resource_config.sha1,
                resource_config.force,
                if resource_config.prompt_message.is_empty() {
                    None
                } else {
                    Some(TextComponent::text(&resource_config.prompt_message))
                },
            );

            self.send_packet_now(&resource_pack).await;
        } else {
            // This will be invoked by our resource pack handler in the case of the above branch.
            self.send_known_packs().await;
        }
        log::debug!("login acknowledged");
    }

    /// Send the known data packs to the client.
    pub async fn send_known_packs(&self) {
<<<<<<< HEAD
        // known data packs
        self.send_packet_now(&CKnownPacks::new(&[KnownPack {
=======
        self.send_packet(&CKnownPacks::new(&[KnownPack {
>>>>>>> d738b587
            namespace: "minecraft",
            id: "core",
            version: "1.21",
        }]))
        .await;
    }
}<|MERGE_RESOLUTION|>--- conflicted
+++ resolved
@@ -348,14 +348,9 @@
         }
 
         // TODO: Is this the right place to send them?
-<<<<<<< HEAD
-        // send tags
+        // Send tags.
 
         self.send_packet_now(&CUpdateTags::new(&[
-=======
-        // Send tags.
-        self.send_packet(&CUpdateTags::new(&[
->>>>>>> d738b587
             pumpkin_data::tag::RegistryKey::Block,
             pumpkin_data::tag::RegistryKey::Fluid,
         ]))
@@ -386,12 +381,7 @@
 
     /// Send the known data packs to the client.
     pub async fn send_known_packs(&self) {
-<<<<<<< HEAD
-        // known data packs
         self.send_packet_now(&CKnownPacks::new(&[KnownPack {
-=======
-        self.send_packet(&CKnownPacks::new(&[KnownPack {
->>>>>>> d738b587
             namespace: "minecraft",
             id: "core",
             version: "1.21",
