--- conflicted
+++ resolved
@@ -113,15 +113,9 @@
             return Err(VelocityError::FailedVerifyIntegrity);
         }
 
-<<<<<<< HEAD
-        // check velocity version
+        // Check velocity version
         let version = data_without_signature
             .get_var_int()
-=======
-        // Check velocity version
-        let version = buf
-            .try_get_var_int()
->>>>>>> d738b587
             .map_err(|_| VelocityError::FailedReadForwardVersion)?;
 
         let version = version.0 as u8;
