--- conflicted
+++ resolved
@@ -100,7 +100,6 @@
         self.write_game_packet_to_set(&CPlayStatus::LoginSuccess, &mut frame_set)
             .await;
         self.write_game_packet_to_set(
-<<<<<<< HEAD
             &CResourcePacksInfo::new(
                 false,
                 false,
@@ -110,9 +109,6 @@
                 String::new(),
                 Vec::new(),
             ),
-=======
-            &CResourcePacksInfo::new(false, false, false, false, Uuid::default(), String::new()),
->>>>>>> 47bbc565
             &mut frame_set,
         )
         .await;
