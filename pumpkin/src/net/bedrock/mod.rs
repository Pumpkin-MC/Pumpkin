pub mod play;
use std::{
    collections::HashMap,
    io::{Cursor, Error, Write},
    sync::{
        Arc,
        atomic::{AtomicBool, AtomicU16, AtomicU32, Ordering},
    },
};

use bytes::Bytes;
use pumpkin_config::networking::compression::CompressionInfo;
use pumpkin_protocol::{
    BClientPacket, PacketDecodeError, RawPacket,
    bedrock::{
        MTU, RAKNET_ACK, RAKNET_GAME_PACKET, RAKNET_NACK, RakReliability, SubClient,
        ack::Ack,
        client::disconnect_player::CDisconnectPlayer,
        frame_set::{Frame, FrameSet},
        packet_decoder::UDPNetworkDecoder,
        packet_encoder::UDPNetworkEncoder,
        server::{
            client_cache_status::SClientCacheStatus,
            command_request::SCommandRequest,
            container_close::SContainerClose,
            interaction::SInteraction,
            loading_screen::SLoadingScreen,
            login::SLogin,
            player_auth_input::SPlayerAuthInput,
            raknet::{
                connection::{
                    SConnectedPing, SConnectionRequest, SDisconnect, SNewIncomingConnection,
                },
                open_connection::{SOpenConnectionRequest1, SOpenConnectionRequest2},
                unconnected_ping::SUnconnectedPing,
            },
            request_chunk_radius::SRequestChunkRadius,
            request_network_settings::SRequestNetworkSettings,
            resource_pack_response::SResourcePackResponse,
            text::SText,
        },
    },
    codec::u24,
    packet::Packet,
    serial::PacketRead,
};
use std::net::SocketAddr;
use tokio::{
    net::UdpSocket,
    sync::mpsc::{Receiver, Sender},
    sync::{Mutex, Notify},
    task::JoinHandle,
};
use tokio_util::task::TaskTracker;

pub mod connection;
pub mod login;
pub mod open_connection;
pub mod unconnected;

use crate::{entity::player::Player, net::DisconnectReason, server::Server};

pub struct BedrockClient {
    socket: Arc<UdpSocket>,
    /// The client's IP address.
    pub address: SocketAddr,
    pub player: Mutex<Option<Arc<Player>>>,
    /// All Bedrock clients
    /// This list is used to remove the client if the connection gets closed
    pub be_clients: Arc<Mutex<HashMap<SocketAddr, Arc<BedrockClient>>>>,

    tasks: TaskTracker,
    outgoing_packet_queue_send: Sender<Bytes>,
    /// A queue of serialized packets to send to the network
    outgoing_packet_queue_recv: Option<Receiver<Bytes>>,

    /// The packet encoder for outgoing packets.
    network_writer: Arc<Mutex<UDPNetworkEncoder>>,
    /// The packet decoder for incoming packets.
    network_reader: Mutex<UDPNetworkDecoder>,

    _use_frame_sets: AtomicBool,
    output_sequence_number: AtomicU32,
    output_reliable_number: AtomicU32,
    output_split_number: AtomicU16,
    output_sequenced_index: AtomicU32,
    output_ordered_index: AtomicU32,

    /// An notifier that is triggered when this client is closed.
    close_interrupt: Arc<Notify>,

    /// Indicates if the client connection is closed.
    pub closed: Arc<AtomicBool>,

    /// Store Fragments until the packet is complete
    compounds: Arc<Mutex<HashMap<u16, Vec<Option<Frame>>>>>,
    //input_sequence_number: AtomicU32,
}

impl BedrockClient {
    #[must_use]
    pub fn new(
        socket: Arc<UdpSocket>,
        address: SocketAddr,
        be_clients: Arc<Mutex<HashMap<SocketAddr, Arc<Self>>>>,
    ) -> Self {
        let (send, recv) = tokio::sync::mpsc::channel(128);
        Self {
            socket,
            player: Mutex::new(None),
            address,
            be_clients,
            network_writer: Arc::new(Mutex::new(UDPNetworkEncoder::new())),
            network_reader: Mutex::new(UDPNetworkDecoder::new()),
            tasks: TaskTracker::new(),
            outgoing_packet_queue_send: send,
            outgoing_packet_queue_recv: Some(recv),
            _use_frame_sets: AtomicBool::new(false),
            output_sequence_number: AtomicU32::new(0),
            output_reliable_number: AtomicU32::new(0),
            output_split_number: AtomicU16::new(0),
            output_sequenced_index: AtomicU32::new(0),
            output_ordered_index: AtomicU32::new(0),
            compounds: Arc::new(Mutex::new(HashMap::new())),
            closed: Arc::new(AtomicBool::new(false)),
            close_interrupt: Arc::new(Notify::new()),
            //input_sequence_number: AtomicU32::new(0),
        }
    }

    pub fn start_outgoing_packet_task(&mut self) {
        let mut packet_receiver = self.outgoing_packet_queue_recv.take().unwrap();
        let close_interrupt = self.close_interrupt.clone();
        let closed = self.closed.clone();
        let writer = self.network_writer.clone();
        let addr = self.address;
        let socket = self.socket.clone();
        self.spawn_task(async move {
            while !closed.load(Ordering::Relaxed) {
                let recv_result = tokio::select! {
                    () = close_interrupt.notified() => {
                        None
                    },
                    recv_result = packet_receiver.recv() => {
                        recv_result
                    }
                };

                let Some(packet_data) = recv_result else {
                    break;
                };

                if let Err(err) = writer
                    .lock()
                    .await
                    .write_packet(&packet_data, addr, &socket)
                    .await
                {
                    // It is expected that the packet will fail if we are closed
                    if !closed.load(Ordering::Relaxed) {
                        log::warn!("Failed to send packet to client: {err}",);
                        // We now need to close the connection to the client since the stream is in an
                        // unknown state
                        close_interrupt.notify_waiters();
                        closed.store(true, Ordering::Relaxed);
                        break;
                    }
                }
            }
        });
    }

    pub async fn process_packet(self: &Arc<Self>, server: &Arc<Server>, packet: Cursor<Vec<u8>>) {
        let packet = self.get_packet_payload(packet).await;
<<<<<<< HEAD
        if let Some(packet) = packet {
            if let Err(error) = self.handle_packet_payload(server, packet).await {
                log::error!("Failed to read incoming packet with : {error}");
                let text = format!("Error while reading incoming packet {error}");
                self.kick(DisconnectReason::BadPacket, text).await;
            }
=======
        if let Some(packet) = packet
            && let Err(error) = self.handle_packet_payload(server, packet).await
        {
            let _text = format!("Error while reading incoming packet {error}");
            log::error!("Failed to read incoming packet with : {error}");
            self.kick(DisconnectReason::BadPacket, error.to_string())
                .await;
>>>>>>> 8c859953
        }
    }

    pub async fn set_compression(&self, compression: CompressionInfo) {
        self.network_reader
            .lock()
            .await
            .set_compression(compression.threshold as usize);

        self.network_writer
            .lock()
            .await
            .set_compression((compression.threshold as usize, compression.level));
    }

    pub async fn kick(&self, reason: DisconnectReason, message: String) {
        self.send_game_packet(&CDisconnectPlayer::new(reason as i32, message))
            .await;
        self.close().await;
    }

    /// Queues a clientbound packet to be sent to the connected client. Queued chunks are sent
    /// in-order to the client
    ///
    /// # Arguments
    ///
    /// * `packet`: A reference to a packet object implementing the `ClientPacket` trait.
    pub async fn enqueue_packet_data(&self, packet_data: Bytes) {
        if let Err(err) = self.outgoing_packet_queue_send.send(packet_data).await {
            // This is expected to fail if we are closed
            if !self.closed.load(Ordering::Relaxed) {
                log::error!("Failed to add packet to the outgoing packet queue for client: {err}");
            }
        }
    }

    pub fn write_raw_packet<P: BClientPacket>(
        packet: &P,
        mut write: impl Write,
    ) -> Result<(), Error> {
        write.write_all(&[P::PACKET_ID as u8])?;
        packet.write_packet(write)
    }

    pub async fn write_game_packet<P: BClientPacket>(
        &self,
        packet: &P,
        write: impl Write,
    ) -> Result<(), Error> {
        let mut packet_payload = Vec::new();
        packet.write_packet(&mut packet_payload)?;

        // TODO
        self.network_writer
            .lock()
            .await
            .write_game_packet(
                P::PACKET_ID as u16,
                SubClient::Main,
                SubClient::Main,
                packet_payload.into(),
                write,
            )
            .await
    }

    pub async fn send_offline_packet<P: BClientPacket>(
        packet: &P,
        addr: SocketAddr,
        socket: &UdpSocket,
    ) {
        let mut data = Vec::new();
        let writer = &mut data;
        Self::write_raw_packet(packet, writer).unwrap();
        // We dont care if it works, if not the client will try again!
        let _ = socket.send_to(&data, addr).await;
    }

    pub async fn send_game_packet<P: BClientPacket>(&self, packet: &P) {
        let mut packet_buf = Vec::new();
        self.write_game_packet(packet, &mut packet_buf)
            .await
            .unwrap();
        self.send_framed_packet_data(packet_buf, RakReliability::Unreliable)
            .await;
    }

    pub async fn write_game_packet_to_set<P: BClientPacket>(
        &self,
        packet: &P,
        frame_set: &mut FrameSet,
    ) {
        let mut payload = Vec::new();
        self.write_game_packet(packet, &mut payload).await.unwrap();

        frame_set.frames.push(Frame::new_unreliable(payload));
    }

    pub async fn send_framed_packet<P: BClientPacket>(
        &self,
        packet: &P,
        reliability: RakReliability,
    ) {
        let mut packet_buf = Vec::new();
        Self::write_raw_packet(packet, &mut packet_buf).unwrap();
        self.send_framed_packet_data(packet_buf, reliability).await;
    }

    pub async fn send_framed_packet_data(
        &self,
        packet_buf: Vec<u8>,
        mut reliability: RakReliability,
    ) {
        let mut split_size = 0;
        let mut split_id = 0;
        let mut order_index = 0;

        let count = if packet_buf.len() > MTU {
            reliability = RakReliability::ReliableOrdered;
            split_id = self.output_split_number.fetch_add(1, Ordering::Relaxed);
            split_size = packet_buf.len().div_ceil(MTU) as u32;
            split_size as usize
        } else {
            1
        };

        if reliability.is_ordered() {
            order_index = self.output_ordered_index.fetch_add(1, Ordering::Relaxed);
        }

        for i in 0..count {
            let end = if i + 1 == count {
                packet_buf.len() % MTU
            } else {
                MTU
            };
            let chunk = &packet_buf[i * MTU..i * MTU + end];

            let mut frame_set = FrameSet {
                sequence: u24(0),
                frames: Vec::with_capacity(1),
            };

            let mut frame = Frame {
                payload: chunk.to_vec(),
                reliability,
                split_index: i as u32,
                reliable_number: 0,
                sequence_index: 0,
                order_index,
                order_channel: 0,
                split_size,
                split_id,
            };

            if reliability.is_reliable() {
                frame.reliable_number = self.output_reliable_number.fetch_add(1, Ordering::Relaxed);
            }

            if reliability.is_sequenced() {
                frame.sequence_index = self.output_sequenced_index.fetch_add(1, Ordering::Relaxed);
            }

            frame_set.frames.push(frame);

            let id = if i == 0 { 0x84 } else { 0x8c };
            self.send_frame_set(frame_set, id).await;
        }
    }

    pub async fn send_frame_set(&self, mut frame_set: FrameSet, id: u8) {
        frame_set.sequence = u24(self.output_sequence_number.fetch_add(1, Ordering::Relaxed));
        let mut frame_set_buf = Vec::new();
        frame_set.write_packet_data(&mut frame_set_buf, id).unwrap();

        // I dont know if thats the right place to make ecryption & decoding
        if let Err(err) = self
            .network_writer
            .lock()
            .await
            .write_packet(&frame_set_buf, self.address, &self.socket)
            .await
        {
            // It is expected that the packet will fail if we are closed
            if !self.closed.load(Ordering::Relaxed) {
                log::warn!("Failed to send packet to client: {err}");
                // We now need to close the connection to the client since the stream is in an
                // unknown state
                self.closed.store(true, Ordering::Relaxed);
            }
        }
    }

    pub async fn close(&self) {
        self.close_interrupt.notify_waiters();
        self.closed.store(true, Ordering::Relaxed);
        self.tasks.close();
        self.tasks.wait().await;
        self.be_clients.lock().await.remove(&self.address);

        if let Some(player) = self.player.lock().await.clone() {
            player.remove().await;
        }
    }

    pub async fn send_ack(&self, ack: &Ack) {
        let mut packet_buf = Vec::new();
        ack.write(&mut packet_buf).unwrap();

        if let Err(err) = self
            .network_writer
            .lock()
            .await
            .write_packet(&packet_buf, self.address, &self.socket)
            .await
        {
            log::warn!("Failed to send packet to client: {err}");
            self.close().await;
        }
    }

    pub async fn handle_packet_payload(
        self: &Arc<Self>,
        server: &Arc<Server>,
        packet: Bytes,
    ) -> Result<(), Error> {
        let reader = &mut Cursor::new(packet);

        match u8::read(reader)? {
            RAKNET_ACK => {
                Self::handle_ack(&Ack::read(reader)?);
            }
            RAKNET_NACK => {
                dbg!("received nack, client is missing packets");
            }
            0x80..0x8d => {
                self.handle_frame_set(server, FrameSet::read(reader)?).await;
            }
            id => {
                log::warn!("Bedrock: Received unknown packet header {id}");
            }
        }
        Ok(())
    }

    fn handle_ack(_ack: &Ack) {}

    async fn handle_frame_set(self: &Arc<Self>, server: &Arc<Server>, frame_set: FrameSet) {
        // TODO: Send all ACKs in short intervals in batches
        self.send_ack(&Ack::new(vec![frame_set.sequence.0])).await;
        // TODO
        for frame in frame_set.frames {
            self.handle_frame(server, frame).await.unwrap();
        }
    }

    async fn handle_frame(
        self: &Arc<Self>,
        server: &Arc<Server>,
        mut frame: Frame,
    ) -> Result<(), Error> {
        if frame.split_size > 0 {
            let fragment_index = frame.split_index as usize;
            let compound_id = frame.split_id;
            let mut compounds = self.compounds.lock().await;

            let entry = compounds.entry(compound_id).or_insert_with(|| {
                let mut vec = Vec::with_capacity(frame.split_size as usize);
                vec.resize_with(frame.split_size as usize, || None);
                vec
            });

            entry[fragment_index] = Some(frame);

            // Check if all fragments are received
            if entry.iter().any(Option::is_none) {
                return Ok(());
            }

            let mut frames = compounds.remove(&compound_id).unwrap();

            // Safety: We already checked that all frames are Some at this point
            let len = frames
                .iter()
                .map(|frame| unsafe { frame.as_ref().unwrap_unchecked().payload.len() })
                .sum();

            let mut merged = Vec::with_capacity(len);

            for frame in &frames {
                merged.extend_from_slice(unsafe { &frame.as_ref().unwrap_unchecked().payload });
            }

            frame = unsafe { frames[0].take().unwrap_unchecked() };

            frame.payload = merged;
            frame.split_size = 0;
        }

        let mut payload = Cursor::new(frame.payload);
        let id = u8::read(&mut payload)?;
        self.handle_raknet_packet(server, i32::from(id), payload)
            .await
    }

    async fn handle_game_packet(
        self: &Arc<Self>,
        server: &Arc<Server>,
        packet: RawPacket,
    ) -> Result<(), Error> {
        let payload = &mut Cursor::new(&packet.payload);
        match packet.id {
            SRequestNetworkSettings::PACKET_ID => {
                self.handle_request_network_settings(SRequestNetworkSettings::read(payload)?)
                    .await;
            }
            SLogin::PACKET_ID => {
                self.handle_login(SLogin::read(payload)?, server).await;
            }
            SClientCacheStatus::PACKET_ID | SResourcePackResponse::PACKET_ID => {
                // TODO
            }
            _ => {
                self.handle_play_packet(self.player.lock().await.as_ref().unwrap(), server, packet)
                    .await;
            }
        }
        Ok(())
    }

    #[allow(clippy::too_many_lines)]
    pub async fn handle_play_packet(
        &self,
        player: &Arc<Player>,
        server: &Arc<Server>,
        packet: RawPacket,
    ) {
        let reader = &mut &packet.payload[..];
        match packet.id {
            SPlayerAuthInput::PACKET_ID => {
                if let Ok(input_packet) = SPlayerAuthInput::read(reader) {
                    self.player_pos_update(player, input_packet).await;
                }
            }
            SLoadingScreen::PACKET_ID => {
                if SLoadingScreen::read(reader).unwrap().is_loading_done() {
                    player.set_client_loaded(true);
                }
            }
            SRequestChunkRadius::PACKET_ID => {
                self.handle_request_chunk_radius(
                    player,
                    SRequestChunkRadius::read(reader).unwrap(),
                )
                .await;
            }
            SInteraction::PACKET_ID => {
                self.handle_interaction(player, SInteraction::read(reader).unwrap())
                    .await;
            }
            SContainerClose::PACKET_ID => {
                self.handle_container_close(player, SContainerClose::read(reader).unwrap())
                    .await;
            }
            SText::PACKET_ID => {
                self.handle_chat_message(player, SText::read(reader).unwrap())
                    .await;
            }
            SCommandRequest::PACKET_ID => {
                self.handle_chat_command(player, server, SCommandRequest::read(reader).unwrap())
                    .await;
            }
            _ => {
                log::warn!("Bedrock: Received Unknown Game packet: {}", packet.id);
            }
        }
    }

    async fn handle_raknet_packet(
        self: &Arc<Self>,
        server: &Arc<Server>,
        packet_id: i32,
        mut payload: Cursor<Vec<u8>>,
    ) -> Result<(), Error> {
        let reader = &mut payload;
        match packet_id {
            // The client sends this multiple times and some arrive after we already made the connection
            SConnectionRequest::PACKET_ID => (),
            SNewIncomingConnection::PACKET_ID => {
                self.handle_new_incoming_connection(&SNewIncomingConnection::read(reader)?);
            }
            SConnectedPing::PACKET_ID => {
                self.handle_connected_ping(SConnectedPing::read(reader)?)
                    .await;
            }
            SDisconnect::PACKET_ID => {
                self.close().await;
            }

            RAKNET_GAME_PACKET => {
                let game_packet = self
                    .network_reader
                    .lock()
                    .await
                    .get_game_packet(payload)
                    .await
                    .map_err(|e| Error::other(e.to_string()))?;

                self.handle_game_packet(server, game_packet).await?;
            }
            _ => {
                log::warn!("Bedrock: Received Unknown RakNet Online packet: {packet_id}");
            }
        }
        Ok(())
    }

    pub async fn handle_offline_packet(
        server: &Server,
        packet_id: u8,
        payload: &mut Cursor<&[u8]>,
        addr: SocketAddr,
        socket: &UdpSocket,
    ) -> Result<(), Error> {
        match i32::from(packet_id) {
            SUnconnectedPing::PACKET_ID => {
                Self::handle_unconnected_ping(
                    server,
                    SUnconnectedPing::read(payload)?,
                    addr,
                    socket,
                )
                .await;
            }
            SOpenConnectionRequest1::PACKET_ID => {
                Self::handle_open_connection_1(
                    server,
                    SOpenConnectionRequest1::read(payload)?,
                    addr,
                    socket,
                )
                .await;
            }
            SOpenConnectionRequest2::PACKET_ID => {
                Self::handle_open_connection_2(
                    server,
                    SOpenConnectionRequest2::read(payload)?,
                    addr,
                    socket,
                )
                .await;
            }
            _ => log::error!("Bedrock: Received Unknown RakNet Offline packet: {packet_id}"),
        }
        Ok(())
    }

    pub async fn await_close_interrupt(&self) {
        self.close_interrupt.notified().await;
    }

    pub async fn get_packet_payload(&self, packet: Cursor<Vec<u8>>) -> Option<Bytes> {
        let mut network_reader = self.network_reader.lock().await;
        tokio::select! {
            () = self.await_close_interrupt() => {
                log::debug!("Canceling player packet processing");
                None
            },
            packet_result = network_reader.get_packet_payload(packet) => {
                match packet_result {
                    Ok(packet) => Some(packet),
                    Err(err) => {
                        if !matches!(err, PacketDecodeError::ConnectionClosed) {
                            log::warn!("Failed to decode packet from client: {err}");
                            let text = format!("Error while reading incoming packet {err}");
                            self.kick(DisconnectReason::BadPacket, text).await;
                        }
                        None
                    }
                }
            }
        }
    }

    pub fn spawn_task<F>(&self, task: F) -> Option<JoinHandle<F::Output>>
    where
        F: Future + Send + 'static,
        F::Output: Send + 'static,
    {
        if self.closed.load(Ordering::Relaxed) {
            None
        } else {
            Some(self.tasks.spawn(task))
        }
    }
}<|MERGE_RESOLUTION|>--- conflicted
+++ resolved
@@ -172,14 +172,6 @@
 
     pub async fn process_packet(self: &Arc<Self>, server: &Arc<Server>, packet: Cursor<Vec<u8>>) {
         let packet = self.get_packet_payload(packet).await;
-<<<<<<< HEAD
-        if let Some(packet) = packet {
-            if let Err(error) = self.handle_packet_payload(server, packet).await {
-                log::error!("Failed to read incoming packet with : {error}");
-                let text = format!("Error while reading incoming packet {error}");
-                self.kick(DisconnectReason::BadPacket, text).await;
-            }
-=======
         if let Some(packet) = packet
             && let Err(error) = self.handle_packet_payload(server, packet).await
         {
@@ -187,7 +179,6 @@
             log::error!("Failed to read incoming packet with : {error}");
             self.kick(DisconnectReason::BadPacket, error.to_string())
                 .await;
->>>>>>> 8c859953
         }
     }
 
