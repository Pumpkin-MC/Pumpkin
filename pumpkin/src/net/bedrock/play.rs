--- conflicted
+++ resolved
@@ -81,25 +81,21 @@
             return;
         }
         let pos = packet.position;
-<<<<<<< HEAD
-        let entity = player.get_entity();
-
-        let old_block_pos = entity.block_pos.load();
-        player.living_entity.set_pos(pos.to_f64());
-        let new_block_pos = entity.block_pos.load();
-
-        if old_block_pos != new_block_pos {
-            self.send_game_packet(&CNetworkChunkPublisherUpdate::new(
-                new_block_pos,
-                NonZeroU32::from(player.config.read().await.view_distance).get(),
-            ))
-            .await;
-=======
         player.living_entity.entity.set_pos(pos.to_f64());
->>>>>>> 8c859953
-
-            chunker::be_update_position(player).await;
-        }
+
+        chunker::update_position(player).await;
+        //self.send_game_packet(&CMovePlayer {
+        //     player_runtime_id: VarULong(player.entity_id() as u64),
+        //    position: packet.position + Vector3::new(10.0, 0.0, 0.0),
+        //    pitch: packet.pitch,
+        //    yaw: packet.yaw,
+        //    y_head_rotation: packet.head_rotation,
+        //    position_mode: 1,
+        //    on_ground: false,
+        //    riding_runtime_id: VarULong(0),
+        //    tick: packet.client_tick,
+        //})
+        //.await;
     }
 
     pub async fn handle_interaction(&self, _player: &Arc<Player>, packet: SInteraction) {
