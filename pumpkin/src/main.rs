#![deny(clippy::all)]
#![deny(clippy::pedantic)]
// #![warn(clippy::restriction)]
#![deny(clippy::cargo)]
// to keep consistency
#![deny(clippy::if_then_some_else_none)]
#![deny(clippy::empty_enum_variants_with_brackets)]
#![deny(clippy::empty_structs_with_brackets)]
#![deny(clippy::separated_literal_suffix)]
#![deny(clippy::semicolon_outside_block)]
#![deny(clippy::non_zero_suggestions)]
#![deny(clippy::string_lit_chars_any)]
#![deny(clippy::use_self)]
#![deny(clippy::useless_let_if_seq)]
#![deny(clippy::branches_sharing_code)]
#![deny(clippy::equatable_if_let)]
#![deny(clippy::option_if_let_else)]
// use log crate
#![deny(clippy::print_stdout)]
#![deny(clippy::print_stderr)]
// REMOVE SOME WHEN RELEASE
#![expect(clippy::cargo_common_metadata)]
#![expect(clippy::multiple_crate_versions)]
#![expect(clippy::single_call_fn)]
#![expect(clippy::cast_sign_loss)]
#![expect(clippy::cast_possible_truncation)]
#![expect(clippy::cast_possible_wrap)]
#![expect(clippy::missing_panics_doc)]
#![expect(clippy::missing_errors_doc)]
#![expect(clippy::module_name_repetitions)]
#![expect(clippy::struct_excessive_bools)]

#[cfg(target_os = "wasi")]
compile_error!("Compiling for WASI targets is not supported!");

use log::LevelFilter;

use net::{lan_broadcast, query, rcon::RCONServer, Client};
use plugin::PluginManager;
use server::{ticker::Ticker, Server};
use std::{
    io::{self},
    sync::LazyLock,
};
#[cfg(not(unix))]
use tokio::signal::ctrl_c;
#[cfg(unix)]
use tokio::signal::unix::{signal, SignalKind};
use tokio::sync::Mutex;
use tokio::{
    io::{AsyncBufReadExt, AsyncReadExt, AsyncWriteExt, BufReader},
    net::tcp::OwnedReadHalf,
};

use std::sync::Arc;

use crate::server::CURRENT_MC_VERSION;
use pumpkin_config::{ADVANCED_CONFIG, BASIC_CONFIG};
use pumpkin_protocol::CURRENT_MC_PROTOCOL;
use pumpkin_util::text::{color::NamedColor, TextComponent};
use std::time::Instant;
// Setup some tokens to allow us to identify which event is for which socket.

pub mod block;
pub mod command;
pub mod data;
pub mod entity;
pub mod error;
pub mod net;
pub mod plugin;
pub mod server;
pub mod world;

pub static PLUGIN_MANAGER: LazyLock<Mutex<PluginManager>> =
    LazyLock::new(|| Mutex::new(PluginManager::new()));

fn scrub_address(ip: &str) -> String {
    use pumpkin_config::BASIC_CONFIG;
    if BASIC_CONFIG.scrub_ips {
        ip.chars()
            .map(|ch| if ch == '.' || ch == ':' { ch } else { 'x' })
            .collect()
    } else {
        ip.to_string()
    }
}

fn init_logger() {
    use pumpkin_config::ADVANCED_CONFIG;
    if ADVANCED_CONFIG.logging.enabled {
        let mut logger = simple_logger::SimpleLogger::new();
        logger = logger.with_timestamp_format(time::macros::format_description!(
            "[year]-[month]-[day] [hour]:[minute]:[second]"
        ));

        if !ADVANCED_CONFIG.logging.timestamp {
            logger = logger.without_timestamps();
        }

        // default
        logger = logger.with_level(LevelFilter::Info);

        logger = logger.with_colors(ADVANCED_CONFIG.logging.color);
        logger = logger.with_threads(ADVANCED_CONFIG.logging.threads);

        logger = logger.env();

        logger.init().unwrap();
    }
}

const CARGO_PKG_VERSION: &str = env!("CARGO_PKG_VERSION");
const GIT_VERSION: &str = env!("GIT_VERSION");

// WARNING: All rayon calls from the tokio runtime must be non-blocking! This includes things
// like `par_iter`. These should be spawned in the the rayon pool and then passed to the tokio
// runtime with a channel! See `Level::fetch_chunks` as an example!
#[tokio::main]
#[expect(clippy::too_many_lines)]
async fn main() {
    let time = Instant::now();
    init_logger();

    let default_panic = std::panic::take_hook();
    std::panic::set_hook(Box::new(move |info| {
        default_panic(info);
        // TODO: Gracefully exit?
        std::process::exit(1);
    }));

    log::info!("Starting Pumpkin {CARGO_PKG_VERSION} ({GIT_VERSION}) for Minecraft {CURRENT_MC_VERSION} (Protocol {CURRENT_MC_PROTOCOL})",);

    log::debug!(
        "Build info: FAMILY: \"{}\", OS: \"{}\", ARCH: \"{}\", BUILD: \"{}\"",
        std::env::consts::FAMILY,
        std::env::consts::OS,
        std::env::consts::ARCH,
        if cfg!(debug_assertions) {
            "Debug"
        } else {
            "Release"
        }
    );

    log::warn!("Pumpkin is currently under heavy development!");
    log::info!("Report Issues on https://github.com/Pumpkin-MC/Pumpkin/issues");
    log::info!("Join our Discord for community support https://discord.com/invite/wT8XjrjKkf");

    tokio::spawn(async {
        setup_sighandler()
            .await
            .expect("Unable to setup signal handlers");
    });

    // Setup the TCP server socket.
    let listener = tokio::net::TcpListener::bind(BASIC_CONFIG.server_address)
        .await
        .expect("Failed to start TcpListener");
    // In the event the user puts 0 for their port, this will allow us to know what port it is running on
    let server_addr = listener
        .local_addr()
        .expect("Unable to get the address of server!");

    let use_console = ADVANCED_CONFIG.commands.use_console;
    let rcon = ADVANCED_CONFIG.networking.rcon.clone();

    let server = Arc::new(Server::new());
    let mut ticker = Ticker::new(BASIC_CONFIG.tps);

    {
        let mut loader_lock = PLUGIN_MANAGER.lock().await;
        loader_lock.set_server(server.clone());
        loader_lock.load_plugins().await.unwrap();
    };

    log::info!("Started Server took {}ms", time.elapsed().as_millis());
    log::info!(
        "You now can connect to the server, Listening on {}",
        server_addr
    );

    if use_console {
        setup_console(server.clone());
    }
    if rcon.enabled {
        let server = server.clone();
        tokio::spawn(async move {
            RCONServer::new(&rcon, server).await.unwrap();
        });
    }

    if ADVANCED_CONFIG.networking.query.enabled {
        log::info!("Query protocol enabled. Starting...");
        tokio::spawn(query::start_query_handler(server.clone(), server_addr));
    }

    if ADVANCED_CONFIG.networking.lan_broadcast.enabled {
        log::info!("LAN broadcast enabled. Starting...");
        tokio::spawn(lan_broadcast::start_lan_broadcast(server_addr));
    }

    {
        let server = server.clone();
        tokio::spawn(async move {
            ticker.run(&server).await;
        })
    };

    let mut master_client_id: u16 = 0;
    loop {
        // Asynchronously wait for an inbound socket.
        let (connection, client_addr) = listener.accept().await.unwrap();

        if let Err(e) = connection.set_nodelay(true) {
            log::warn!("failed to set TCP_NODELAY {e}");
        }

        let id = master_client_id;
        master_client_id = master_client_id.wrapping_add(1);

        log::info!(
            "Accepted connection from: {} (id {})",
            scrub_address(&format!("{client_addr}")),
            id
        );

<<<<<<< HEAD
        let client = Arc::new(Client::new(connection, client_addr, id));
=======
        let (tx, mut rx) = tokio::sync::mpsc::channel(64);
        let (connection_reader, connection_writer) = connection.into_split();
        let connection_reader = Arc::new(Mutex::new(connection_reader));
        let connection_writer = Arc::new(Mutex::new(connection_writer));

        let client = Arc::new(Client::new(tx, addr, id));

        let client_clone = client.clone();
        tokio::spawn(async move {
            while (rx.recv().await).is_some() {
                let mut enc = client_clone.enc.lock().await;
                let buf = enc.take();
                if let Err(e) = connection_writer.lock().await.write_all(&buf).await {
                    log::warn!("Failed to write packet to client: {e}");
                    client_clone.close();
                    break;
                }
            }
        });
>>>>>>> a0ae1ae5

        let server = server.clone();
        tokio::spawn(async move {
            while !client.closed.load(std::sync::atomic::Ordering::Relaxed)
                && !client
                    .make_player
                    .load(std::sync::atomic::Ordering::Relaxed)
            {
                let open = poll(&client, connection_reader.clone()).await;
                if open {
                    client.process_packets(&server).await;
                };
            }
            if client
                .make_player
                .load(std::sync::atomic::Ordering::Relaxed)
            {
                let (player, world) = server.add_player(client).await;
                world
                    .spawn_player(&BASIC_CONFIG, player.clone(), &server)
                    .await;

                // poll Player
                while !player
                    .client
                    .closed
                    .load(core::sync::atomic::Ordering::Relaxed)
                {
                    let open = poll(&player.client, connection_reader.clone()).await;
                    if open {
                        player.process_packets(&server).await;
                    };
                }
                log::debug!("Cleaning up player for id {}", id);
                player.remove().await;
                server.remove_player().await;
            }
        });
    }
}

async fn poll(client: &Client, connection_reader: Arc<Mutex<OwnedReadHalf>>) -> bool {
    loop {
        if client.closed.load(std::sync::atomic::Ordering::Relaxed) {
            // If we manually close (like a kick) we dont want to keep reading bytes
            return false;
        }

        let mut dec = client.dec.lock().await;

        match dec.decode() {
            Ok(Some(packet)) => {
                client.add_packet(packet).await;
                return true;
            }
            Ok(None) => (), //log::debug!("Waiting for more data to complete packet..."),
            Err(err) => {
                log::warn!("Failed to decode packet for: {}", err.to_string());
                client.close();
                return false; // return to avoid reserving additional bytes
            }
        }

        dec.reserve(4096);
        let mut buf = dec.take_capacity();

        let bytes_read = connection_reader.lock().await.read_buf(&mut buf).await;
        match bytes_read {
            Ok(cnt) => {
                //log::debug!("Read {} bytes", cnt);
                if cnt == 0 {
                    client.close();
                    return false;
                }
            }
            Err(error) => {
                log::error!("Error while reading incoming packet {}", error);
                client.close();
                return false;
            }
        };

        // This should always be an O(1) unsplit because we reserved space earlier and
        // the call to `read_buf` shouldn't have grown the allocation.
        dec.queue_bytes(buf);
    }
}

fn handle_interrupt() {
    log::warn!(
        "{}",
        TextComponent::text("Received interrupt signal; stopping server...")
            .color_named(NamedColor::Red)
            .to_pretty_console()
    );
    std::process::exit(0);
}

// Non-UNIX Ctrl-C handling
#[cfg(not(unix))]
async fn setup_sighandler() -> io::Result<()> {
    if ctrl_c().await.is_ok() {
        handle_interrupt();
    }

    Ok(())
}

// Unix signal handling
#[cfg(unix)]
async fn setup_sighandler() -> io::Result<()> {
    if signal(SignalKind::interrupt())?.recv().await.is_some() {
        handle_interrupt();
    }

    if signal(SignalKind::hangup())?.recv().await.is_some() {
        handle_interrupt();
    }

    if signal(SignalKind::terminate())?.recv().await.is_some() {
        handle_interrupt();
    }

    Ok(())
}

fn setup_console(server: Arc<Server>) {
    tokio::spawn(async move {
        let stdin = tokio::io::stdin();
        let mut reader = BufReader::new(stdin);
        loop {
            let mut out = String::new();

            reader
                .read_line(&mut out)
                .await
                .expect("Failed to read console line");

            if !out.is_empty() {
                let server_clone = server.clone();
                tokio::spawn(async move {
                    let dispatcher = server_clone.command_dispatcher.read().await;
                    dispatcher
                        .handle_command(&mut command::CommandSender::Console, &server_clone, &out)
                        .await;
                });
            }
        }
    });
}<|MERGE_RESOLUTION|>--- conflicted
+++ resolved
@@ -224,9 +224,6 @@
             id
         );
 
-<<<<<<< HEAD
-        let client = Arc::new(Client::new(connection, client_addr, id));
-=======
         let (tx, mut rx) = tokio::sync::mpsc::channel(64);
         let (connection_reader, connection_writer) = connection.into_split();
         let connection_reader = Arc::new(Mutex::new(connection_reader));
@@ -246,7 +243,6 @@
                 }
             }
         });
->>>>>>> a0ae1ae5
 
         let server = server.clone();
         tokio::spawn(async move {
