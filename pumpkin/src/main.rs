#![deny(clippy::all)]
#![deny(clippy::pedantic)]
// #![warn(clippy::restriction)]
#![deny(clippy::cargo)]
// to keep consistency
#![deny(clippy::if_then_some_else_none)]
#![deny(clippy::empty_enum_variants_with_brackets)]
#![deny(clippy::empty_structs_with_brackets)]
#![deny(clippy::separated_literal_suffix)]
#![deny(clippy::semicolon_outside_block)]
#![deny(clippy::non_zero_suggestions)]
#![deny(clippy::string_lit_chars_any)]
#![deny(clippy::use_self)]
#![deny(clippy::useless_let_if_seq)]
#![deny(clippy::branches_sharing_code)]
#![deny(clippy::equatable_if_let)]
#![deny(clippy::option_if_let_else)]
// use log crate
#![deny(clippy::print_stdout)]
#![deny(clippy::print_stderr)]
// REMOVE SOME WHEN RELEASE
#![expect(clippy::cargo_common_metadata)]
#![expect(clippy::multiple_crate_versions)]
#![expect(clippy::single_call_fn)]
#![expect(clippy::cast_sign_loss)]
#![expect(clippy::cast_possible_truncation)]
#![expect(clippy::cast_possible_wrap)]
#![expect(clippy::missing_panics_doc)]
#![expect(clippy::missing_errors_doc)]
#![expect(clippy::module_name_repetitions)]
#![expect(clippy::struct_excessive_bools)]

#[cfg(target_os = "wasi")]
compile_error!("Compiling for WASI targets is not supported!");

use log::LevelFilter;

use plugin::PluginManager;
use std::{
    io::{self},
    sync::LazyLock,
};
#[cfg(not(unix))]
use tokio::signal::ctrl_c;
#[cfg(unix)]
use tokio::signal::unix::{signal, SignalKind};
use tokio::sync::Mutex;

use crate::server::CURRENT_MC_VERSION;
use pumpkin::PumpkinServer;
use pumpkin_protocol::CURRENT_MC_PROTOCOL;
use pumpkin_util::text::{color::NamedColor, TextComponent};
use std::time::Instant;
// Setup some tokens to allow us to identify which event is for which socket.

pub mod block;
pub mod command;
pub mod data;
pub mod entity;
pub mod error;
pub mod net;
pub mod plugin;
pub mod server;
pub mod world;

pub static PLUGIN_MANAGER: LazyLock<Mutex<PluginManager>> =
    LazyLock::new(|| Mutex::new(PluginManager::new()));

const CARGO_PKG_VERSION: &str = env!("CARGO_PKG_VERSION");
const GIT_VERSION: &str = env!("GIT_VERSION");

// WARNING: All rayon calls from the tokio runtime must be non-blocking! This includes things
// like `par_iter`. These should be spawned in the the rayon pool and then passed to the tokio
// runtime with a channel! See `Level::fetch_chunks` as an example!
#[tokio::main]
async fn main() {
    let time = Instant::now();
    init_logger();

    let default_panic = std::panic::take_hook();
    std::panic::set_hook(Box::new(move |info| {
        default_panic(info);
        // TODO: Gracefully exit?
        std::process::exit(1);
    }));

    log::info!("Starting Pumpkin {CARGO_PKG_VERSION} ({GIT_VERSION}) for Minecraft {CURRENT_MC_VERSION} (Protocol {CURRENT_MC_PROTOCOL})",);

    log::debug!(
        "Build info: FAMILY: \"{}\", OS: \"{}\", ARCH: \"{}\", BUILD: \"{}\"",
        std::env::consts::FAMILY,
        std::env::consts::OS,
        std::env::consts::ARCH,
        if cfg!(debug_assertions) {
            "Debug"
        } else {
            "Release"
        }
    );

    log::warn!("Pumpkin is currently under heavy development!");
    log::info!("Report Issues on https://github.com/Pumpkin-MC/Pumpkin/issues");
    log::info!("Join our Discord for community support https://discord.com/invite/wT8XjrjKkf");

    tokio::spawn(async {
        setup_sighandler()
            .await
            .expect("Unable to setup signal handlers");
    });

<<<<<<< HEAD
    // Setup the TCP server socket.
    let listener = tokio::net::TcpListener::bind(BASIC_CONFIG.server_address)
        .await
        .expect("Failed to start TcpListener");
    // In the event the user puts 0 for their port, this will allow us to know what port it is running on
    let server_addr = listener
        .local_addr()
        .expect("Unable to get the address of server!");

    let use_console = ADVANCED_CONFIG.commands.use_console;
    let rcon = ADVANCED_CONFIG.networking.rcon.clone();

    let server = Arc::new(Server::new());
    let mut ticker = Ticker::new(BASIC_CONFIG.tps);

    {
        let mut loader_lock = PLUGIN_MANAGER.lock().await;
        loader_lock.set_server(server.clone());
        loader_lock.load_plugins().await.unwrap();
    };
=======
    let pumpkin_server = PumpkinServer::new().await;
    pumpkin_server.init_plugins().await;
>>>>>>> ea0cc200

    log::info!("Started Server took {}ms", time.elapsed().as_millis());
    log::info!(
        "You now can connect to the server, Listening on {}",
<<<<<<< HEAD
        server_addr
    );

    if use_console {
        setup_console(server.clone());
    }
    if rcon.enabled {
        let server = server.clone();
        tokio::spawn(async move {
            RCONServer::new(&rcon, server).await.unwrap();
        });
    }

    if ADVANCED_CONFIG.networking.query.enabled {
        log::info!("Query protocol enabled. Starting...");
        tokio::spawn(query::start_query_handler(server.clone(), server_addr));
    }

    if ADVANCED_CONFIG.networking.lan_broadcast.enabled {
        log::info!("LAN broadcast enabled. Starting...");
        tokio::spawn(lan_broadcast::start_lan_broadcast(server_addr));
    }

    {
        let server = server.clone();
        tokio::spawn(async move {
            ticker.run(&server).await;
        })
    };

    let mut master_client_id: u16 = 0;
    loop {
        // Asynchronously wait for an inbound socket.
        let (connection, client_addr) = listener.accept().await.unwrap();

        if let Err(e) = connection.set_nodelay(true) {
            log::warn!("failed to set TCP_NODELAY {e}");
        }

        let id = master_client_id;
        master_client_id = master_client_id.wrapping_add(1);

        log::info!(
            "Accepted connection from: {} (id {})",
            scrub_address(&format!("{client_addr}")),
            id
        );

        let (tx, mut rx) = tokio::sync::mpsc::channel(64);
        let (connection_reader, connection_writer) = connection.into_split();
        let connection_reader = Arc::new(Mutex::new(connection_reader));
        let connection_writer = Arc::new(Mutex::new(connection_writer));

        let client = Arc::new(Client::new(tx, client_addr, id));

        let client_clone = client.clone();
        tokio::spawn(async move {
            while (rx.recv().await).is_some() {
                let mut enc = client_clone.enc.lock().await;
                let buf = enc.take();
                if let Err(e) = connection_writer.lock().await.write_all(&buf).await {
                    log::warn!("Failed to write packet to client: {e}");
                    client_clone.close();
                    break;
                }
            }
        });

        let server = server.clone();
        tokio::spawn(async move {
            while !client.closed.load(std::sync::atomic::Ordering::Relaxed)
                && !client
                    .make_player
                    .load(std::sync::atomic::Ordering::Relaxed)
            {
                let open = poll(&client, connection_reader.clone()).await;
                if open {
                    client.process_packets(&server).await;
                };
            }
            if client
                .make_player
                .load(std::sync::atomic::Ordering::Relaxed)
            {
                let (player, world) = server.add_player(client).await;
                world
                    .spawn_player(&BASIC_CONFIG, player.clone(), &server)
                    .await;

                // poll Player
                while !player
                    .client
                    .closed
                    .load(core::sync::atomic::Ordering::Relaxed)
                {
                    let open = poll(&player.client, connection_reader.clone()).await;
                    if open {
                        player.process_packets(&server).await;
                    };
                }
                log::debug!("Cleaning up player for id {}", id);
                player.remove().await;
                server.remove_player().await;
            }
        });
    }
}

async fn poll(client: &Client, connection_reader: Arc<Mutex<OwnedReadHalf>>) -> bool {
    loop {
        if client.closed.load(std::sync::atomic::Ordering::Relaxed) {
            // If we manually close (like a kick) we dont want to keep reading bytes
            return false;
        }

        let mut dec = client.dec.lock().await;

        match dec.decode() {
            Ok(Some(packet)) => {
                client.add_packet(packet).await;
                return true;
            }
            Ok(None) => (), //log::debug!("Waiting for more data to complete packet..."),
            Err(err) => {
                log::warn!("Failed to decode packet for: {}", err.to_string());
                client.close();
                return false; // return to avoid reserving additional bytes
            }
        }

        dec.reserve(4096);
        let mut buf = dec.take_capacity();

        let bytes_read = connection_reader.lock().await.read_buf(&mut buf).await;
        match bytes_read {
            Ok(cnt) => {
                //log::debug!("Read {} bytes", cnt);
                if cnt == 0 {
                    client.close();
                    return false;
                }
            }
            Err(error) => {
                log::error!("Error while reading incoming packet {}", error);
                client.close();
                return false;
            }
        };
=======
        pumpkin_server.addr
    );
>>>>>>> ea0cc200

    pumpkin_server.start().await;
}

fn handle_interrupt() {
    log::warn!(
        "{}",
        TextComponent::text("Received interrupt signal; stopping server...")
            .color_named(NamedColor::Red)
            .to_pretty_console()
    );
    std::process::exit(0);
}

fn init_logger() {
    use pumpkin_config::ADVANCED_CONFIG;
    if ADVANCED_CONFIG.logging.enabled {
        let mut logger = simple_logger::SimpleLogger::new();
        logger = logger.with_timestamp_format(time::macros::format_description!(
            "[year]-[month]-[day] [hour]:[minute]:[second]"
        ));

        if !ADVANCED_CONFIG.logging.timestamp {
            logger = logger.without_timestamps();
        }

        // default
        logger = logger.with_level(LevelFilter::Info);

        logger = logger.with_colors(ADVANCED_CONFIG.logging.color);
        logger = logger.with_threads(ADVANCED_CONFIG.logging.threads);

        logger = logger.env();

        logger.init().unwrap();
    }
}

// Non-UNIX Ctrl-C handling
#[cfg(not(unix))]
async fn setup_sighandler() -> io::Result<()> {
    if ctrl_c().await.is_ok() {
        handle_interrupt();
    }

    Ok(())
}

// Unix signal handling
#[cfg(unix)]
async fn setup_sighandler() -> io::Result<()> {
    if signal(SignalKind::interrupt())?.recv().await.is_some() {
        handle_interrupt();
    }

    if signal(SignalKind::hangup())?.recv().await.is_some() {
        handle_interrupt();
    }

    if signal(SignalKind::terminate())?.recv().await.is_some() {
        handle_interrupt();
    }

    Ok(())
}<|MERGE_RESOLUTION|>--- conflicted
+++ resolved
@@ -108,188 +108,14 @@
             .expect("Unable to setup signal handlers");
     });
 
-<<<<<<< HEAD
-    // Setup the TCP server socket.
-    let listener = tokio::net::TcpListener::bind(BASIC_CONFIG.server_address)
-        .await
-        .expect("Failed to start TcpListener");
-    // In the event the user puts 0 for their port, this will allow us to know what port it is running on
-    let server_addr = listener
-        .local_addr()
-        .expect("Unable to get the address of server!");
-
-    let use_console = ADVANCED_CONFIG.commands.use_console;
-    let rcon = ADVANCED_CONFIG.networking.rcon.clone();
-
-    let server = Arc::new(Server::new());
-    let mut ticker = Ticker::new(BASIC_CONFIG.tps);
-
-    {
-        let mut loader_lock = PLUGIN_MANAGER.lock().await;
-        loader_lock.set_server(server.clone());
-        loader_lock.load_plugins().await.unwrap();
-    };
-=======
     let pumpkin_server = PumpkinServer::new().await;
     pumpkin_server.init_plugins().await;
->>>>>>> ea0cc200
 
     log::info!("Started Server took {}ms", time.elapsed().as_millis());
     log::info!(
         "You now can connect to the server, Listening on {}",
-<<<<<<< HEAD
-        server_addr
-    );
-
-    if use_console {
-        setup_console(server.clone());
-    }
-    if rcon.enabled {
-        let server = server.clone();
-        tokio::spawn(async move {
-            RCONServer::new(&rcon, server).await.unwrap();
-        });
-    }
-
-    if ADVANCED_CONFIG.networking.query.enabled {
-        log::info!("Query protocol enabled. Starting...");
-        tokio::spawn(query::start_query_handler(server.clone(), server_addr));
-    }
-
-    if ADVANCED_CONFIG.networking.lan_broadcast.enabled {
-        log::info!("LAN broadcast enabled. Starting...");
-        tokio::spawn(lan_broadcast::start_lan_broadcast(server_addr));
-    }
-
-    {
-        let server = server.clone();
-        tokio::spawn(async move {
-            ticker.run(&server).await;
-        })
-    };
-
-    let mut master_client_id: u16 = 0;
-    loop {
-        // Asynchronously wait for an inbound socket.
-        let (connection, client_addr) = listener.accept().await.unwrap();
-
-        if let Err(e) = connection.set_nodelay(true) {
-            log::warn!("failed to set TCP_NODELAY {e}");
-        }
-
-        let id = master_client_id;
-        master_client_id = master_client_id.wrapping_add(1);
-
-        log::info!(
-            "Accepted connection from: {} (id {})",
-            scrub_address(&format!("{client_addr}")),
-            id
-        );
-
-        let (tx, mut rx) = tokio::sync::mpsc::channel(64);
-        let (connection_reader, connection_writer) = connection.into_split();
-        let connection_reader = Arc::new(Mutex::new(connection_reader));
-        let connection_writer = Arc::new(Mutex::new(connection_writer));
-
-        let client = Arc::new(Client::new(tx, client_addr, id));
-
-        let client_clone = client.clone();
-        tokio::spawn(async move {
-            while (rx.recv().await).is_some() {
-                let mut enc = client_clone.enc.lock().await;
-                let buf = enc.take();
-                if let Err(e) = connection_writer.lock().await.write_all(&buf).await {
-                    log::warn!("Failed to write packet to client: {e}");
-                    client_clone.close();
-                    break;
-                }
-            }
-        });
-
-        let server = server.clone();
-        tokio::spawn(async move {
-            while !client.closed.load(std::sync::atomic::Ordering::Relaxed)
-                && !client
-                    .make_player
-                    .load(std::sync::atomic::Ordering::Relaxed)
-            {
-                let open = poll(&client, connection_reader.clone()).await;
-                if open {
-                    client.process_packets(&server).await;
-                };
-            }
-            if client
-                .make_player
-                .load(std::sync::atomic::Ordering::Relaxed)
-            {
-                let (player, world) = server.add_player(client).await;
-                world
-                    .spawn_player(&BASIC_CONFIG, player.clone(), &server)
-                    .await;
-
-                // poll Player
-                while !player
-                    .client
-                    .closed
-                    .load(core::sync::atomic::Ordering::Relaxed)
-                {
-                    let open = poll(&player.client, connection_reader.clone()).await;
-                    if open {
-                        player.process_packets(&server).await;
-                    };
-                }
-                log::debug!("Cleaning up player for id {}", id);
-                player.remove().await;
-                server.remove_player().await;
-            }
-        });
-    }
-}
-
-async fn poll(client: &Client, connection_reader: Arc<Mutex<OwnedReadHalf>>) -> bool {
-    loop {
-        if client.closed.load(std::sync::atomic::Ordering::Relaxed) {
-            // If we manually close (like a kick) we dont want to keep reading bytes
-            return false;
-        }
-
-        let mut dec = client.dec.lock().await;
-
-        match dec.decode() {
-            Ok(Some(packet)) => {
-                client.add_packet(packet).await;
-                return true;
-            }
-            Ok(None) => (), //log::debug!("Waiting for more data to complete packet..."),
-            Err(err) => {
-                log::warn!("Failed to decode packet for: {}", err.to_string());
-                client.close();
-                return false; // return to avoid reserving additional bytes
-            }
-        }
-
-        dec.reserve(4096);
-        let mut buf = dec.take_capacity();
-
-        let bytes_read = connection_reader.lock().await.read_buf(&mut buf).await;
-        match bytes_read {
-            Ok(cnt) => {
-                //log::debug!("Read {} bytes", cnt);
-                if cnt == 0 {
-                    client.close();
-                    return false;
-                }
-            }
-            Err(error) => {
-                log::error!("Error while reading incoming packet {}", error);
-                client.close();
-                return false;
-            }
-        };
-=======
         pumpkin_server.addr
     );
->>>>>>> ea0cc200
 
     pumpkin_server.start().await;
 }
