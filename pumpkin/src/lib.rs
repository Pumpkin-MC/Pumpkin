// Not warn event sending macros
#![allow(unused_labels)]

use crate::net::{Client, lan_broadcast, query, rcon::RCONServer};
use crate::server::{Server, ticker::Ticker};
use log::{Level, LevelFilter, Log};
use net::authentication::fetch_mojang_public_keys;
use plugin::PluginManager;
use plugin::server::server_command::ServerCommandEvent;
use pumpkin_config::{BASIC_CONFIG, advanced_config};
use pumpkin_macros::send_cancellable;
use pumpkin_util::permission::{PermissionManager, PermissionRegistry};
use pumpkin_util::text::TextComponent;
use rustyline_async::{Readline, ReadlineEvent};
use std::io::{IsTerminal, stdin};
use std::str::FromStr;
use std::sync::atomic::AtomicBool;
use std::{
    net::SocketAddr,
    sync::{Arc, LazyLock},
};
use tokio::net::TcpListener;
use tokio::select;
#[cfg(feature = "dhat-heap")]
use tokio::sync::Mutex;
use tokio::sync::{Notify, RwLock};
use tokio_util::task::TaskTracker;

pub mod block;
pub mod command;
pub mod data;
pub mod entity;
pub mod error;
pub mod item;
pub mod net;
pub mod plugin;
pub mod server;
pub mod world;

const GIT_VERSION: &str = env!("GIT_VERSION");

#[cfg(feature = "dhat-heap")]
pub static HEAP_PROFILER: LazyLock<Mutex<Option<dhat::Profiler>>> =
    LazyLock::new(|| Mutex::new(None));

pub static PLUGIN_MANAGER: LazyLock<Arc<RwLock<PluginManager>>> = LazyLock::new(|| {
    let manager = PluginManager::new();
    let arc_manager = Arc::new(RwLock::new(manager));
    let clone = Arc::clone(&arc_manager);
    let arc_manager_clone = arc_manager.clone();
    let mut manager = futures::executor::block_on(arc_manager_clone.write());
    manager.set_self_ref(clone);
    arc_manager
});

pub static PERMISSION_REGISTRY: LazyLock<Arc<RwLock<PermissionRegistry>>> =
    LazyLock::new(|| Arc::new(RwLock::new(PermissionRegistry::new())));

pub static PERMISSION_MANAGER: LazyLock<Arc<RwLock<PermissionManager>>> = LazyLock::new(|| {
    Arc::new(RwLock::new(PermissionManager::new(
        PERMISSION_REGISTRY.clone(),
    )))
});

/// A wrapper for our logger to hold the terminal input while no input is expected in order to
/// properly flush logs to the output while they happen instead of batched
pub struct ReadlineLogWrapper {
    internal: Box<dyn Log>,
    readline: std::sync::Mutex<Option<Readline>>,
}

impl ReadlineLogWrapper {
    fn new(log: impl Log + 'static, rl: Option<Readline>) -> Self {
        Self {
            internal: Box::new(log),
            readline: std::sync::Mutex::new(rl),
        }
    }

    fn take_readline(&self) -> Option<Readline> {
        if let Ok(mut result) = self.readline.lock() {
            result.take()
        } else {
            None
        }
    }

    fn return_readline(&self, rl: Readline) {
        if let Ok(mut result) = self.readline.lock() {
            println!("Returned rl");
            let _ = result.insert(rl);
        }
    }
}

// Writing to `stdout` is expensive anyway, so I don't think having a `Mutex` here is a big deal.
impl Log for ReadlineLogWrapper {
    fn log(&self, record: &log::Record) {
        self.internal.log(record);
        if let Ok(mut lock) = self.readline.lock() {
            if let Some(rl) = lock.as_mut() {
                let _ = rl.flush();
            }
        }
    }

    fn flush(&self) {
        self.internal.flush();
        if let Ok(mut lock) = self.readline.lock() {
            if let Some(rl) = lock.as_mut() {
                let _ = rl.flush();
            }
        }
    }

    fn enabled(&self, metadata: &log::Metadata) -> bool {
        self.internal.enabled(metadata)
    }
}

pub static LOGGER_IMPL: LazyLock<Option<(ReadlineLogWrapper, LevelFilter)>> = LazyLock::new(|| {
    if advanced_config().logging.enabled {
        let mut config = simplelog::ConfigBuilder::new();

        if advanced_config().logging.timestamp {
            config.set_time_format_custom(time::macros::format_description!(
                "[year]-[month]-[day] [hour]:[minute]:[second]"
            ));
            config.set_time_level(LevelFilter::Trace);
        } else {
            config.set_time_level(LevelFilter::Off);
        }

        if !advanced_config().logging.color {
            for level in Level::iter() {
                config.set_level_color(level, None);
            }
        } else {
            // We are technically logging to a file-like object.
            config.set_write_log_enable_colors(true);
        }

        if !advanced_config().logging.threads {
            config.set_thread_level(LevelFilter::Off);
        } else {
            config.set_thread_level(LevelFilter::Info);
        }

        let level = std::env::var("RUST_LOG")
            .ok()
            .as_deref()
            .map(LevelFilter::from_str)
            .and_then(Result::ok)
            .unwrap_or(LevelFilter::Info);

        if advanced_config().commands.use_tty && stdin().is_terminal() {
            match Readline::new("$ ".to_owned()) {
                Ok((rl, stdout)) => {
                    let logger = simplelog::WriteLogger::new(level, config.build(), stdout);
                    Some((ReadlineLogWrapper::new(logger, Some(rl)), level))
                }
                Err(e) => {
                    log::warn!(
                        "Failed to initialize console input ({e}); falling back to simple logger"
                    );
                    let logger = simplelog::SimpleLogger::new(level, config.build());
                    Some((ReadlineLogWrapper::new(logger, None), level))
                }
            }
        } else {
            let logger = simplelog::SimpleLogger::new(level, config.build());
            Some((ReadlineLogWrapper::new(logger, None), level))
        }
    } else {
        None
    }
});

#[macro_export]
macro_rules! init_log {
    () => {
        if let Some((logger_impl, level)) = &*pumpkin::LOGGER_IMPL {
            log::set_logger(logger_impl).unwrap();
            log::set_max_level(*level);
        }
    };
}

pub static SHOULD_STOP: AtomicBool = AtomicBool::new(false);
pub static STOP_INTERRUPT: LazyLock<Notify> = LazyLock::new(Notify::new);

pub fn stop_server() {
    SHOULD_STOP.store(true, std::sync::atomic::Ordering::Relaxed);
    STOP_INTERRUPT.notify_waiters();
}

pub struct PumpkinServer {
    pub server: Arc<Server>,
    pub listener: TcpListener,
    pub server_addr: SocketAddr,
}

impl PumpkinServer {
    pub async fn new() -> Self {
        let server = Arc::new(Server::new().await);

        for world in &*server.worlds.read().await {
            world.level.read_spawn_chunks(&Server::spawn_chunks()).await;
        }

        // Setup the TCP server socket.
        let listener = tokio::net::TcpListener::bind(BASIC_CONFIG.server_address)
            .await
            .expect("Failed to start `TcpListener`");
        // In the event the user puts 0 for their port, this will allow us to know what port it is running on
        let addr = listener
            .local_addr()
            .expect("Unable to get the address of the server!");

        let rcon = advanced_config().networking.rcon.clone();

        let mut ticker = Ticker::new(BASIC_CONFIG.tps);

        if advanced_config().commands.use_console {
            if let Some((wrapper, _)) = &*LOGGER_IMPL {
                if let Some(rl) = wrapper.take_readline() {
                    setup_console(rl, server.clone());
                } else {
                    if advanced_config().commands.use_tty {
                        log::warn!(
                            "The input is not a TTY; falling back to simple logger and ignoring `use_tty` setting"
                        );
                    }
                    setup_stdin_console(server.clone()).await;
                }
            }
        }

        if rcon.enabled {
            let rcon_server = server.clone();
            server.spawn_task(async move {
                RCONServer::run(&rcon, rcon_server).await.unwrap();
            });
        }

        if advanced_config().networking.query.enabled {
            log::info!("Query protocol is enabled. Starting...");
            server.spawn_task(query::start_query_handler(server.clone(), addr));
        }

        if advanced_config().networking.lan_broadcast.enabled {
            log::info!("LAN broadcast is enabled. Starting...");
            server.spawn_task(lan_broadcast::start_lan_broadcast(addr));
        }

        if BASIC_CONFIG.allow_chat_reports {
            let mojang_public_keys = fetch_mojang_public_keys(server.auth_client.as_ref().unwrap())
                .await
                .unwrap();
            *server.mojang_public_keys.lock().await = mojang_public_keys;
        }

        // Ticker
        {
            let ticker_server = server.clone();
            server.spawn_task(async move {
                ticker.run(&ticker_server).await;
            });
        };

        Self {
            server: server.clone(),
            listener,
            server_addr: addr,
        }
    }

    pub async fn init_plugins(&self) {
        let mut loader_lock = PLUGIN_MANAGER.write().await;
        loader_lock.set_server(self.server.clone());
        if let Err(err) = loader_lock.load_plugins().await {
            log::error!("{err}");
        };
    }

<<<<<<< HEAD
    pub async fn start(self) {
        let mut master_client_id: u64 = 0;
=======
    pub async fn unload_plugins(&self) {
        let mut loader_lock = PLUGIN_MANAGER.write().await;
        if let Err(err) = loader_lock.unload_all_plugins().await {
            log::error!("Error unloading plugins: {err}");
        } else {
            log::info!("All plugins unloaded successfully");
        }
    }

    pub async fn start(&self) {
        let mut master_client_id: usize = 0;
>>>>>>> 7ec9dbf8
        let tasks = TaskTracker::new();

        while !SHOULD_STOP.load(std::sync::atomic::Ordering::Relaxed) {
            let await_new_client = || async {
                let t1 = self.listener.accept();
                let t2 = STOP_INTERRUPT.notified();

                select! {
                    client = t1 => Some(client.unwrap()),
                    () = t2 => None,
                }
            };

            // Asynchronously wait for an inbound socket.
            let Some((connection, client_addr)) = await_new_client().await else {
                break;
            };

            if let Err(e) = connection.set_nodelay(true) {
                log::warn!("Failed to set TCP_NODELAY {e}");
            }

            let id = master_client_id;
            master_client_id = master_client_id.wrapping_add(1);

            let formatted_address = if BASIC_CONFIG.scrub_ips {
                scrub_address(&format!("{client_addr}"))
            } else {
                format!("{client_addr}")
            };
            log::debug!("Accepted connection from: {formatted_address} (id {id})");

            let mut client = Client::new(connection, client_addr, id);
            client.init();
            let server = self.server.clone();

            tasks.spawn(async move {
                // TODO: We need to add a time-out here for un-cooperative clients
                client.process_packets(&server).await;

                if client
                    .make_player
                    .load(std::sync::atomic::Ordering::Relaxed)
                {
                    // Client is kicked if this fails
                    if let Some((player, world)) = server.add_player(client).await {
                        world
                            .spawn_player(&BASIC_CONFIG, player.clone(), &server)
                            .await;

                        player.process_packets(&server).await;
                        player.close().await;

                        //TODO: Move these somewhere less likely to be forgotten
                        log::debug!("Cleaning up player for id {id}");

                        // Save player data on disconnect
                        if let Err(e) = server
                            .player_data_storage
                            .handle_player_leave(&player)
                            .await
                        {
                            log::error!("Failed to save player data on disconnect: {e}");
                        }

                        // Remove the player from its world
                        player.remove().await;
                        // Tick down the online count
                        server.remove_player(&player).await;
                    }
                } else {
                    // Also handle case of client connects but does not become a player (like a server
                    // ping)
                    client.close();
                    log::debug!("Awaiting tasks for client {id}");
                    client.await_tasks().await;
                    log::debug!("Finished awaiting tasks for client {id}");
                }
            });
        }

        log::info!("Stopped accepting incoming connections");

        if let Err(e) = self
            .server
            .player_data_storage
            .save_all_players(&self.server)
            .await
        {
            log::error!("Error saving all players during shutdown: {e}");
        }

        let kick_message = TextComponent::text("Server stopped");
        for player in self.server.get_all_players().await {
            player.kick(kick_message.clone()).await;
        }

        log::info!("Ending player tasks");

        tasks.close();
        tasks.wait().await;

        self.unload_plugins().await;

        log::info!("Starting save.");

        self.server.shutdown().await;

        log::info!("Completed save!");

        // Explicitly drop the line reader to return the terminal to the original state.
        if let Some((wrapper, _)) = &*LOGGER_IMPL {
            if let Some(rl) = wrapper.take_readline() {
                let _ = rl;
            }
        }
    }
}

async fn setup_stdin_console(server: Arc<Server>) {
    let (tx, mut rx) = tokio::sync::mpsc::channel(1);
    let rt = tokio::runtime::Handle::current();
    std::thread::spawn(move || {
        while !SHOULD_STOP.load(std::sync::atomic::Ordering::Relaxed) {
            let mut line = String::new();
            if let Ok(size) = stdin().read_line(&mut line) {
                // if no bytes were read, we may have hit EOF
                if size == 0 {
                    break;
                }
            } else {
                break;
            };
            if line.is_empty() || line.as_bytes()[line.len() - 1] != b'\n' {
                log::warn!("Console command was not terminated with a newline");
            }
            rt.block_on(tx.send(line.trim().to_string()))
                .expect("Failed to send command to server");
        }
    });
    tokio::spawn(async move {
        while !SHOULD_STOP.load(std::sync::atomic::Ordering::Relaxed) {
            if let Some(command) = rx.recv().await {
                send_cancellable! {{
                    ServerCommandEvent::new(command.clone());

                    'after: {
                        let dispatcher = &server.command_dispatcher.read().await;
                        dispatcher
                            .handle_command(&mut command::CommandSender::Console, &server, command.as_str())
                            .await;
                    };
                }}
            }
        }
    });
}

fn setup_console(rl: Readline, server: Arc<Server>) {
    // This needs to be async, or it will hog a thread.
    server.clone().spawn_task(async move {
        let mut rl = rl;
        while !SHOULD_STOP.load(std::sync::atomic::Ordering::Relaxed) {
            let t1 = rl.readline();
            let t2 = STOP_INTERRUPT.notified();

            let result = select! {
                line = t1 => Some(line),
                () = t2 => None,
            };

            let Some(result) = result else { break };

            match result {
                Ok(ReadlineEvent::Line(line)) => {
                    send_cancellable! {{
                        ServerCommandEvent::new(line.clone());

                        'after: {
                            let dispatcher = server.command_dispatcher.read().await;

                            dispatcher
                                .handle_command(&mut command::CommandSender::Console, &server, &line)
                                .await;
                            rl.add_history_entry(line).unwrap();
                        }
                    }}
                }
                Ok(ReadlineEvent::Interrupted) => {
                    stop_server();
                    break;
                }
                err => {
                    log::error!("Console command loop failed!");
                    log::error!("{err:?}");
                    break;
                }
            }
        }
        if let Some((wrapper, _)) = &*LOGGER_IMPL {
            wrapper.return_readline(rl);
        }

        log::debug!("Stopped console commands task");
    });
}

fn scrub_address(ip: &str) -> String {
    ip.chars()
        .map(|ch| if ch == '.' || ch == ':' { ch } else { 'x' })
        .collect()
}<|MERGE_RESOLUTION|>--- conflicted
+++ resolved
@@ -283,10 +283,6 @@
         };
     }
 
-<<<<<<< HEAD
-    pub async fn start(self) {
-        let mut master_client_id: u64 = 0;
-=======
     pub async fn unload_plugins(&self) {
         let mut loader_lock = PLUGIN_MANAGER.write().await;
         if let Err(err) = loader_lock.unload_all_plugins().await {
@@ -297,8 +293,7 @@
     }
 
     pub async fn start(&self) {
-        let mut master_client_id: usize = 0;
->>>>>>> 7ec9dbf8
+        let mut master_client_id: u64 = 0;
         let tasks = TaskTracker::new();
 
         while !SHOULD_STOP.load(std::sync::atomic::Ordering::Relaxed) {
