// Not warn event sending macros
#![allow(unused_labels)]

<<<<<<< HEAD
=======
use crate::logging::{GzipRollingLogger, ReadlineLogWrapper};
>>>>>>> 0dbc8e02
use crate::net::bedrock::BedrockClientPlatform;
use crate::net::java::JavaClientPlatform;
use crate::net::{lan_broadcast, query, rcon::RCONServer};
use crate::server::{Server, ticker::Ticker};
use bytes::Bytes;
use log::{Level, LevelFilter};
use net::authentication::fetch_mojang_public_keys;
use plugin::PluginManager;
use plugin::server::server_command::ServerCommandEvent;
use pumpkin_config::{BASIC_CONFIG, advanced_config};
use pumpkin_macros::send_cancellable;
use pumpkin_util::permission::{PermissionManager, PermissionRegistry};
use pumpkin_util::text::TextComponent;
use rustyline_async::{Readline, ReadlineEvent};
use simplelog::SharedLogger;
use std::collections::HashMap;
use std::io::{Cursor, IsTerminal, stdin};
use std::str::FromStr;
use std::sync::Arc;
<<<<<<< HEAD
use std::sync::atomic::{AtomicBool, Ordering};
=======
use std::sync::atomic::AtomicBool;
>>>>>>> 0dbc8e02
use std::{net::SocketAddr, sync::LazyLock};
use tokio::net::{TcpListener, UdpSocket};
use tokio::select;
use tokio::sync::{Mutex, Notify, RwLock};
use tokio_util::task::TaskTracker;

pub mod block;
pub mod command;
pub mod data;
pub mod entity;
pub mod error;
pub mod item;
pub mod logging;
pub mod net;
pub mod plugin;
pub mod server;
pub mod world;

#[cfg(feature = "dhat-heap")]
pub static HEAP_PROFILER: LazyLock<Mutex<Option<dhat::Profiler>>> =
    LazyLock::new(|| Mutex::new(None));

pub static PLUGIN_MANAGER: LazyLock<Arc<RwLock<PluginManager>>> = LazyLock::new(|| {
    let manager = PluginManager::new();
    let arc_manager = Arc::new(RwLock::new(manager));
    let clone = Arc::clone(&arc_manager);
    let arc_manager_clone = arc_manager.clone();
    let mut manager = futures::executor::block_on(arc_manager_clone.write());
    manager.set_self_ref(clone);
    arc_manager
});

pub static PERMISSION_REGISTRY: LazyLock<Arc<RwLock<PermissionRegistry>>> =
    LazyLock::new(|| Arc::new(RwLock::new(PermissionRegistry::new())));

pub static PERMISSION_MANAGER: LazyLock<Arc<RwLock<PermissionManager>>> = LazyLock::new(|| {
    Arc::new(RwLock::new(PermissionManager::new(
        PERMISSION_REGISTRY.clone(),
    )))
});

pub static LOGGER_IMPL: LazyLock<Option<(ReadlineLogWrapper, LevelFilter)>> = LazyLock::new(|| {
    if advanced_config().logging.enabled {
        let mut config = simplelog::ConfigBuilder::new();

        if advanced_config().logging.timestamp {
            config.set_time_format_custom(time::macros::format_description!(
                "[year]-[month]-[day] [hour]:[minute]:[second]"
            ));
            config.set_time_level(LevelFilter::Error);
        } else {
            config.set_time_level(LevelFilter::Off);
        }

        if !advanced_config().logging.color {
            for level in Level::iter() {
                config.set_level_color(level, None);
            }
        } else {
            // We are technically logging to a file-like object.
            config.set_write_log_enable_colors(true);
        }

        if !advanced_config().logging.threads {
            config.set_thread_level(LevelFilter::Off);
        } else {
            config.set_thread_level(LevelFilter::Info);
        }

        let level = std::env::var("RUST_LOG")
            .ok()
            .as_deref()
            .map(LevelFilter::from_str)
            .and_then(Result::ok)
            .unwrap_or(LevelFilter::Info);

        let file_logger: Option<Box<dyn SharedLogger + 'static>> =
            if advanced_config().logging.file.is_empty() {
                None
            } else {
                Some(
                    GzipRollingLogger::new(
                        level,
                        {
                            let mut config = config.clone();
                            for level in Level::iter() {
                                config.set_level_color(level, None);
                            }
                            config.build()
                        },
                        advanced_config().logging.file.clone(),
                    )
                    .expect("Failed to initialize file logger.")
                        as Box<dyn SharedLogger>,
                )
            };

        if advanced_config().commands.use_tty && stdin().is_terminal() {
            match Readline::new("$ ".to_owned()) {
                Ok((rl, stdout)) => {
                    let logger = simplelog::WriteLogger::new(level, config.build(), stdout);
                    Some((
                        ReadlineLogWrapper::new(logger, file_logger, Some(rl)),
                        level,
                    ))
                }
                Err(e) => {
                    log::warn!(
                        "Failed to initialize console input ({e}); falling back to simple logger"
                    );
                    let logger = simplelog::SimpleLogger::new(level, config.build());
                    Some((ReadlineLogWrapper::new(logger, file_logger, None), level))
                }
            }
        } else {
            let logger = simplelog::SimpleLogger::new(level, config.build());
            Some((ReadlineLogWrapper::new(logger, file_logger, None), level))
        }
    } else {
        None
    }
});

#[macro_export]
macro_rules! init_log {
    () => {
        if let Some((logger_impl, level)) = &*pumpkin::LOGGER_IMPL {
            log::set_logger(logger_impl).unwrap();
            log::set_max_level(*level);
        }
    };
}

pub static SHOULD_STOP: AtomicBool = AtomicBool::new(false);
pub static STOP_INTERRUPT: LazyLock<Notify> = LazyLock::new(Notify::new);

pub fn stop_server() {
    SHOULD_STOP.store(true, Ordering::Relaxed);
    STOP_INTERRUPT.notify_waiters();
}

pub struct PumpkinServer {
    pub server: Arc<Server>,
    pub tcp_listener: TcpListener,
    pub udp_socket: Arc<UdpSocket>,
}

impl PumpkinServer {
    pub async fn new() -> Self {
        let server = Arc::new(Server::new().await);

        for world in &*server.worlds.read().await {
            world.level.read_spawn_chunks(&Server::spawn_chunks()).await;
        }

        let rcon = advanced_config().networking.rcon.clone();

        let mut ticker = Ticker::new();

        if advanced_config().commands.use_console {
            if let Some((wrapper, _)) = &*LOGGER_IMPL {
                if let Some(rl) = wrapper.take_readline() {
                    setup_console(rl, server.clone());
                } else {
                    if advanced_config().commands.use_tty {
                        log::warn!(
                            "The input is not a TTY; falling back to simple logger and ignoring `use_tty` setting"
                        );
                    }
                    setup_stdin_console(server.clone()).await;
                }
            }
        }

        if rcon.enabled {
            let rcon_server = server.clone();
            server.spawn_task(async move {
                RCONServer::run(&rcon, rcon_server).await.unwrap();
            });
        }

        // Setup the TCP server socket.
        let listener = tokio::net::TcpListener::bind(BASIC_CONFIG.java_edition_address)
            .await
            .expect("Failed to start `TcpListener`");
        // In the event the user puts 0 for their port, this will allow us to know what port it is running on
        let addr = listener
            .local_addr()
            .expect("Unable to get the address of the server!");

        if advanced_config().networking.query.enabled {
            log::info!("Query protocol is enabled. Starting...");
            server.spawn_task(query::start_query_handler(
                server.clone(),
                advanced_config().networking.query.address,
            ));
        }

        if advanced_config().networking.lan_broadcast.enabled {
            log::info!("LAN broadcast is enabled. Starting...");
            server.spawn_task(lan_broadcast::start_lan_broadcast(addr));
        }

        if BASIC_CONFIG.allow_chat_reports {
            let mojang_public_keys = fetch_mojang_public_keys().unwrap();
            *server.mojang_public_keys.lock().await = mojang_public_keys;
        }

        // Ticker
        {
            let ticker_server = server.clone();
            server.spawn_task(async move {
                ticker.run(&ticker_server).await;
            });
        };

        let udp_socket = UdpSocket::bind(BASIC_CONFIG.bedrock_edition_address)
            .await
            .expect("Failed to bind UDP Socket");

        Self {
            server: server.clone(),
            tcp_listener: listener,
            udp_socket: Arc::new(udp_socket),
        }
    }

    pub async fn init_plugins(&self) {
        let mut loader_lock = PLUGIN_MANAGER.write().await;
        loader_lock.set_server(self.server.clone());
        if let Err(err) = loader_lock.load_plugins().await {
            log::error!("{err}");
        };
    }

    pub async fn unload_plugins(&self) {
        let mut loader_lock = PLUGIN_MANAGER.write().await;
        if let Err(err) = loader_lock.unload_all_plugins().await {
            log::error!("Error unloading plugins: {err}");
        } else {
            log::info!("All plugins unloaded successfully");
        }
    }

    pub async fn start(&self) {
        let tasks = Arc::new(TaskTracker::new());
        let master_client_id: u64 = 0;
        let bedrock_clients = Arc::new(Mutex::new(HashMap::new()));

        while !SHOULD_STOP.load(Ordering::Relaxed) {
            if !self
                .unified_listener_task(master_client_id, &tasks, &bedrock_clients)
                .await
            {
                break;
            }
        }

        log::info!("Stopped accepting incoming connections");

        if let Err(e) = self
            .server
            .player_data_storage
            .save_all_players(&self.server)
            .await
        {
            log::error!("Error saving all players during shutdown: {e}");
        }

        let kick_message = TextComponent::text("Server stopped");
        for player in self.server.get_all_players().await {
            player.kick(kick_message.clone()).await;
        }

        log::info!("Ending player tasks");

        tasks.close();
        tasks.wait().await;

        self.unload_plugins().await;

        log::info!("Starting save.");

        self.server.shutdown().await;

        log::info!("Completed save!");

        // Explicitly drop the line reader to return the terminal to the original state.
        if let Some((wrapper, _)) = &*LOGGER_IMPL {
            if let Some(rl) = wrapper.take_readline() {
                let _ = rl;
            }
        }
    }

    #[expect(unused_assignments)]
    pub async fn unified_listener_task(
        &self,
        mut master_client_id_counter: u64,
<<<<<<< HEAD
        _tasks: &Arc<TaskTracker>,
=======
        tasks: &Arc<TaskTracker>,
>>>>>>> 0dbc8e02
        bedrock_clients: &Arc<tokio::sync::Mutex<HashMap<SocketAddr, Arc<BedrockClientPlatform>>>>,
    ) -> bool {
        let mut udp_buf = vec![0; 4096]; // Buffer for UDP receive

        select! {
            // Branch for TCP connections (Java Edition)
            tcp_result = self.tcp_listener.accept() => {
                match tcp_result {
                    Ok((connection, client_addr)) => {
                        if let Err(e) = connection.set_nodelay(true) {
                            log::warn!("Failed to set TCP_NODELAY: {e}");
                        }

                        let client_id = master_client_id_counter;
                        master_client_id_counter += 1;

                        let formatted_address = if BASIC_CONFIG.scrub_ips {
                            scrub_address(&format!("{client_addr}"))
                        } else {
                            format!("{client_addr}")
                        };
                        log::debug!("Accepted connection from Java Edition: {formatted_address} (id {client_id})");

                        let mut java_client = JavaClientPlatform::new(connection, client_addr, client_id);
                        java_client.start_outgoing_packet_task();
                        let java_client = Arc::new(java_client);

                        let server_clone = self.server.clone();

<<<<<<< HEAD
                        tokio::spawn(async move {
                                    java_client.process_packets(&server_clone).await;
                                    java_client.close();
                                    java_client.await_tasks().await;

                                    let player = java_client.player.lock().await;
                                    if let Some(player) = player.as_ref() {
                                        log::debug!("Cleaning up player for id {client_id}");

                                        if let Err(e) = server_clone.player_data_storage
                                            .handle_player_leave(player)
                                            .await
                                        {
                                            log::error!("Failed to save player data on disconnect: {e}");
                                        }

                                        player.remove().await;
                                        server_clone.remove_player(player).await;
                                    }
=======
                        tasks.spawn(async move {
                                java_client.process_packets(&server_clone).await;
                                java_client.close();
                                java_client.await_tasks().await;

                                let player = java_client.player.lock().await;
                                if let Some(player) = player.as_ref() {
                                    log::debug!("Cleaning up player for id {client_id}");

                                    if let Err(e) = server_clone.player_data_storage
                                            .handle_player_leave(player)
                                            .await
                                    {
                                        log::error!("Failed to save player data on disconnect: {e}");
                                    }

                                    player.remove().await;
                                    server_clone.remove_player(player).await;
                                }
>>>>>>> 0dbc8e02
                        });
                    }
                    Err(e) => {
                        log::error!("Failed to accept Java client connection: {e}");
                        tokio::time::sleep(tokio::time::Duration::from_millis(50)).await;
                    }
                }
            },

            // Branch for UDP packets (Bedrock Edition)
            udp_result = self.udp_socket.recv_from(&mut udp_buf) => {
                match udp_result {
                    Ok((len, client_addr)) => {
                        if len == 0 {
                            log::warn!("Received empty UDP packet from {client_addr}");
                        }
                        let received_data = Bytes::copy_from_slice(&udp_buf[..len]);


                        let mut clients_guard = bedrock_clients.lock().await;

                        // TODO: don't save clients for offline connections
                        let client = clients_guard.entry(client_addr).or_insert_with(|| {
                            let client_id = master_client_id_counter;
                            master_client_id_counter += 1;
                            log::info!("New Bedrock client detected from: {client_addr} (ID: {client_id})");
                            let mut platform = BedrockClientPlatform::new(self.udp_socket.clone(), client_addr);
                            platform.start_outgoing_packet_task();
                            Arc::new(
                                platform
                            )
                        });

                        let server_clone = self.server.clone();

                        let reader = Cursor::new(received_data.to_vec());
                        let client = client.clone();
<<<<<<< HEAD
                        tokio::spawn(async move {
=======
                        tasks.spawn(async move {
>>>>>>> 0dbc8e02
                            client.process_packet(&server_clone, reader).await;
                        });
                    }
                    Err(e) => {
                        // TODO Close connection
                        log::error!("Failed to receive UDP packet for Bedrock: {e}");
                        tokio::time::sleep(tokio::time::Duration::from_millis(50)).await;
                    }
                }
            },

            // Branch for the global stop signal
            () = STOP_INTERRUPT.notified() => {
                return false;
            }
        }
        true
    }
}

async fn setup_stdin_console(server: Arc<Server>) {
    let (tx, mut rx) = tokio::sync::mpsc::channel(1);
    let rt = tokio::runtime::Handle::current();
    std::thread::spawn(move || {
        while !SHOULD_STOP.load(Ordering::Relaxed) {
            let mut line = String::new();
            if let Ok(size) = stdin().read_line(&mut line) {
                // if no bytes were read, we may have hit EOF
                if size == 0 {
                    break;
                }
            } else {
                break;
            };
            if line.is_empty() || line.as_bytes()[line.len() - 1] != b'\n' {
                log::warn!("Console command was not terminated with a newline");
            }
            rt.block_on(tx.send(line.trim().to_string()))
                .expect("Failed to send command to server");
        }
    });
    tokio::spawn(async move {
        while !SHOULD_STOP.load(Ordering::Relaxed) {
            if let Some(command) = rx.recv().await {
                send_cancellable! {{
                    ServerCommandEvent::new(command.clone());

                    'after: {
                        let dispatcher = &server.command_dispatcher.read().await;
                        dispatcher
                            .handle_command(&mut command::CommandSender::Console, &server, command.as_str())
                            .await;
                    };
                }}
            }
        }
    });
}

fn setup_console(rl: Readline, server: Arc<Server>) {
    // This needs to be async, or it will hog a thread.
    server.clone().spawn_task(async move {
        let mut rl = rl;
        while !SHOULD_STOP.load(Ordering::Relaxed) {
            let t1 = rl.readline();
            let t2 = STOP_INTERRUPT.notified();

            let result = select! {
                line = t1 => Some(line),
                () = t2 => None,
            };

            let Some(result) = result else { break };

            match result {
                Ok(ReadlineEvent::Line(line)) => {
                    send_cancellable! {{
                        ServerCommandEvent::new(line.clone());

                        'after: {
                            let dispatcher = server.command_dispatcher.read().await;

                            dispatcher
                                .handle_command(&mut command::CommandSender::Console, &server, &line)
                                .await;
                            rl.add_history_entry(line).unwrap();
                        }
                    }}
                }
                Ok(ReadlineEvent::Interrupted) => {
                    stop_server();
                    break;
                }
                err => {
                    log::error!("Console command loop failed!");
                    log::error!("{err:?}");
                    break;
                }
            }
        }
        if let Some((wrapper, _)) = &*LOGGER_IMPL {
            wrapper.return_readline(rl);
        }

        log::debug!("Stopped console commands task");
    });
}

fn scrub_address(ip: &str) -> String {
    ip.chars()
        .map(|ch| if ch == '.' || ch == ':' { ch } else { 'x' })
        .collect()
}<|MERGE_RESOLUTION|>--- conflicted
+++ resolved
@@ -1,10 +1,7 @@
 // Not warn event sending macros
 #![allow(unused_labels)]
 
-<<<<<<< HEAD
-=======
 use crate::logging::{GzipRollingLogger, ReadlineLogWrapper};
->>>>>>> 0dbc8e02
 use crate::net::bedrock::BedrockClientPlatform;
 use crate::net::java::JavaClientPlatform;
 use crate::net::{lan_broadcast, query, rcon::RCONServer};
@@ -24,11 +21,7 @@
 use std::io::{Cursor, IsTerminal, stdin};
 use std::str::FromStr;
 use std::sync::Arc;
-<<<<<<< HEAD
-use std::sync::atomic::{AtomicBool, Ordering};
-=======
 use std::sync::atomic::AtomicBool;
->>>>>>> 0dbc8e02
 use std::{net::SocketAddr, sync::LazyLock};
 use tokio::net::{TcpListener, UdpSocket};
 use tokio::select;
@@ -328,11 +321,7 @@
     pub async fn unified_listener_task(
         &self,
         mut master_client_id_counter: u64,
-<<<<<<< HEAD
-        _tasks: &Arc<TaskTracker>,
-=======
         tasks: &Arc<TaskTracker>,
->>>>>>> 0dbc8e02
         bedrock_clients: &Arc<tokio::sync::Mutex<HashMap<SocketAddr, Arc<BedrockClientPlatform>>>>,
     ) -> bool {
         let mut udp_buf = vec![0; 4096]; // Buffer for UDP receive
@@ -362,27 +351,6 @@
 
                         let server_clone = self.server.clone();
 
-<<<<<<< HEAD
-                        tokio::spawn(async move {
-                                    java_client.process_packets(&server_clone).await;
-                                    java_client.close();
-                                    java_client.await_tasks().await;
-
-                                    let player = java_client.player.lock().await;
-                                    if let Some(player) = player.as_ref() {
-                                        log::debug!("Cleaning up player for id {client_id}");
-
-                                        if let Err(e) = server_clone.player_data_storage
-                                            .handle_player_leave(player)
-                                            .await
-                                        {
-                                            log::error!("Failed to save player data on disconnect: {e}");
-                                        }
-
-                                        player.remove().await;
-                                        server_clone.remove_player(player).await;
-                                    }
-=======
                         tasks.spawn(async move {
                                 java_client.process_packets(&server_clone).await;
                                 java_client.close();
@@ -402,7 +370,6 @@
                                     player.remove().await;
                                     server_clone.remove_player(player).await;
                                 }
->>>>>>> 0dbc8e02
                         });
                     }
                     Err(e) => {
@@ -440,11 +407,7 @@
 
                         let reader = Cursor::new(received_data.to_vec());
                         let client = client.clone();
-<<<<<<< HEAD
-                        tokio::spawn(async move {
-=======
                         tasks.spawn(async move {
->>>>>>> 0dbc8e02
                             client.process_packet(&server_clone, reader).await;
                         });
                     }
