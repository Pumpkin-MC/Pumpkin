// Not warn event sending macros
#![allow(unused_labels)]

use crate::net::{Client, lan_broadcast, query, rcon::RCONServer};
use crate::server::{Server, ticker::Ticker};
use log::{Level, LevelFilter, Log};
use net::PacketHandlerState;
use plugin::PluginManager;
use pumpkin_config::{ADVANCED_CONFIG, BASIC_CONFIG};
use pumpkin_util::text::TextComponent;
use rustyline_async::{Readline, ReadlineEvent};
use std::collections::HashMap;
use std::str::FromStr;
use std::sync::atomic::AtomicBool;
use std::{
    net::SocketAddr,
    sync::{Arc, LazyLock},
};
use tokio::select;
use tokio::sync::Notify;
use tokio::task::JoinHandle;
use tokio::{
    io::{AsyncReadExt, AsyncWriteExt},
    net::{TcpListener, tcp::OwnedReadHalf},
    sync::Mutex,
};

pub mod block;
pub mod command;
pub mod data;
pub mod entity;
pub mod error;
pub mod item;
pub mod net;
pub mod plugin;
pub mod server;
pub mod world;

const GIT_VERSION: &str = env!("GIT_VERSION");

pub static PLUGIN_MANAGER: LazyLock<Mutex<PluginManager>> =
    LazyLock::new(|| Mutex::new(PluginManager::new()));

/// A wrapper for our logger to hold the terminal input while no input is expected in order to
/// properly flush logs to output while they happen instead of batched
pub struct ReadlineLogWrapper {
    internal: Box<dyn Log>,
    readline: std::sync::Mutex<Option<Readline>>,
}

impl ReadlineLogWrapper {
    fn new(log: impl Log + 'static, rl: Option<Readline>) -> Self {
        Self {
            internal: Box::new(log),
            readline: std::sync::Mutex::new(rl),
        }
    }

    fn take_readline(&self) -> Option<Readline> {
        if let Ok(mut result) = self.readline.lock() {
            result.take()
        } else {
            None
        }
    }

    fn return_readline(&self, rl: Readline) {
        if let Ok(mut result) = self.readline.lock() {
            println!("Returned rl");
            let _ = result.insert(rl);
        }
    }
}

// writing to stdout is expensive anyway, so I dont think having a mutex here is a big deal.
impl Log for ReadlineLogWrapper {
    fn log(&self, record: &log::Record) {
        self.internal.log(record);
        if let Ok(mut lock) = self.readline.lock() {
            if let Some(rl) = lock.as_mut() {
                let _ = rl.flush();
            }
        }
    }

    fn flush(&self) {
        self.internal.flush();
        if let Ok(mut lock) = self.readline.lock() {
            if let Some(rl) = lock.as_mut() {
                let _ = rl.flush();
            }
        }
    }

    fn enabled(&self, metadata: &log::Metadata) -> bool {
        self.internal.enabled(metadata)
    }
}

pub static LOGGER_IMPL: LazyLock<Option<(ReadlineLogWrapper, LevelFilter)>> = LazyLock::new(|| {
    if ADVANCED_CONFIG.logging.enabled {
        let mut config = simplelog::ConfigBuilder::new();

        if ADVANCED_CONFIG.logging.timestamp {
            config.set_time_format_custom(time::macros::format_description!(
                "[year]-[month]-[day] [hour]:[minute]:[second]"
            ));
            config.set_time_level(LevelFilter::Trace);
        } else {
            config.set_time_level(LevelFilter::Off);
        }

        if !ADVANCED_CONFIG.logging.color {
            for level in Level::iter() {
                config.set_level_color(level, None);
            }
        } else {
            // We are technically logging to a file like object
            config.set_write_log_enable_colors(true);
        }

        if !ADVANCED_CONFIG.logging.threads {
            config.set_thread_level(LevelFilter::Off);
        } else {
            config.set_thread_level(LevelFilter::Info);
        }

        let level = std::env::var("RUST_LOG")
            .ok()
            .as_deref()
            .map(LevelFilter::from_str)
            .and_then(Result::ok)
            .unwrap_or(LevelFilter::Info);

        if ADVANCED_CONFIG.commands.use_console {
            match Readline::new("$ ".to_owned()) {
                Ok((rl, stdout)) => {
                    let logger = simplelog::WriteLogger::new(level, config.build(), stdout);
                    Some((ReadlineLogWrapper::new(logger, Some(rl)), level))
                }
                Err(e) => {
                    log::warn!(
                        "Failed to initialize console input ({}), falling back to simple logger",
                        e
                    );
                    let logger = simplelog::SimpleLogger::new(level, config.build());
                    Some((ReadlineLogWrapper::new(logger, None), level))
                }
            }
        } else {
            let logger = simplelog::SimpleLogger::new(level, config.build());
            Some((ReadlineLogWrapper::new(logger, None), level))
        }
    } else {
        None
    }
});

#[macro_export]
macro_rules! init_log {
    () => {
        if let Some((logger_impl, level)) = &*pumpkin::LOGGER_IMPL {
            log::set_logger(logger_impl).unwrap();
            log::set_max_level(*level);
        }
    };
}

pub static SHOULD_STOP: AtomicBool = AtomicBool::new(false);
pub static STOP_INTERRUPT: LazyLock<Notify> = LazyLock::new(Notify::new);

pub fn stop_server() {
    SHOULD_STOP.store(true, std::sync::atomic::Ordering::Relaxed);
    STOP_INTERRUPT.notify_waiters();
}

pub struct PumpkinServer {
    pub server: Arc<Server>,
    pub listener: TcpListener,
    pub server_addr: SocketAddr,
    tasks_to_await: Vec<JoinHandle<()>>,
}

impl PumpkinServer {
    pub async fn new() -> Self {
        let server = Arc::new(Server::new());

        // Setup the TCP server socket.
        let listener = tokio::net::TcpListener::bind(BASIC_CONFIG.server_address)
            .await
            .expect("Failed to start TcpListener");
        // In the event the user puts 0 for their port, this will allow us to know what port it is running on
        let addr = listener
            .local_addr()
            .expect("Unable to get the address of server!");

        let rcon = ADVANCED_CONFIG.networking.rcon.clone();

        let mut ticker = Ticker::new(BASIC_CONFIG.tps);

        let mut tasks_to_await = Vec::new();
        if let Some((wrapper, _)) = &*LOGGER_IMPL {
            if let Some(rl) = wrapper.take_readline() {
                let handle = setup_console(rl, server.clone());
                tasks_to_await.push(handle);
            }
        }

        if rcon.enabled {
            let server = server.clone();
            tokio::spawn(async move {
                RCONServer::new(&rcon, server).await.unwrap();
            });
        }

        if ADVANCED_CONFIG.networking.query.enabled {
            log::info!("Query protocol enabled. Starting...");
            tokio::spawn(query::start_query_handler(server.clone(), addr));
        }

        if ADVANCED_CONFIG.networking.lan_broadcast.enabled {
            log::info!("LAN broadcast enabled. Starting...");
            tokio::spawn(lan_broadcast::start_lan_broadcast(addr));
        }

        // Ticker
        {
            let server = server.clone();
            let handle = tokio::spawn(async move {
                ticker.run(&server).await;
            });
            tasks_to_await.push(handle);
        };

        Self {
            server: server.clone(),
            listener,
            server_addr: addr,
            tasks_to_await,
        }
    }

    pub async fn init_plugins(&self) {
        let mut loader_lock = PLUGIN_MANAGER.lock().await;
        loader_lock.set_server(self.server.clone());
        if let Err(err) = loader_lock.load_plugins().await {
            log::error!("{}", err.to_string());
        };
    }

    pub async fn start(self) {
        let mut master_client_id: usize = 0;
        let tasks = Arc::new(Mutex::new(HashMap::new()));

        while !SHOULD_STOP.load(std::sync::atomic::Ordering::Relaxed) {
            let await_new_client = || async {
                let t1 = self.listener.accept();
                let t2 = STOP_INTERRUPT.notified();

                select! {
                    client = t1 => Some(client.unwrap()),
                    () = t2 => None,
                }
            };

            // Asynchronously wait for an inbound socket.
            let Some((connection, client_addr)) = await_new_client().await else {
                break;
            };

            if let Err(e) = connection.set_nodelay(true) {
                log::warn!("failed to set TCP_NODELAY {e}");
            }

            let id = master_client_id;
            master_client_id = master_client_id.wrapping_add(1);

            let formatted_address = if BASIC_CONFIG.scrub_ips {
                scrub_address(&format!("{client_addr}"))
            } else {
                format!("{client_addr}")
            };
            log::info!(
                "Accepted connection from: {} (id {})",
                formatted_address,
                id
            );

            let (tx, mut rx) = tokio::sync::mpsc::channel(64);
            let (mut connection_reader, connection_writer) = connection.into_split();

            let client = Arc::new(Client::new(tx, client_addr, id));

            let client_clone = client.clone();
            // This task will be cleaned up on its own
            tokio::spawn(async move {
                let mut connection_writer = connection_writer;

                // We clone ownership of `tx` into here thru the client so this will never drop
                // since there is always a tx in memory. We need to explicitly tell the recv to stop
                while let Some(notif) = rx.recv().await {
                    match notif {
                        PacketHandlerState::PacketReady => {
                            let buf = {
                                let mut enc = client_clone.enc.lock().await;
                                enc.take()
                            };

                            if let Err(e) = connection_writer.write_all(&buf).await {
                                log::warn!("Failed to write packet to client: {e}");
                                client_clone.close().await;
                                break;
                            }
                        }
                        PacketHandlerState::Stop => break,
                    }
                }
            });

            let server = self.server.clone();
            let tasks_clone = tasks.clone();
            // We need to await these to verify all cleanup code is complete
            let handle = tokio::spawn(async move {
                while !client.closed.load(std::sync::atomic::Ordering::Relaxed)
                    && !client
                        .make_player
                        .load(std::sync::atomic::Ordering::Relaxed)
                {
                    let open = poll(&client, &mut connection_reader).await;
                    if open {
                        client.process_packets(&server).await;
                    };
                }
                if client
                    .make_player
                    .load(std::sync::atomic::Ordering::Relaxed)
                {
<<<<<<< HEAD
                    if let Some((player, world)) = server.add_player(client, client_addr).await {
                        world
                            .spawn_player(&BASIC_CONFIG, player.clone(), &server)
                            .await;

                        // poll Player
                        while !player
                            .client
                            .closed
                            .load(core::sync::atomic::Ordering::Relaxed)
                        {
                            let open = poll(&player.client, connection_reader.clone()).await;
                            if open {
                                player.process_packets(&server).await;
                            };
                        }
                        log::debug!("Cleaning up player for id {}", id);
                        player.remove().await;
                        server.remove_player().await;
=======
                    let (player, world) = server.add_player(client.clone()).await;
                    world
                        .spawn_player(&BASIC_CONFIG, player.clone(), &server)
                        .await;

                    // poll Player
                    while !player
                        .client
                        .closed
                        .load(core::sync::atomic::Ordering::Relaxed)
                    {
                        let open = poll(&player.client, &mut connection_reader).await;
                        if open {
                            player.process_packets(&server).await;
                        };
>>>>>>> a9bfd131
                    }
                }

                // Also handle case of client connects but does not become a player (like a server
                // ping)
                client.close().await;
                tasks_clone.lock().await.remove(&id);
            });
            tasks.lock().await.insert(id, Some(handle));
        }

        log::info!("Stopped accepting incoming connections");

        let kick_message = TextComponent::text("Server stopped");
        for player in self.server.get_all_players().await {
            player.kick(kick_message.clone()).await;
        }

        log::info!("Ending server tasks");

        for handle in self.tasks_to_await.into_iter() {
            if let Err(err) = handle.await {
                log::error!("Failed to join server task: {}", err.to_string());
            }
        }

        let handles: Vec<Option<JoinHandle<()>>> = tasks
            .lock()
            .await
            .values_mut()
            .map(|val| val.take())
            .collect();

        log::info!("Ending player tasks");

        for handle in handles.into_iter().flatten() {
            if let Err(err) = handle.await {
                log::error!("Failed to join player task: {}", err.to_string());
            }
        }

        self.server.save().await;

        log::info!("Completed save!");

        // Explicitly drop the line reader to return the terminal to the original state
        if let Some((wrapper, _)) = &*LOGGER_IMPL {
            if let Some(rl) = wrapper.take_readline() {
                let _ = rl;
            }
        }
    }
}

fn setup_console(rl: Readline, server: Arc<Server>) -> JoinHandle<()> {
    // This needs to be async or it will hog a thread
    tokio::spawn(async move {
        let mut rl = rl;
        while !SHOULD_STOP.load(std::sync::atomic::Ordering::Relaxed) {
            let t1 = rl.readline();
            let t2 = STOP_INTERRUPT.notified();

            let result = select! {
                line = t1 => Some(line),
                () = t2 => None,
            };

            let Some(result) = result else { break };

            match result {
                Ok(ReadlineEvent::Line(line)) => {
                    let dispatcher = server.command_dispatcher.read().await;

                    dispatcher
                        .handle_command(&mut command::CommandSender::Console, &server, &line)
                        .await;
                    rl.add_history_entry(line).unwrap();
                }
                Ok(ReadlineEvent::Interrupted) => {
                    stop_server();
                    break;
                }
                err => {
                    log::error!("Console command loop failed!");
                    log::error!("{:?}", err);
                    break;
                }
            }
        }
        if let Some((wrapper, _)) = &*LOGGER_IMPL {
            wrapper.return_readline(rl);
        }

        log::debug!("Stopped console commands task");
    })
}

async fn poll(client: &Client, connection_reader: &mut OwnedReadHalf) -> bool {
    loop {
        if client.closed.load(std::sync::atomic::Ordering::Relaxed) {
            // If we manually close (like a kick) we dont want to keep reading bytes
            return false;
        }

        let mut dec = client.dec.lock().await;

        match dec.decode() {
            Ok(Some(packet)) => {
                client.add_packet(packet).await;
                return true;
            }
            Ok(None) => (), //log::debug!("Waiting for more data to complete packet..."),
            Err(err) => {
                log::warn!("Failed to decode packet for: {}", err.to_string());
                client.close().await;
                return false; // return to avoid reserving additional bytes
            }
        }

        dec.reserve(4096);
        let mut buf = dec.take_capacity();

        let bytes_read = connection_reader.read_buf(&mut buf).await;
        match bytes_read {
            Ok(cnt) => {
                //log::debug!("Read {} bytes", cnt);
                if cnt == 0 {
                    client.close().await;
                    return false;
                }
            }
            Err(error) => {
                log::error!("Error while reading incoming packet {}", error);
                client.close().await;
                return false;
            }
        };

        // This should always be an O(1) unsplit because we reserved space earlier and
        // the call to `read_buf` shouldn't have grown the allocation.
        dec.queue_bytes(buf);
    }
}

fn scrub_address(ip: &str) -> String {
    ip.chars()
        .map(|ch| if ch == '.' || ch == ':' { ch } else { 'x' })
        .collect()
}<|MERGE_RESOLUTION|>--- conflicted
+++ resolved
@@ -335,27 +335,6 @@
                     .make_player
                     .load(std::sync::atomic::Ordering::Relaxed)
                 {
-<<<<<<< HEAD
-                    if let Some((player, world)) = server.add_player(client, client_addr).await {
-                        world
-                            .spawn_player(&BASIC_CONFIG, player.clone(), &server)
-                            .await;
-
-                        // poll Player
-                        while !player
-                            .client
-                            .closed
-                            .load(core::sync::atomic::Ordering::Relaxed)
-                        {
-                            let open = poll(&player.client, connection_reader.clone()).await;
-                            if open {
-                                player.process_packets(&server).await;
-                            };
-                        }
-                        log::debug!("Cleaning up player for id {}", id);
-                        player.remove().await;
-                        server.remove_player().await;
-=======
                     let (player, world) = server.add_player(client.clone()).await;
                     world
                         .spawn_player(&BASIC_CONFIG, player.clone(), &server)
@@ -371,7 +350,6 @@
                         if open {
                             player.process_packets(&server).await;
                         };
->>>>>>> a9bfd131
                     }
                 }
 
