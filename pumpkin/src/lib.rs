// Not warn event sending macros
#![allow(unused_labels)]

use crate::net::ClientPlatform;
use crate::net::bedrock::BedrockClientPlatform;
use crate::net::java::JavaClientPlatform;
use crate::net::{Client, lan_broadcast, query, rcon::RCONServer};
use crate::server::{Server, ticker::Ticker};
use bytes::Bytes;
use log::{Level, LevelFilter, Log};
use net::authentication::fetch_mojang_public_keys;
use plugin::PluginManager;
use plugin::server::server_command::ServerCommandEvent;
use pumpkin_config::{BASIC_CONFIG, advanced_config};
use pumpkin_macros::send_cancellable;
use pumpkin_util::permission::{PermissionManager, PermissionRegistry};
use pumpkin_util::text::TextComponent;
use rustyline_async::{Readline, ReadlineEvent};
use std::collections::HashMap;
use std::io::{Cursor, IsTerminal, stdin};
use std::str::FromStr;
use std::sync::atomic::{AtomicBool, Ordering};
use std::{
    net::SocketAddr,
    sync::{Arc, LazyLock},
};
use tokio::net::{TcpListener, UdpSocket};
use tokio::select;
use tokio::sync::{Mutex, Notify, RwLock};
use tokio_util::task::TaskTracker;

pub mod block;
pub mod command;
pub mod data;
pub mod entity;
pub mod error;
pub mod item;
pub mod net;
pub mod plugin;
pub mod server;
pub mod world;

const GIT_VERSION: &str = env!("GIT_VERSION");

#[cfg(feature = "dhat-heap")]
pub static HEAP_PROFILER: LazyLock<Mutex<Option<dhat::Profiler>>> =
    LazyLock::new(|| Mutex::new(None));

pub static PLUGIN_MANAGER: LazyLock<Arc<RwLock<PluginManager>>> = LazyLock::new(|| {
    let manager = PluginManager::new();
    let arc_manager = Arc::new(RwLock::new(manager));
    let clone = Arc::clone(&arc_manager);
    let arc_manager_clone = arc_manager.clone();
    let mut manager = futures::executor::block_on(arc_manager_clone.write());
    manager.set_self_ref(clone);
    arc_manager
});

pub static PERMISSION_REGISTRY: LazyLock<Arc<RwLock<PermissionRegistry>>> =
    LazyLock::new(|| Arc::new(RwLock::new(PermissionRegistry::new())));

pub static PERMISSION_MANAGER: LazyLock<Arc<RwLock<PermissionManager>>> = LazyLock::new(|| {
    Arc::new(RwLock::new(PermissionManager::new(
        PERMISSION_REGISTRY.clone(),
    )))
});

/// A wrapper for our logger to hold the terminal input while no input is expected in order to
/// properly flush logs to the output while they happen instead of batched
pub struct ReadlineLogWrapper {
    internal: Box<dyn Log>,
    readline: std::sync::Mutex<Option<Readline>>,
}

impl ReadlineLogWrapper {
    fn new(log: impl Log + 'static, rl: Option<Readline>) -> Self {
        Self {
            internal: Box::new(log),
            readline: std::sync::Mutex::new(rl),
        }
    }

    fn take_readline(&self) -> Option<Readline> {
        if let Ok(mut result) = self.readline.lock() {
            result.take()
        } else {
            None
        }
    }

    fn return_readline(&self, rl: Readline) {
        if let Ok(mut result) = self.readline.lock() {
            println!("Returned rl");
            let _ = result.insert(rl);
        }
    }
}

// Writing to `stdout` is expensive anyway, so I don't think having a `Mutex` here is a big deal.
impl Log for ReadlineLogWrapper {
    fn log(&self, record: &log::Record) {
        self.internal.log(record);
        if let Ok(mut lock) = self.readline.lock() {
            if let Some(rl) = lock.as_mut() {
                let _ = rl.flush();
            }
        }
    }

    fn flush(&self) {
        self.internal.flush();
        if let Ok(mut lock) = self.readline.lock() {
            if let Some(rl) = lock.as_mut() {
                let _ = rl.flush();
            }
        }
    }

    fn enabled(&self, metadata: &log::Metadata) -> bool {
        self.internal.enabled(metadata)
    }
}

pub static LOGGER_IMPL: LazyLock<Option<(ReadlineLogWrapper, LevelFilter)>> = LazyLock::new(|| {
    if advanced_config().logging.enabled {
        let mut config = simplelog::ConfigBuilder::new();

        if advanced_config().logging.timestamp {
            config.set_time_format_custom(time::macros::format_description!(
                "[year]-[month]-[day] [hour]:[minute]:[second]"
            ));
            config.set_time_level(LevelFilter::Trace);
        } else {
            config.set_time_level(LevelFilter::Off);
        }

        if !advanced_config().logging.color {
            for level in Level::iter() {
                config.set_level_color(level, None);
            }
        } else {
            // We are technically logging to a file-like object.
            config.set_write_log_enable_colors(true);
        }

        if !advanced_config().logging.threads {
            config.set_thread_level(LevelFilter::Off);
        } else {
            config.set_thread_level(LevelFilter::Info);
        }

        let level = std::env::var("RUST_LOG")
            .ok()
            .as_deref()
            .map(LevelFilter::from_str)
            .and_then(Result::ok)
            .unwrap_or(LevelFilter::Info);

        if advanced_config().commands.use_tty && stdin().is_terminal() {
            match Readline::new("$ ".to_owned()) {
                Ok((rl, stdout)) => {
                    let logger = simplelog::WriteLogger::new(level, config.build(), stdout);
                    Some((ReadlineLogWrapper::new(logger, Some(rl)), level))
                }
                Err(e) => {
                    log::warn!(
                        "Failed to initialize console input ({e}); falling back to simple logger"
                    );
                    let logger = simplelog::SimpleLogger::new(level, config.build());
                    Some((ReadlineLogWrapper::new(logger, None), level))
                }
            }
        } else {
            let logger = simplelog::SimpleLogger::new(level, config.build());
            Some((ReadlineLogWrapper::new(logger, None), level))
        }
    } else {
        None
    }
});

#[macro_export]
macro_rules! init_log {
    () => {
        if let Some((logger_impl, level)) = &*pumpkin::LOGGER_IMPL {
            log::set_logger(logger_impl).unwrap();
            log::set_max_level(*level);
        }
    };
}

pub static SHOULD_STOP: AtomicBool = AtomicBool::new(false);
pub static STOP_INTERRUPT: LazyLock<Notify> = LazyLock::new(Notify::new);

pub fn stop_server() {
    SHOULD_STOP.store(true, std::sync::atomic::Ordering::Relaxed);
    STOP_INTERRUPT.notify_waiters();
}

pub struct PumpkinServer {
    pub server: Arc<Server>,
    pub tcp_listener: TcpListener,
    pub udp_socket: Arc<UdpSocket>,
}

impl PumpkinServer {
    pub async fn new() -> Self {
        let server = Arc::new(Server::new().await);

        for world in &*server.worlds.read().await {
            world.level.read_spawn_chunks(&Server::spawn_chunks()).await;
        }

        let rcon = advanced_config().networking.rcon.clone();

        let mut ticker = Ticker::new();

        if advanced_config().commands.use_console {
            if let Some((wrapper, _)) = &*LOGGER_IMPL {
                if let Some(rl) = wrapper.take_readline() {
                    setup_console(rl, server.clone());
                } else {
                    if advanced_config().commands.use_tty {
                        log::warn!(
                            "The input is not a TTY; falling back to simple logger and ignoring `use_tty` setting"
                        );
                    }
                    setup_stdin_console(server.clone()).await;
                }
            }
        }

        if rcon.enabled {
            let rcon_server = server.clone();
            server.spawn_task(async move {
                RCONServer::run(&rcon, rcon_server).await.unwrap();
            });
        }

        // Setup the TCP server socket.
        let listener = tokio::net::TcpListener::bind(BASIC_CONFIG.java_edition_address)
            .await
            .expect("Failed to start `TcpListener`");
        // In the event the user puts 0 for their port, this will allow us to know what port it is running on
        let addr = listener
            .local_addr()
            .expect("Unable to get the address of the server!");

        if advanced_config().networking.query.enabled {
            log::info!("Query protocol is enabled. Starting...");
            server.spawn_task(query::start_query_handler(
                server.clone(),
                advanced_config().networking.query.address,
            ));
        }

        if advanced_config().networking.lan_broadcast.enabled {
            log::info!("LAN broadcast is enabled. Starting...");
            server.spawn_task(lan_broadcast::start_lan_broadcast(addr));
        }

        if BASIC_CONFIG.allow_chat_reports {
            let mojang_public_keys = fetch_mojang_public_keys(server.auth_client.as_ref().unwrap())
                .await
                .unwrap();
            *server.mojang_public_keys.lock().await = mojang_public_keys;
        }

        // Ticker
        {
            let ticker_server = server.clone();
            server.spawn_task(async move {
                ticker.run(&ticker_server).await;
            });
        };

        let udp_socket = UdpSocket::bind(BASIC_CONFIG.bedrock_edition_address)
            .await
            .expect("Failed to bind UDP Socket");

        Self {
            server: server.clone(),
            tcp_listener: listener,
            udp_socket: Arc::new(udp_socket),
        }
    }

    pub async fn init_plugins(&self) {
        let mut loader_lock = PLUGIN_MANAGER.write().await;
        loader_lock.set_server(self.server.clone());
        if let Err(err) = loader_lock.load_plugins().await {
            log::error!("{err}");
        };
    }

    pub async fn unload_plugins(&self) {
        let mut loader_lock = PLUGIN_MANAGER.write().await;
        if let Err(err) = loader_lock.unload_all_plugins().await {
            log::error!("Error unloading plugins: {err}");
        } else {
            log::info!("All plugins unloaded successfully");
        }
    }

    pub async fn start(&self) {
        let tasks = Arc::new(TaskTracker::new());
        let master_client_id: u64 = 0;
        let bedrock_clients = Arc::new(Mutex::new(HashMap::new()));

        while !SHOULD_STOP.load(std::sync::atomic::Ordering::Relaxed) {
            if !self
                .unified_listener_task(master_client_id, &tasks, &bedrock_clients)
                .await
            {
                break;
            }
<<<<<<< HEAD

            let id = master_client_id;
            master_client_id = master_client_id.wrapping_add(1);

            let formatted_address = if BASIC_CONFIG.scrub_ips {
                scrub_address(&format!("{client_addr}"))
            } else {
                format!("{client_addr}")
            };
            log::debug!("Accepted connection from: {formatted_address} (id {id})");

            let mut client = Client::new(connection, client_addr, id);
            client.init();
            let server = self.server.clone();

            tasks.spawn(async move {
                let timeout_duration = advanced_config().networking.client.connection_timeout;

                if timeout_duration > 0 {
                    let process_result = tokio::time::timeout(
                        tokio::time::Duration::from_secs(timeout_duration as u64),
                        client.process_packets(&server),
                    )
                    .await;

                    if process_result.is_err() {
                        log::warn!("Client {id} timed out during packet processing");
                        client.close();
                        client.await_tasks().await;
                        return;
                    }
                } else {
                    client.process_packets(&server).await;
                }

                if client
                    .make_player
                    .load(std::sync::atomic::Ordering::Relaxed)
                {
                    // Client is kicked if this fails
                    if let Some((player, world)) = server.add_player(client).await {
                        world
                            .spawn_player(&BASIC_CONFIG, player.clone(), &server)
                            .await;

                        player.process_packets(&server).await;
                        player.close().await;

                        //TODO: Move these somewhere less likely to be forgotten
                        log::debug!("Cleaning up player for id {id}");

                        // Save player data on disconnect
                        if let Err(e) = server
                            .player_data_storage
                            .handle_player_leave(&player)
                            .await
                        {
                            log::error!("Failed to save player data on disconnect: {e}");
                        }

                        // Remove the player from its world
                        player.remove().await;
                        // Tick down the online count
                        server.remove_player(&player).await;
                    }
                } else {
                    // Also handle case of client connects but does not become a player (like a server
                    // ping)
                    client.close();
                    log::debug!("Awaiting tasks for client {id}");
                    client.await_tasks().await;
                    log::debug!("Finished awaiting tasks for client {id}");
                }
            });
=======
>>>>>>> b7ce0593
        }

        log::info!("Stopped accepting incoming connections");

        if let Err(e) = self
            .server
            .player_data_storage
            .save_all_players(&self.server)
            .await
        {
            log::error!("Error saving all players during shutdown: {e}");
        }

        let kick_message = TextComponent::text("Server stopped");
        for player in self.server.get_all_players().await {
            player.kick(kick_message.clone()).await;
        }

        log::info!("Ending player tasks");

        tasks.close();
        tasks.wait().await;

        self.unload_plugins().await;

        log::info!("Starting save.");

        self.server.shutdown().await;

        log::info!("Completed save!");

        // Explicitly drop the line reader to return the terminal to the original state.
        if let Some((wrapper, _)) = &*LOGGER_IMPL {
            if let Some(rl) = wrapper.take_readline() {
                let _ = rl;
            }
        }
    }

    #[expect(unused_assignments)]
    pub async fn unified_listener_task(
        &self,
        mut master_client_id_counter: u64,
        _tasks: &Arc<TaskTracker>,
        bedrock_clients: &Arc<tokio::sync::Mutex<HashMap<SocketAddr, Arc<Client>>>>,
    ) -> bool {
        let mut udp_buf = vec![0; 4096]; // Buffer for UDP receive

        select! {
            // Branch for TCP connections (Java Edition)
            tcp_result = self.tcp_listener.accept() => {
                match tcp_result {
                    Ok((connection, client_addr)) => {
                        if let Err(e) = connection.set_nodelay(true) {
                            log::warn!("Failed to set TCP_NODELAY: {e}");
                        }

                        let client_id = master_client_id_counter;
                        master_client_id_counter += 1;

                        let formatted_address = if BASIC_CONFIG.scrub_ips {
                            scrub_address(&format!("{client_addr}"))
                        } else {
                            format!("{client_addr}")
                        };
                        log::debug!("Accepted connection from Java Edition: {formatted_address} (id {client_id})");

                        // Create a new JavaClientPlatform instance for this specific connection
                        let java_client_platform_instance = JavaClientPlatform::new(connection);

                        let mut client = Client::new(
                            ClientPlatform::Java(java_client_platform_instance),
                            client_addr,
                            client_id,
                        );
                        client.init();

                        let server_clone = self.server.clone();

                        tokio::spawn(async move {
                            // Handles the lifecycle of a single Java client
                            match client.platform.as_ref() {
                                ClientPlatform::Java(java) => {
                                    java.process_packets(&client, &server_clone).await;
                                },
                                ClientPlatform::Bedrock(_) => unreachable!("Java client handler received a Bedrock platform."),
                            };

                            if client.make_player.load(Ordering::Relaxed) {
                                if let Some((player, world)) = server_clone.add_player(client).await { // client needs to be cloned here if moved into add_player
                                    world.spawn_player(&BASIC_CONFIG, player.clone(), &server_clone).await;

                                    player.process_packets(&server_clone).await; // Player's main packet loop
                                    player.close().await; // Signal player to stop its packet processing loop

                                    log::debug!("Cleaning up player for id {client_id}");

                                    if let Err(e) = server_clone.player_data_storage
                                        .handle_player_leave(&player)
                                        .await
                                    {
                                        log::error!("Failed to save player data on disconnect: {e}");
                                    }

                                    player.remove().await;
                                    server_clone.remove_player(&player).await;
                                }
                            } else {
                                client.close();
                                log::debug!("Awaiting tasks for client {}", client.id);
                                client.await_tasks().await;
                                log::debug!("Finished awaiting tasks for client {}", client.id);
                            }
                        });
                    }
                    Err(e) => {
                        log::error!("Failed to accept Java client connection: {e}");
                        tokio::time::sleep(tokio::time::Duration::from_millis(50)).await;
                    }
                }
            },

            // Branch for UDP packets (Bedrock Edition)
            udp_result = self.udp_socket.recv_from(&mut udp_buf) => {
                match udp_result {
                    Ok((len, client_addr)) => {
                        if len == 0 {
                            log::warn!("Received empty UDP packet from {client_addr}");
                        }
                        let received_data = Bytes::copy_from_slice(&udp_buf[..len]);


                        let mut clients_guard = bedrock_clients.lock().await;

                        let client = clients_guard.entry(client_addr).or_insert_with(|| {
                            let client_id = master_client_id_counter;
                            master_client_id_counter += 1;
                            log::info!("New Bedrock client detected from: {client_addr} (ID: {client_id})");
                            // Use the prototype to create a new BedrockClientPlatform instance
                          Arc::new(Client::new(ClientPlatform::Bedrock(
                                BedrockClientPlatform::new(self.udp_socket.clone(), client_addr)
                            ), client_addr, client_id))
                        });

                        let server_clone = self.server.clone();

                        let reader = Cursor::new(received_data.to_vec());
                        let client = client.clone();
                        tokio::spawn(async move {
                            if let ClientPlatform::Bedrock(bedrock_plat) = client.platform.as_ref() {
                                bedrock_plat.process_packet(&client, &server_clone, reader).await;
                            }
                            //tasks_clone.track_task_completion(client_clone_for_task.id);
                        });
                    }
                    Err(e) => {
                        log::error!("Failed to receive UDP packet for Bedrock: {e}");
                        tokio::time::sleep(tokio::time::Duration::from_millis(50)).await;
                    }
                }
            },

            // Branch for the global stop signal
            () = STOP_INTERRUPT.notified() => {
                return false;
            }
        }
        true
    }
}

async fn setup_stdin_console(server: Arc<Server>) {
    let (tx, mut rx) = tokio::sync::mpsc::channel(1);
    let rt = tokio::runtime::Handle::current();
    std::thread::spawn(move || {
        while !SHOULD_STOP.load(std::sync::atomic::Ordering::Relaxed) {
            let mut line = String::new();
            if let Ok(size) = stdin().read_line(&mut line) {
                // if no bytes were read, we may have hit EOF
                if size == 0 {
                    break;
                }
            } else {
                break;
            };
            if line.is_empty() || line.as_bytes()[line.len() - 1] != b'\n' {
                log::warn!("Console command was not terminated with a newline");
            }
            rt.block_on(tx.send(line.trim().to_string()))
                .expect("Failed to send command to server");
        }
    });
    tokio::spawn(async move {
        while !SHOULD_STOP.load(std::sync::atomic::Ordering::Relaxed) {
            if let Some(command) = rx.recv().await {
                send_cancellable! {{
                    ServerCommandEvent::new(command.clone());

                    'after: {
                        let dispatcher = &server.command_dispatcher.read().await;
                        dispatcher
                            .handle_command(&mut command::CommandSender::Console, &server, command.as_str())
                            .await;
                    };
                }}
            }
        }
    });
}

fn setup_console(rl: Readline, server: Arc<Server>) {
    // This needs to be async, or it will hog a thread.
    server.clone().spawn_task(async move {
        let mut rl = rl;
        while !SHOULD_STOP.load(std::sync::atomic::Ordering::Relaxed) {
            let t1 = rl.readline();
            let t2 = STOP_INTERRUPT.notified();

            let result = select! {
                line = t1 => Some(line),
                () = t2 => None,
            };

            let Some(result) = result else { break };

            match result {
                Ok(ReadlineEvent::Line(line)) => {
                    send_cancellable! {{
                        ServerCommandEvent::new(line.clone());

                        'after: {
                            let dispatcher = server.command_dispatcher.read().await;

                            dispatcher
                                .handle_command(&mut command::CommandSender::Console, &server, &line)
                                .await;
                            rl.add_history_entry(line).unwrap();
                        }
                    }}
                }
                Ok(ReadlineEvent::Interrupted) => {
                    stop_server();
                    break;
                }
                err => {
                    log::error!("Console command loop failed!");
                    log::error!("{err:?}");
                    break;
                }
            }
        }
        if let Some((wrapper, _)) = &*LOGGER_IMPL {
            wrapper.return_readline(rl);
        }

        log::debug!("Stopped console commands task");
    });
}

fn scrub_address(ip: &str) -> String {
    ip.chars()
        .map(|ch| if ch == '.' || ch == ':' { ch } else { 'x' })
        .collect()
}<|MERGE_RESOLUTION|>--- conflicted
+++ resolved
@@ -314,83 +314,6 @@
             {
                 break;
             }
-<<<<<<< HEAD
-
-            let id = master_client_id;
-            master_client_id = master_client_id.wrapping_add(1);
-
-            let formatted_address = if BASIC_CONFIG.scrub_ips {
-                scrub_address(&format!("{client_addr}"))
-            } else {
-                format!("{client_addr}")
-            };
-            log::debug!("Accepted connection from: {formatted_address} (id {id})");
-
-            let mut client = Client::new(connection, client_addr, id);
-            client.init();
-            let server = self.server.clone();
-
-            tasks.spawn(async move {
-                let timeout_duration = advanced_config().networking.client.connection_timeout;
-
-                if timeout_duration > 0 {
-                    let process_result = tokio::time::timeout(
-                        tokio::time::Duration::from_secs(timeout_duration as u64),
-                        client.process_packets(&server),
-                    )
-                    .await;
-
-                    if process_result.is_err() {
-                        log::warn!("Client {id} timed out during packet processing");
-                        client.close();
-                        client.await_tasks().await;
-                        return;
-                    }
-                } else {
-                    client.process_packets(&server).await;
-                }
-
-                if client
-                    .make_player
-                    .load(std::sync::atomic::Ordering::Relaxed)
-                {
-                    // Client is kicked if this fails
-                    if let Some((player, world)) = server.add_player(client).await {
-                        world
-                            .spawn_player(&BASIC_CONFIG, player.clone(), &server)
-                            .await;
-
-                        player.process_packets(&server).await;
-                        player.close().await;
-
-                        //TODO: Move these somewhere less likely to be forgotten
-                        log::debug!("Cleaning up player for id {id}");
-
-                        // Save player data on disconnect
-                        if let Err(e) = server
-                            .player_data_storage
-                            .handle_player_leave(&player)
-                            .await
-                        {
-                            log::error!("Failed to save player data on disconnect: {e}");
-                        }
-
-                        // Remove the player from its world
-                        player.remove().await;
-                        // Tick down the online count
-                        server.remove_player(&player).await;
-                    }
-                } else {
-                    // Also handle case of client connects but does not become a player (like a server
-                    // ping)
-                    client.close();
-                    log::debug!("Awaiting tasks for client {id}");
-                    client.await_tasks().await;
-                    log::debug!("Finished awaiting tasks for client {id}");
-                }
-            });
-=======
->>>>>>> b7ce0593
         }
 
         log::info!("Stopped accepting incoming connections");
