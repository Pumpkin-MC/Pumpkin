use std::{
    io::{self, Cursor},
    sync::atomic::{AtomicI32, Ordering},
};

use base64::{engine::general_purpose, Engine};
use mio::{event::Event, Poll};
use pumpkin_protocol::{
    client::{config::CPluginMessage, play::CLogin},
    PacketError, Players, Sample, StatusResponse, VarInt, VarInt32, Version,
};
use rsa::{rand_core::OsRng, traits::PublicKeyParts, RsaPrivateKey, RsaPublicKey};
use serde::{Deserialize, Serialize};

use crate::{
    client::Client,
    configuration::{AdvancedConfiguration, BasicConfiguration},
    entity::{
        player::{GameMode, Player},
        Entity, EntityId,
    },
<<<<<<< HEAD
    protocol::{
        client::{config::CPluginMessage, play::CLogin},
        Players, Sample, StatusResponse, VarInt, VarInt32, Version,
    },
    world::world::World,
=======
    world::World,
>>>>>>> 9e280d31
};

pub struct Server {
    pub compression_threshold: Option<u8>,

    pub online_mode: bool,
    pub encryption: bool, // encryptiony is always required when online_mode is disabled
    pub public_key: RsaPublicKey,
    pub private_key: RsaPrivateKey,
    pub public_key_der: Box<[u8]>,

    /// the maximum amount of players that can join the Server
    pub max_players: u32,

    pub world: World,

    pub status_response: StatusResponse,
    // We cache the json response here so we don't parse it every time someone makes a Status request.
    // Keep in mind that we must parse this again, when the StatusResponse changes which usally happen when a player joins or leaves
    pub status_response_json: String,

    /// Cache the Server brand buffer so we don't have to rebuild them every time a player joins
    pub cached_server_brand: Vec<u8>,

    // todo replace with HashMap <World, Player>
    entity_id: AtomicI32, // todo: place this into every world
    pub difficulty: Difficulty,
}

impl Server {
    pub fn new(config: (BasicConfiguration, AdvancedConfiguration)) -> Self {
        let status_response = Self::build_response(&config.0);
        let status_response_json = serde_json::to_string(&status_response)
            .expect("Failed to parse Status response into JSON");

        let cached_server_brand = Self::build_brand();

        // todo, only create when needed
        let (public_key, private_key) = Self::generate_keys();

        let public_key_der = rsa_der::public_key_to_der(
            &private_key.n().to_bytes_be(),
            &private_key.e().to_bytes_be(),
        )
        .into_boxed_slice();

        Self {
            // 0 is invalid
            entity_id: 2.into(),
            world: World::new("world", "world/region"),
            online_mode: config.0.online_mode,
            encryption: config.1.encryption,
            compression_threshold: None, // 256
            public_key,
            cached_server_brand,
            private_key,
            max_players: config.0.max_plyers,
            status_response,
            status_response_json,
            public_key_der,
            difficulty: config.0.default_difficulty,
        }
    }

    // Returns Tokens to remove
    pub fn poll(
        &mut self,
        client: &mut Client,
        _poll: &Poll,
        event: &Event,
    ) -> Result<bool, io::Error> {
        // todo, Poll players in every world
        client.poll(self, event)
    }

    pub fn spawn_player(&mut self, client: &mut Client) {
        let player = Player {
            entity: Entity {
                entity_id: self.new_entity_id(),
            },
        };

        client
            .send_packet(CLogin::new(
                player.entity_id(),
                self.difficulty == Difficulty::Hard,
                1,
                vec!["minecraft:overworld".into()],
                self.max_players as VarInt,
                8, //  view distance todo
                8, // sim view dinstance todo
                false,
                false,
                false,
                1,
                "minecraft:overworld".into(),
                0, // seed
                GameMode::Survival.to_byte() as u8,
                GameMode::Undefined.to_byte(),
                false,
                false,
                false, // deth loc
                None,
                None,
                0,
                false,
            ))
            .unwrap_or_else(|e| client.kick(&e.to_string()));

        dbg!("spawning player");
        client.player = Some(player);
    }

    // move to world
    pub fn new_entity_id(&self) -> EntityId {
        self.entity_id.fetch_add(1, Ordering::SeqCst)
    }

    pub fn build_brand() -> Vec<u8> {
        let brand = "pumpkin";
        let mut buf = vec![];
        let _ = VarInt32(brand.len() as i32).encode(&mut buf);
        buf.extend_from_slice(brand.as_bytes());
        buf
    }

    pub fn send_brand(&self, client: &mut Client) -> Result<(), PacketError> {
        // send server brand
        client.send_packet(CPluginMessage::new(
            "minecraft:brand",
            &self.cached_server_brand,
        ))
    }

    pub fn build_response(config: &BasicConfiguration) -> StatusResponse {
        let path = concat!(env!("CARGO_MANIFEST_DIR"), "/icon.png");

        StatusResponse {
            version: Version {
                name: "1.21".into(),
                protocol: 767,
            },
            players: Players {
                max: config.max_plyers,
                online: 0,
                sample: vec![Sample {
                    name: "".into(),
                    id: "".into(),
                }],
            },
            description: config.motd.clone(),
            favicon: Self::load_icon(path),
        }
    }

    pub fn load_icon(path: &str) -> String {
        let mut icon = match image::open(path).map_err(|e| panic!("error loading icon: {}", e)) {
            Ok(icon) => icon,
            Err(_) => return "".into(),
        };
        icon = icon.resize_exact(64, 64, image::imageops::FilterType::Triangle);
        let mut image = Vec::new();
        icon.write_to(&mut Cursor::new(&mut image), image::ImageFormat::Png)
            .unwrap();
        let mut result = "data:image/png;base64,".to_owned();
        general_purpose::STANDARD.encode_string(image, &mut result);
        result
    }

    pub fn generate_keys() -> (RsaPublicKey, RsaPrivateKey) {
        let priv_key = RsaPrivateKey::new(&mut OsRng, 1024).expect("failed to generate a key");
        let pub_key = RsaPublicKey::from(&priv_key);
        (pub_key, priv_key)
    }
}

#[derive(PartialEq, Serialize, Deserialize)]
pub enum Difficulty {
    Peaceful,
    Easy,
    Normal,
    Hard,
}<|MERGE_RESOLUTION|>--- conflicted
+++ resolved
@@ -19,15 +19,7 @@
         player::{GameMode, Player},
         Entity, EntityId,
     },
-<<<<<<< HEAD
-    protocol::{
-        client::{config::CPluginMessage, play::CLogin},
-        Players, Sample, StatusResponse, VarInt, VarInt32, Version,
-    },
-    world::world::World,
-=======
     world::World,
->>>>>>> 9e280d31
 };
 
 pub struct Server {
@@ -77,7 +69,7 @@
         Self {
             // 0 is invalid
             entity_id: 2.into(),
-            world: World::new("world", "world/region"),
+            world: World::new(),
             online_mode: config.0.online_mode,
             encryption: config.1.encryption,
             compression_threshold: None, // 256
