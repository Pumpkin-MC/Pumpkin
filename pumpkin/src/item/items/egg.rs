use std::sync::Arc;

use crate::entity::player::Player;
use crate::entity::projectile::ThrownItemEntity;
use crate::item::pumpkin_item::PumpkinItem;
use crate::server::Server;
use async_trait::async_trait;
use pumpkin_data::entity::EntityType;
use pumpkin_data::item::Item;
use pumpkin_data::sound::Sound;
use pumpkin_macros::pumpkin_item;

#[pumpkin_item("egg")]
pub struct EggItem;

const POWER: f32 = 1.5;

#[async_trait]
impl PumpkinItem for EggItem {
    async fn normal_use(&self, _block: &Item, player: &Player, server: &Server) {
        let position = player.position();
        let world = player.world().await;
        world
            .play_sound(
                Sound::EntityEggThrow,
                pumpkin_data::sound::SoundCategory::Players,
                &position,
            )
            .await;
        // TODO: Implement eggs the right way, so there is a chance of spawning chickens
<<<<<<< HEAD
        let entity = server.add_entity(position, EntityType::Egg, &world);
=======
        let entity = server.add_entity(position, EntityType::EGG, world);
>>>>>>> 8592d095
        let snowball = ThrownItemEntity::new(entity, &player.living_entity.entity);
        let yaw = player.living_entity.entity.yaw.load();
        let pitch = player.living_entity.entity.pitch.load();
        snowball.set_velocity_from(&player.living_entity.entity, pitch, yaw, 0.0, POWER, 1.0);
        world.spawn_entity(Arc::new(snowball)).await;
    }
}<|MERGE_RESOLUTION|>--- conflicted
+++ resolved
@@ -28,11 +28,7 @@
             )
             .await;
         // TODO: Implement eggs the right way, so there is a chance of spawning chickens
-<<<<<<< HEAD
-        let entity = server.add_entity(position, EntityType::Egg, &world);
-=======
-        let entity = server.add_entity(position, EntityType::EGG, world);
->>>>>>> 8592d095
+        let entity = server.add_entity(position, EntityType::EGG, &world);
         let snowball = ThrownItemEntity::new(entity, &player.living_entity.entity);
         let yaw = player.living_entity.entity.yaw.load();
         let pitch = player.living_entity.entity.pitch.load();
