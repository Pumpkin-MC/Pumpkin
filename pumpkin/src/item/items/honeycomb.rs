--- conflicted
+++ resolved
@@ -53,13 +53,7 @@
             // create new properties for the new log.
             let new_block = &Block::from_id(replacement_block);
 
-<<<<<<< HEAD
-            let new_state_id = if block.is_tagged_with_by_tag(&tag::Block::MINECRAFT_DOORS) {
-=======
-            let new_state_id = if block.has_tag(&tag::Block::MINECRAFT_DOORS)
-                && block.has_tag(&tag::Block::MINECRAFT_DOORS)
-            {
->>>>>>> 6d23a8a1
+            let new_state_id = if block.has_tag(&tag::Block::MINECRAFT_DOORS) {
                 // get block state of the old log.
                 let door_information = world.get_block_state_id(&location).await;
                 // get the log properties
