--- conflicted
+++ resolved
@@ -113,7 +113,6 @@
 
         let block = Block::from_state_id(state_id).unwrap();
 
-<<<<<<< HEAD
         if block
             .properties(state_id)
             .and_then(|properties| {
@@ -197,11 +196,6 @@
             player
                 .inventory
                 .set_stack(player.inventory.get_selected_slot().into(), item_stack)
-=======
-        if let Some(pos) = block_pos {
-            world
-                .set_block_state(&pos, Block::AIR.id, BlockFlags::NOTIFY_NEIGHBORS)
->>>>>>> f449b693
                 .await;
         }
     }
