use std::sync::Arc;

use crate::entity::player::Player;
use async_trait::async_trait;
use pumpkin_data::{
    Block,
    fluid::Fluid,
    item::Item,
    sound::{Sound, SoundCategory},
};
use pumpkin_registry::VanillaDimensionType;
use pumpkin_util::{
    GameMode,
    math::{position::BlockPos, vector3::Vector3},
};
use pumpkin_world::{inventory::Inventory, item::ItemStack, tick::TickPriority, world::BlockFlags};

use crate::item::pumpkin_item::{ItemMetadata, PumpkinItem};
use crate::world::World;

pub struct EmptyBucketItem;
pub struct FilledBucketItem;
pub struct MilkBucketItem;

impl ItemMetadata for EmptyBucketItem {
    fn ids() -> Box<[u16]> {
        [Item::BUCKET.id].into()
    }
}

impl ItemMetadata for FilledBucketItem {
    fn ids() -> Box<[u16]> {
        [
            Item::WATER_BUCKET.id,
            Item::LAVA_BUCKET.id,
            Item::POWDER_SNOW_BUCKET.id,
            Item::AXOLOTL_BUCKET.id,
            Item::COD_BUCKET.id,
            Item::SALMON_BUCKET.id,
            Item::TROPICAL_FISH_BUCKET.id,
            Item::PUFFERFISH_BUCKET.id,
            Item::TADPOLE_BUCKET.id,
        ]
        .into()
    }
}

impl ItemMetadata for MilkBucketItem {
    fn ids() -> Box<[u16]> {
        [Item::MILK_BUCKET.id].into()
    }
}

fn get_start_and_end_pos(player: &Player) -> (Vector3<f64>, Vector3<f64>) {
    let start_pos = player.eye_position();
    let (yaw, pitch) = player.rotation();
    let (yaw_rad, pitch_rad) = (f64::from(yaw.to_radians()), f64::from(pitch.to_radians()));
    let block_interaction_range = 4.5; // This is not the same as the block_interaction_range in the
    // player entity.
    let direction = Vector3::new(
        -yaw_rad.sin() * pitch_rad.cos() * block_interaction_range,
        -pitch_rad.sin() * block_interaction_range,
        pitch_rad.cos() * yaw_rad.cos() * block_interaction_range,
    );

    let end_pos = start_pos.add(&direction);
    (start_pos, end_pos)
}

fn waterlogged_check(block: &Block, state: u16) -> Option<bool> {
    block.properties(state).and_then(|properties| {
        properties
            .to_props()
            .into_iter()
            .find(|p| p.0 == "waterlogged")
            .map(|(_, value)| value == true.to_string())
    })
}

fn set_waterlogged(block: &Block, state: u16, waterlogged: bool) -> u16 {
    let original_props = &block.properties(state).unwrap().to_props();
    let waterlogged = waterlogged.to_string();
    let props: Vec<(&str, &str)> = original_props
        .iter()
        .map(|(key, value)| {
            if key == "waterlogged" {
                ("waterlogged", waterlogged.as_str())
            } else {
                (key.as_str(), value.as_str())
            }
        })
        .collect();
    block.from_properties(&props).to_state_id(block)
}

#[async_trait]
impl PumpkinItem for EmptyBucketItem {
    async fn normal_use(&self, _item: &Item, player: &Player) {
        let world = player.world().await.clone();
        let (start_pos, end_pos) = get_start_and_end_pos(player);

        let checker = async |pos: &BlockPos, world_inner: &Arc<World>| {
            let state_id = world_inner.get_block_state_id(pos).await;

            let block = Block::from_state_id(state_id);

            if state_id == Block::AIR.default_state.id {
                return false;
            }

            (block.id != Block::WATER.id && block.id != Block::LAVA.id)
                || ((block.id == Block::WATER.id && state_id == Block::WATER.default_state.id)
                    || (block.id == Block::LAVA.id && state_id == Block::LAVA.default_state.id))
        };

        let Some((block_pos, direction)) = world.raycast(start_pos, end_pos, checker).await else {
            return;
        };

        let (block, state) = world.get_block_and_state_id(&block_pos).await;

        if block
            .properties(state)
            .and_then(|properties| {
                properties
                    .to_props()
                    .into_iter()
                    .find(|p| p.0 == "waterlogged")
                    .map(|(_, value)| value == true.to_string())
            })
            .unwrap_or(false)
        {
            let state_id = set_waterlogged(block, state, false);
            world
                .set_block_state(&block_pos, state_id, BlockFlags::NOTIFY_NEIGHBORS)
                .await;
<<<<<<< HEAD
            world
                .schedule_fluid_tick(&Fluid::WATER, block_pos, 5, TickPriority::Normal)
                .await;
        } else if state.id == Block::LAVA.default_state.id
            || state.id == Block::WATER.default_state.id
        {
=======
            world.schedule_fluid_tick(block.id, block_pos, 5).await;
        } else if state == Block::LAVA.default_state.id || state == Block::WATER.default_state.id {
>>>>>>> 8495a009
            world
                .break_block(&block_pos, None, BlockFlags::NOTIFY_NEIGHBORS)
                .await;
            world
                .set_block_state(
                    &block_pos,
                    Block::AIR.default_state.id,
                    BlockFlags::NOTIFY_NEIGHBORS,
                )
                .await;
        } else {
            let (block, state) = world
                .get_block_and_state_id(&block_pos.offset(direction.to_offset()))
                .await;
            if waterlogged_check(block, state).is_some() {
                let state_id = set_waterlogged(block, state, false);
                world
                    .set_block_state(
                        &block_pos.offset(direction.to_offset()),
                        state_id,
                        BlockFlags::NOTIFY_NEIGHBORS,
                    )
                    .await;
                world
                    .schedule_fluid_tick(
                        &Fluid::WATER,
                        block_pos.offset(direction.to_offset()),
                        5,
                        TickPriority::Normal,
                    )
                    .await;
            } else {
                return;
            }
        }

        let item = if state == Block::LAVA.default_state.id {
            &Item::LAVA_BUCKET
        } else {
            &Item::WATER_BUCKET
        };

        if player.gamemode.load() == GameMode::Creative {
            //Check if player already has the item in their inventory
            for i in 0..player.inventory.main_inventory.len() {
                if player.inventory.main_inventory[i].lock().await.item.id == item.id {
                    return;
                }
            }
            //If not, add it to the inventory
            let mut item_stack = ItemStack::new(1, item);
            player
                .inventory
                .insert_stack_anywhere(&mut item_stack)
                .await;
        } else {
            let item_stack = ItemStack::new(1, item);
            player
                .inventory
                .set_stack(player.inventory.get_selected_slot().into(), item_stack)
                .await;
        }
    }
}

#[async_trait]
impl PumpkinItem for FilledBucketItem {
    async fn normal_use(&self, item: &Item, player: &Player) {
        let world = player.world().await.clone();
        let (start_pos, end_pos) = get_start_and_end_pos(player);
        let checker = async |pos: &BlockPos, world_inner: &Arc<World>| {
            let state_id = world_inner.get_block_state_id(pos).await;
            if Fluid::from_state_id(state_id).is_some() {
                return false;
            }
            state_id != Block::AIR.id
        };

        let Some((pos, direction)) = world.raycast(start_pos, end_pos, checker).await else {
            return;
        };

        if item.id != Item::LAVA_BUCKET.id
            && world.dimension_type == VanillaDimensionType::TheNether
        {
            world
                .play_sound_raw(
                    Sound::BlockFireExtinguish as u16,
                    SoundCategory::Blocks,
                    &player.position(),
                    0.5,
                    2.6 + (rand::random::<f32>() - rand::random::<f32>()) * 0.8,
                )
                .await;
            return;
        }
        let (block, state) = world.get_block_and_state_id(&pos).await;
        if waterlogged_check(block, state).is_some() && item.id == Item::WATER_BUCKET.id {
            let state_id = set_waterlogged(block, state, true);
            world
                .set_block_state(&pos, state_id, BlockFlags::NOTIFY_NEIGHBORS)
                .await;
            world
                .schedule_fluid_tick(&Fluid::WATER, pos, 5, TickPriority::Normal)
                .await;
        } else {
            let (block, state) = world
                .get_block_and_state(&pos.offset(direction.to_offset()))
                .await;

            if waterlogged_check(block, state.id).is_some() {
                if item.id == Item::LAVA_BUCKET.id {
                    return;
                }
                let state_id = set_waterlogged(block, state.id, true);

                world
                    .set_block_state(
                        &pos.offset(direction.to_offset()),
                        state_id,
                        BlockFlags::NOTIFY_NEIGHBORS,
                    )
                    .await;
                world
                    .schedule_fluid_tick(
                        &Fluid::WATER,
                        pos.offset(direction.to_offset()),
                        5,
                        TickPriority::Normal,
                    )
                    .await;
            } else if state.id == Block::AIR.default_state.id || state.is_liquid() {
                world
                    .set_block_state(
                        &pos.offset(direction.to_offset()),
                        if item.id == Item::LAVA_BUCKET.id {
                            Block::LAVA.default_state.id
                        } else {
                            Block::WATER.default_state.id
                        },
                        BlockFlags::NOTIFY_NEIGHBORS,
                    )
                    .await;
            } else {
                return;
            }
        }

        //TODO: Spawn entity if applicable
        if player.gamemode.load() != GameMode::Creative {
            let item_stack = ItemStack::new(1, &Item::BUCKET);
            player
                .inventory
                .set_stack(player.inventory.get_selected_slot().into(), item_stack)
                .await;
        }
    }
}

//TODO: Implement MilkBucketItem<|MERGE_RESOLUTION|>--- conflicted
+++ resolved
@@ -134,17 +134,10 @@
             world
                 .set_block_state(&block_pos, state_id, BlockFlags::NOTIFY_NEIGHBORS)
                 .await;
-<<<<<<< HEAD
             world
                 .schedule_fluid_tick(&Fluid::WATER, block_pos, 5, TickPriority::Normal)
                 .await;
-        } else if state.id == Block::LAVA.default_state.id
-            || state.id == Block::WATER.default_state.id
-        {
-=======
-            world.schedule_fluid_tick(block.id, block_pos, 5).await;
         } else if state == Block::LAVA.default_state.id || state == Block::WATER.default_state.id {
->>>>>>> 8495a009
             world
                 .break_block(&block_pos, None, BlockFlags::NOTIFY_NEIGHBORS)
                 .await;
