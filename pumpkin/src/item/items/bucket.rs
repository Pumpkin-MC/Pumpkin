--- conflicted
+++ resolved
@@ -22,11 +22,6 @@
 
 pub struct EmptyBucketItem;
 pub struct FilledBucketItem;
-<<<<<<< HEAD
-#[allow(dead_code)]
-pub struct MilkBucketItem;
-=======
->>>>>>> fae24008
 
 impl ItemMetadata for EmptyBucketItem {
     fn ids() -> Box<[u16]> {
