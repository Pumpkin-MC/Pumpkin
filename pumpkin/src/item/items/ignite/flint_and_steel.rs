use crate::entity::player::Player;
use crate::item::pumpkin_item::{ItemMetadata, PumpkinItem};
use crate::server::Server;
use crate::world::World;
use async_trait::async_trait;
use pumpkin_data::Block;
use pumpkin_data::BlockDirection;
<<<<<<< HEAD
use pumpkin_data::block_properties::{
    BlockProperties, CampfireLikeProperties, CandleLikeProperties, RedstoneOreLikeProperties,
};
use pumpkin_data::item::Item;
use pumpkin_data::sound::{Sound, SoundCategory};
=======
use pumpkin_data::block_properties::BlockProperties;
use pumpkin_data::block_properties::CampfireLikeProperties;
use pumpkin_data::item::Item;
use pumpkin_data::sound::Sound;
use pumpkin_data::sound::SoundCategory;
>>>>>>> b52d0799
use pumpkin_util::math::position::BlockPos;
use pumpkin_world::world::BlockFlags;
use rand::{Rng, rng};
use std::sync::Arc;

use crate::item::items::ignite::ignition::Ignition;

pub struct FlintAndSteelItem;

impl ItemMetadata for FlintAndSteelItem {
    fn ids() -> Box<[u16]> {
        [Item::FLINT_AND_STEEL.id].into()
    }
}

#[async_trait]
impl PumpkinItem for FlintAndSteelItem {
    async fn use_on_block(
        &self,
        item: &Item,
        player: &Player,
        location: BlockPos,
        face: BlockDirection,
        block: &Block,
        server: &Server,
    ) {
<<<<<<< HEAD
        ignite_with_special_cases(
=======
        Ignition::ignite_block(
            |world: Arc<World>, pos: BlockPos, new_state_id: u16| async move {
                world
                    .set_block_state(&pos, new_state_id, BlockFlags::NOTIFY_ALL)
                    .await;
            },
>>>>>>> b52d0799
            item,
            player,
            location,
            face,
            block,
            server,
<<<<<<< HEAD
            Sound::ItemFlintandsteelUse,
=======
>>>>>>> b52d0799
        )
        .await;
        // TODO: check CandleBlock and CandleCakeBlock
        let world = player.world().await;
        let state = world.get_block_state(&location).await;
        if CampfireLikeProperties::handles_block_id(block.id)
            && !CampfireLikeProperties::from_state_id(state.id, block).lit
        {
            let mut props = CampfireLikeProperties::from_state_id(state.id, block);
            if !props.waterlogged && !props.lit {
                props.lit = true;
            }
            world
                .play_sound(
                    Sound::ItemFlintandsteelUse,
                    SoundCategory::Blocks,
                    &location.to_centered_f64(),
                )
                .await;
            world
                .set_block_state(&location, props.to_state_id(block), BlockFlags::NOTIFY_ALL)
                .await;
        }
    }
}

pub(crate) async fn ignite_with_special_cases(
    item: &Item,
    player: &Player,
    location: BlockPos,
    face: BlockDirection,
    block: &Block,
    server: &Server,
    ignition_sound: Sound,
) {
    let world = player.world().await;
    let state = world.get_block_state(&location).await;

    match block.id {
        id if (Block::CANDLE.id..=Block::BLACK_CANDLE.id).contains(&id) => {
            let mut properties = CandleLikeProperties::from_state_id(state.id, block);
            if !properties.lit && !properties.waterlogged {
                properties.lit = true;

                world
                    .set_block_state(
                        &location,
                        properties.to_state_id(block),
                        BlockFlags::NOTIFY_ALL,
                    )
                    .await;
                play_use_sound(player, &location, ignition_sound).await;
                return;
            }
        }
        id if (Block::CANDLE_CAKE.id..=Block::BLACK_CANDLE_CAKE.id).contains(&id) => {
            let mut properties = RedstoneOreLikeProperties::from_state_id(state.id, block);
            if !properties.lit {
                properties.lit = true;
                world
                    .set_block_state(
                        &location,
                        properties.to_state_id(block),
                        BlockFlags::NOTIFY_ALL,
                    )
                    .await;

                play_use_sound(player, &location, ignition_sound).await;
                return;
            }
        }
        id if id == Block::CAMPFIRE.id || id == Block::SOUL_CAMPFIRE.id => {
            let mut properties = CampfireLikeProperties::from_state_id(state.id, block);
            if !properties.lit && !properties.waterlogged {
                properties.lit = true;

                world
                    .set_block_state(
                        &location,
                        properties.to_state_id(block),
                        BlockFlags::NOTIFY_ALL,
                    )
                    .await;

                play_use_sound(player, &location, ignition_sound).await;
                return;
            }
        }
        _ => {}
    }
    Ignition::ignite_block(
        |world: Arc<World>, pos: BlockPos, new_state_id: u16| async move {
            world
                .set_block_state(&pos, new_state_id, BlockFlags::NOTIFY_ALL)
                .await;

            Ignition::run_fire_spread(world, &pos);
            // TODO
        },
        item,
        player,
        location,
        face,
        block,
        server,
    )
    .await;
}

async fn play_use_sound(player: &Player, pos: &BlockPos, sound: Sound) {
    let seed = rng().random::<f64>();
    let pitch = rng().random_range(0.8f32..1.2f32);
    player
        .play_sound(
            sound as u16,
            SoundCategory::Ambient,
            &pos.to_f64(),
            1.0,
            pitch,
            seed,
        )
        .await;
}<|MERGE_RESOLUTION|>--- conflicted
+++ resolved
@@ -1,26 +1,14 @@
 use crate::entity::player::Player;
-use crate::item::pumpkin_item::{ItemMetadata, PumpkinItem};
+use crate::item::pumpkin_item::ItemMetadata;
+use crate::item::pumpkin_item::PumpkinItem;
 use crate::server::Server;
 use crate::world::World;
 use async_trait::async_trait;
 use pumpkin_data::Block;
 use pumpkin_data::BlockDirection;
-<<<<<<< HEAD
-use pumpkin_data::block_properties::{
-    BlockProperties, CampfireLikeProperties, CandleLikeProperties, RedstoneOreLikeProperties,
-};
 use pumpkin_data::item::Item;
-use pumpkin_data::sound::{Sound, SoundCategory};
-=======
-use pumpkin_data::block_properties::BlockProperties;
-use pumpkin_data::block_properties::CampfireLikeProperties;
-use pumpkin_data::item::Item;
-use pumpkin_data::sound::Sound;
-use pumpkin_data::sound::SoundCategory;
->>>>>>> b52d0799
 use pumpkin_util::math::position::BlockPos;
 use pumpkin_world::world::BlockFlags;
-use rand::{Rng, rng};
 use std::sync::Arc;
 
 use crate::item::items::ignite::ignition::Ignition;
@@ -44,146 +32,19 @@
         block: &Block,
         server: &Server,
     ) {
-<<<<<<< HEAD
-        ignite_with_special_cases(
-=======
         Ignition::ignite_block(
             |world: Arc<World>, pos: BlockPos, new_state_id: u16| async move {
                 world
                     .set_block_state(&pos, new_state_id, BlockFlags::NOTIFY_ALL)
                     .await;
             },
->>>>>>> b52d0799
             item,
             player,
             location,
             face,
             block,
             server,
-<<<<<<< HEAD
-            Sound::ItemFlintandsteelUse,
-=======
->>>>>>> b52d0799
         )
         .await;
-        // TODO: check CandleBlock and CandleCakeBlock
-        let world = player.world().await;
-        let state = world.get_block_state(&location).await;
-        if CampfireLikeProperties::handles_block_id(block.id)
-            && !CampfireLikeProperties::from_state_id(state.id, block).lit
-        {
-            let mut props = CampfireLikeProperties::from_state_id(state.id, block);
-            if !props.waterlogged && !props.lit {
-                props.lit = true;
-            }
-            world
-                .play_sound(
-                    Sound::ItemFlintandsteelUse,
-                    SoundCategory::Blocks,
-                    &location.to_centered_f64(),
-                )
-                .await;
-            world
-                .set_block_state(&location, props.to_state_id(block), BlockFlags::NOTIFY_ALL)
-                .await;
-        }
     }
-}
-
-pub(crate) async fn ignite_with_special_cases(
-    item: &Item,
-    player: &Player,
-    location: BlockPos,
-    face: BlockDirection,
-    block: &Block,
-    server: &Server,
-    ignition_sound: Sound,
-) {
-    let world = player.world().await;
-    let state = world.get_block_state(&location).await;
-
-    match block.id {
-        id if (Block::CANDLE.id..=Block::BLACK_CANDLE.id).contains(&id) => {
-            let mut properties = CandleLikeProperties::from_state_id(state.id, block);
-            if !properties.lit && !properties.waterlogged {
-                properties.lit = true;
-
-                world
-                    .set_block_state(
-                        &location,
-                        properties.to_state_id(block),
-                        BlockFlags::NOTIFY_ALL,
-                    )
-                    .await;
-                play_use_sound(player, &location, ignition_sound).await;
-                return;
-            }
-        }
-        id if (Block::CANDLE_CAKE.id..=Block::BLACK_CANDLE_CAKE.id).contains(&id) => {
-            let mut properties = RedstoneOreLikeProperties::from_state_id(state.id, block);
-            if !properties.lit {
-                properties.lit = true;
-                world
-                    .set_block_state(
-                        &location,
-                        properties.to_state_id(block),
-                        BlockFlags::NOTIFY_ALL,
-                    )
-                    .await;
-
-                play_use_sound(player, &location, ignition_sound).await;
-                return;
-            }
-        }
-        id if id == Block::CAMPFIRE.id || id == Block::SOUL_CAMPFIRE.id => {
-            let mut properties = CampfireLikeProperties::from_state_id(state.id, block);
-            if !properties.lit && !properties.waterlogged {
-                properties.lit = true;
-
-                world
-                    .set_block_state(
-                        &location,
-                        properties.to_state_id(block),
-                        BlockFlags::NOTIFY_ALL,
-                    )
-                    .await;
-
-                play_use_sound(player, &location, ignition_sound).await;
-                return;
-            }
-        }
-        _ => {}
-    }
-    Ignition::ignite_block(
-        |world: Arc<World>, pos: BlockPos, new_state_id: u16| async move {
-            world
-                .set_block_state(&pos, new_state_id, BlockFlags::NOTIFY_ALL)
-                .await;
-
-            Ignition::run_fire_spread(world, &pos);
-            // TODO
-        },
-        item,
-        player,
-        location,
-        face,
-        block,
-        server,
-    )
-    .await;
-}
-
-async fn play_use_sound(player: &Player, pos: &BlockPos, sound: Sound) {
-    let seed = rng().random::<f64>();
-    let pitch = rng().random_range(0.8f32..1.2f32);
-    player
-        .play_sound(
-            sound as u16,
-            SoundCategory::Ambient,
-            &pos.to_f64(),
-            1.0,
-            pitch,
-            seed,
-        )
-        .await;
 }