mod axe;
mod bucket;
mod egg;
mod ender_eye;
<<<<<<< HEAD
mod fire_charge;
mod flint_and_steel;
=======
>>>>>>> 2e78b9fd
mod hoe;
mod honeycomb;
mod ignite;
mod shovel;
mod snowball;
mod sword;
mod trident;

use super::registry::ItemRegistry;
<<<<<<< HEAD
use crate::item::items::fire_charge::FireChargeItem;
=======
>>>>>>> 2e78b9fd
use axe::AxeItem;
use bucket::{EmptyBucketItem, FilledBucketItem};
use egg::EggItem;
use ender_eye::EnderEyeItem;
use hoe::HoeItem;
use honeycomb::HoneyCombItem;
use ignite::fire_charge::FireChargeItem;
use ignite::flint_and_steel::FlintAndSteelItem;
use shovel::ShovelItem;
use snowball::SnowBallItem;
use std::sync::Arc;
use sword::SwordItem;
use trident::TridentItem;
<<<<<<< HEAD
=======

>>>>>>> 2e78b9fd
#[must_use]
pub fn default_registry() -> Arc<ItemRegistry> {
    let mut manager = ItemRegistry::default();

    manager.register(SnowBallItem);
    manager.register(HoeItem);
    manager.register(EggItem);
    manager.register(FlintAndSteelItem);
    manager.register(SwordItem);
    manager.register(TridentItem);
    manager.register(EmptyBucketItem);
    manager.register(FilledBucketItem);
    manager.register(ShovelItem);
    manager.register(AxeItem);
    manager.register(HoneyCombItem);
    manager.register(EnderEyeItem);
    manager.register(FireChargeItem);

    Arc::new(manager)
}<|MERGE_RESOLUTION|>--- conflicted
+++ resolved
@@ -2,11 +2,6 @@
 mod bucket;
 mod egg;
 mod ender_eye;
-<<<<<<< HEAD
-mod fire_charge;
-mod flint_and_steel;
-=======
->>>>>>> 2e78b9fd
 mod hoe;
 mod honeycomb;
 mod ignite;
@@ -16,10 +11,6 @@
 mod trident;
 
 use super::registry::ItemRegistry;
-<<<<<<< HEAD
-use crate::item::items::fire_charge::FireChargeItem;
-=======
->>>>>>> 2e78b9fd
 use axe::AxeItem;
 use bucket::{EmptyBucketItem, FilledBucketItem};
 use egg::EggItem;
@@ -33,10 +24,7 @@
 use std::sync::Arc;
 use sword::SwordItem;
 use trident::TridentItem;
-<<<<<<< HEAD
-=======
 
->>>>>>> 2e78b9fd
 #[must_use]
 pub fn default_registry() -> Arc<ItemRegistry> {
     let mut manager = ItemRegistry::default();
