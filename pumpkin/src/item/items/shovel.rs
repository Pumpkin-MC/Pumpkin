use crate::entity::player::Player;
use crate::item::pumpkin_item::{ItemMetadata, PumpkinItem};
use crate::server::Server;
use async_trait::async_trait;
use pumpkin_data::Block;
use pumpkin_data::BlockDirection;
use pumpkin_data::block_properties::{BlockProperties, CampfireLikeProperties};
use pumpkin_data::item::Item;
use pumpkin_data::sound::{Sound, SoundCategory};
use pumpkin_data::tag::Tagable;
use pumpkin_data::world::WorldEvent;
use pumpkin_util::math::position::BlockPos;
use pumpkin_world::world::BlockFlags;
use rand::{Rng, rng};

pub struct ShovelItem;

impl ItemMetadata for ShovelItem {
    fn ids() -> Box<[u16]> {
        Item::get_tag_values("#minecraft:shovels")
            .expect("This is a valid vanilla tag")
            .iter()
            .map(|key| {
                Item::from_registry_key(key)
                    .expect("We just got this key from the registry")
                    .id
            })
            .collect::<Vec<_>>()
            .into_boxed_slice()
    }
}

#[async_trait]
impl PumpkinItem for ShovelItem {
    async fn use_on_block(
        &self,
        _item: &Item,
        player: &Player,
        location: BlockPos,
        face: BlockDirection,
        block: &Block,
        _server: &Server,
    ) {
        let world = player.world().await;
        // Yes, Minecraft does hardcode these
        if (block == &Block::GRASS_BLOCK
            || block == &Block::DIRT
            || block == &Block::COARSE_DIRT
            || block == &Block::ROOTED_DIRT
            || block == &Block::PODZOL
            || block == &Block::MYCELIUM)
            && face != BlockDirection::Down
            && world.get_block_state(&location.up()).await.is_air()
        {
            world
                .set_block_state(
                    &location,
                    Block::DIRT_PATH.default_state.id,
                    BlockFlags::NOTIFY_ALL,
                )
                .await;
        }
        if block == &Block::CAMPFIRE || block == &Block::SOUL_CAMPFIRE {
            let mut campfire_props = CampfireLikeProperties::from_state_id(
                world.get_block_state(&location).await.id,
                block,
            );
            if campfire_props.lit {
                world
                    .sync_world_event(WorldEvent::FireExtinguished, location, 0)
                    .await;

                campfire_props.lit = false;
                world
                    .set_block_state(
                        &location,
                        campfire_props.to_state_id(block),
                        BlockFlags::NOTIFY_ALL,
                    )
                    .await;
            }
        }
<<<<<<< HEAD
        if block == &Block::CAMPFIRE || block == &Block::SOUL_CAMPFIRE {
            let world = player.world().await;
            let state = world.get_block_state(&location).await;
            let mut properties = CampfireLikeProperties::from_state_id(state.id, block);

            if properties.lit {
                properties.lit = false;

                world
                    .set_block_state(
                        &location,
                        properties.to_state_id(block),
                        BlockFlags::NOTIFY_ALL,
                    )
                    .await;

                let seed = rng().random::<f64>();
                player
                    .play_sound(
                        Sound::BlockFireExtinguish as u16,
                        SoundCategory::Ambient,
                        &location.to_f64(),
                        0.5,
                        2.0,
                        seed,
                    )
                    .await;
            }
        }
=======
>>>>>>> b52d0799
    }
}<|MERGE_RESOLUTION|>--- conflicted
+++ resolved
@@ -78,25 +78,6 @@
                         BlockFlags::NOTIFY_ALL,
                     )
                     .await;
-            }
-        }
-<<<<<<< HEAD
-        if block == &Block::CAMPFIRE || block == &Block::SOUL_CAMPFIRE {
-            let world = player.world().await;
-            let state = world.get_block_state(&location).await;
-            let mut properties = CampfireLikeProperties::from_state_id(state.id, block);
-
-            if properties.lit {
-                properties.lit = false;
-
-                world
-                    .set_block_state(
-                        &location,
-                        properties.to_state_id(block),
-                        BlockFlags::NOTIFY_ALL,
-                    )
-                    .await;
-
                 let seed = rng().random::<f64>();
                 player
                     .play_sound(
@@ -110,7 +91,5 @@
                     .await;
             }
         }
-=======
->>>>>>> b52d0799
     }
 }