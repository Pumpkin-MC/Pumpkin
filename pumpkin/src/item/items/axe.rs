use crate::entity::player::Player;
use crate::item::pumpkin_item::{ItemMetadata, PumpkinItem};
use crate::server::Server;
use async_trait::async_trait;
use pumpkin_data::BlockDirection;
use pumpkin_data::block_properties::BlockProperties;
use pumpkin_data::block_properties::{OakDoorLikeProperties, PaleOakWoodLikeProperties};
use pumpkin_data::item::Item;
use pumpkin_data::tag::Taggable;
use pumpkin_data::{Block, tag};
use pumpkin_util::math::position::BlockPos;
use pumpkin_world::world::BlockFlags;

pub struct AxeItem;

impl ItemMetadata for AxeItem {
    fn ids() -> Box<[u16]> {
<<<<<<< HEAD
        tag::Item::MINECRAFT_AXES.1.to_vec().into_boxed_slice()
=======
        Item::get_tag_values("#minecraft:axes")
            .unwrap()
            .iter()
            .map(|key| {
                Item::from_registry_key(key)
                    .expect("We just got this key from the registry")
                    .id
            })
            .collect()
>>>>>>> 63950097
    }
}

#[async_trait]
impl PumpkinItem for AxeItem {
    #[allow(clippy::too_many_lines)]
    async fn use_on_block(
        &self,
        _item: &Item,
        player: &Player,
        location: BlockPos,
        _face: BlockDirection,
        block: &Block,
        _server: &Server,
    ) {
        // I tried to follow mojang order of doing things.
        let world = player.world().await;
        let replacement_block = try_use_axe(block);
        // First we try to strip the block. by getting his equivalent and applying it the axis.

        // If there is a strip equivalent.
        if replacement_block != 0 {
            let new_block = Block::from_id(replacement_block);
<<<<<<< HEAD
            let new_block = &new_block;
            let new_state_id = if block.is_tagged_with_by_tag(&tag::Block::MINECRAFT_LOGS) {
=======
            let new_state_id = if block.is_tagged_with("#minecraft:logs") == Some(true) {
>>>>>>> 63950097
                let log_information = world.get_block_state_id(&location).await;
                let log_props = PaleOakWoodLikeProperties::from_state_id(log_information, block);
                // create new properties for the new log.
                let mut new_log_properties = PaleOakWoodLikeProperties::default(new_block);
                new_log_properties.axis = log_props.axis;

                // create new properties for the new log.

                // Set old axis to the new log.
                new_log_properties.axis = log_props.axis;
                new_log_properties.to_state_id(new_block)
            }
            // Let's check if It's a door
            else if block.is_tagged_with_by_tag(&tag::Block::MINECRAFT_DOORS) {
                // get block state of the old log.
                let door_information = world.get_block_state_id(&location).await;
                // get the log properties
                let door_props = OakDoorLikeProperties::from_state_id(door_information, block);
                // create new properties for the new log.
                let mut new_door_properties = OakDoorLikeProperties::default(new_block);
                // Set old axis to the new log.
                new_door_properties.facing = door_props.facing;
                new_door_properties.open = door_props.open;
                new_door_properties.half = door_props.half;
                new_door_properties.hinge = door_props.hinge;
                new_door_properties.powered = door_props.powered;
                new_door_properties.to_state_id(new_block)
            } else {
                new_block.default_state.id
            };
            // TODO Implements trapdoors when It's implemented
            world
                .set_block_state(&location, new_state_id, BlockFlags::NOTIFY_ALL)
                .await;
            return;
        }
    }
}
fn try_use_axe(block: &Block) -> u16 {
    // Trying to get the strip equivalent
    let block_id = get_stripped_equivalent(block);
    if block_id != 0 {
        return block_id;
    }
    // Else decrease the level of oxidation
    let block_id = get_deoxidized_equivalent(block);
    if block_id != 0 {
        return block_id;
    }
    // Else unwax the block
    get_unwaxed_equivalent(block)
}

fn get_stripped_equivalent(block: &Block) -> u16 {
    match block.id {
        id if id == Block::OAK_LOG.id => Block::STRIPPED_OAK_LOG.id,
        id if id == Block::SPRUCE_LOG.id => Block::STRIPPED_SPRUCE_LOG.id,
        id if id == Block::BIRCH_LOG.id => Block::STRIPPED_BIRCH_LOG.id,
        id if id == Block::JUNGLE_LOG.id => Block::STRIPPED_JUNGLE_LOG.id,
        id if id == Block::ACACIA_LOG.id => Block::STRIPPED_ACACIA_LOG.id,
        id if id == Block::DARK_OAK_LOG.id => Block::STRIPPED_DARK_OAK_LOG.id,
        id if id == Block::MANGROVE_LOG.id => Block::STRIPPED_MANGROVE_LOG.id,
        id if id == Block::CHERRY_LOG.id => Block::STRIPPED_CHERRY_LOG.id,
        id if id == Block::PALE_OAK_LOG.id => Block::STRIPPED_PALE_OAK_LOG.id,

        id if id == Block::OAK_WOOD.id => Block::STRIPPED_OAK_WOOD.id,
        id if id == Block::SPRUCE_WOOD.id => Block::STRIPPED_SPRUCE_WOOD.id,
        id if id == Block::BIRCH_WOOD.id => Block::STRIPPED_BIRCH_WOOD.id,
        id if id == Block::JUNGLE_WOOD.id => Block::STRIPPED_JUNGLE_WOOD.id,
        id if id == Block::ACACIA_WOOD.id => Block::STRIPPED_ACACIA_WOOD.id,
        id if id == Block::DARK_OAK_WOOD.id => Block::STRIPPED_DARK_OAK_WOOD.id,
        id if id == Block::MANGROVE_WOOD.id => Block::STRIPPED_MANGROVE_WOOD.id,
        id if id == Block::CHERRY_WOOD.id => Block::STRIPPED_CHERRY_WOOD.id,
        id if id == Block::PALE_OAK_WOOD.id => Block::STRIPPED_PALE_OAK_WOOD.id,
        _ => 0,
    }
}

fn get_deoxidized_equivalent(block: &Block) -> u16 {
    match block.id {
        id if id == Block::OXIDIZED_COPPER.id => Block::WEATHERED_COPPER.id,
        id if id == Block::WEATHERED_COPPER.id => Block::EXPOSED_COPPER.id,
        id if id == Block::EXPOSED_COPPER.id => Block::COPPER_BLOCK.id,
        id if id == Block::OXIDIZED_CHISELED_COPPER.id => Block::WEATHERED_CHISELED_COPPER.id,
        id if id == Block::WEATHERED_CHISELED_COPPER.id => Block::EXPOSED_CHISELED_COPPER.id,
        id if id == Block::EXPOSED_CHISELED_COPPER.id => Block::CHISELED_COPPER.id,
        id if id == Block::OXIDIZED_COPPER_GRATE.id => Block::WEATHERED_COPPER_GRATE.id,
        id if id == Block::WEATHERED_COPPER_GRATE.id => Block::EXPOSED_COPPER_GRATE.id,
        id if id == Block::EXPOSED_COPPER_GRATE.id => Block::COPPER_GRATE.id,
        id if id == Block::OXIDIZED_CUT_COPPER.id => Block::WEATHERED_CUT_COPPER.id,
        id if id == Block::WEATHERED_CUT_COPPER.id => Block::EXPOSED_CUT_COPPER.id,
        id if id == Block::EXPOSED_CUT_COPPER.id => Block::CUT_COPPER.id,
        id if id == Block::OXIDIZED_CUT_COPPER_STAIRS.id => Block::WEATHERED_CUT_COPPER_STAIRS.id,
        id if id == Block::WEATHERED_CUT_COPPER_STAIRS.id => Block::EXPOSED_CUT_COPPER_STAIRS.id,
        id if id == Block::EXPOSED_CUT_COPPER_STAIRS.id => Block::CUT_COPPER_STAIRS.id,
        id if id == Block::OXIDIZED_CUT_COPPER_SLAB.id => Block::WEATHERED_CUT_COPPER_SLAB.id,
        id if id == Block::WEATHERED_CUT_COPPER_SLAB.id => Block::EXPOSED_CUT_COPPER_SLAB.id,
        id if id == Block::EXPOSED_CUT_COPPER_SLAB.id => Block::CUT_COPPER_SLAB.id,
        id if id == Block::OXIDIZED_COPPER_BULB.id => Block::WEATHERED_COPPER_BULB.id,
        id if id == Block::WEATHERED_COPPER_BULB.id => Block::EXPOSED_COPPER_BULB.id,
        id if id == Block::EXPOSED_COPPER_BULB.id => Block::COPPER_BULB.id,
        id if id == Block::OXIDIZED_COPPER_DOOR.id => Block::WEATHERED_COPPER_DOOR.id,
        id if id == Block::WEATHERED_COPPER_DOOR.id => Block::EXPOSED_COPPER_DOOR.id,
        id if id == Block::EXPOSED_COPPER_DOOR.id => Block::COPPER_DOOR.id,
        id if id == Block::OXIDIZED_COPPER_TRAPDOOR.id => Block::WEATHERED_COPPER_TRAPDOOR.id,
        id if id == Block::WEATHERED_COPPER_TRAPDOOR.id => Block::EXPOSED_COPPER_TRAPDOOR.id,
        id if id == Block::EXPOSED_COPPER_TRAPDOOR.id => Block::COPPER_TRAPDOOR.id,
        _ => 0,
    }
}

fn get_unwaxed_equivalent(block: &Block) -> u16 {
    match &block.id {
        id if id == &Block::WAXED_OXIDIZED_COPPER.id => Block::OXIDIZED_COPPER.id,
        id if id == &Block::WAXED_WEATHERED_COPPER.id => Block::WEATHERED_COPPER.id,
        id if id == &Block::WAXED_EXPOSED_COPPER.id => Block::EXPOSED_COPPER.id,
        id if id == &Block::WAXED_COPPER_BLOCK.id => Block::COPPER_BLOCK.id,
        id if id == &Block::WAXED_OXIDIZED_CHISELED_COPPER.id => Block::OXIDIZED_CHISELED_COPPER.id,
        id if id == &Block::WAXED_WEATHERED_CHISELED_COPPER.id => {
            Block::WEATHERED_CHISELED_COPPER.id
        }
        id if id == &Block::WAXED_EXPOSED_CHISELED_COPPER.id => Block::EXPOSED_CHISELED_COPPER.id,
        id if id == &Block::WAXED_CHISELED_COPPER.id => Block::CHISELED_COPPER.id,
        id if id == &Block::WAXED_COPPER_GRATE.id => Block::COPPER_GRATE.id,
        id if id == &Block::WAXED_OXIDIZED_COPPER_GRATE.id => Block::OXIDIZED_COPPER_GRATE.id,
        id if id == &Block::WAXED_WEATHERED_COPPER_GRATE.id => Block::WEATHERED_COPPER_GRATE.id,
        id if id == &Block::WAXED_EXPOSED_COPPER_GRATE.id => Block::EXPOSED_COPPER_GRATE.id,
        id if id == &Block::WAXED_OXIDIZED_CUT_COPPER.id => Block::OXIDIZED_CUT_COPPER.id,
        id if id == &Block::WAXED_WEATHERED_CUT_COPPER.id => Block::WEATHERED_CUT_COPPER.id,
        id if id == &Block::WAXED_EXPOSED_CUT_COPPER.id => Block::EXPOSED_CUT_COPPER.id,
        id if id == &Block::WAXED_CUT_COPPER.id => Block::CUT_COPPER.id,
        id if id == &Block::WAXED_OXIDIZED_CUT_COPPER_STAIRS.id => {
            Block::OXIDIZED_CUT_COPPER_STAIRS.id
        }
        id if id == &Block::WAXED_WEATHERED_CUT_COPPER_STAIRS.id => {
            Block::WEATHERED_CUT_COPPER_STAIRS.id
        }
        id if id == &Block::WAXED_EXPOSED_CUT_COPPER_STAIRS.id => {
            Block::EXPOSED_CUT_COPPER_STAIRS.id
        }
        id if id == &Block::WAXED_CUT_COPPER_STAIRS.id => Block::CUT_COPPER_STAIRS.id,
        id if id == &Block::WAXED_OXIDIZED_CUT_COPPER_SLAB.id => Block::OXIDIZED_CUT_COPPER_SLAB.id,
        id if id == &Block::WAXED_WEATHERED_CUT_COPPER_SLAB.id => {
            Block::WEATHERED_CUT_COPPER_SLAB.id
        }
        id if id == &Block::WAXED_EXPOSED_CUT_COPPER_SLAB.id => Block::EXPOSED_CUT_COPPER_SLAB.id,
        id if id == &Block::WAXED_CUT_COPPER_SLAB.id => Block::CUT_COPPER_SLAB.id,
        id if id == &Block::WAXED_OXIDIZED_COPPER_BULB.id => Block::OXIDIZED_COPPER_BULB.id,
        id if id == &Block::WAXED_WEATHERED_COPPER_BULB.id => Block::WEATHERED_COPPER_BULB.id,
        id if id == &Block::WAXED_EXPOSED_COPPER_BULB.id => Block::EXPOSED_COPPER_BULB.id,
        id if id == &Block::WAXED_COPPER_BULB.id => Block::COPPER_BULB.id,
        id if id == &Block::WAXED_OXIDIZED_COPPER_DOOR.id => Block::OXIDIZED_COPPER_DOOR.id,
        id if id == &Block::WAXED_WEATHERED_COPPER_DOOR.id => Block::WEATHERED_COPPER_DOOR.id,
        id if id == &Block::WAXED_EXPOSED_COPPER_DOOR.id => Block::EXPOSED_COPPER_DOOR.id,
        id if id == &Block::WAXED_COPPER_DOOR.id => Block::COPPER_DOOR.id,
        id if id == &Block::WAXED_OXIDIZED_COPPER_TRAPDOOR.id => Block::OXIDIZED_COPPER_TRAPDOOR.id,
        id if id == &Block::WAXED_WEATHERED_COPPER_TRAPDOOR.id => {
            Block::WEATHERED_COPPER_TRAPDOOR.id
        }
        id if id == &Block::WAXED_EXPOSED_COPPER_TRAPDOOR.id => Block::EXPOSED_COPPER_TRAPDOOR.id,
        id if id == &Block::WAXED_COPPER_TRAPDOOR.id => Block::COPPER_TRAPDOOR.id,
        _ => 0,
    }
}<|MERGE_RESOLUTION|>--- conflicted
+++ resolved
@@ -15,19 +15,7 @@
 
 impl ItemMetadata for AxeItem {
     fn ids() -> Box<[u16]> {
-<<<<<<< HEAD
         tag::Item::MINECRAFT_AXES.1.to_vec().into_boxed_slice()
-=======
-        Item::get_tag_values("#minecraft:axes")
-            .unwrap()
-            .iter()
-            .map(|key| {
-                Item::from_registry_key(key)
-                    .expect("We just got this key from the registry")
-                    .id
-            })
-            .collect()
->>>>>>> 63950097
     }
 }
 
@@ -50,13 +38,8 @@
 
         // If there is a strip equivalent.
         if replacement_block != 0 {
-            let new_block = Block::from_id(replacement_block);
-<<<<<<< HEAD
-            let new_block = &new_block;
+            let new_block = &Block::from_id(replacement_block);
             let new_state_id = if block.is_tagged_with_by_tag(&tag::Block::MINECRAFT_LOGS) {
-=======
-            let new_state_id = if block.is_tagged_with("#minecraft:logs") == Some(true) {
->>>>>>> 63950097
                 let log_information = world.get_block_state_id(&location).await;
                 let log_props = PaleOakWoodLikeProperties::from_state_id(log_information, block);
                 // create new properties for the new log.
