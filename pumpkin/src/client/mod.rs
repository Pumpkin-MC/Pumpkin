--- conflicted
+++ resolved
@@ -211,13 +211,7 @@
     pub async fn process_packets(&self, server: &Arc<Server>) {
         while let Some(mut packet) = self.client_packets_queue.lock().await.pop_front() {
             if let Err(error) = self.handle_packet(server, &mut packet).await {
-<<<<<<< HEAD
-                let text = format!("Error while reading incoming packet {}", error);
-=======
-                dbg!("{:?}", packet.id);
-                let text = format!("Error while reading incoming packet {error}");
->>>>>>> 3c57ef0a
-                log::error!("{}", text);
+                log::error!("Error while reading incoming packet {error}", text);
                 self.kick(&text).await;
             };
         }
