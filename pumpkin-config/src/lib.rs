--- conflicted
+++ resolved
@@ -140,13 +140,10 @@
     pub use_favicon: bool,
     /// Path to server favicon
     pub favicon_path: String,
-<<<<<<< HEAD
     /// The default level name
     pub default_level_name: String,
-=======
     /// Whether chat messages should be signed or not
     pub allow_chat_reports: bool,
->>>>>>> acbbdc5f
 }
 
 impl Default for BasicConfiguration {
@@ -170,11 +167,8 @@
             scrub_ips: true,
             use_favicon: true,
             favicon_path: "icon.png".to_string(),
-<<<<<<< HEAD
             default_level_name: "world".to_string(),
-=======
             allow_chat_reports: false,
->>>>>>> acbbdc5f
         }
     }
 }
