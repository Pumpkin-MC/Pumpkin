use core::str;
use std::io::{Read, Write};

use crate::{
    FixedBitSet,
    codec::{bit_set::BitSet, identifier::Identifier, var_int::VarInt, var_long::VarLong},
};

pub mod deserializer;
use pumpkin_nbt::{serializer::WriteAdaptor, tag::NbtTag};
use thiserror::Error;
pub mod packet;
pub mod serializer;

// TODO: This is a bit hacky
const NO_PREFIX_MARKER: &str = "__network_no_prefix";

pub fn network_serialize_no_prefix<T, S>(input: T, serializer: S) -> Result<S::Ok, S::Error>
where
    T: serde::Serialize,
    S: serde::Serializer,
{
    serializer.serialize_newtype_struct(NO_PREFIX_MARKER, &input)
}

#[derive(Debug, Error)]
pub enum ReadingError {
    #[error("EOF, Tried to read {0} but No bytes left to consume")]
    CleanEOF(String),
    #[error("incomplete: {0}")]
    Incomplete(String),
    #[error("too large: {0}")]
    TooLarge(String),
    #[error("{0}")]
    Message(String),
}

#[derive(Debug, Error)]
pub enum WritingError {
    #[error("IO error: {0}")]
    IoError(std::io::Error),
    #[error("Serde failure: {0}")]
    Serde(String),
    #[error("Failed to serialize packet: {0}")]
    Message(String),
}

pub trait NetworkReadExt {
    fn get_i8_be(&mut self) -> Result<i8, ReadingError>;
    fn get_u8_be(&mut self) -> Result<u8, ReadingError>;
    fn get_i16_be(&mut self) -> Result<i16, ReadingError>;
    fn get_u16_be(&mut self) -> Result<u16, ReadingError>;
    fn get_i32_be(&mut self) -> Result<i32, ReadingError>;
    fn get_u32_be(&mut self) -> Result<u32, ReadingError>;
    fn get_i64_be(&mut self) -> Result<i64, ReadingError>;
    fn get_u64_be(&mut self) -> Result<u64, ReadingError>;
    fn get_f32_be(&mut self) -> Result<f32, ReadingError>;
    fn get_f64_be(&mut self) -> Result<f64, ReadingError>;
    fn read_boxed_slice(&mut self, count: usize) -> Result<Box<[u8]>, ReadingError>;

    fn read_remaining_to_boxed_slice(&mut self, bound: usize) -> Result<Box<[u8]>, ReadingError>;

    fn get_bool(&mut self) -> Result<bool, ReadingError>;
    fn get_var_int(&mut self) -> Result<VarInt, ReadingError>;
    fn get_var_long(&mut self) -> Result<VarLong, ReadingError>;
    fn get_string_bounded(&mut self, bound: usize) -> Result<String, ReadingError>;
    fn get_string(&mut self) -> Result<String, ReadingError>;
    fn get_identifier(&mut self) -> Result<Identifier, ReadingError>;
    fn get_uuid(&mut self) -> Result<uuid::Uuid, ReadingError>;
    fn get_fixed_bitset(&mut self, bits: usize) -> Result<FixedBitSet, ReadingError>;

    fn get_option<G>(
        &mut self,
        parse: impl FnOnce(&mut Self) -> Result<G, ReadingError>,
    ) -> Result<Option<G>, ReadingError>;

    fn get_list<G>(
        &mut self,
        parse: impl Fn(&mut Self) -> Result<G, ReadingError>,
    ) -> Result<Vec<G>, ReadingError>;
}

impl<R: Read> NetworkReadExt for R {
    //TODO: Macroize this
    fn get_i8_be(&mut self) -> Result<i8, ReadingError> {
        let mut buf = [0u8];
        self.read_exact(&mut buf)
            .map_err(|err| ReadingError::Incomplete(err.to_string()))?;

        Ok(i8::from_be_bytes(buf))
    }

    fn get_u8_be(&mut self) -> Result<u8, ReadingError> {
        let mut buf = [0u8];
        self.read_exact(&mut buf)
            .map_err(|err| ReadingError::Incomplete(err.to_string()))?;

        Ok(u8::from_be_bytes(buf))
    }

    fn get_i16_be(&mut self) -> Result<i16, ReadingError> {
        let mut buf = [0u8; 2];
        self.read_exact(&mut buf)
            .map_err(|err| ReadingError::Incomplete(err.to_string()))?;

        Ok(i16::from_be_bytes(buf))
    }

    fn get_u16_be(&mut self) -> Result<u16, ReadingError> {
        let mut buf = [0u8; 2];
        self.read_exact(&mut buf)
            .map_err(|err| ReadingError::Incomplete(err.to_string()))?;

        Ok(u16::from_be_bytes(buf))
    }

    fn get_i32_be(&mut self) -> Result<i32, ReadingError> {
        let mut buf = [0u8; 4];
        self.read_exact(&mut buf)
            .map_err(|err| ReadingError::Incomplete(err.to_string()))?;

        Ok(i32::from_be_bytes(buf))
    }

    fn get_u32_be(&mut self) -> Result<u32, ReadingError> {
        let mut buf = [0u8; 4];
        self.read_exact(&mut buf)
            .map_err(|err| ReadingError::Incomplete(err.to_string()))?;

        Ok(u32::from_be_bytes(buf))
    }

    fn get_i64_be(&mut self) -> Result<i64, ReadingError> {
        let mut buf = [0u8; 8];
        self.read_exact(&mut buf)
            .map_err(|err| ReadingError::Incomplete(err.to_string()))?;

        Ok(i64::from_be_bytes(buf))
    }

    fn get_u64_be(&mut self) -> Result<u64, ReadingError> {
        let mut buf = [0u8; 8];
        self.read_exact(&mut buf)
            .map_err(|err| ReadingError::Incomplete(err.to_string()))?;

        Ok(u64::from_be_bytes(buf))
    }
    fn get_f32_be(&mut self) -> Result<f32, ReadingError> {
        let mut buf = [0u8; 4];
        self.read_exact(&mut buf)
            .map_err(|err| ReadingError::Incomplete(err.to_string()))?;

        Ok(f32::from_be_bytes(buf))
    }

    fn get_f64_be(&mut self) -> Result<f64, ReadingError> {
        let mut buf = [0u8; 8];
        self.read_exact(&mut buf)
            .map_err(|err| ReadingError::Incomplete(err.to_string()))?;

        Ok(f64::from_be_bytes(buf))
    }

    fn read_boxed_slice(&mut self, count: usize) -> Result<Box<[u8]>, ReadingError> {
        let mut buf = vec![0u8; count];
        self.read_exact(&mut buf)
            .map_err(|err| ReadingError::Incomplete(err.to_string()))?;

        Ok(buf.into())
    }

    fn read_remaining_to_boxed_slice(&mut self, bound: usize) -> Result<Box<[u8]>, ReadingError> {
        let mut return_buf = Vec::new();

        // TODO: We can probably remove the temp buffer somehow
        let mut temp_buf = [0; 1024];
        loop {
            let bytes_read = self
                .read(&mut temp_buf)
                .map_err(|err| ReadingError::Incomplete(err.to_string()))?;

            if bytes_read == 0 {
                break;
            }

            if return_buf.len() + bytes_read > bound {
                return Err(ReadingError::TooLarge(
                    "Read remaining too long".to_string(),
                ));
            }

            return_buf.extend(&temp_buf[..bytes_read]);
        }
        Ok(return_buf.into_boxed_slice())
    }

    fn get_bool(&mut self) -> Result<bool, ReadingError> {
        let byte = self.get_u8_be()?;
        Ok(byte != 0)
    }

    fn get_var_int(&mut self) -> Result<VarInt, ReadingError> {
        VarInt::decode(self)
    }

    fn get_var_long(&mut self) -> Result<VarLong, ReadingError> {
        VarLong::decode(self)
    }

    fn get_string_bounded(&mut self, bound: usize) -> Result<String, ReadingError> {
        let size = self.get_var_int()?.0 as usize;
        if size > bound {
            return Err(ReadingError::TooLarge("string".to_string()));
        }

        let data = self.read_boxed_slice(size)?;
        String::from_utf8(data.into()).map_err(|e| ReadingError::Message(e.to_string()))
    }

    fn get_string(&mut self) -> Result<String, ReadingError> {
        self.get_string_bounded(i16::MAX as usize)
    }

    fn get_identifier(&mut self) -> Result<Identifier, ReadingError> {
        Identifier::decode(self)
    }

    fn get_uuid(&mut self) -> Result<uuid::Uuid, ReadingError> {
        let mut bytes = [0u8; 16];
        self.read_exact(&mut bytes)
            .map_err(|err| ReadingError::Incomplete(err.to_string()))?;
        Ok(uuid::Uuid::from_slice(&bytes).expect("Failed to parse UUID"))
    }

    fn get_fixed_bitset(&mut self, bits: usize) -> Result<FixedBitSet, ReadingError> {
        let bytes = self.read_boxed_slice(bits.div_ceil(8))?;
        Ok(bytes)
    }

    fn get_option<G>(
        &mut self,
        parse: impl FnOnce(&mut Self) -> Result<G, ReadingError>,
    ) -> Result<Option<G>, ReadingError> {
        if self.get_bool()? {
            Ok(Some(parse(self)?))
        } else {
            Ok(None)
        }
    }

    fn get_list<G>(
        &mut self,
        parse: impl Fn(&mut Self) -> Result<G, ReadingError>,
    ) -> Result<Vec<G>, ReadingError> {
        let len = self.get_var_int()?.0 as usize;
        let mut list = Vec::with_capacity(len);
        for _ in 0..len {
            list.push(parse(self)?);
        }
        Ok(list)
    }
}

pub trait NetworkWriteExt {
    fn write_i8_be(&mut self, data: i8) -> Result<(), WritingError>;
    fn write_u8_be(&mut self, data: u8) -> Result<(), WritingError>;
    fn write_i16_be(&mut self, data: i16) -> Result<(), WritingError>;
    fn write_u16_be(&mut self, data: u16) -> Result<(), WritingError>;
    fn write_i32_be(&mut self, data: i32) -> Result<(), WritingError>;
    fn write_u32_be(&mut self, data: u32) -> Result<(), WritingError>;
    fn write_i64_be(&mut self, data: i64) -> Result<(), WritingError>;
    fn write_u64_be(&mut self, data: u64) -> Result<(), WritingError>;
    fn write_f32_be(&mut self, data: f32) -> Result<(), WritingError>;
    fn write_f64_be(&mut self, data: f64) -> Result<(), WritingError>;
    fn write_slice(&mut self, data: &[u8]) -> Result<(), WritingError>;

    fn write_bool(&mut self, data: bool) -> Result<(), WritingError> {
        if data {
            self.write_u8_be(1)
        } else {
            self.write_u8_be(0)
        }
    }
    fn write_var_int(&mut self, data: &VarInt) -> Result<(), WritingError>;
    fn write_var_long(&mut self, data: &VarLong) -> Result<(), WritingError>;
    fn write_string_bounded(&mut self, data: &str, bound: usize) -> Result<(), WritingError>;
    fn write_string(&mut self, data: &str) -> Result<(), WritingError>;
    fn write_identifier(&mut self, data: &Identifier) -> Result<(), WritingError>;

    fn write_uuid(&mut self, data: &uuid::Uuid) -> Result<(), WritingError> {
        let (first, second) = data.as_u64_pair();
        self.write_u64_be(first)?;
        self.write_u64_be(second)
    }

    fn write_bitset(&mut self, bitset: &BitSet) -> Result<(), WritingError>;

    fn write_option<G>(
        &mut self,
        data: &Option<G>,
        writer: impl FnOnce(&mut Self, &G) -> Result<(), WritingError>,
    ) -> Result<(), WritingError> {
        if let Some(data) = data {
            self.write_bool(true)?;
            writer(self, data)
        } else {
            self.write_bool(false)
        }
    }

    fn write_list<G>(
        &mut self,
<<<<<<< HEAD
        data: &[G],
        write: impl Fn(&mut Self, &G) -> Result<(), WritingError>,
    ) -> Result<(), WritingError>;

    fn write_nbt(&mut self, data: &NbtTag) -> Result<(), WritingError>;
=======
        list: &[G],
        writer: impl Fn(&mut Self, &G) -> Result<(), WritingError>,
    ) -> Result<(), WritingError> {
        self.write_var_int(&list.len().try_into().map_err(|_| {
            WritingError::Message(format!("{} isn't representable as a VarInt", list.len()))
        })?)?;

        for data in list {
            writer(self, data)?;
        }

        Ok(())
    }
>>>>>>> 929388fc
}

impl<W: Write> NetworkWriteExt for W {
    fn write_i8_be(&mut self, data: i8) -> Result<(), WritingError> {
        self.write_all(&data.to_be_bytes())
            .map_err(WritingError::IoError)
    }

    fn write_u8_be(&mut self, data: u8) -> Result<(), WritingError> {
        self.write_all(&data.to_be_bytes())
            .map_err(WritingError::IoError)
    }

    fn write_i16_be(&mut self, data: i16) -> Result<(), WritingError> {
        self.write_all(&data.to_be_bytes())
            .map_err(WritingError::IoError)
    }

    fn write_u16_be(&mut self, data: u16) -> Result<(), WritingError> {
        self.write_all(&data.to_be_bytes())
            .map_err(WritingError::IoError)
    }

    fn write_i32_be(&mut self, data: i32) -> Result<(), WritingError> {
        self.write_all(&data.to_be_bytes())
            .map_err(WritingError::IoError)
    }

    fn write_u32_be(&mut self, data: u32) -> Result<(), WritingError> {
        self.write_all(&data.to_be_bytes())
            .map_err(WritingError::IoError)
    }

    fn write_i64_be(&mut self, data: i64) -> Result<(), WritingError> {
        self.write_all(&data.to_be_bytes())
            .map_err(WritingError::IoError)
    }

    fn write_u64_be(&mut self, data: u64) -> Result<(), WritingError> {
        self.write_all(&data.to_be_bytes())
            .map_err(WritingError::IoError)
    }

    fn write_f32_be(&mut self, data: f32) -> Result<(), WritingError> {
        self.write_all(&data.to_be_bytes())
            .map_err(WritingError::IoError)
    }

    fn write_f64_be(&mut self, data: f64) -> Result<(), WritingError> {
        self.write_all(&data.to_be_bytes())
            .map_err(WritingError::IoError)
    }

    fn write_slice(&mut self, data: &[u8]) -> Result<(), WritingError> {
        self.write_all(data).map_err(WritingError::IoError)
    }

    fn write_var_int(&mut self, data: &VarInt) -> Result<(), WritingError> {
        data.encode(self)
    }

    fn write_var_long(&mut self, data: &VarLong) -> Result<(), WritingError> {
        data.encode(self)
    }

    fn write_string_bounded(&mut self, data: &str, bound: usize) -> Result<(), WritingError> {
        assert!(data.len() <= bound);
        self.write_var_int(&data.len().try_into().map_err(|_| {
            WritingError::Message(format!("{} isn't representable as a VarInt", data.len()))
        })?)?;

        self.write_all(data.as_bytes())
            .map_err(WritingError::IoError)
    }

    fn write_string(&mut self, data: &str) -> Result<(), WritingError> {
        self.write_string_bounded(data, i16::MAX as usize)
    }

    fn write_identifier(&mut self, data: &Identifier) -> Result<(), WritingError> {
        data.encode(self)
    }

    fn write_bitset(&mut self, data: &BitSet) -> Result<(), WritingError> {
        data.encode(self)
    }
<<<<<<< HEAD

    fn write_option<G>(
        &mut self,
        data: &Option<G>,
        writer: impl FnOnce(&mut Self, &G) -> Result<(), WritingError>,
    ) -> Result<(), WritingError> {
        if let Some(data) = data {
            self.write_bool(true)?;
            writer(self, data)
        } else {
            self.write_bool(false)
        }
    }

    fn write_list<G>(
        &mut self,
        list: &[G],
        writer: impl Fn(&mut Self, &G) -> Result<(), WritingError>,
    ) -> Result<(), WritingError> {
        self.write_var_int(&list.len().into())?;
        for data in list {
            writer(self, data)?;
        }

        Ok(())
    }

    fn write_nbt(&mut self, data: &NbtTag) -> Result<(), WritingError> {
        let mut write_adaptor = WriteAdaptor::new(self);
        data.serialize(&mut write_adaptor)
            .map_err(|e| WritingError::Message(e.to_string()))?;

        Ok(())
    }
=======
>>>>>>> 929388fc
}

#[cfg(test)]
mod test {
    use std::io::Cursor;

    use serde::{Deserialize, Serialize};

    use crate::{
        VarInt,
        ser::{deserializer, serializer},
    };

    #[test]
    fn test_i32_reserialize() {
        #[derive(serde::Serialize, serde::Deserialize, PartialEq, Eq, Debug)]
        struct Foo {
            bar: i32,
        }
        let foo = Foo { bar: 69 };
        let mut bytes = Vec::new();
        let mut serializer = serializer::Serializer::new(&mut bytes);
        foo.serialize(&mut serializer).unwrap();

        let cursor = Cursor::new(bytes);
        let deserialized: Foo =
            Foo::deserialize(&mut deserializer::Deserializer::new(cursor)).unwrap();

        assert_eq!(foo, deserialized);
    }

    #[test]
    fn test_varint_reserialize() {
        #[derive(serde::Serialize, serde::Deserialize, PartialEq, Eq, Debug)]
        struct Foo {
            bar: VarInt,
        }
        let foo = Foo { bar: 69.into() };
        let mut bytes = Vec::new();
        let mut serializer = serializer::Serializer::new(&mut bytes);
        foo.serialize(&mut serializer).unwrap();

        let cursor = Cursor::new(bytes);
        let deserialized: Foo =
            Foo::deserialize(&mut deserializer::Deserializer::new(cursor)).unwrap();

        assert_eq!(foo, deserialized);
    }
}<|MERGE_RESOLUTION|>--- conflicted
+++ resolved
@@ -310,13 +310,6 @@
 
     fn write_list<G>(
         &mut self,
-<<<<<<< HEAD
-        data: &[G],
-        write: impl Fn(&mut Self, &G) -> Result<(), WritingError>,
-    ) -> Result<(), WritingError>;
-
-    fn write_nbt(&mut self, data: &NbtTag) -> Result<(), WritingError>;
-=======
         list: &[G],
         writer: impl Fn(&mut Self, &G) -> Result<(), WritingError>,
     ) -> Result<(), WritingError> {
@@ -330,7 +323,8 @@
 
         Ok(())
     }
->>>>>>> 929388fc
+
+    fn write_nbt(&mut self, data: &NbtTag) -> Result<(), WritingError>;
 }
 
 impl<W: Write> NetworkWriteExt for W {
@@ -417,7 +411,6 @@
     fn write_bitset(&mut self, data: &BitSet) -> Result<(), WritingError> {
         data.encode(self)
     }
-<<<<<<< HEAD
 
     fn write_option<G>(
         &mut self,
@@ -452,8 +445,6 @@
 
         Ok(())
     }
-=======
->>>>>>> 929388fc
 }
 
 #[cfg(test)]
