use crate::{
    codec::{bedrock_block_pos::BedrockPos, var_ulong::VarULong},
    ser::network_serialize_no_prefix,
};
use pumpkin_macros::packet;
use pumpkin_util::math::{vector2::Vector2, vector3::Vector3};
<<<<<<< HEAD
use serde::{Deserialize, Serialize};

use crate::{
    bedrock::client::gamerules_changed::GameRules,
    codec::{var_int::VarInt, var_long::VarLong, var_uint::VarUInt, var_ulong::VarULong},
};
=======
use serde::Serialize;
use uuid::Uuid;

use crate::codec::{var_int::VarInt, var_long::VarLong, var_uint::VarUInt};

pub const GAME_PUBLISH_SETTING_NO_MULTI_PLAY: i32 = 0;
pub const GAME_PUBLISH_SETTING_INVITE_ONLY: i32 = 1;
pub const GAME_PUBLISH_SETTING_FRIENDS_ONLY: i32 = 2;
pub const GAME_PUBLISH_SETTING_FRIENDS_OF_FRIENDS: i32 = 3;
pub const GAME_PUBLISH_SETTING_PUBLIC: i32 = 4;
>>>>>>> b00308a1

#[derive(Serialize)]
#[packet(11)]
pub struct CStartGame {
    pub entity_id: VarLong,
    pub runtime_entity_id: VarULong,
<<<<<<< HEAD
    pub game_type_index: VarInt,
    pub position: Vector3<f32>,
    pub rotation: Vector2<f32>,
    pub level_settings: LevelSettings,

    pub level_id: String,
    pub level_name: String,
    pub premium_world_template_id: String,
    pub is_trial: bool,

    pub rewind_history_size: VarInt,
    pub server_authoritative_block_breaking: bool,

    pub current_level_time: u64,
    pub enchantment_seed: VarInt,
    pub block_properties_size: VarUInt,

    pub enable_itemstack_net_manager: bool,
    pub multiplayer_correlation_id: String,
    pub server_version: String,

    //pub player_property_data: nbt commpound
    pub block_registry_checksum: u64,
    pub world_template_id: uuid::Uuid,

    pub enable_clientside_generation: bool,
    pub blocknetwork_ids_are_hashed: bool,
    pub server_auth_sounds: bool,
}

#[derive(Serialize)]
pub struct LevelSettings {
    pub seed: u64,

    // Spawn Settings
    pub spawn_biome_type: i16,
    pub custom_biome_name: String,
    pub dimension_id: VarInt,

    pub generator_type: VarInt,
    pub game_type: VarInt,
    pub hardcore: bool,
    pub difficulty: VarInt,
    // TODO Network BlockPos
    pub default_spawn_x: VarInt,
    pub default_spawn_y: VarUInt,
    pub default_spawn_z: VarInt,

    pub achievements_disabled: bool,
    pub editor_world_type: VarInt,

    pub is_created_in_editor: bool,
    pub is_exported_from_editor: bool,

    pub day_cycle_stop_time: VarInt,

    pub education_edition_offer: VarInt,
    pub education_features_enabled: bool,
    pub education_product_id: String,
    // TODO: LE
    pub rain_level: f32,
    pub lightning_level: f32,

    pub has_platform_locked_content: bool,
    pub was_multiplayer_intended: bool,
    pub was_lan_broadcasting_intended: bool,
    pub xbox_live_broadcast_setting: VarInt,
    pub platform_broadcast_setting: VarInt,

    pub commands_enabled: bool,
    pub texture_packs_required: bool,

    pub rule_data: GameRules,
    pub experiments: Experiments,

    pub bonus_chest_enabled: bool,
    pub start_with_map_enabled: bool,
    pub player_permissions: VarInt,
=======
    pub player_gamemode: VarInt,
    pub position: Vector3<f32>,
    pub yaw: f32,
    pub pitch: f32,

    // Level Settings
    // https://mojang.github.io/bedrock-protocol-docs/html/LevelSettings.html
    pub seed: u64,
    // Spawn Settings
    // https://mojang.github.io/bedrock-protocol-docs/html/SpawnSettings.html
    pub spawn_biome_type: i16,
    pub custom_biome_name: String,
    pub dimension: VarInt,

    // Level Settings
    pub generator_type: VarInt,
    pub world_gamemode: VarInt,
    pub hardcore: bool,
    pub difficulty: VarInt,
    pub spawn_position: BedrockPos,
    pub has_achievements_disabled: bool,
    pub editor_world_type: VarInt,
    pub is_created_in_editor: bool,
    pub is_exported_from_editor: bool,
    pub day_cycle_stop_time: VarInt,
    pub edu_edition_offer: VarInt,
    pub has_edu_features_enabled: bool,
    pub education_edition_product_id: String,
    pub rain_level: f32,
    pub lightning_level: f32,
    pub has_confirmed_platform_locked_content: bool,
    pub multiplayer_game: bool,
    pub broadcast_to_lan: bool,
    pub xbl_broadcast_intent: VarInt,
    pub platform_broadcast_intent: VarInt,
    pub commands_enabled: bool,
    pub is_texture_packs_required: bool,
    pub game_rule_len: VarUInt,
>>>>>>> b00308a1
    // TODO: LE
    pub experiments_len: u32,
    pub exeriments_ever_toggeld: bool,
    pub bonus_chest: bool,
    pub has_start_with_map_enabled: bool,
    pub permission_level: VarInt,
    pub server_chunk_tick_range: i32,
<<<<<<< HEAD
    pub behavior_pack_locked: bool,
    pub resource_pack_locked: bool,
    pub from_locked_template: bool,
    pub using_msa_gamertags_only: bool,
    pub from_world_template: bool,
    pub world_template_option_locked: bool,
    pub only_spawning_v1_villagers: bool,
    pub disabling_persona: bool,
    pub disabling_custom_skins: bool,
    pub emote_chat_muted: bool,
    // TODE BaseGameVersion
    pub game_version: String,
    // TODO: LE
    pub limited_world_width: i32,
    pub limited_world_height: i32,
    pub is_nether_type: bool,
    pub edu_button_name: String,
    pub edu_link_uri: String,
    pub override_force_experimental_gameplay_has_value: bool,
=======
    pub has_locked_behavior_pack: bool,
    pub has_locked_resource_pack: bool,
    pub is_from_locked_world_template: bool,
    pub is_using_msa_gamertags_only: bool,
    pub is_from_world_template: bool,
    pub is_world_template_option_locked: bool,
    pub is_only_spawning_v1_villagers: bool,
    pub is_disabling_personas: bool,
    pub is_disabling_custom_skins: bool,
    pub emote_chat_muted: bool,
    pub minecraft_version_network: String,
    pub limited_world_width: i32,
    pub limited_world_height: i32,
    pub nether_type: bool,
    pub edu_shared_uri_button_name: String,
    pub edu_shared_uri_link: String,
    pub experimental_gameplay: bool,
>>>>>>> b00308a1
    pub chat_restriction_level: i8,
    pub disable_player_interactions: bool,
    pub server_id: String,
    pub world_id: String,
    pub scenario_id: String,
    pub owner_id: String,
}

<<<<<<< HEAD
#[derive(Serialize, Deserialize)]
pub struct Experiments {
    pub names_size: u32,
    //TODO! https://mojang.github.io/bedrock-protocol-docs/html/Experiments.html
    pub experiments_ever_toggled: bool,
}

impl Default for Experiments {
    fn default() -> Self {
        Self {
            names_size: 0,
            experiments_ever_toggled: false,
        }
    }
=======
    pub level_id: String,
    pub world_name: String,
    pub premium_world_template_id: String,
    pub is_trial: bool,
    pub rewind_history_size: VarInt,
    pub is_server_authoritative_block_breaking: bool,
    pub current_tick: u64,
    pub enchantment_seed: VarInt,
    pub custom_blocks_size: VarUInt,
    pub multiplayer_correlation_id: String,
    pub is_inventory_server_authoritative: bool,
    pub server_engine: String,
    #[serde(serialize_with = "network_serialize_no_prefix")]
    pub player_property_data: Vec<u8>,
    pub block_registry_checksum: u64,
    pub world_template_id: Uuid,
    pub client_side_generation_enabled: bool,
    pub block_ids_are_hashed: bool,
    pub is_server_auth_sounds: bool,
>>>>>>> b00308a1
}<|MERGE_RESOLUTION|>--- conflicted
+++ resolved
@@ -4,17 +4,13 @@
 };
 use pumpkin_macros::packet;
 use pumpkin_util::math::{vector2::Vector2, vector3::Vector3};
-<<<<<<< HEAD
-use serde::{Deserialize, Serialize};
+use serde::Serialize;
+use uuid::Uuid;
 
 use crate::{
     bedrock::client::gamerules_changed::GameRules,
     codec::{var_int::VarInt, var_long::VarLong, var_uint::VarUInt, var_ulong::VarULong},
 };
-=======
-use serde::Serialize;
-use uuid::Uuid;
-
 use crate::codec::{var_int::VarInt, var_long::VarLong, var_uint::VarUInt};
 
 pub const GAME_PUBLISH_SETTING_NO_MULTI_PLAY: i32 = 0;
@@ -22,15 +18,13 @@
 pub const GAME_PUBLISH_SETTING_FRIENDS_ONLY: i32 = 2;
 pub const GAME_PUBLISH_SETTING_FRIENDS_OF_FRIENDS: i32 = 3;
 pub const GAME_PUBLISH_SETTING_PUBLIC: i32 = 4;
->>>>>>> b00308a1
 
 #[derive(Serialize)]
 #[packet(11)]
 pub struct CStartGame {
     pub entity_id: VarLong,
     pub runtime_entity_id: VarULong,
-<<<<<<< HEAD
-    pub game_type_index: VarInt,
+    pub player_gamemode: VarInt,
     pub position: Vector3<f32>,
     pub rotation: Vector2<f32>,
     pub level_settings: LevelSettings,
@@ -61,62 +55,10 @@
 }
 
 #[derive(Serialize)]
+// https://mojang.github.io/bedrock-protocol-docs/html/LevelSettings.html
 pub struct LevelSettings {
     pub seed: u64,
 
-    // Spawn Settings
-    pub spawn_biome_type: i16,
-    pub custom_biome_name: String,
-    pub dimension_id: VarInt,
-
-    pub generator_type: VarInt,
-    pub game_type: VarInt,
-    pub hardcore: bool,
-    pub difficulty: VarInt,
-    // TODO Network BlockPos
-    pub default_spawn_x: VarInt,
-    pub default_spawn_y: VarUInt,
-    pub default_spawn_z: VarInt,
-
-    pub achievements_disabled: bool,
-    pub editor_world_type: VarInt,
-
-    pub is_created_in_editor: bool,
-    pub is_exported_from_editor: bool,
-
-    pub day_cycle_stop_time: VarInt,
-
-    pub education_edition_offer: VarInt,
-    pub education_features_enabled: bool,
-    pub education_product_id: String,
-    // TODO: LE
-    pub rain_level: f32,
-    pub lightning_level: f32,
-
-    pub has_platform_locked_content: bool,
-    pub was_multiplayer_intended: bool,
-    pub was_lan_broadcasting_intended: bool,
-    pub xbox_live_broadcast_setting: VarInt,
-    pub platform_broadcast_setting: VarInt,
-
-    pub commands_enabled: bool,
-    pub texture_packs_required: bool,
-
-    pub rule_data: GameRules,
-    pub experiments: Experiments,
-
-    pub bonus_chest_enabled: bool,
-    pub start_with_map_enabled: bool,
-    pub player_permissions: VarInt,
-=======
-    pub player_gamemode: VarInt,
-    pub position: Vector3<f32>,
-    pub yaw: f32,
-    pub pitch: f32,
-
-    // Level Settings
-    // https://mojang.github.io/bedrock-protocol-docs/html/LevelSettings.html
-    pub seed: u64,
     // Spawn Settings
     // https://mojang.github.io/bedrock-protocol-docs/html/SpawnSettings.html
     pub spawn_biome_type: i16,
@@ -146,8 +88,13 @@
     pub platform_broadcast_intent: VarInt,
     pub commands_enabled: bool,
     pub is_texture_packs_required: bool,
-    pub game_rule_len: VarUInt,
->>>>>>> b00308a1
+
+    pub rule_data: GameRules,
+    pub experiments: Experiments,
+
+    pub bonus_chest_enabled: bool,
+    pub start_with_map_enabled: bool,
+    pub player_permissions: VarInt,
     // TODO: LE
     pub experiments_len: u32,
     pub exeriments_ever_toggeld: bool,
@@ -155,27 +102,6 @@
     pub has_start_with_map_enabled: bool,
     pub permission_level: VarInt,
     pub server_chunk_tick_range: i32,
-<<<<<<< HEAD
-    pub behavior_pack_locked: bool,
-    pub resource_pack_locked: bool,
-    pub from_locked_template: bool,
-    pub using_msa_gamertags_only: bool,
-    pub from_world_template: bool,
-    pub world_template_option_locked: bool,
-    pub only_spawning_v1_villagers: bool,
-    pub disabling_persona: bool,
-    pub disabling_custom_skins: bool,
-    pub emote_chat_muted: bool,
-    // TODE BaseGameVersion
-    pub game_version: String,
-    // TODO: LE
-    pub limited_world_width: i32,
-    pub limited_world_height: i32,
-    pub is_nether_type: bool,
-    pub edu_button_name: String,
-    pub edu_link_uri: String,
-    pub override_force_experimental_gameplay_has_value: bool,
-=======
     pub has_locked_behavior_pack: bool,
     pub has_locked_resource_pack: bool,
     pub is_from_locked_world_template: bool,
@@ -186,15 +112,17 @@
     pub is_disabling_personas: bool,
     pub is_disabling_custom_skins: bool,
     pub emote_chat_muted: bool,
-    pub minecraft_version_network: String,
+    // TODE BaseGameVersion
+    pub game_version: String,
+    // TODO: LE
     pub limited_world_width: i32,
     pub limited_world_height: i32,
-    pub nether_type: bool,
+    pub is_nether_type: bool,
     pub edu_shared_uri_button_name: String,
-    pub edu_shared_uri_link: String,
-    pub experimental_gameplay: bool,
->>>>>>> b00308a1
+    pub edu_shared_uri_link_uri: String,
+    pub override_force_experimental_gameplay_has_value: bool,
     pub chat_restriction_level: i8,
+    pub disable_player_interactions: bool,
     pub disable_player_interactions: bool,
     pub server_id: String,
     pub world_id: String,
@@ -202,7 +130,6 @@
     pub owner_id: String,
 }
 
-<<<<<<< HEAD
 #[derive(Serialize, Deserialize)]
 pub struct Experiments {
     pub names_size: u32,
@@ -217,25 +144,4 @@
             experiments_ever_toggled: false,
         }
     }
-=======
-    pub level_id: String,
-    pub world_name: String,
-    pub premium_world_template_id: String,
-    pub is_trial: bool,
-    pub rewind_history_size: VarInt,
-    pub is_server_authoritative_block_breaking: bool,
-    pub current_tick: u64,
-    pub enchantment_seed: VarInt,
-    pub custom_blocks_size: VarUInt,
-    pub multiplayer_correlation_id: String,
-    pub is_inventory_server_authoritative: bool,
-    pub server_engine: String,
-    #[serde(serialize_with = "network_serialize_no_prefix")]
-    pub player_property_data: Vec<u8>,
-    pub block_registry_checksum: u64,
-    pub world_template_id: Uuid,
-    pub client_side_generation_enabled: bool,
-    pub block_ids_are_hashed: bool,
-    pub is_server_auth_sounds: bool,
->>>>>>> b00308a1
 }