--- conflicted
+++ resolved
@@ -109,7 +109,6 @@
         // TODO: block entities
         buf.put_var_int(&VarInt(0));
 
-<<<<<<< HEAD
         if let Some(light) = &self.0.light {
             let (sky_light_mask, empty_sky_light_mask, subchunks) = light.packet_data();
 
@@ -144,36 +143,5 @@
             buf.put_var_int(&VarInt(0));
             buf.put_var_int(&VarInt(0));
         }
-=======
-        // Sky Light Mask
-        // All of the chunks, this is not optimal and uses way more data than needed but will be
-        // overhauled with full lighting system.
-        buf.put_bit_set(&BitSet(VarInt(1), &[0b01111111111111111111111110]));
-        // Block Light Mask
-        buf.put_bit_set(&BitSet(VarInt(1), &[0]));
-        // Empty Sky Light Mask
-        buf.put_bit_set(&BitSet(VarInt(1), &[0b0]));
-        // Empty Block Light Mask
-        buf.put_bit_set(&BitSet(VarInt(1), &[0]));
-
-        buf.put_var_int(&VarInt(self.0.blocks.subchunks_len() as i32));
-        self.0.blocks.iter_subchunks().for_each(|chunk| {
-            let mut chunk_light = [0u8; 2048];
-            for (i, block) in chunk.iter().enumerate() {
-                if !block.is_air() {
-                    continue;
-                }
-                let index = i / 2;
-                let mask = if i % 2 == 1 { 0xF0 } else { 0x0F };
-                chunk_light[index] |= mask;
-            }
-
-            buf.put_var_int(&VarInt(chunk_light.len() as i32));
-            buf.put_slice(&chunk_light);
-        });
-
-        // Block Lighting
-        buf.put_var_int(&VarInt(0));
->>>>>>> 14c8c7e3
     }
 }