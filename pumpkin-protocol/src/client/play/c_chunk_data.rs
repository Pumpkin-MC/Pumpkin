use std::collections::HashMap;

use crate::{bytebuf::ByteBuffer, BitSet, ClientPacket, VarInt};
use itertools::Itertools;
<<<<<<< HEAD
use pumpkin_macros::packet;
use pumpkin_world::{
    chunk::{ChunkData, SUBCHUNK_VOLUME},
    lighting::ChunkLighting,
    DIRECT_PALETTE_BITS,
};
=======

use pumpkin_macros::client_packet;
use pumpkin_world::{chunk::ChunkData, DIRECT_PALETTE_BITS};
>>>>>>> 6fb751ac

use super::ClientboundPlayPackets;

#[client_packet(ClientboundPlayPackets::ChunkData as i32)]
pub struct CChunkData<'a>(pub &'a ChunkData);

impl<'a> ClientPacket for CChunkData<'a> {
    fn write(&self, buf: &mut crate::bytebuf::ByteBuffer) {
        // Chunk X
        buf.put_i32(self.0.position.x);
        // Chunk Z
        buf.put_i32(self.0.position.z);

        let heightmap_nbt =
            fastnbt::to_bytes_with_opts(&self.0.blocks.heightmap, fastnbt::SerOpts::network_nbt())
                .unwrap();
        // Heightmaps
        buf.put_slice(&heightmap_nbt);

        let mut data_buf = ByteBuffer::empty();
        self.0.blocks.iter_subchunks().for_each(|chunk| {
            let block_count = chunk.iter().filter(|block| !block.is_air()).count() as i16;
            // Block count
            data_buf.put_i16(block_count);
            //// Block states

            let palette = chunk.iter().dedup().collect_vec();
            // TODO: make dynamic block_size work
            // TODO: make direct block_size work
            enum PaletteType {
                Indirect(u32),
                Direct,
            }
            let palette_type = {
                let palette_bit_len = 64 - (palette.len() as i64 - 1).leading_zeros();
                if palette_bit_len > 8 {
                    PaletteType::Direct
                } else if palette_bit_len > 3 {
                    PaletteType::Indirect(palette_bit_len)
                } else {
                    PaletteType::Indirect(4)
                }
                // TODO: fix indirect palette to work correctly
                // PaletteType::Direct
            };

            let mut block_data_array = Vec::new();
            match palette_type {
                PaletteType::Indirect(block_size) => {
                    // Bits per entry
                    data_buf.put_u8(block_size as u8);
                    // Palette length
                    data_buf.put_var_int(&VarInt(palette.len() as i32));
                    let mut palette_map = HashMap::new();
                    palette.iter().enumerate().for_each(|(i, id)| {
                        palette_map.insert(*id, i);
                        // Palette
                        data_buf.put_var_int(&VarInt(id.get_id_mojang_repr()));
                    });
                    for block_clump in chunk.chunks(64 / block_size as usize) {
                        let mut out_long: i64 = 0;
                        for block in block_clump.iter().rev() {
                            let index = palette_map
                                .get(block)
                                .expect("Its just got added, ofc it should be there");
                            out_long = out_long << block_size | (*index as i64);
                        }
                        block_data_array.push(out_long);
                    }
                }
                PaletteType::Direct => {
                    // Bits per entry
                    data_buf.put_u8(DIRECT_PALETTE_BITS as u8);
                    for block_clump in chunk.chunks(64 / DIRECT_PALETTE_BITS as usize) {
                        let mut out_long: i64 = 0;
                        let mut shift = 0;
                        for block in block_clump {
                            out_long |= (block.get_id() as i64) << shift;
                            shift += DIRECT_PALETTE_BITS;
                        }
                        block_data_array.push(out_long);
                    }
                }
            }

            // Data array length
            // TODO: precompute this and omit making the `block_data_array`
            data_buf.put_var_int(&VarInt(block_data_array.len() as i32));
            // Data array
            for data_int in block_data_array {
                data_buf.put_i64(data_int);
            }

            //// Biomes
            // TODO: make biomes work
            data_buf.put_u8(0);
            data_buf.put_var_int(&VarInt(0));
            data_buf.put_var_int(&VarInt(0));
        });

        // Size
        buf.put_var_int(&VarInt(data_buf.buf().len() as i32));
        // Data
        buf.put_slice(data_buf.buf());

        // TODO: block entities
        buf.put_var_int(&VarInt(0));

        // Sky Light Mask
        // All of the chunks, this is not optimal and uses way more data than needed but will be
        // overhauled with full lighting system.
        buf.put_bit_set(&BitSet(VarInt(1), &[0b11111111111111111111111111]));
        // Block Light Mask
        buf.put_bit_set(&BitSet(VarInt(1), &[0]));
        // Empty Sky Light Mask
        buf.put_bit_set(&BitSet(VarInt(1), &[0b0]));
        // Empty Block Light Mask
        buf.put_bit_set(&BitSet(VarInt(1), &[0]));

        let mut lighting_subchunks = Vec::new();
        let lighting = ChunkLighting::new(&self.0.blocks, &self.0.blocks.heightmap.world_surface);
        let light_data = lighting.generate_initial_lighting();

        for subchunk_lighting in light_data.chunks(SUBCHUNK_VOLUME) {
            let mut output = Vec::with_capacity(SUBCHUNK_VOLUME / 2);
            for i in 0..(SUBCHUNK_VOLUME / 2) {
                let value = subchunk_lighting[i * 2].get_skylight()
                    | (subchunk_lighting[i * 2 + 1].get_skylight() << 4);
                output.push(value);
            }
            lighting_subchunks.push(output);
        }

        // self.0.blocks.iter_subchunks().for_each(|chunk| {
        //     let mut chunk_light = [0u8; 2048];
        //     for (i, block) in chunk.iter().enumerate() {
        //         if !block.is_air() {
        //             continue;
        //         }
        //         let index = i / 2;
        //         let mask = if i % 2 == 1 { 0xF0 } else { 0x0F };
        //         chunk_light[index] |= mask;
        //     }
        //
        //     lighting_subchunks.push(chunk_light);
        // });

        buf.put_var_int(&lighting_subchunks.len().into());
        for subchunk in lighting_subchunks {
            buf.put_var_int(&VarInt(subchunk.len() as i32));
            buf.put_slice(&subchunk);
        }

        // Block Lighting
        buf.put_var_int(&VarInt(0));
    }
}<|MERGE_RESOLUTION|>--- conflicted
+++ resolved
@@ -2,18 +2,12 @@
 
 use crate::{bytebuf::ByteBuffer, BitSet, ClientPacket, VarInt};
 use itertools::Itertools;
-<<<<<<< HEAD
-use pumpkin_macros::packet;
+use pumpkin_macros::client_packet;
 use pumpkin_world::{
     chunk::{ChunkData, SUBCHUNK_VOLUME},
     lighting::ChunkLighting,
     DIRECT_PALETTE_BITS,
 };
-=======
-
-use pumpkin_macros::client_packet;
-use pumpkin_world::{chunk::ChunkData, DIRECT_PALETTE_BITS};
->>>>>>> 6fb751ac
 
 use super::ClientboundPlayPackets;
 
