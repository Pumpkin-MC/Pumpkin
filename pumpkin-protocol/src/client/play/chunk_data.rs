use crate::{ClientPacket, VarInt, bytebuf::ByteBufMut, codec::bit_set::BitSet};

use bytes::{BufMut, BytesMut};
use pumpkin_data::packet::clientbound::PLAY_LEVEL_CHUNK_WITH_LIGHT;
use pumpkin_macros::packet;
use pumpkin_util::math::ceil_log2;
use pumpkin_world::{
    DIRECT_PALETTE_BITS,
    chunk::{ChunkData, SUBCHUNKS_COUNT},
};

#[packet(PLAY_LEVEL_CHUNK_WITH_LIGHT)]
pub struct CChunkData<'a>(pub &'a ChunkData);

impl ClientPacket for CChunkData<'_> {
    fn write(&self, buf: &mut impl BufMut) {
        // Chunk X
        buf.put_i32(self.0.position.x);
        // Chunk Z
        buf.put_i32(self.0.position.z);

<<<<<<< HEAD
        pumpkin_nbt::serializer::to_bytes_unnamed(&self.0.heightmap, buf.writer()).unwrap();
=======
        pumpkin_nbt::serializer::to_bytes_unnamed(&self.0.heightmap, &mut buf.writer()).unwrap();
>>>>>>> 31a4605c

        let mut data_buf = BytesMut::new();
        let mut light_buf = BytesMut::new();
        self.0.blocks.array_iter_subchunks().for_each(|subchunk| {
            let mut chunk_light = [0u8; 2048];
            for i in 0..subchunk.len() {
                // if !block .is_air() {
                //     continue;
                // }
                let index = i / 2;
                let mask = if i % 2 == 1 { 0xF0 } else { 0x0F };
                chunk_light[index] |= mask;
            }

            light_buf.put_var_int(&VarInt(chunk_light.len() as i32));
            light_buf.put_slice(&chunk_light);

            let block_count = subchunk.len() as i16;
            // Block count
            data_buf.put_i16(block_count);
            //// Block states

            let palette = &subchunk;
            // TODO: make dynamic block_size work
            // TODO: make direct block_size work
            enum PaletteType {
                Single,
                Indirect(u32),
                Direct,
            }
            let palette_type = {
                let palette_bit_len = ceil_log2(palette.len() as u32);
                if palette_bit_len == 0 {
                    PaletteType::Single
                } else if palette_bit_len <= 4 {
                    PaletteType::Indirect(4)
                } else if palette_bit_len <= 8 {
                    PaletteType::Indirect(palette_bit_len as u32)
                } else {
                    PaletteType::Direct
                }

                // TODO: fix indirect palette to work correctly
                // PaletteType::Direct
            };

            match palette_type {
                PaletteType::Single => {
                    data_buf.put_u8(0);
                    data_buf.put_var_int(&VarInt(*palette.first().unwrap() as i32));
                    data_buf.put_var_int(&VarInt(0));
                }
                PaletteType::Indirect(block_size) => {
                    // Bits per entry
                    data_buf.put_u8(block_size as u8);
                    // Palette length
                    data_buf.put_var_int(&VarInt(palette.len() as i32 - 1));

                    palette.iter().for_each(|id| {
                        // Palette
                        data_buf.put_var_int(&VarInt(*id as i32));
                    });
                    // Data array length
                    let data_array_len = subchunk.len().div_ceil(64 / block_size as usize);
                    data_buf.put_var_int(&VarInt(data_array_len as i32));

                    data_buf.reserve(data_array_len * 8);
                    for block_clump in subchunk.chunks(64 / block_size as usize) {
                        let mut out_long: i64 = 0;
                        for block in block_clump.iter().rev() {
                            let index = palette
                                .iter()
                                .position(|b| b == block)
                                .expect("Its just got added, ofc it should be there");
                            out_long = (out_long << block_size) | (index as i64);
                        }
                        data_buf.put_i64(out_long);
                    }
                }
                PaletteType::Direct => {
                    // Bits per entry
                    data_buf.put_u8(DIRECT_PALETTE_BITS as u8);
                    // Data array length
                    let data_array_len = subchunk.len().div_ceil(64 / DIRECT_PALETTE_BITS as usize);
                    data_buf.put_var_int(&VarInt(data_array_len as i32));

                    data_buf.reserve(data_array_len * 8);
                    for block_clump in subchunk.chunks(64 / DIRECT_PALETTE_BITS as usize) {
                        let mut out_long: i64 = 0;
                        for (i, &block) in block_clump.iter().enumerate() {
                            out_long |= (block as i64) << (i as u32 * DIRECT_PALETTE_BITS);
                        }
                        data_buf.put_i64(out_long);
                    }
                }
            }

            //// Biomes
            // TODO: make biomes work
            data_buf.put_u8(0);
            // This seems to be the biome
            data_buf.put_var_int(&VarInt(10));
            data_buf.put_var_int(&VarInt(0));
        });

        // Size
        buf.put_var_int(&VarInt(data_buf.len() as i32));
        // Data
        buf.put_slice(&data_buf);

        // TODO: block entities
        buf.put_var_int(&VarInt(0));

        // Sky Light Mask
        // All of the chunks, this is not optimal and uses way more data than needed but will be
        // overhauled with a full lighting system.
        buf.put_bit_set(&BitSet(VarInt(1), vec![0b01111111111111111111111110]));
        // Block Light Mask
        buf.put_bit_set(&BitSet(VarInt(1), vec![0]));
        // Empty Sky Light Mask
        buf.put_bit_set(&BitSet(VarInt(1), vec![0b0]));
        // Empty Block Light Mask
        buf.put_bit_set(&BitSet(VarInt(1), vec![0]));

        // Sky light
        buf.put_var_int(&VarInt(SUBCHUNKS_COUNT as i32));
        buf.put_slice(&light_buf);

        // Block Lighting
        buf.put_var_int(&VarInt(0));
    }
}<|MERGE_RESOLUTION|>--- conflicted
+++ resolved
@@ -19,11 +19,7 @@
         // Chunk Z
         buf.put_i32(self.0.position.z);
 
-<<<<<<< HEAD
-        pumpkin_nbt::serializer::to_bytes_unnamed(&self.0.heightmap, buf.writer()).unwrap();
-=======
         pumpkin_nbt::serializer::to_bytes_unnamed(&self.0.heightmap, &mut buf.writer()).unwrap();
->>>>>>> 31a4605c
 
         let mut data_buf = BytesMut::new();
         let mut light_buf = BytesMut::new();
