use crate::ser::{NetworkWrite, WritingError, serializer::Serializer};
use pumpkin_data::packet::clientbound::PLAY_SET_EQUIPMENT;
use pumpkin_macros::packet;
use serde::Serialize;

use crate::{
    ClientPacket,
    codec::{slot::Slot, var_int::VarInt},
};

#[packet(PLAY_SET_EQUIPMENT)]
pub struct CSetEquipment {
    entity_id: VarInt,
    equipment: Vec<(EquipmentSlot, Slot)>,
}

impl CSetEquipment {
    pub fn new(entity_id: VarInt, equipment: Vec<(EquipmentSlot, Slot)>) -> Self {
        Self {
            entity_id,
            equipment,
        }
    }
}

impl ClientPacket for CSetEquipment {
    fn write_packet_data(&self, write: impl NetworkWrite) -> Result<(), WritingError> {
        let mut write = write;

        write.write_var_int(&self.entity_id)?;
        for i in 0..self.equipment.len() {
            let equipment = &self.equipment[i];
            let slot = &equipment.0;
            if i != self.equipment.len() - 1 {
                write.write_i8_be(-128)?;
            } else {
                write.write_i8_be(*slot as i8)?;
            }
            let mut buf = Vec::new();
            let mut serializer = Serializer::new(&mut buf);
            equipment
                .1
                .serialize(&mut serializer)
<<<<<<< HEAD
                .expect("Could not serialize Equipment Slot");
            write.write_slice(&buf)?;
=======
                .expect("Could not serialize `EquipmentSlot`");
            bytebuf.put(serializer.output);
>>>>>>> d738b587
        }

        Ok(())
    }
}

#[derive(Clone, Copy)]
pub enum EquipmentSlot {
    MainHand,
    OffHand,
    Feet,
    Legs,
    Chest,
    Head,
    Body,
}<|MERGE_RESOLUTION|>--- conflicted
+++ resolved
@@ -41,13 +41,8 @@
             equipment
                 .1
                 .serialize(&mut serializer)
-<<<<<<< HEAD
-                .expect("Could not serialize Equipment Slot");
+                .expect("Could not serialize `EquipmentSlot`");
             write.write_slice(&buf)?;
-=======
-                .expect("Could not serialize `EquipmentSlot`");
-            bytebuf.put(serializer.output);
->>>>>>> d738b587
         }
 
         Ok(())
