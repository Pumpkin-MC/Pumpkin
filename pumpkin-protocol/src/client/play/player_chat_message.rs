use pumpkin_data::packet::clientbound::PLAY_PLAYER_CHAT;
use pumpkin_util::text::TextComponent;

use pumpkin_macros::packet;
use serde::Serialize;

use crate::{VarInt, codec::bit_set::BitSet};

#[derive(Serialize)]
#[packet(PLAY_PLAYER_CHAT)]
pub struct CPlayerChatMessage {
<<<<<<< HEAD
    /// An index that increases for every message sent TO the client
    pub global_index: VarInt,
=======
    global_index: VarInt,
>>>>>>> 04ae9654
    #[serde(with = "uuid::serde::compact")]
    sender: uuid::Uuid,
    /// An index that increases for every message sent BY the client
    index: VarInt,
    message_signature: Option<Box<[u8]>>, // always 256
    message: String,
    timestamp: i64,
    salt: i64,
    previous_messages_count: VarInt,
    previous_messages: Box<[PreviousMessage]>, // max 20
    unsigned_content: Option<TextComponent>,
    filter_type: FilterType,
    /// This should not be zero, (index + 1)
    chat_type: VarInt,
    sender_name: TextComponent,
    target_name: Option<TextComponent>,
}

impl CPlayerChatMessage {
    #[expect(clippy::too_many_arguments)]
    pub fn new(
        global_index: VarInt,
        sender: uuid::Uuid,
        index: VarInt,
        message_signature: Option<Box<[u8]>>,
        message: String,
        timestamp: i64,
        salt: i64,
        previous_messages: Box<[PreviousMessage]>,
        unsigned_content: Option<TextComponent>,
        filter_type: FilterType,
        chat_type: VarInt,
        sender_name: TextComponent,
        target_name: Option<TextComponent>,
    ) -> Self {
        Self {
            global_index,
            sender,
            index,
            message_signature,
            message,
            timestamp,
            salt,
            previous_messages_count: VarInt(previous_messages.len() as i32),
            previous_messages,
            unsigned_content,
            filter_type,
            chat_type,
            sender_name,
            target_name,
        }
    }
}

#[derive(Serialize, Clone, Debug)]
pub struct PreviousMessage {
    pub id: VarInt,
    pub signature: Box<[u8]>, // Always 256
}

#[derive(Serialize)]
pub enum FilterType {
    /// Message is not filtered at all
    PassThrough,
    /// Message is fully filtered
    FullyFiltered,
    /// Only some characters in the message are filtered
    PartiallyFiltered(BitSet),
}<|MERGE_RESOLUTION|>--- conflicted
+++ resolved
@@ -9,12 +9,8 @@
 #[derive(Serialize)]
 #[packet(PLAY_PLAYER_CHAT)]
 pub struct CPlayerChatMessage {
-<<<<<<< HEAD
     /// An index that increases for every message sent TO the client
     pub global_index: VarInt,
-=======
-    global_index: VarInt,
->>>>>>> 04ae9654
     #[serde(with = "uuid::serde::compact")]
     sender: uuid::Uuid,
     /// An index that increases for every message sent BY the client
