--- conflicted
+++ resolved
@@ -10,12 +10,8 @@
 
 #[derive(Serialize, Deserialize)]
 #[packet(PLAY_PLAYER_CHAT)]
-<<<<<<< HEAD
 pub struct CPlayerChatMessage<'a> {
-=======
-pub struct CPlayerChatMessage {
     global_index: VarInt,
->>>>>>> 474eda33
     #[serde(with = "uuid::serde::compact")]
     sender: uuid::Uuid,
     index: VarInt,
