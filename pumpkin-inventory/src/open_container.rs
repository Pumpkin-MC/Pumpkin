use crate::Container;
use crate::crafting::check_if_matches_crafting;
<<<<<<< HEAD
use crate::player::PlayerInventory;
use crate::{Container, WindowType};
use pumpkin_core::math::position::WorldPosition;
use pumpkin_world::block::block_registry::Block;
=======
use pumpkin_data::screen::WindowType;
use pumpkin_util::math::position::BlockPos;
use pumpkin_world::block::registry::Block;
>>>>>>> 27f239a6
use pumpkin_world::item::ItemStack;
use rand::random;
use std::collections::HashMap;
use std::sync::Arc;
use tokio::sync::Mutex;
use uuid::Uuid;

#[derive(Default)]
pub struct ContainerHolder {
    pub containers_by_id: HashMap<usize, OpenContainer>,
    pub location_to_container_id: HashMap<WorldPosition, usize>,
}

impl ContainerHolder {
    pub async fn destroy(
        &mut self,
        id: usize,
        player_inventory: &mut PlayerInventory,
        carried_item: &mut Option<ItemStack>,
    ) -> Vec<Uuid> {
        if let Some(container) = self.containers_by_id.remove(&id) {
            let unique = container.unique;
            let players = container.players;
            let mut container = container.container.lock().await;
            container.destroy_container(player_inventory, carried_item, unique);
            players
        } else {
            vec![]
        }
    }

    pub async fn destroy_by_location(
        &mut self,
        location: &WorldPosition,
        player_inventory: &mut PlayerInventory,
        carried_item: &mut Option<ItemStack>,
    ) -> Vec<Uuid> {
        if let Some(id) = self.location_to_container_id.remove(location) {
            self.destroy(id, player_inventory, carried_item).await
        } else {
            vec![]
        }
    }

    pub fn get_by_location(&self, location: &WorldPosition) -> Option<&OpenContainer> {
        self.containers_by_id
            .get(self.location_to_container_id.get(location)?)
    }

    pub fn get_mut_by_location(&mut self, location: &WorldPosition) -> Option<&mut OpenContainer> {
        self.containers_by_id
            .get_mut(self.location_to_container_id.get(location)?)
    }

    pub fn new_by_location<C: Container + Default + 'static>(
        &mut self,
        location: WorldPosition,
        block: Option<Block>,
    ) -> Option<&mut OpenContainer> {
        if self.location_to_container_id.contains_key(&location) {
            return None;
        }
        let id = self.new_container::<C>(block, false);
        self.location_to_container_id.insert(location, id);
        self.containers_by_id.get_mut(&id)
    }

    pub fn new_container<C: Container + Default + 'static>(
        &mut self,
        block: Option<Block>,
        unique: bool,
    ) -> usize {
        let mut id: usize = random();
        let mut new_container = OpenContainer::new_empty_container::<C>(block, unique);
        while let Some(container) = self.containers_by_id.insert(id, new_container) {
            new_container = container;
            id = random();
        }
        id
    }

    pub fn new_unique<C: Container + Default + 'static>(
        &mut self,
        block: Option<Block>,
        player_id: Uuid,
    ) -> usize {
        let id = self.new_container::<C>(block, true);
        let container = self.containers_by_id.get_mut(&id).expect("just created it");
        container.players.push(player_id);
        id
    }
}

pub struct OpenContainer {
<<<<<<< HEAD
    pub unique: bool,
=======
    // TODO: unique id should be here
    // TODO: should this be uuid?
    players: Vec<i32>,
    container: Arc<Mutex<Box<dyn Container>>>,
    location: Option<BlockPos>,
>>>>>>> 27f239a6
    block: Option<Block>,
    pub id: usize,
    container: Arc<Mutex<Box<dyn Container>>>,
    players: Vec<Uuid>,
}

impl OpenContainer {
    pub fn try_open(&self, player_id: Uuid) -> Option<&Arc<Mutex<Box<dyn Container>>>> {
        if !self.players.contains(&player_id) {
            log::debug!("couldn't open container");
            return None;
        }
        let container = &self.container;
        Some(container)
    }

    pub fn add_player(&mut self, player_id: Uuid) {
        if !self.players.contains(&player_id) {
            self.players.push(player_id);
        }
    }

    pub fn remove_player(&mut self, player_id: Uuid) {
        if let Some(index) = self.players.iter().enumerate().find_map(|(index, id)| {
            if *id == player_id { Some(index) } else { None }
        }) {
            self.players.remove(index);
        }
    }

    pub fn new_empty_container<C: Container + Default + 'static>(
<<<<<<< HEAD
=======
        player_id: i32,
        location: Option<BlockPos>,
>>>>>>> 27f239a6
        block: Option<Block>,
        unique: bool,
    ) -> Self {
        Self {
            unique,
            players: vec![],
            container: Arc::new(Mutex::new(Box::new(C::default()))),
            block,
            id: 0,
        }
    }

<<<<<<< HEAD
=======
    pub fn is_location(&self, try_position: BlockPos) -> bool {
        if let Some(location) = self.location {
            location == try_position
        } else {
            false
        }
    }

    pub async fn clear_all_slots(&self) {
        self.container.lock().await.clear_all_slots();
    }

>>>>>>> 27f239a6
    pub fn clear_all_players(&mut self) {
        self.players.clear();
    }

<<<<<<< HEAD
    pub fn all_player_ids(&self) -> &[Uuid] {
        &self.players
=======
    pub fn all_player_ids(&self) -> Vec<i32> {
        self.players.clone()
    }

    pub fn get_number_of_players(&self) -> usize {
        self.players.len()
    }

    pub fn get_location(&self) -> Option<BlockPos> {
        self.location
    }

    pub async fn set_location(&mut self, location: Option<BlockPos>) {
        self.location = location;
>>>>>>> 27f239a6
    }

    pub fn get_block(&self) -> Option<Block> {
        self.block.clone()
    }

    pub async fn window_type(&self) -> &'static WindowType {
        let container = self.container.lock().await;
        container.window_type()
    }
}
#[derive(Default)]
pub struct Chest([Option<ItemStack>; 27]);

impl Chest {
    pub fn new() -> Self {
        Self([None; 27])
    }
}
impl Container for Chest {
    fn window_type(&self) -> &'static WindowType {
        &WindowType::Generic9x3
    }

    fn window_name(&self) -> &'static str {
        "Chest"
    }
    fn all_slots(&mut self) -> Vec<&mut Option<ItemStack>> {
        self.0.iter_mut().collect()
    }

    fn all_slots_ref(&self) -> Vec<Option<&ItemStack>> {
        self.0.iter().map(|slot| slot.as_ref()).collect()
    }
}

#[derive(Default)]
pub struct CraftingTable {
    input: [[Option<ItemStack>; 3]; 3],
    output: Option<ItemStack>,
}

impl Container for CraftingTable {
    fn window_type(&self) -> &'static WindowType {
        &WindowType::Crafting
    }

    fn window_name(&self) -> &'static str {
        "Crafting Table"
    }
    fn all_slots(&mut self) -> Vec<&mut Option<ItemStack>> {
        let slots = vec![&mut self.output];
        let slots = slots
            .into_iter()
            .chain(self.input.iter_mut().flatten())
            .collect();
        slots
    }

    fn all_slots_ref(&self) -> Vec<Option<&ItemStack>> {
        let slots = vec![self.output.as_ref()];
        let slots = slots
            .into_iter()
            .chain(self.input.iter().flatten().map(|i| i.as_ref()))
            .collect();
        slots
    }

    fn all_combinable_slots(&self) -> Vec<Option<&ItemStack>> {
        self.input.iter().flatten().map(|s| s.as_ref()).collect()
    }

    fn all_combinable_slots_mut(&mut self) -> Vec<&mut Option<ItemStack>> {
        self.input.iter_mut().flatten().collect()
    }

    fn craft(&mut self) -> bool {
        let old_output = self.output;
        self.output = check_if_matches_crafting(self.input);
        old_output != self.output
            || self.input.iter().flatten().any(|s| s.is_some())
            || self.output.is_some()
    }

    fn crafting_output_slot(&self) -> Option<usize> {
        Some(0)
    }

    fn slot_in_crafting_input_slots(&self, slot: &usize) -> bool {
        (1..10).contains(slot)
    }
    fn recipe_used(&mut self) {
        self.input.iter_mut().flatten().for_each(|slot| {
            if let Some(item) = slot {
                if item.item_count > 1 {
                    item.item_count -= 1;
                } else {
                    *slot = None;
                }
            }
        })
    }
}

#[derive(Default)]
pub struct Furnace {
    cook: Option<ItemStack>,
    fuel: Option<ItemStack>,
    output: Option<ItemStack>,
}

impl Container for Furnace {
    fn window_type(&self) -> &'static WindowType {
        &WindowType::Furnace
    }

    fn window_name(&self) -> &'static str {
        "Furnace"
    }
    fn all_slots(&mut self) -> Vec<&mut Option<ItemStack>> {
        let mut slots = vec![&mut self.cook];
        slots.push(&mut self.fuel);
        slots.push(&mut self.output);
        slots
    }

    fn all_slots_ref(&self) -> Vec<Option<&ItemStack>> {
        let mut slots = vec![self.cook.as_ref()];
        slots.push(self.fuel.as_ref());
        slots.push(self.output.as_ref());
        slots
    }
}<|MERGE_RESOLUTION|>--- conflicted
+++ resolved
@@ -1,15 +1,9 @@
 use crate::Container;
 use crate::crafting::check_if_matches_crafting;
-<<<<<<< HEAD
 use crate::player::PlayerInventory;
-use crate::{Container, WindowType};
-use pumpkin_core::math::position::WorldPosition;
-use pumpkin_world::block::block_registry::Block;
-=======
 use pumpkin_data::screen::WindowType;
 use pumpkin_util::math::position::BlockPos;
 use pumpkin_world::block::registry::Block;
->>>>>>> 27f239a6
 use pumpkin_world::item::ItemStack;
 use rand::random;
 use std::collections::HashMap;
@@ -20,7 +14,7 @@
 #[derive(Default)]
 pub struct ContainerHolder {
     pub containers_by_id: HashMap<usize, OpenContainer>,
-    pub location_to_container_id: HashMap<WorldPosition, usize>,
+    pub location_to_container_id: HashMap<BlockPos, usize>,
 }
 
 impl ContainerHolder {
@@ -43,7 +37,7 @@
 
     pub async fn destroy_by_location(
         &mut self,
-        location: &WorldPosition,
+        location: &BlockPos,
         player_inventory: &mut PlayerInventory,
         carried_item: &mut Option<ItemStack>,
     ) -> Vec<Uuid> {
@@ -54,36 +48,39 @@
         }
     }
 
-    pub fn get_by_location(&self, location: &WorldPosition) -> Option<&OpenContainer> {
+    pub fn get_by_location(&self, location: &BlockPos) -> Option<&OpenContainer> {
         self.containers_by_id
             .get(self.location_to_container_id.get(location)?)
     }
 
-    pub fn get_mut_by_location(&mut self, location: &WorldPosition) -> Option<&mut OpenContainer> {
+    pub fn get_mut_by_location(&mut self, location: &BlockPos) -> Option<&mut OpenContainer> {
         self.containers_by_id
             .get_mut(self.location_to_container_id.get(location)?)
     }
 
     pub fn new_by_location<C: Container + Default + 'static>(
         &mut self,
-        location: WorldPosition,
+        player_id: Uuid,
+        location: BlockPos,
         block: Option<Block>,
     ) -> Option<&mut OpenContainer> {
         if self.location_to_container_id.contains_key(&location) {
             return None;
         }
-        let id = self.new_container::<C>(block, false);
+        let id = self.new_container::<C>(player_id, block, false);
         self.location_to_container_id.insert(location, id);
         self.containers_by_id.get_mut(&id)
     }
 
     pub fn new_container<C: Container + Default + 'static>(
         &mut self,
+        player_id: Uuid,
         block: Option<Block>,
         unique: bool,
     ) -> usize {
         let mut id: usize = random();
-        let mut new_container = OpenContainer::new_empty_container::<C>(block, unique);
+        let mut new_container =
+            OpenContainer::new_empty_container::<C>(player_id, None, block, unique);
         while let Some(container) = self.containers_by_id.insert(id, new_container) {
             new_container = container;
             id = random();
@@ -96,7 +93,7 @@
         block: Option<Block>,
         player_id: Uuid,
     ) -> usize {
-        let id = self.new_container::<C>(block, true);
+        let id = self.new_container::<C>(player_id, block, true);
         let container = self.containers_by_id.get_mut(&id).expect("just created it");
         container.players.push(player_id);
         id
@@ -104,19 +101,12 @@
 }
 
 pub struct OpenContainer {
-<<<<<<< HEAD
     pub unique: bool,
-=======
-    // TODO: unique id should be here
-    // TODO: should this be uuid?
-    players: Vec<i32>,
-    container: Arc<Mutex<Box<dyn Container>>>,
-    location: Option<BlockPos>,
->>>>>>> 27f239a6
-    block: Option<Block>,
     pub id: usize,
     container: Arc<Mutex<Box<dyn Container>>>,
     players: Vec<Uuid>,
+    location: Option<BlockPos>,
+    block: Option<Block>,
 }
 
 impl OpenContainer {
@@ -144,25 +134,21 @@
     }
 
     pub fn new_empty_container<C: Container + Default + 'static>(
-<<<<<<< HEAD
-=======
-        player_id: i32,
+        player_id: Uuid,
         location: Option<BlockPos>,
->>>>>>> 27f239a6
         block: Option<Block>,
         unique: bool,
     ) -> Self {
         Self {
             unique,
-            players: vec![],
+            players: vec![player_id],
             container: Arc::new(Mutex::new(Box::new(C::default()))),
+            location,
             block,
             id: 0,
         }
     }
 
-<<<<<<< HEAD
-=======
     pub fn is_location(&self, try_position: BlockPos) -> bool {
         if let Some(location) = self.location {
             location == try_position
@@ -171,20 +157,11 @@
         }
     }
 
-    pub async fn clear_all_slots(&self) {
-        self.container.lock().await.clear_all_slots();
-    }
-
->>>>>>> 27f239a6
     pub fn clear_all_players(&mut self) {
         self.players.clear();
     }
 
-<<<<<<< HEAD
-    pub fn all_player_ids(&self) -> &[Uuid] {
-        &self.players
-=======
-    pub fn all_player_ids(&self) -> Vec<i32> {
+    pub fn all_player_ids(&self) -> Vec<Uuid> {
         self.players.clone()
     }
 
@@ -198,7 +175,6 @@
 
     pub async fn set_location(&mut self, location: Option<BlockPos>) {
         self.location = location;
->>>>>>> 27f239a6
     }
 
     pub fn get_block(&self) -> Option<Block> {
