package de.snowii.extractor

import com.google.gson.Gson
import com.google.gson.GsonBuilder
import com.google.gson.JsonElement
import de.snowii.extractor.extractors.*
import net.fabricmc.api.ModInitializer
import net.fabricmc.fabric.api.event.lifecycle.v1.ServerLifecycleEvents
import net.minecraft.server.MinecraftServer
import org.slf4j.Logger
import org.slf4j.LoggerFactory
import java.io.FileWriter
import java.io.IOException
import java.nio.charset.StandardCharsets
import java.nio.file.Files
import java.nio.file.Path
import java.nio.file.Paths


class Extractor : ModInitializer {
    private val modID: String = "pumpkin_extractor"
    private val logger: Logger = LoggerFactory.getLogger(modID)

    override fun onInitialize() {
        logger.info("Starting Pumpkin Extractor")
        val extractors = arrayOf(
            Sounds(),
            Recipes(),
            Particles(),
            SyncedRegistries(),
            Packets(),
            Screens(),
            Tags(),
            Items(),
            Blocks(),
<<<<<<< HEAD
            Entities(),
=======
            Tests(),
>>>>>>> f5c20fb5
        )

        val outputDirectory: Path
        try {
            outputDirectory = Files.createDirectories(Paths.get("pumpkin_extractor_output"))
        } catch (e: IOException) {
            logger.info("Failed to create output directory.", e)
            return
        }

        val gson = GsonBuilder().disableHtmlEscaping().create()

        ServerLifecycleEvents.SERVER_STARTED.register(ServerLifecycleEvents.ServerStarted { server: MinecraftServer ->
            for (ext in extractors) {
                try {
                    val out = outputDirectory.resolve(ext.fileName())
                    val fileWriter = FileWriter(out.toFile(), StandardCharsets.UTF_8)
                    gson.toJson(ext.extract(server), fileWriter)
                    fileWriter.close()
                    logger.info("Wrote " + out.toAbsolutePath())
                } catch (e: java.lang.Exception) {
                    logger.error(("Extractor for \"" + ext.fileName()) + "\" failed.", e)
                }
            }
        })
    }

    interface Extractor {
        fun fileName(): String

        @Throws(Exception::class)
        fun extract(server: MinecraftServer): JsonElement
    }
}<|MERGE_RESOLUTION|>--- conflicted
+++ resolved
@@ -33,11 +33,8 @@
             Tags(),
             Items(),
             Blocks(),
-<<<<<<< HEAD
             Entities(),
-=======
             Tests(),
->>>>>>> f5c20fb5
         )
 
         val outputDirectory: Path
