use std::sync::LazyLock;

use enum_dispatch::enum_dispatch;
<<<<<<< HEAD
use serde::{Deserialize, Serialize};
use serde_with::{DeserializeFromStr, SerializeDisplay};

use crate::generation::{
    multi_noise_sampler::MultiNoiseSampler,
    noise::density::{NoisePos, UnblendedNoisePos},
    GeneratorInit, Seed,
};

pub static BIOME_ENTRIES: LazyLock<BiomeEntries> = LazyLock::new(|| {
    serde_json::from_str(include_str!("../../assets/multi_noise.json"))
        .expect("Could not parse synced_registries.json registry.")
});

// TODO make this work with the protocol
// Send by the registry
#[derive(Debug, Serialize, Deserialize, Clone, Copy, PartialEq)]
#[non_exhaustive]
pub enum Biome {
    #[serde(rename = "minecraft:plains")]
    Plains,
    #[serde(rename = "minecraft:snowy_taiga")]
    SnowyTaiga,
    // TODO list all Biomes
}
=======
use pumpkin_data::chunk::Biome;
>>>>>>> aa5399c4

pub trait BiomeSupplier {
    fn biome(&self, x: i32, y: i32, z: i32, noise: &MultiNoiseSampler) -> Biome;
}

#[derive(Clone)]
pub struct DebugBiomeSupplier;

impl BiomeSupplierImpl for DebugBiomeSupplier {
    fn biome(&self, _x: i32, _y: i32, _z: i32, _noise: &MultiNoiseSampler) -> Biome {
        Biome::Plains
    }
}

#[derive(Clone)]
pub struct MultiNoiseBiomeSupplier;

impl BiomeSupplierImpl for MultiNoiseBiomeSupplier {
    fn biome(&self, x: i32, y: i32, z: i32, noise: &MultiNoiseSampler) -> Biome {
        BIOME_ENTRIES
            .find_biome(&noise.sample(&NoisePos::Unblended(UnblendedNoisePos::new(x, y, z))))
    }
}

pub(crate) struct SuperflatBiomeGenerator {}

impl GeneratorInit for SuperflatBiomeGenerator {
    fn new(_: Seed) -> Self {
        Self {}
    }
}<|MERGE_RESOLUTION|>--- conflicted
+++ resolved
@@ -1,7 +1,6 @@
 use std::sync::LazyLock;
 
 use enum_dispatch::enum_dispatch;
-<<<<<<< HEAD
 use serde::{Deserialize, Serialize};
 use serde_with::{DeserializeFromStr, SerializeDisplay};
 
@@ -15,21 +14,7 @@
     serde_json::from_str(include_str!("../../assets/multi_noise.json"))
         .expect("Could not parse synced_registries.json registry.")
 });
-
-// TODO make this work with the protocol
-// Send by the registry
-#[derive(Debug, Serialize, Deserialize, Clone, Copy, PartialEq)]
-#[non_exhaustive]
-pub enum Biome {
-    #[serde(rename = "minecraft:plains")]
-    Plains,
-    #[serde(rename = "minecraft:snowy_taiga")]
-    SnowyTaiga,
-    // TODO list all Biomes
-}
-=======
 use pumpkin_data::chunk::Biome;
->>>>>>> aa5399c4
 
 pub trait BiomeSupplier {
     fn biome(&self, x: i32, y: i32, z: i32, noise: &MultiNoiseSampler) -> Biome;
@@ -38,7 +23,7 @@
 #[derive(Clone)]
 pub struct DebugBiomeSupplier;
 
-impl BiomeSupplierImpl for DebugBiomeSupplier {
+impl BiomeSupplier for DebugBiomeSupplier {
     fn biome(&self, _x: i32, _y: i32, _z: i32, _noise: &MultiNoiseSampler) -> Biome {
         Biome::Plains
     }
@@ -47,7 +32,7 @@
 #[derive(Clone)]
 pub struct MultiNoiseBiomeSupplier;
 
-impl BiomeSupplierImpl for MultiNoiseBiomeSupplier {
+impl BiomeSupplier for MultiNoiseBiomeSupplier {
     fn biome(&self, x: i32, y: i32, z: i32, noise: &MultiNoiseSampler) -> Biome {
         BIOME_ENTRIES
             .find_biome(&noise.sample(&NoisePos::Unblended(UnblendedNoisePos::new(x, y, z))))
