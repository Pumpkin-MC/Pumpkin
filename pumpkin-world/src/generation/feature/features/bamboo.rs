use pumpkin_data::{
<<<<<<< HEAD
    Block, BlockDirection,
    block_properties::{
        BambooLeaves, BambooLikeProperties, BlockProperties, Integer0To1, get_state_by_state_id,
    },
    tag,
    tag::Taggable,
=======
    Block, BlockDirection, BlockState,
    block_properties::{BambooLeaves, BambooLikeProperties, BlockProperties, Integer0To1},
    tag::Tagable,
>>>>>>> 63950097
};
use pumpkin_util::{
    math::{position::BlockPos, vector2::Vector2},
    random::{RandomGenerator, RandomImpl},
};
use serde::Deserialize;

use crate::{ProtoChunk, world::BlockRegistryExt};

#[derive(Deserialize)]
pub struct BambooFeature {
    probability: f32,
}

impl BambooFeature {
    #[expect(clippy::too_many_arguments)]
    pub fn generate(
        &self,
        chunk: &mut ProtoChunk<'_>,
        block_registry: &dyn BlockRegistryExt,
        _min_y: i8,
        _height: u16,
        _feature: &str, // This placed feature
        random: &mut RandomGenerator,
        pos: BlockPos,
    ) -> bool {
        let mut i = 0;
        if chunk.is_air(&pos.0) {
            if block_registry.can_place_at(&Block::BAMBOO, chunk, &pos, BlockDirection::Up) {
                let height = random.next_bounded_i32(12) + 5;
                if random.next_f32() < self.probability {
                    let rnd = random.next_bounded_i32(4) + 1;
                    for x in pos.0.x - rnd..pos.0.x + rnd {
                        for z in pos.0.z - rnd..pos.0.z + rnd {
                            let block_below = BlockPos::new(
                                x,
                                chunk.top_block_height_exclusive(&Vector2::new(x, z)) - 1,
                                z,
                            );
                            let block = chunk.get_block_state(&block_below.0);
                            if !block
                                .to_block()
                                .is_tagged_with_by_tag(&tag::Block::MINECRAFT_DIRT)
                            {
                                continue;
                            }
                            chunk.set_block_state(&block_below.0, Block::PODZOL.default_state);
                        }
                    }
                }
                let mut bpos = pos;
                let bamboo = Block::BAMBOO.default_state;
                for _ in 0..height {
                    if chunk.is_air(&bpos.0) {
                        chunk.set_block_state(&bpos.0, bamboo);
                        bpos = bpos.up();
                    } else {
                        break;
                    }
                }
                // Top block
                if bpos.0.y - pos.0.y >= 3 {
                    let mut props = BambooLikeProperties::default(&Block::BAMBOO);
                    props.leaves = BambooLeaves::Large;
                    props.stage = Integer0To1::L1;

                    chunk.set_block_state(
                        &bpos.0,
                        BlockState::from_id(props.to_state_id(&Block::BAMBOO)),
                    );
                    props.stage = Integer0To1::L0;

                    chunk.set_block_state(
                        &bpos.down().0,
                        BlockState::from_id(props.to_state_id(&Block::BAMBOO)),
                    );
                    props.leaves = BambooLeaves::Small;

                    chunk.set_block_state(
                        &bpos.down().down().0,
                        BlockState::from_id(props.to_state_id(&Block::BAMBOO)),
                    );
                }
            }
            i += 1;
        }
        i > 0
    }
}<|MERGE_RESOLUTION|>--- conflicted
+++ resolved
@@ -1,16 +1,7 @@
 use pumpkin_data::{
-<<<<<<< HEAD
-    Block, BlockDirection,
-    block_properties::{
-        BambooLeaves, BambooLikeProperties, BlockProperties, Integer0To1, get_state_by_state_id,
-    },
-    tag,
-    tag::Taggable,
-=======
     Block, BlockDirection, BlockState,
     block_properties::{BambooLeaves, BambooLikeProperties, BlockProperties, Integer0To1},
     tag::Tagable,
->>>>>>> 63950097
 };
 use pumpkin_util::{
     math::{position::BlockPos, vector2::Vector2},
