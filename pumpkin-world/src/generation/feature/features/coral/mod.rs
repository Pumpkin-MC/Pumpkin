use pumpkin_data::{
    Block, BlockDirection, BlockState,
<<<<<<< HEAD
    block_properties::{
        BlockProperties, EnumVariants, Integer1To4, SeaPickleLikeProperties, get_block,
        get_state_by_state_id,
    },
    tag,
    tag::{RegistryKey, Taggable, get_tag_values},
=======
    block_properties::{BlockProperties, EnumVariants, Integer1To4, SeaPickleLikeProperties},
    tag::{RegistryKey, Tagable, get_tag_values},
>>>>>>> 63950097
};
use pumpkin_util::{
    math::position::BlockPos,
    random::{RandomGenerator, RandomImpl},
};

use crate::ProtoChunk;

pub mod coral_claw;
pub mod coral_mushroom;
pub mod coral_tree;

pub struct CoralFeature;

impl CoralFeature {
    pub fn generate_coral_piece(
        chunk: &mut ProtoChunk,
        random: &mut RandomGenerator,
        state: &BlockState,
        pos: BlockPos,
    ) -> bool {
        let block = chunk.get_block_state(&pos.0).to_block();
        let above_block = chunk.get_block_state(&pos.up().0).to_block();

        if block != &Block::WATER && !block.is_tagged_with_by_tag(&tag::Block::MINECRAFT_CORALS)
            || above_block != &Block::WATER
        {
            return false;
        }
        chunk.set_block_state(&pos.0, state);
        if random.next_f32() < 0.25 {
            chunk.set_block_state(
                &pos.0,
                Self::get_random_tag_entry("minecraft:corals", random),
            );
        } else if random.next_f32() < 0.05 {
            let mut props = SeaPickleLikeProperties::default(&Block::SEA_PICKLE);
            props.pickles = Integer1To4::from_index(random.next_bounded_i32(4) as u16); // TODO: vanilla adds + 1, but this can crash
            chunk.set_block_state(
                &pos.0,
                BlockState::from_id(props.to_state_id(&Block::SEA_PICKLE)),
            );
        }
        for dir in BlockDirection::horizontal() {
            let dir_pos = pos.offset(dir.to_offset());
            if random.next_f32() >= 0.2
                || chunk.get_block_state(&dir_pos.0).to_block() != &Block::WATER
            {
                continue;
            }
            let wall_coral = Self::get_random_tag_entry_block("minecraft:wall_corals", random);
            let original_props = &wall_coral
                .properties(wall_coral.default_state.id)
                .unwrap()
                .to_props();
            let facing = dir.to_facing();
            // Set the right Axis
            let props: Vec<(&str, &str)> = original_props
                .iter()
                .map(|(key, value)| {
                    if key == "facing" {
                        (key.as_str(), facing.to_value())
                    } else {
                        (key.as_str(), value.as_str())
                    }
                })
                .collect();
            chunk.set_block_state(
                &dir_pos.0,
                BlockState::from_id(wall_coral.from_properties(&props).to_state_id(wall_coral)),
            );
        }

        true
    }

    pub fn get_random_tag_entry(tag: &str, random: &mut RandomGenerator) -> &'static BlockState {
        let block = Self::get_random_tag_entry_block(tag, random);
        block.default_state
    }

    pub fn get_random_tag_entry_block(tag: &str, random: &mut RandomGenerator) -> &'static Block {
        let values = get_tag_values(RegistryKey::Block, tag).unwrap();
        let value = values[random.next_bounded_i32(values.len() as i32) as usize];
        Block::from_name(value).unwrap()
    }
}<|MERGE_RESOLUTION|>--- conflicted
+++ resolved
@@ -1,16 +1,7 @@
 use pumpkin_data::{
     Block, BlockDirection, BlockState,
-<<<<<<< HEAD
-    block_properties::{
-        BlockProperties, EnumVariants, Integer1To4, SeaPickleLikeProperties, get_block,
-        get_state_by_state_id,
-    },
-    tag,
-    tag::{RegistryKey, Taggable, get_tag_values},
-=======
     block_properties::{BlockProperties, EnumVariants, Integer1To4, SeaPickleLikeProperties},
     tag::{RegistryKey, Tagable, get_tag_values},
->>>>>>> 63950097
 };
 use pumpkin_util::{
     math::position::BlockPos,
