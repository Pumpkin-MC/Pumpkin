--- conflicted
+++ resolved
@@ -78,15 +78,7 @@
                     };
 
                     let block = proto_chunk.get_block_state(&Vector3::new(x.into(), y, z.into()));
-<<<<<<< HEAD
-                    // TODO: check air
-                    if block.is_air() {
-                        continue;
-                    }
                     sections.set_block(coordinates, block.state_id);
-=======
-                    blocks.set_block(coordinates, block.state_id);
->>>>>>> 513dbff7
                 }
             }
         }
