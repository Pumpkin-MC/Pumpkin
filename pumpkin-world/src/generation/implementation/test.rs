use std::{
    num::Wrapping,
    ops::{AddAssign, SubAssign},
};

use dashmap::{DashMap, Entry};
use num_traits::Zero;
use pumpkin_data::chunk::Biome;
use pumpkin_util::math::{vector2::Vector2, vector3::Vector3};

use crate::{
<<<<<<< HEAD
    biome::{Biome, BiomeSupplierImpl},
=======
>>>>>>> aa5399c4
    block::block_state::BlockState,
    chunk::{ChunkData, Subchunks},
    coordinates::{
        ChunkRelativeBlockCoordinates, ChunkRelativeXZBlockCoordinates, XZBlockCoordinates,
    },
    generation::{
        generator::{GeneratorInit, TerrainGenerator},
        proto_chunk::ProtoChunk,
        Seed, WorldGenerator,
    },
    WORLD_LOWEST_Y, WORLD_MAX_Y,
};

pub struct TestGenerator<B: BiomeSupplierImpl + Send + Sync, T: TerrainGenerator> {
    biome_generator: B,
    terrain_generator: T,
}

impl<B: BiomeSupplierImpl + GeneratorInit + Send + Sync, T: TerrainGenerator + GeneratorInit>
    GeneratorInit for TestGenerator<B, T>
{
    fn new(seed: Seed) -> Self {
        Self {
            biome_generator: B::new(seed),
            terrain_generator: T::new(seed),
        }
    }
}

impl<B: BiomeSupplierImpl + Send + Sync, T: TerrainGenerator> WorldGenerator
    for TestGenerator<B, T>
{
    fn generate_chunk(&self, at: Vector2<i32>) -> ChunkData {
        let mut subchunks = Subchunks::Single(0);
        self.terrain_generator.prepare_chunk(&at);

        for x in 0..16u8 {
            for z in 0..16u8 {
                let biome = self.biome_generator.generate_biome(
                    ChunkRelativeXZBlockCoordinates {
                        x: x.into(),
                        z: z.into(),
                    }
                    .with_chunk_coordinates(at),
                );

                // TODO: This can be chunk specific
                for y in (WORLD_LOWEST_Y..WORLD_MAX_Y).rev() {
                    let coordinates = ChunkRelativeBlockCoordinates {
                        x: x.into(),
                        y: y.into(),
                        z: z.into(),
                    };

                    let block = self.terrain_generator.generate_block(
                        &at,
                        Vector3::new(x.into(), y.into(), z.into()),
                        biome,
                    );

                    //println!("{:?}: {:?}", coordinates, block);
                    subchunks.set_block(coordinates, block.state_id);
                }
            }
        }

        self.terrain_generator.clean_chunk(&at);
        ChunkData {
            subchunks,
            heightmap: Default::default(),
            position: at,
        }
    }
}

pub(crate) struct TestBiomeGenerator {}

impl GeneratorInit for TestBiomeGenerator {
    fn new(_: Seed) -> Self {
        Self {}
    }
}

pub(crate) struct TestTerrainGenerator {
    chunks: DashMap<Vector2<i32>, (ProtoChunk, Wrapping<u8>)>,
    seed: Seed,
}

impl GeneratorInit for TestTerrainGenerator {
    fn new(seed: Seed) -> Self {
        Self {
            chunks: DashMap::new(),
            seed,
        }
    }
}

impl TerrainGenerator for TestTerrainGenerator {
    fn prepare_chunk(&self, at: &Vector2<i32>) {
        let entry = self.chunks.entry(*at);
        match entry {
            Entry::Vacant(entry) => {
                let mut proto_chunk = ProtoChunk::new(*at, self.seed.0);
                //let inst = std::time::Instant::now();
                //println!("Populating chunk: {:?}", at);
                proto_chunk.populate_noise();
                //println!("Done populating chunk: {:?} ({:?})", at, inst.elapsed());
                entry.insert((proto_chunk, Wrapping(1)));
            }
            Entry::Occupied(mut entry) => {
                let (_, count) = entry.get_mut();
                count.add_assign(1);
            }
        }
    }

    fn clean_chunk(&self, at: &Vector2<i32>) {
        let entry = self.chunks.entry(*at);
        if let Entry::Occupied(mut entry) = entry {
            let (_, count) = entry.get_mut();
            count.sub_assign(1);
            if count.is_zero() {
                entry.remove();
            }
        }
    }

    // TODO allow specifying which blocks should be at which height in the config.
    fn generate_block(
        &self,
        chunk_pos: &Vector2<i32>,
        local_pos: Vector3<i32>,
        _: Biome,
    ) -> BlockState {
        if let Some(entry) = self.chunks.get(chunk_pos) {
            entry.0.get_block_state(&local_pos)
        } else {
            panic!("Chunk needs to exist")
        }
    }
}<|MERGE_RESOLUTION|>--- conflicted
+++ resolved
@@ -9,15 +9,10 @@
 use pumpkin_util::math::{vector2::Vector2, vector3::Vector3};
 
 use crate::{
-<<<<<<< HEAD
-    biome::{Biome, BiomeSupplierImpl},
-=======
->>>>>>> aa5399c4
+    biome::BiomeSupplier,
     block::block_state::BlockState,
     chunk::{ChunkData, Subchunks},
-    coordinates::{
-        ChunkRelativeBlockCoordinates, ChunkRelativeXZBlockCoordinates, XZBlockCoordinates,
-    },
+    coordinates::{ChunkRelativeBlockCoordinates, ChunkRelativeXZBlockCoordinates},
     generation::{
         generator::{GeneratorInit, TerrainGenerator},
         proto_chunk::ProtoChunk,
@@ -26,12 +21,12 @@
     WORLD_LOWEST_Y, WORLD_MAX_Y,
 };
 
-pub struct TestGenerator<B: BiomeSupplierImpl + Send + Sync, T: TerrainGenerator> {
+pub struct TestGenerator<B: BiomeSupplier + Send + Sync, T: TerrainGenerator> {
     biome_generator: B,
     terrain_generator: T,
 }
 
-impl<B: BiomeSupplierImpl + GeneratorInit + Send + Sync, T: TerrainGenerator + GeneratorInit>
+impl<B: BiomeSupplier + GeneratorInit + Send + Sync, T: TerrainGenerator + GeneratorInit>
     GeneratorInit for TestGenerator<B, T>
 {
     fn new(seed: Seed) -> Self {
@@ -42,9 +37,7 @@
     }
 }
 
-impl<B: BiomeSupplierImpl + Send + Sync, T: TerrainGenerator> WorldGenerator
-    for TestGenerator<B, T>
-{
+impl<B: BiomeSupplier + Send + Sync, T: TerrainGenerator> WorldGenerator for TestGenerator<B, T> {
     fn generate_chunk(&self, at: Vector2<i32>) -> ChunkData {
         let mut subchunks = Subchunks::Single(0);
         self.terrain_generator.prepare_chunk(&at);
