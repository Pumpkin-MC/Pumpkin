<<<<<<< HEAD
use pumpkin_data::block::{Block, BlockState};
use pumpkin_macros::{block, default_block_state};
=======
use pumpkin_macros::default_block_state;
>>>>>>> c1387751
use pumpkin_util::math::{floor_div, floor_mod, vector2::Vector2, vector3::Vector3};

use crate::{block::RawBlockState, generation::section_coords};

use super::{
    GlobalRandomConfig,
    aquifer_sampler::{
        AquiferSampler, AquiferSamplerImpl, FluidLevelSampler, SeaLevelAquiferSampler,
        WorldAquiferSampler,
    },
    biome_coords,
    noise_router::{
        chunk_density_function::{
            ChunkNoiseFunctionBuilderOptions, ChunkNoiseFunctionSampleOptions, SampleAction,
            WrapperData,
        },
        chunk_noise_router::ChunkNoiseRouter,
        density_function::{IndexToNoisePos, NoisePos, UnblendedNoisePos},
        proto_noise_router::ProtoNoiseRouter,
        surface_height_sampler::SurfaceHeightEstimateSampler,
    },
    ore_sampler::OreVeinSampler,
    settings::GenerationShapeConfig,
};

<<<<<<< HEAD
pub const LAVA_BLOCK: Block = block!("lava");
pub const WATER_BLOCK: Block = block!("water");
=======
pub const LAVA_BLOCK: RawBlockState = default_block_state!("lava");
pub const WATER_BLOCK: RawBlockState = default_block_state!("water");
>>>>>>> c1387751

pub const CHUNK_DIM: u8 = 16;

pub enum BlockStateSampler {
    Aquifer(AquiferSampler),
    Ore(OreVeinSampler),
    Chained(ChainedBlockStateSampler),
}

impl BlockStateSampler {
    pub fn sample(
        &mut self,
        router: &mut ChunkNoiseRouter,
        pos: &impl NoisePos,
        sample_options: &ChunkNoiseFunctionSampleOptions,
        height_estimator: &mut SurfaceHeightEstimateSampler,
<<<<<<< HEAD
    ) -> Option<BlockState> {
=======
    ) -> Option<RawBlockState> {
>>>>>>> c1387751
        match self {
            Self::Aquifer(aquifer) => aquifer.apply(router, pos, sample_options, height_estimator),
            Self::Ore(ore) => ore.sample(router, pos, sample_options),
            Self::Chained(chained) => chained.sample(router, pos, sample_options, height_estimator),
        }
    }
}

pub struct ChainedBlockStateSampler {
    pub(crate) samplers: Box<[BlockStateSampler]>,
}

impl ChainedBlockStateSampler {
    pub fn new(samplers: Box<[BlockStateSampler]>) -> Self {
        Self { samplers }
    }

    fn sample(
        &mut self,
        router: &mut ChunkNoiseRouter,
        pos: &impl NoisePos,
        sample_options: &ChunkNoiseFunctionSampleOptions,
        height_estimator: &mut SurfaceHeightEstimateSampler,
<<<<<<< HEAD
    ) -> Option<BlockState> {
=======
    ) -> Option<RawBlockState> {
>>>>>>> c1387751
        self.samplers
            .iter_mut()
            .map(|sampler| sampler.sample(router, pos, sample_options, height_estimator))
            .find(|state| state.is_some())
            .unwrap_or(None)
    }
}

struct InterpolationIndexMapper {
    x: i32,
    z: i32,

    minimum_cell_y: i32,
    vertical_cell_block_count: i32,
}

impl IndexToNoisePos for InterpolationIndexMapper {
    fn at(
        &self,
        index: usize,
        sample_data: Option<&mut ChunkNoiseFunctionSampleOptions>,
    ) -> impl NoisePos + 'static {
        if let Some(sample_data) = sample_data {
            sample_data.cache_result_unique_id += 1;
            sample_data.fill_index = index;
        }

        let y = (index as i32 + self.minimum_cell_y) * self.vertical_cell_block_count;

        // TODO: Change this when Blender is implemented
        UnblendedNoisePos::new(self.x, y, self.z)
    }
}

struct ChunkIndexMapper {
    start_x: i32,
    start_y: i32,
    start_z: i32,

    horizontal_cell_block_count: usize,
    vertical_cell_block_count: usize,
}

impl IndexToNoisePos for ChunkIndexMapper {
    fn at(
        &self,
        index: usize,
        sample_options: Option<&mut ChunkNoiseFunctionSampleOptions>,
    ) -> impl NoisePos + 'static {
        let cell_z_position = floor_mod(index, self.horizontal_cell_block_count);
        let xy_portion = floor_div(index, self.horizontal_cell_block_count);
        let cell_x_position = floor_mod(xy_portion, self.horizontal_cell_block_count);
        let cell_y_position = self.vertical_cell_block_count
            - 1
            - floor_div(xy_portion, self.horizontal_cell_block_count);

        if let Some(sample_options) = sample_options {
            sample_options.fill_index = index;
            if let SampleAction::CellCaches(wrapper_data) = &mut sample_options.action {
                wrapper_data.cell_x_block_position = cell_x_position;
                wrapper_data.cell_y_block_position = cell_y_position;
                wrapper_data.cell_z_block_position = cell_z_position;
            }
        }

        // TODO: Change this when Blender is implemented
        UnblendedNoisePos::new(
            self.start_x + cell_x_position as i32,
            self.start_y + cell_y_position as i32,
            self.start_z + cell_z_position as i32,
        )
    }
}

pub struct ChunkNoiseGenerator<'a> {
    pub state_sampler: BlockStateSampler,
    generation_shape: &'a GenerationShapeConfig,
    start_cell_pos: Vector2<i32>,

    vertical_cell_count: usize,
    minimum_cell_y: i32,

    cache_fill_unique_id: u64,
    cache_result_unique_id: u64,

    pub router: ChunkNoiseRouter<'a>,
}

impl<'a> ChunkNoiseGenerator<'a> {
    #[allow(clippy::too_many_arguments)]
    pub fn new(
        noise_router_base: &'a ProtoNoiseRouter,
        random_config: &GlobalRandomConfig,
        horizontal_cell_count: usize,
        start_block_x: i32,
        start_block_z: i32,
        generation_shape: &'a GenerationShapeConfig,
        level_sampler: FluidLevelSampler,
        aquifers: bool,
        ore_veins: bool,
    ) -> Self {
        let start_cell_pos = Vector2::new(
            floor_div(
                start_block_x,
                generation_shape.horizontal_cell_block_count() as i32,
            ),
            floor_div(
                start_block_z,
                generation_shape.horizontal_cell_block_count() as i32,
            ),
        );

        let biome_pos = Vector2::new(
            biome_coords::from_block(start_block_x),
            biome_coords::from_block(start_block_z),
        );
        let horizontal_biome_end = biome_coords::from_block(
            horizontal_cell_count * generation_shape.horizontal_cell_block_count() as usize,
        );

        let vertical_cell_count = generation_shape.height as usize
            / generation_shape.vertical_cell_block_count() as usize;
        let minimum_cell_y = floor_div(
            generation_shape.min_y as i32,
            generation_shape.vertical_cell_block_count() as i32,
        );
        let vertical_cell_block_count = generation_shape.vertical_cell_block_count();
        let horizontal_cell_block_count = generation_shape.horizontal_cell_block_count();

        let builder_options = ChunkNoiseFunctionBuilderOptions::new(
            horizontal_cell_block_count as usize,
            vertical_cell_block_count as usize,
            vertical_cell_count,
            horizontal_cell_count,
            biome_pos.x,
            biome_pos.z,
            horizontal_biome_end,
        );

        let aquifer_sampler = if aquifers {
            let section_x = section_coords::block_to_section(start_block_x);
            let section_z = section_coords::block_to_section(start_block_z);
            AquiferSampler::Aquifier(WorldAquiferSampler::new(
                Vector2::new(section_x, section_z),
                random_config.aquifier_random_deriver.clone(),
                generation_shape.min_y,
                generation_shape.height,
                level_sampler,
            ))
        } else {
            AquiferSampler::SeaLevel(SeaLevelAquiferSampler::new(level_sampler))
        };

        let mut samplers = vec![BlockStateSampler::Aquifer(aquifer_sampler)];

        if ore_veins {
            let ore_sampler = OreVeinSampler::new(random_config.ore_random_deriver.clone());
            samplers.push(BlockStateSampler::Ore(ore_sampler));
        };

        let state_sampler =
            BlockStateSampler::Chained(ChainedBlockStateSampler::new(samplers.into_boxed_slice()));

        let router = ChunkNoiseRouter::generate(noise_router_base, &builder_options);

        Self {
            state_sampler,
            generation_shape,
            start_cell_pos,

            vertical_cell_count,
            minimum_cell_y,

            cache_fill_unique_id: 0,
            cache_result_unique_id: 0,

            router,
        }
    }

    #[inline]
    pub fn sample_start_density(&mut self) {
        self.cache_result_unique_id = 0;
        self.sample_density(true, self.start_cell_pos.x);
    }

    #[inline]
    pub fn sample_end_density(&mut self, cell_x: u8) {
        self.sample_density(false, self.start_cell_pos.x + cell_x as i32 + 1);
    }

    fn sample_density(&mut self, start: bool, current_x: i32) {
        let x = current_x * self.horizontal_cell_block_count() as i32;

        for cell_z in 0..=self.horizontal_cell_block_count() {
            let current_cell_z_pos = self.start_cell_pos.z + cell_z as i32;
            let z = current_cell_z_pos * self.horizontal_cell_block_count() as i32;
            self.cache_fill_unique_id += 1;

            let mapper = InterpolationIndexMapper {
                x,
                z,
                minimum_cell_y: self.minimum_cell_y,
                vertical_cell_block_count: self.vertical_cell_block_count() as i32,
            };

            let mut options = ChunkNoiseFunctionSampleOptions::new(
                false,
                SampleAction::CellCaches(WrapperData {
                    cell_x_block_position: 0,
                    cell_y_block_position: 0,
                    cell_z_block_position: 0,
                    horizontal_cell_block_count: self.horizontal_cell_block_count() as usize,
                    vertical_cell_block_count: self.vertical_cell_block_count() as usize,
                }),
                self.cache_result_unique_id,
                self.cache_fill_unique_id,
                0,
            );

            self.fill_interpolator_buffers(start, cell_z as usize, &mapper, &mut options);
            self.cache_result_unique_id = options.cache_result_unique_id;
        }
        self.cache_fill_unique_id += 1;
    }

    #[inline]
    fn fill_interpolator_buffers(
        &mut self,
        start: bool,
        cell_z: usize,
        mapper: &impl IndexToNoisePos,
        sample_options: &mut ChunkNoiseFunctionSampleOptions,
    ) {
        self.router
            .fill_interpolator_buffers(start, cell_z, mapper, sample_options);
    }

    #[inline]
    pub fn interpolate_x(&mut self, delta: f64) {
        self.router.interpolate_x(delta);
    }

    #[inline]
    pub fn interpolate_y(&mut self, delta: f64) {
        self.router.interpolate_y(delta);
    }

    #[inline]
    pub fn interpolate_z(&mut self, delta: f64) {
        self.cache_result_unique_id += 1;
        self.router.interpolate_z(delta);
    }

    #[inline]
    pub fn swap_buffers(&mut self) {
        self.router.swap_buffers();
    }

    pub fn on_sampled_cell_corners(&mut self, cell_x: u8, cell_y: u16, cell_z: u8) {
        self.router
            .on_sampled_cell_corners(cell_y as usize, cell_z as usize);
        self.cache_fill_unique_id += 1;

        let start_x =
            (self.start_cell_pos.x + cell_x as i32) * self.horizontal_cell_block_count() as i32;
        let start_y =
            (cell_y as i32 + self.minimum_cell_y) * self.vertical_cell_block_count() as i32;
        let start_z =
            (self.start_cell_pos.z + cell_z as i32) * self.horizontal_cell_block_count() as i32;

        let mapper = ChunkIndexMapper {
            start_x,
            start_y,
            start_z,
            horizontal_cell_block_count: self.horizontal_cell_block_count() as usize,
            vertical_cell_block_count: self.vertical_cell_block_count() as usize,
        };

        let mut sample_options = ChunkNoiseFunctionSampleOptions::new(
            true,
            SampleAction::CellCaches(WrapperData {
                cell_x_block_position: 0,
                cell_y_block_position: 0,
                cell_z_block_position: 0,
                horizontal_cell_block_count: self.horizontal_cell_block_count() as usize,
                vertical_cell_block_count: self.vertical_cell_block_count() as usize,
            }),
            self.cache_result_unique_id,
            self.cache_fill_unique_id,
            0,
        );

        self.router.fill_cell_caches(&mapper, &mut sample_options);
        self.cache_fill_unique_id += 1;
    }

    pub fn sample_block_state(
        &mut self,
        start_pos: Vector3<i32>,
        cell_pos: Vector3<i32>,
        height_estimator: &mut SurfaceHeightEstimateSampler,
    ) -> Option<RawBlockState> {
        //TODO: Fix this when Blender is added
        let pos = UnblendedNoisePos::new(
            start_pos.x + cell_pos.x,
            start_pos.y + cell_pos.y,
            start_pos.z + cell_pos.z,
        );

        let options = ChunkNoiseFunctionSampleOptions::new(
            false,
            SampleAction::CellCaches(WrapperData {
                cell_x_block_position: cell_pos.x as usize,
                cell_y_block_position: cell_pos.y as usize,
                cell_z_block_position: cell_pos.z as usize,
                horizontal_cell_block_count: self.horizontal_cell_block_count() as usize,
                vertical_cell_block_count: self.vertical_cell_block_count() as usize,
            }),
            self.cache_result_unique_id,
            self.cache_fill_unique_id,
            0,
        );

        self.state_sampler
            .sample(&mut self.router, &pos, &options, height_estimator)
    }

    pub fn horizontal_cell_block_count(&self) -> u8 {
        self.generation_shape.horizontal_cell_block_count()
    }

    pub fn vertical_cell_block_count(&self) -> u8 {
        self.generation_shape.vertical_cell_block_count()
    }

    /// Aka bottom_y
    pub fn min_y(&self) -> i8 {
        self.generation_shape.min_y
    }

    pub fn minimum_cell_y(&self) -> i8 {
        self.generation_shape.min_y / self.generation_shape.vertical_cell_block_count() as i8
    }

    pub fn height(&self) -> u16 {
        self.generation_shape.height
    }
}

#[cfg(test)]
mod test {
    // TODO: Add test to verify the height estimator has no interpolators or cell caches
}<|MERGE_RESOLUTION|>--- conflicted
+++ resolved
@@ -1,9 +1,4 @@
-<<<<<<< HEAD
-use pumpkin_data::block::{Block, BlockState};
-use pumpkin_macros::{block, default_block_state};
-=======
 use pumpkin_macros::default_block_state;
->>>>>>> c1387751
 use pumpkin_util::math::{floor_div, floor_mod, vector2::Vector2, vector3::Vector3};
 
 use crate::{block::RawBlockState, generation::section_coords};
@@ -29,13 +24,8 @@
     settings::GenerationShapeConfig,
 };
 
-<<<<<<< HEAD
-pub const LAVA_BLOCK: Block = block!("lava");
-pub const WATER_BLOCK: Block = block!("water");
-=======
 pub const LAVA_BLOCK: RawBlockState = default_block_state!("lava");
 pub const WATER_BLOCK: RawBlockState = default_block_state!("water");
->>>>>>> c1387751
 
 pub const CHUNK_DIM: u8 = 16;
 
@@ -52,11 +42,7 @@
         pos: &impl NoisePos,
         sample_options: &ChunkNoiseFunctionSampleOptions,
         height_estimator: &mut SurfaceHeightEstimateSampler,
-<<<<<<< HEAD
-    ) -> Option<BlockState> {
-=======
     ) -> Option<RawBlockState> {
->>>>>>> c1387751
         match self {
             Self::Aquifer(aquifer) => aquifer.apply(router, pos, sample_options, height_estimator),
             Self::Ore(ore) => ore.sample(router, pos, sample_options),
@@ -80,11 +66,7 @@
         pos: &impl NoisePos,
         sample_options: &ChunkNoiseFunctionSampleOptions,
         height_estimator: &mut SurfaceHeightEstimateSampler,
-<<<<<<< HEAD
-    ) -> Option<BlockState> {
-=======
     ) -> Option<RawBlockState> {
->>>>>>> c1387751
         self.samplers
             .iter_mut()
             .map(|sampler| sampler.sample(router, pos, sample_options, height_estimator))
