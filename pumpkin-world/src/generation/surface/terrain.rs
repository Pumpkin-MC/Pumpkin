--- conflicted
+++ resolved
@@ -1,10 +1,5 @@
-<<<<<<< HEAD
-use pumpkin_data::{block::BlockState, chunk::Biome};
-use pumpkin_macros::{block_state, default_block_state};
-=======
 use pumpkin_data::chunk::Biome;
 use pumpkin_macros::default_block_state;
->>>>>>> c1387751
 use pumpkin_util::{
     math::vector3::Vector3,
     random::{RandomDeriver, RandomDeriverImpl, RandomGenerator, RandomImpl},
@@ -55,15 +50,6 @@
         }
     }
 
-<<<<<<< HEAD
-    const ORANGE_TERRACOTTA: BlockState = default_block_state!("orange_terracotta");
-    const YELLOW_TERRACOTTA: BlockState = default_block_state!("yellow_terracotta");
-    const BROWN_TERRACOTTA: BlockState = default_block_state!("brown_terracotta");
-    const RED_TERRACOTTA: BlockState = default_block_state!("red_terracotta");
-    const WHITE_TERRACOTTA: BlockState = default_block_state!("white_terracotta");
-    const LIGHT_GRAY_TERRACOTTA: BlockState = default_block_state!("light_gray_terracotta");
-    const TERRACOTTA: BlockState = default_block_state!("terracotta");
-=======
     const ORANGE_TERRACOTTA: RawBlockState = default_block_state!("orange_terracotta");
     const YELLOW_TERRACOTTA: RawBlockState = default_block_state!("yellow_terracotta");
     const BROWN_TERRACOTTA: RawBlockState = default_block_state!("brown_terracotta");
@@ -71,7 +57,6 @@
     const WHITE_TERRACOTTA: RawBlockState = default_block_state!("white_terracotta");
     const LIGHT_GRAY_TERRACOTTA: RawBlockState = default_block_state!("light_gray_terracotta");
     const TERRACOTTA: RawBlockState = default_block_state!("terracotta");
->>>>>>> c1387751
 
     fn create_terracotta_bands(mut random: RandomGenerator) -> Box<[RawBlockState]> {
         let mut block_states = [Self::TERRACOTTA; 192];
@@ -193,13 +178,8 @@
         }
     }
 
-<<<<<<< HEAD
-    const SNOW_BLOCK: ChunkBlockState = default_block_state!("snow_block");
-    const PACKED_ICE: ChunkBlockState = default_block_state!("packed_ice");
-=======
     const SNOW_BLOCK: RawBlockState = default_block_state!("snow_block");
     const PACKED_ICE: RawBlockState = default_block_state!("packed_ice");
->>>>>>> c1387751
 
     #[expect(clippy::too_many_arguments)]
     pub fn place_iceberg(
