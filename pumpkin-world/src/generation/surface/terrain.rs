--- conflicted
+++ resolved
@@ -264,13 +264,7 @@
             * 4.0)
             .round() as i32;
         let offset = pos.y + offset;
-<<<<<<< HEAD
         self.terracotta_bands[((offset as u64 + self.terracotta_bands.len() as u64)
-            % self.terracotta_bands.len() as u64) as usize]
-=======
-        self.terracotta_bands
-            [(offset as usize + self.terracotta_bands.len()) % self.terracotta_bands.len()]
-        .to_state()
->>>>>>> c4cc9799
+            % self.terracotta_bands.len() as u64) as usize].to_state()
     }
 }