use std::{collections::HashMap, sync::Arc};

use noise::{NoiseFn, Perlin};
use pumpkin_util::math::vector2::Vector2;
use tokio::sync::{Mutex, RwLock};

use crate::{
    WORLD_LOWEST_Y,
    chunk::{ChunkData, Subchunks},
    coordinates::{ChunkRelativeBlockCoordinates, ChunkRelativeXZBlockCoordinates},
};

use super::{
    Seed,
    generator::{BiomeGenerator, GeneratorInit, PerlinTerrainGenerator, WorldGenerator},
};

pub struct GenericGenerator<B: BiomeGenerator, T: PerlinTerrainGenerator> {
    biome_generator: B,
    terrain_generator: T,
    // TODO: May make this optional?. But would be pain to use in most biomes then. Maybe make a new trait like
    // PerlinTerrainGenerator
    perlin: Perlin,
}

impl<B: BiomeGenerator + GeneratorInit, T: PerlinTerrainGenerator + GeneratorInit> GeneratorInit
    for GenericGenerator<B, T>
{
    fn new(seed: Seed) -> Self {
        Self {
            biome_generator: B::new(seed),
            terrain_generator: T::new(seed),
            perlin: Perlin::new(seed.0 as u32),
        }
    }
}

impl<B: BiomeGenerator, T: PerlinTerrainGenerator> WorldGenerator for GenericGenerator<B, T> {
    fn generate_chunk(&self, at: Vector2<i32>) -> ChunkData {
        let mut subchunks = Subchunks::Single(0);
        self.terrain_generator.prepare_chunk(&at, &self.perlin);
        let noise_value = self.perlin.get([at.x as f64 / 16.0, at.z as f64 / 16.0]);

        let base_height = 64.0;
        let chunk_height =
            noise_value.mul_add(self.terrain_generator.height_variation(), base_height) as i16;

        for x in 0..16u8 {
            for z in 0..16u8 {
                let biome = self.biome_generator.generate_biome(
                    ChunkRelativeXZBlockCoordinates {
                        x: x.into(),
                        z: z.into(),
                    }
                    .with_chunk_coordinates(at),
                );

                // Iterate from the highest block to the lowest, in order to minimize the heightmap updates
                for y in (WORLD_LOWEST_Y..chunk_height).rev() {
                    let coordinates = ChunkRelativeBlockCoordinates {
                        x: x.into(),
                        y: y.into(),
                        z: z.into(),
                    };

                    //coordinates,
                    self.terrain_generator.generate_block(
                        coordinates,
                        coordinates.with_chunk_coordinates(at),
                        &mut subchunks,
                        chunk_height,
                        biome,
                    );
                }
            }
        }

        ChunkData {
            subchunks,
            heightmap: Default::default(),
            position: at,
<<<<<<< HEAD
            block_ticks: Arc::new(RwLock::new(vec![])),
            fluid_ticks: Arc::new(RwLock::new(vec![])),
            block_state_updates: Mutex::new(HashMap::new()),
=======
            // We just generated this chunk! Mark it as dirty
            dirty: true,
>>>>>>> 94572d18
        }
    }
}

// TODO: implement static terrain generator
/*
fn generate_chunk(&mut self, at: Vector2<i32>) -> ChunkData {
    let mut blocks = ChunkBlocks::default();
    self.terrain_generator.prepare_chunk(&at, &self.perlin);
    for x in 0..16u8 {
        for z in 0..16u8 {
            let biome = self.biome_generator.generate_biome(
                ChunkRelativeXZBlockCoordinates {
                    x: x.into(),
                    z: z.into(),
                }
                .with_chunk_coordinates(at),
            );

            // Iterate from the highest block to the lowest, in order to minimize the heightmap updates
            for y in (WORLD_LOWEST_Y..WORLD_MAX_Y).rev() {
                let coordinates = ChunkRelativeBlockCoordinates {
                    x: x.into(),
                    y: y.into(),
                    z: z.into(),
                };

                blocks.set_block(
                    coordinates,
                    self.terrain_generator
                        .generate_block(coordinates.with_chunk_coordinates(at), biome),
                );
            }
        }
    }

    ChunkData {
        blocks,
        position: at,
    }
}
*/<|MERGE_RESOLUTION|>--- conflicted
+++ resolved
@@ -79,14 +79,11 @@
             subchunks,
             heightmap: Default::default(),
             position: at,
-<<<<<<< HEAD
+            // We just generated this chunk! Mark it as dirty
+            dirty: true,
             block_ticks: Arc::new(RwLock::new(vec![])),
             fluid_ticks: Arc::new(RwLock::new(vec![])),
             block_state_updates: Mutex::new(HashMap::new()),
-=======
-            // We just generated this chunk! Mark it as dirty
-            dirty: true,
->>>>>>> 94572d18
         }
     }
 }
