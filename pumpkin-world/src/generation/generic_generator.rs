--- conflicted
+++ resolved
@@ -2,12 +2,9 @@
 use pumpkin_util::math::vector2::Vector2;
 
 use crate::{
-<<<<<<< HEAD
-    biome::BiomeSupplierImpl,
-    chunk::{ChunkBlocks, ChunkData},
-=======
+    biome::BiomeSupplier,
+    chunk::ChunkData,
     chunk::{ChunkData, Subchunks},
->>>>>>> aa5399c4
     coordinates::{ChunkRelativeBlockCoordinates, ChunkRelativeXZBlockCoordinates},
     WORLD_LOWEST_Y,
 };
@@ -17,7 +14,7 @@
     Seed,
 };
 
-pub struct GenericGenerator<B: BiomeSupplierImpl + Send + Sync, T: PerlinTerrainGenerator> {
+pub struct GenericGenerator<B: BiomeSupplier + Send + Sync, T: PerlinTerrainGenerator> {
     biome_generator: B,
     terrain_generator: T,
     // TODO: May make this optional?. But would be pain to use in most biomes then. Maybe make a new trait like
