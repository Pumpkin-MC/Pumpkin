--- conflicted
+++ resolved
@@ -22,13 +22,8 @@
 pub type BlockId = u16;
 pub type BlockStateId = u16;
 
-<<<<<<< HEAD
-pub const CURRENT_MC_VERSION: &str = "1.21.7";
+pub const CURRENT_MC_VERSION: &str = "1.21.8";
 pub const CURRENT_BEDROCK_MC_VERSION: &str = "1.21.100";
-=======
-pub const CURRENT_MC_VERSION: &str = "1.21.8";
-pub const CURRENT_BEDROCK_MC_VERSION: &str = "1.21.94";
->>>>>>> 46c04848
 
 #[macro_export]
 macro_rules! global_path {
