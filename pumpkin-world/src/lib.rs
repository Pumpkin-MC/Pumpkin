use generation::{
    aquifer_sampler::{FluidLevel, FluidLevelSampler},
    chunk_noise::{ChunkNoiseGenerator, LAVA_BLOCK, WATER_BLOCK},
    generation_shapes::GenerationShape,
    noise::{config::NoiseConfig, router::OVERWORLD_NOISE_ROUTER},
    proto_chunk::{ProtoChunk, StandardChunkFluidLevelSampler},
};
use pumpkin_core::math::vector2::Vector2;

pub mod biome;
pub mod block;
pub mod chunk;
pub mod coordinates;
pub mod cylindrical_chunk_iterator;
pub mod dimension;
mod generation;
pub mod item;
pub mod level;
<<<<<<< HEAD
mod world_gen;
pub mod world_info;
=======
>>>>>>> 53949103

pub const WORLD_HEIGHT: usize = 384;
pub const WORLD_LOWEST_Y: i16 = -64;
pub const WORLD_MAX_Y: i16 = WORLD_HEIGHT as i16 - WORLD_LOWEST_Y.abs();
pub const DIRECT_PALETTE_BITS: u32 = 15;

#[macro_export]
macro_rules! read_data_from_file {
    ($path:expr) => {
        serde_json::from_str(
            &fs::read_to_string(
                Path::new(env!("CARGO_MANIFEST_DIR"))
                    .parent()
                    .unwrap()
                    .join(file!())
                    .parent()
                    .unwrap()
                    .join($path),
            )
            .expect("no data file"),
        )
        .expect("failed to decode array")
    };
}

// TODO: is there a way to do in-file benches?
pub fn bench_create_chunk_noise_overworld() {
    let config = NoiseConfig::new(0, &OVERWORLD_NOISE_ROUTER);
    let generation_shape = GenerationShape::SURFACE;
    let sampler = FluidLevelSampler::Chunk(StandardChunkFluidLevelSampler::new(
        FluidLevel::new(63, WATER_BLOCK),
        FluidLevel::new(-54, LAVA_BLOCK),
    ));

    ChunkNoiseGenerator::new(
        16 / generation_shape.horizontal_cell_block_count(),
        0,
        0,
        generation_shape,
        &config,
        sampler,
        true,
        true,
    );
}

pub fn bench_create_and_populate_noise() {
    let mut chunk = ProtoChunk::new(Vector2::new(0, 0), 0);
    chunk.populate_noise();
}<|MERGE_RESOLUTION|>--- conflicted
+++ resolved
@@ -16,12 +16,7 @@
 mod generation;
 pub mod item;
 pub mod level;
-<<<<<<< HEAD
-mod world_gen;
 pub mod world_info;
-=======
->>>>>>> 53949103
-
 pub const WORLD_HEIGHT: usize = 384;
 pub const WORLD_LOWEST_Y: i16 = -64;
 pub const WORLD_MAX_Y: i16 = WORLD_HEIGHT as i16 - WORLD_LOWEST_Y.abs();
