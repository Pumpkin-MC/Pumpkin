use std::{
    cmp::Ordering,
    collections::{HashMap, hash_map::Entry},
    hash::Hash,
};

<<<<<<< HEAD
use pumpkin_data::{
    block::{Block, get_state_by_state_id},
    chunk::Biome,
};
use pumpkin_util::encompassing_bits;

use crate::block::{BlockStateCodec, ChunkBlockState};
=======
use pumpkin_data::{block::Block, chunk::Biome};
use pumpkin_util::encompassing_bits;

use crate::block::{RawBlockState, registry::get_state_by_state_id};
>>>>>>> c1387751

use super::format::{ChunkSectionBiomes, ChunkSectionBlockStates, PaletteBiomeEntry};

/// 3d array indexed by y,z,x
type AbstractCube<T, const DIM: usize> = [[[T; DIM]; DIM]; DIM];

#[derive(Debug)]
pub struct HeterogeneousPaletteData<V: Hash + Eq + Copy, const DIM: usize> {
    cube: Box<AbstractCube<V, DIM>>,
    counts: HashMap<V, u16>,
}

impl<V: Hash + Eq + Copy, const DIM: usize> HeterogeneousPaletteData<V, DIM> {
    fn from_cube(cube: Box<AbstractCube<V, DIM>>) -> Self {
        let counts =
            cube.as_flattened()
                .as_flattened()
                .iter()
                .fold(HashMap::new(), |mut acc, key| {
                    acc.entry(*key).and_modify(|count| *count += 1).or_insert(1);
                    acc
                });

        Self { cube, counts }
    }

    fn get(&self, x: usize, y: usize, z: usize) -> V {
        debug_assert!(x < DIM);
        debug_assert!(y < DIM);
        debug_assert!(z < DIM);

        self.cube[y][z][x]
    }

    fn set(&mut self, x: usize, y: usize, z: usize, value: V) {
        debug_assert!(x < DIM);
        debug_assert!(y < DIM);
        debug_assert!(z < DIM);

        let original = self.cube[y][z][x];
        if let Entry::Occupied(mut entry) = self.counts.entry(original) {
            let count = entry.get_mut();
            *count -= 1;
            if *count == 0 {
                let _ = entry.remove();
            }
        }

        self.cube[y][z][x] = value;
        self.counts
            .entry(value)
            .and_modify(|count| *count += 1)
            .or_insert(1);
    }
}

/// A paletted container is a cube of registry ids. It uses a custom compression scheme based on how
/// may distinct registry ids are in the cube.
#[derive(Debug)]
pub enum PalettedContainer<V: Hash + Eq + Copy + Default, const DIM: usize> {
    Homogeneous(V),
    Heterogeneous(Box<HeterogeneousPaletteData<V, DIM>>),
}

impl<V: Hash + Eq + Copy + Default, const DIM: usize> PalettedContainer<V, DIM> {
    pub const SIZE: usize = DIM;
    pub const VOLUME: usize = DIM * DIM * DIM;

    fn bits_per_entry(&self) -> u8 {
        match self {
            Self::Homogeneous(_) => 0,
            Self::Heterogeneous(data) => encompassing_bits(data.counts.len()),
        }
    }

    pub fn to_palette_and_packed_data(&self, bits_per_entry: u8) -> (Box<[V]>, Box<[i64]>) {
        match self {
            Self::Homogeneous(registry_id) => (Box::new([*registry_id]), Box::new([])),
            Self::Heterogeneous(data) => {
                debug_assert!(bits_per_entry >= encompassing_bits(data.counts.len()));
                debug_assert!(bits_per_entry <= 15);

                let palette: Box<[V]> = data.counts.keys().copied().collect();
                let key_to_index_map: HashMap<V, usize> = palette
                    .iter()
                    .enumerate()
                    .map(|(index, key)| (*key, index))
                    .collect();

                let blocks_per_i64 = 64 / bits_per_entry;

                let packed_indices = data
                    .cube
                    .as_flattened()
                    .as_flattened()
                    .chunks(blocks_per_i64 as usize)
                    .map(|chunk| {
                        chunk.iter().enumerate().fold(0, |acc, (index, key)| {
                            let key_index = key_to_index_map.get(key).unwrap();
                            debug_assert!((1 << bits_per_entry) > *key_index);

                            let packed_offset_index =
                                (*key_index as u64) << (bits_per_entry as usize * index);
                            acc | packed_offset_index as i64
                        })
                    })
                    .collect();

                (palette, packed_indices)
            }
        }
    }

    pub fn from_palette_and_packed_data(
        palette: &[V],
        packed_data: &[i64],
        minimum_bits_per_entry: u8,
    ) -> Self {
        if palette.is_empty() {
            log::warn!("No palette data! Defaulting...");
            Self::Homogeneous(V::default())
        } else if palette.len() == 1 {
            Self::Homogeneous(palette[0])
        } else {
            let bits_per_key = encompassing_bits(palette.len()).max(minimum_bits_per_entry);
            let index_mask = (1 << bits_per_key) - 1;
            let keys_per_i64 = 64 / bits_per_key;

            let expected_i64_count = Self::VOLUME.div_ceil(keys_per_i64 as usize);

            match packed_data.len().cmp(&expected_i64_count) {
                Ordering::Greater => {
                    // Handled by the zip
                    log::warn!("Filled the section but there is still more data! Ignoring...");
                }
                Ordering::Less => {
                    // Handled by the array initialization and zip
                    log::warn!(
                        "Ran out of packed indices, but did not fill the section ({} vs {} for {}). Defaulting...",
                        packed_data.len() * keys_per_i64 as usize,
                        Self::VOLUME,
                        palette.len(),
                    );
                }
                // This is what we want!
                Ordering::Equal => {}
            }

            // TODO: Can we do this all with an `array::from_fn` or something?
            let mut cube = Box::new([[[V::default(); DIM]; DIM]; DIM]);
            cube.as_flattened_mut()
                .as_flattened_mut()
                .chunks_mut(keys_per_i64 as usize)
                .zip(packed_data)
                .for_each(|(values, packed)| {
                    values.iter_mut().enumerate().for_each(|(index, value)| {
                        let lookup_index =
                            (*packed as usize >> (index * bits_per_key as usize)) & index_mask;

                        if let Some(v) = palette.get(lookup_index) {
                            *value = *v;
                        } else {
                            // The cube is already initialized to the default
                            log::warn!("Lookup index out of bounds! Defaulting...");
                        }
                    });
                });

            Self::Heterogeneous(Box::new(HeterogeneousPaletteData::from_cube(cube)))
        }
    }

    pub fn get(&self, x: usize, y: usize, z: usize) -> V {
        match self {
            Self::Homogeneous(value) => *value,
            Self::Heterogeneous(data) => data.get(x, y, z),
        }
    }

    pub fn set(&mut self, x: usize, y: usize, z: usize, value: V) {
        debug_assert!(x < Self::SIZE);
        debug_assert!(y < Self::SIZE);
        debug_assert!(z < Self::SIZE);

        match self {
            Self::Homogeneous(original) => {
                if value != *original {
                    let mut cube = Box::new([[[*original; DIM]; DIM]; DIM]);
                    cube[y][z][x] = value;
                    let data = HeterogeneousPaletteData::from_cube(cube);
                    *self = Self::Heterogeneous(Box::new(data));
                }
            }
            Self::Heterogeneous(data) => {
                data.set(x, y, z, value);
                if data.counts.len() == 1 {
                    *self = Self::Homogeneous(*data.counts.keys().next().unwrap());
                }
            }
        }
    }

    pub fn for_each<F>(&self, mut f: F)
    where
        F: FnMut(V),
    {
        match self {
            Self::Homogeneous(registry_id) => {
                for _ in 0..Self::VOLUME {
                    f(*registry_id);
                }
            }
            Self::Heterogeneous(data) => {
                data.cube
                    .as_flattened()
                    .as_flattened()
                    .iter()
                    .for_each(|value| {
                        f(*value);
                    });
            }
        }
    }
}

impl<V: Default + Hash + Eq + Copy, const DIM: usize> Default for PalettedContainer<V, DIM> {
    fn default() -> Self {
        Self::Homogeneous(V::default())
    }
}

impl BiomePalette {
    pub fn convert_network(&self) -> NetworkSerialization<u8> {
        match self {
            Self::Homogeneous(registry_id) => NetworkSerialization {
                bits_per_entry: 0,
                palette: NetworkPalette::Single(*registry_id),
                packed_data: Box::new([]),
            },
            Self::Heterogeneous(data) => {
                let raw_bits_per_entry = encompassing_bits(data.counts.len());
                if raw_bits_per_entry > BIOME_NETWORK_MAX_MAP_BITS {
                    let bits_per_entry = BIOME_NETWORK_MAX_BITS;
                    let values_per_i64 = 64 / bits_per_entry;
                    let packed_data = data
                        .cube
                        .as_flattened()
                        .as_flattened()
                        .chunks(values_per_i64 as usize)
                        .map(|chunk| {
                            chunk.iter().enumerate().fold(0, |acc, (index, value)| {
                                debug_assert!((1 << bits_per_entry) > *value);
                                let packed_offset_index =
                                    (*value as u64) << (bits_per_entry as usize * index);
                                acc | packed_offset_index as i64
                            })
                        })
                        .collect();

                    NetworkSerialization {
                        bits_per_entry,
                        palette: NetworkPalette::Direct,
                        packed_data,
                    }
                } else {
                    let bits_per_entry = raw_bits_per_entry.max(BIOME_NETWORK_MIN_MAP_BITS);
                    let (palette, packed) = self.to_palette_and_packed_data(bits_per_entry);

                    NetworkSerialization {
                        bits_per_entry,
                        palette: NetworkPalette::Indirect(palette),
                        packed_data: packed,
                    }
                }
            }
        }
    }

    pub fn from_disk_nbt(nbt: ChunkSectionBiomes) -> Self {
        let palette = nbt
            .palette
            .into_iter()
            .map(|entry| Biome::from_name(&entry.name).unwrap_or(&Biome::PLAINS).id)
            .collect::<Vec<_>>();

        Self::from_palette_and_packed_data(
            &palette,
            nbt.data.as_ref().unwrap_or(&vec![].into_boxed_slice()),
            BIOME_DISK_MIN_BITS,
        )
    }

    pub fn to_disk_nbt(&self) -> ChunkSectionBiomes {
        #[allow(clippy::unnecessary_min_or_max)]
        let bits_per_entry = self.bits_per_entry().max(BIOME_DISK_MIN_BITS);
        let (palette, packed_data) = self.to_palette_and_packed_data(bits_per_entry);
        ChunkSectionBiomes {
            data: if packed_data.is_empty() {
                None
            } else {
                Some(packed_data)
            },
            palette: palette
                .into_iter()
                .map(|registry_id| PaletteBiomeEntry {
                    name: Biome::from_id(registry_id).unwrap().registry_id.into(),
                })
                .collect(),
        }
    }
}

impl BlockPalette {
    pub fn convert_network(&self) -> NetworkSerialization<u16> {
        match self {
            Self::Homogeneous(registry_id) => NetworkSerialization {
                bits_per_entry: 0,
                palette: NetworkPalette::Single(*registry_id),
                packed_data: Box::new([]),
            },
            Self::Heterogeneous(data) => {
                let raw_bits_per_entry = encompassing_bits(data.counts.len());
                if raw_bits_per_entry > BLOCK_NETWORK_MAX_MAP_BITS {
                    let bits_per_entry = BLOCK_NETWORK_MAX_BITS;
                    let values_per_i64 = 64 / bits_per_entry;
                    let packed_data = data
                        .cube
                        .as_flattened()
                        .as_flattened()
                        .chunks(values_per_i64 as usize)
                        .map(|chunk| {
                            chunk.iter().enumerate().fold(0, |acc, (index, value)| {
                                debug_assert!((1 << bits_per_entry) > *value);

                                let packed_offset_index =
                                    (*value as i64) << (bits_per_entry as usize * index);
                                acc | packed_offset_index
                            })
                        })
                        .collect();

                    NetworkSerialization {
                        bits_per_entry,
                        palette: NetworkPalette::Direct,
                        packed_data,
                    }
                } else {
                    let bits_per_entry = raw_bits_per_entry.max(BLOCK_NETWORK_MIN_MAP_BITS);
                    let (palette, packed) = self.to_palette_and_packed_data(bits_per_entry);

                    NetworkSerialization {
                        bits_per_entry,
                        palette: NetworkPalette::Indirect(palette),
                        packed_data: packed,
                    }
                }
            }
        }
    }

    pub fn non_air_block_count(&self) -> u16 {
        match self {
            Self::Homogeneous(registry_id) => {
                if !get_state_by_state_id(*registry_id).unwrap().air {
                    Self::VOLUME as u16
                } else {
                    0
                }
            }
            Self::Heterogeneous(data) => data
                .counts
                .iter()
                .map(|(registry_id, count)| {
                    if !get_state_by_state_id(*registry_id).unwrap().air {
                        *count
                    } else {
                        0
                    }
                })
                .sum(),
        }
    }

    pub fn from_disk_nbt(nbt: ChunkSectionBlockStates) -> Self {
        let palette = nbt
            .palette
            .into_iter()
            .map(|entry| {
                if let Some(block_state) = RawBlockState::from_palette(&entry) {
                    block_state.get_id()
                } else {
                    log::warn!(
                        "Could not find valid block state for {}. Defaulting...",
                        entry.name
                    );
                    0
                }
            })
            .collect::<Vec<_>>();

        Self::from_palette_and_packed_data(
            &palette,
            nbt.data.as_ref().unwrap_or(&vec![].into_boxed_slice()),
            BLOCK_DISK_MIN_BITS,
        )
    }

    pub fn to_disk_nbt(&self) -> ChunkSectionBlockStates {
        let bits_per_entry = self.bits_per_entry().max(BLOCK_DISK_MIN_BITS);
        let (palette, packed_data) = self.to_palette_and_packed_data(bits_per_entry);
        ChunkSectionBlockStates {
            data: if packed_data.is_empty() {
                None
            } else {
                Some(packed_data)
            },
            palette: palette
                .into_iter()
                .map(Self::block_state_id_to_palette_entry)
                .collect(),
        }
    }

    fn block_state_id_to_palette_entry(registry_id: u16) -> BlockStateCodec {
        let block = Block::from_state_id(registry_id).unwrap();

        BlockStateCodec {
            name: block.name.into(),
            properties: {
                if let Some(properties) = block.properties(registry_id) {
                    let props = properties.to_props();
                    let mut props_map = HashMap::new();
                    for prop in props {
                        props_map.insert(prop.0.clone(), prop.1.clone());
                    }
                    Some(props_map)
                } else {
                    None
                }
            },
        }
    }
}

pub enum NetworkPalette<V> {
    Single(V),
    Indirect(Box<[V]>),
    Direct,
}

pub struct NetworkSerialization<V> {
    pub bits_per_entry: u8,
    pub palette: NetworkPalette<V>,
    pub packed_data: Box<[i64]>,
}

// According to the wiki, palette serialization for disk and network is different. Disk
// serialization always uses a palette if greater than one entry. Network serialization packs ids
// directly instead of using a palette above a certain bits-per-entry

// TODO: Do our own testing; do we really need to handle network and disk serialization differently?
pub type BlockPalette = PalettedContainer<u16, 16>;
const BLOCK_DISK_MIN_BITS: u8 = 4;
const BLOCK_NETWORK_MIN_MAP_BITS: u8 = 4;
const BLOCK_NETWORK_MAX_MAP_BITS: u8 = 8;
pub(crate) const BLOCK_NETWORK_MAX_BITS: u8 = 15;

pub type BiomePalette = PalettedContainer<u8, 4>;
const BIOME_DISK_MIN_BITS: u8 = 0;
const BIOME_NETWORK_MIN_MAP_BITS: u8 = 1;
const BIOME_NETWORK_MAX_MAP_BITS: u8 = 3;
pub(crate) const BIOME_NETWORK_MAX_BITS: u8 = 7;<|MERGE_RESOLUTION|>--- conflicted
+++ resolved
@@ -4,22 +4,14 @@
     hash::Hash,
 };
 
-<<<<<<< HEAD
-use pumpkin_data::{
-    block::{Block, get_state_by_state_id},
-    chunk::Biome,
-};
-use pumpkin_util::encompassing_bits;
-
-use crate::block::{BlockStateCodec, ChunkBlockState};
-=======
 use pumpkin_data::{block::Block, chunk::Biome};
 use pumpkin_util::encompassing_bits;
 
 use crate::block::{RawBlockState, registry::get_state_by_state_id};
->>>>>>> c1387751
-
-use super::format::{ChunkSectionBiomes, ChunkSectionBlockStates, PaletteBiomeEntry};
+
+use super::format::{
+    ChunkSectionBiomes, ChunkSectionBlockStates, PaletteBiomeEntry, PaletteBlockEntry,
+};
 
 /// 3d array indexed by y,z,x
 type AbstractCube<T, const DIM: usize> = [[[T; DIM]; DIM]; DIM];
@@ -441,10 +433,10 @@
         }
     }
 
-    fn block_state_id_to_palette_entry(registry_id: u16) -> BlockStateCodec {
+    fn block_state_id_to_palette_entry(registry_id: u16) -> PaletteBlockEntry {
         let block = Block::from_state_id(registry_id).unwrap();
 
-        BlockStateCodec {
+        PaletteBlockEntry {
             name: block.name.into(),
             properties: {
                 if let Some(properties) = block.properties(registry_id) {
