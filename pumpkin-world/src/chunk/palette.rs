--- conflicted
+++ resolved
@@ -5,15 +5,10 @@
     mem::MaybeUninit,
 };
 
-<<<<<<< HEAD
-use pumpkin_data::{Block, chunk::Biome};
-use pumpkin_macros::block_state;
-=======
 use pumpkin_data::{
     block::{Block, get_state_by_state_id},
     chunk::Biome,
 };
->>>>>>> 929388fc
 use pumpkin_util::encompassing_bits;
 
 use crate::block::RawBlockState;
