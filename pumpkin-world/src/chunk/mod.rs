use crate::block::entities::BlockEntity;
use crate::tick::scheduler::ChunkTickScheduler;
use palette::{BiomePalette, BlockPalette};
use pumpkin_data::Block;
use pumpkin_data::fluid::Fluid;
use pumpkin_nbt::compound::NbtCompound;
use pumpkin_nbt::nbt_long_array;
use pumpkin_util::math::{position::BlockPos, vector2::Vector2};
use serde::{Deserialize, Serialize};
use std::{collections::HashMap, sync::Arc};
use thiserror::Error;

use crate::BlockStateId;
use crate::chunk::format::LightContainer;

pub mod format;
pub mod io;
pub mod palette;

// TODO
pub const CHUNK_WIDTH: usize = BlockPalette::SIZE;
pub const CHUNK_AREA: usize = CHUNK_WIDTH * CHUNK_WIDTH;
pub const BIOME_VOLUME: usize = BiomePalette::VOLUME;
pub const SUBCHUNK_VOLUME: usize = CHUNK_AREA * CHUNK_WIDTH;

#[derive(Error, Debug)]
pub enum ChunkReadingError {
    #[error("Io error: {0}")]
    IoError(std::io::ErrorKind),
    #[error("Invalid header")]
    InvalidHeader,
    #[error("Region is invalid")]
    RegionIsInvalid,
    #[error("Compression error {0}")]
    Compression(CompressionError),
    #[error("Tried to read chunk which does not exist")]
    ChunkNotExist,
    #[error("Failed to parse chunk from bytes: {0}")]
    ParsingError(ChunkParsingError),
}

#[derive(Error, Debug)]
pub enum ChunkWritingError {
    #[error("Io error: {0}")]
    IoError(std::io::ErrorKind),
    #[error("Compression error {0}")]
    Compression(CompressionError),
    #[error("Chunk serializing error: {0}")]
    ChunkSerializingError(String),
}

#[derive(Error, Debug)]
pub enum CompressionError {
    #[error("Compression scheme not recognised")]
    UnknownCompression,
    #[error("Error while working with zlib compression: {0}")]
    ZlibError(std::io::Error),
    #[error("Error while working with Gzip compression: {0}")]
    GZipError(std::io::Error),
    #[error("Error while working with LZ4 compression: {0}")]
    LZ4Error(std::io::Error),
    #[error("Error while working with zstd compression: {0}")]
    ZstdError(std::io::Error),
}

// Clone here cause we want to clone a snapshot of the chunk so we don't block writing for too long
pub struct ChunkData {
    pub section: ChunkSections,
    /// See `https://minecraft.wiki/w/Heightmap` for more info
    pub heightmap: ChunkHeightmaps,
    pub position: Vector2<i32>,
    pub block_ticks: ChunkTickScheduler<&'static Block>,
    pub fluid_ticks: ChunkTickScheduler<&'static Fluid>,
    pub block_entities: HashMap<BlockPos, Arc<dyn BlockEntity>>,
    pub light_engine: ChunkLight,

    pub dirty: bool,
}

<<<<<<< HEAD
=======
impl ChunkData {
    pub fn get_and_tick_block_ticks(&mut self) -> VecDeque<ScheduledTick> {
        let mut ticks = VecDeque::new();
        let mut remaining_ticks = Vec::new();
        for mut tick in self.block_ticks.drain(..) {
            tick.delay = tick.delay.saturating_sub(1);
            if tick.delay == 0 {
                ticks.push_back(tick);
            } else {
                remaining_ticks.push(tick);
            }
        }

        self.block_ticks = remaining_ticks;
        ticks
    }

    pub fn get_and_tick_fluid_ticks(&mut self) -> Vec<ScheduledTick> {
        let mut ticks = Vec::new();
        self.fluid_ticks.retain_mut(|tick| {
            tick.delay = tick.delay.saturating_sub(1);
            if tick.delay == 0 {
                ticks.push(*tick);
                false
            } else {
                true
            }
        });
        ticks
    }

    pub fn is_block_tick_scheduled(&self, block_pos: &BlockPos, block_id: u16) -> bool {
        self.block_ticks
            .iter()
            .any(|tick| tick.block_pos == *block_pos && tick.target_block_id == block_id)
    }

    pub fn is_fluid_tick_scheduled(&self, block_pos: &BlockPos) -> bool {
        self.fluid_ticks
            .iter()
            .any(|tick| tick.block_pos == *block_pos)
    }

    pub fn schedule_block_tick(
        &mut self,
        block_id: u16,
        block_pos: BlockPos,
        delay: u16,
        priority: TickPriority,
    ) {
        self.block_ticks.push(ScheduledTick {
            block_pos,
            delay,
            priority,
            target_block_id: block_id,
        });
    }

    pub fn schedule_fluid_tick(&mut self, block_id: u16, block_pos: &BlockPos, delay: u16) {
        if self.is_fluid_tick_scheduled(block_pos) {
            // If a fluid tick is already scheduled for this block, we don't need to schedule it again
            return;
        }
        self.fluid_ticks.push(ScheduledTick {
            block_pos: *block_pos,
            delay,
            priority: TickPriority::Normal,
            target_block_id: block_id,
        });
    }
}

>>>>>>> 8495a009
#[derive(Clone)]
pub struct ChunkEntityData {
    pub chunk_position: Vector2<i32>,
    pub data: HashMap<uuid::Uuid, NbtCompound>,

    pub dirty: bool,
}

/// Represents pure block data for a chunk.
/// Subchunks are vertical portions of a chunk. They are 16 blocks tall.
/// There are currently 24 subchunks per chunk.
///
/// A chunk can be:
/// - Subchunks: 24 separate subchunks are stored.
#[derive(Debug, Clone)]
pub struct ChunkSections {
    pub sections: Box<[SubChunk]>,
    min_y: i32,
}

impl ChunkSections {
    #[cfg(test)]
    pub fn dump_blocks(&self) -> Vec<u16> {
        // TODO: this is not optimal, we could use rust iters
        let mut dump = Vec::new();
        for section in self.sections.iter() {
            section.block_states.for_each(|raw_id| {
                dump.push(raw_id);
            });
        }
        dump
    }

    #[cfg(test)]
    pub fn dump_biomes(&self) -> Vec<u8> {
        // TODO: this is not optimal, we could use rust iters
        let mut dump = Vec::new();
        for section in self.sections.iter() {
            section.biomes.for_each(|raw_id| {
                dump.push(raw_id);
            });
        }
        dump
    }
}

#[derive(Debug, Default, Clone)]
pub struct SubChunk {
    pub block_states: BlockPalette,
    pub biomes: BiomePalette,
}

#[derive(Debug, Default, Clone)]
pub struct ChunkLight {
    pub sky_light: Box<[LightContainer]>,
    pub block_light: Box<[LightContainer]>,
}

#[derive(Deserialize, Serialize, Debug, Clone)]
#[serde(rename_all = "UPPERCASE")]
pub struct ChunkHeightmaps {
    #[serde(serialize_with = "nbt_long_array")]
    pub world_surface: Box<[i64]>,
    #[serde(serialize_with = "nbt_long_array")]
    pub motion_blocking: Box<[i64]>,
    #[serde(serialize_with = "nbt_long_array")]
    pub motion_blocking_no_leaves: Box<[i64]>,
}

/// The Heightmap for a completely empty chunk
impl Default for ChunkHeightmaps {
    fn default() -> Self {
        Self {
            // 9 bits per entry
            // 0 packed into an i64 7 times.
            motion_blocking: vec![0; 37].into_boxed_slice(),
            motion_blocking_no_leaves: vec![0; 37].into_boxed_slice(),
            world_surface: vec![0; 37].into_boxed_slice(),
        }
    }
}

impl ChunkSections {
    pub fn new(sections: Box<[SubChunk]>, min_y: i32) -> Self {
        Self { sections, min_y }
    }

    pub fn get_block_absolute_y(
        &self,
        relative_x: usize,
        y: i32,
        relative_z: usize,
    ) -> Option<BlockStateId> {
        let y = y - self.min_y;
        if y < 0 {
            None
        } else {
            let relative_y = y as usize;
            self.get_relative_block(relative_x, relative_y, relative_z)
        }
    }

    pub fn set_block_absolute_y(
        &mut self,
        relative_x: usize,
        y: i32,
        relative_z: usize,
        block_state: BlockStateId,
    ) {
        let y = y - self.min_y;
        debug_assert!(y >= 0);
        let relative_y = y as usize;

        self.set_relative_block(relative_x, relative_y, relative_z, block_state);
    }

    /// Gets the given block in the chunk
    fn get_relative_block(
        &self,
        relative_x: usize,
        relative_y: usize,
        relative_z: usize,
    ) -> Option<BlockStateId> {
        debug_assert!(relative_x < BlockPalette::SIZE);
        debug_assert!(relative_z < BlockPalette::SIZE);

        let section_index = relative_y / BlockPalette::SIZE;
        let relative_y = relative_y % BlockPalette::SIZE;
        self.sections
            .get(section_index)
            .map(|section| section.block_states.get(relative_x, relative_y, relative_z))
    }

    /// Sets the given block in the chunk, returning the old block
    #[inline]
    pub fn set_relative_block(
        &mut self,
        relative_x: usize,
        relative_y: usize,
        relative_z: usize,
        block_state_id: BlockStateId,
    ) {
        // TODO @LUK_ESC? update the heightmap
        self.set_block_no_heightmap_update(relative_x, relative_y, relative_z, block_state_id);
    }

    /// Sets the given block in the chunk, returning the old block
    /// Contrary to `set_block` this does not update the heightmap.
    ///
    /// Only use this if you know you don't need to update the heightmap
    /// or if you manually set the heightmap in `empty_with_heightmap`
    pub fn set_block_no_heightmap_update(
        &mut self,
        relative_x: usize,
        relative_y: usize,
        relative_z: usize,
        block_state_id: BlockStateId,
    ) {
        debug_assert!(relative_x < BlockPalette::SIZE);
        debug_assert!(relative_z < BlockPalette::SIZE);

        let section_index = relative_y / BlockPalette::SIZE;
        let relative_y = relative_y % BlockPalette::SIZE;
        if let Some(section) = self.sections.get_mut(section_index) {
            section
                .block_states
                .set(relative_x, relative_y, relative_z, block_state_id);
        }
    }

    /// Sets the given block in the chunk, returning the old block
    pub fn set_relative_biome(
        &mut self,
        relative_x: usize,
        relative_y: usize,
        relative_z: usize,
        biome_id: u8,
    ) {
        debug_assert!(relative_x < BiomePalette::SIZE);
        debug_assert!(relative_z < BiomePalette::SIZE);

        let section_index = relative_y / BiomePalette::SIZE;
        let relative_y = relative_y % BiomePalette::SIZE;
        self.sections[section_index]
            .biomes
            .set(relative_x, relative_y, relative_z, biome_id);
    }
}

impl ChunkData {
    /// Gets the given block in the chunk
    #[inline]
    pub fn get_relative_block(
        &self,
        relative_x: usize,
        relative_y: usize,
        relative_z: usize,
    ) -> Option<BlockStateId> {
        self.section
            .get_relative_block(relative_x, relative_y, relative_z)
    }

    /// Sets the given block in the chunk
    #[inline]
    pub fn set_relative_block(
        &mut self,
        relative_x: usize,
        relative_y: usize,
        relative_z: usize,
        block_state_id: BlockStateId,
    ) {
        // TODO @LUK_ESC? update the heightmap
        self.section
            .set_relative_block(relative_x, relative_y, relative_z, block_state_id);
    }

    /// Sets the given block in the chunk, returning the old block
    /// Contrary to `set_block` this does not update the heightmap.
    ///
    /// Only use this if you know you don't need to update the heightmap
    /// or if you manually set the heightmap in `empty_with_heightmap`
    #[inline]
    pub fn set_block_no_heightmap_update(
        &mut self,
        relative_x: usize,
        relative_y: usize,
        relative_z: usize,
        block_state_id: BlockStateId,
    ) {
        self.section
            .set_relative_block(relative_x, relative_y, relative_z, block_state_id);
    }

    #[expect(dead_code)]
    fn calculate_heightmap(&self) -> ChunkHeightmaps {
        // figure out how LongArray is formatted
        // figure out how to find out if block is motion blocking
        todo!()
    }
}

#[derive(Error, Debug)]
pub enum ChunkParsingError {
    #[error("Failed reading chunk status {0}")]
    FailedReadStatus(pumpkin_nbt::Error),
    #[error("The chunk isn't generated yet")]
    ChunkNotGenerated,
    #[error("Error deserializing chunk: {0}")]
    ErrorDeserializingChunk(String),
}

#[derive(Error, Debug)]
pub enum ChunkSerializingError {
    #[error("Error serializing chunk: {0}")]
    ErrorSerializingChunk(pumpkin_nbt::Error),
}<|MERGE_RESOLUTION|>--- conflicted
+++ resolved
@@ -77,81 +77,7 @@
     pub dirty: bool,
 }
 
-<<<<<<< HEAD
-=======
-impl ChunkData {
-    pub fn get_and_tick_block_ticks(&mut self) -> VecDeque<ScheduledTick> {
-        let mut ticks = VecDeque::new();
-        let mut remaining_ticks = Vec::new();
-        for mut tick in self.block_ticks.drain(..) {
-            tick.delay = tick.delay.saturating_sub(1);
-            if tick.delay == 0 {
-                ticks.push_back(tick);
-            } else {
-                remaining_ticks.push(tick);
-            }
-        }
-
-        self.block_ticks = remaining_ticks;
-        ticks
-    }
-
-    pub fn get_and_tick_fluid_ticks(&mut self) -> Vec<ScheduledTick> {
-        let mut ticks = Vec::new();
-        self.fluid_ticks.retain_mut(|tick| {
-            tick.delay = tick.delay.saturating_sub(1);
-            if tick.delay == 0 {
-                ticks.push(*tick);
-                false
-            } else {
-                true
-            }
-        });
-        ticks
-    }
-
-    pub fn is_block_tick_scheduled(&self, block_pos: &BlockPos, block_id: u16) -> bool {
-        self.block_ticks
-            .iter()
-            .any(|tick| tick.block_pos == *block_pos && tick.target_block_id == block_id)
-    }
-
-    pub fn is_fluid_tick_scheduled(&self, block_pos: &BlockPos) -> bool {
-        self.fluid_ticks
-            .iter()
-            .any(|tick| tick.block_pos == *block_pos)
-    }
-
-    pub fn schedule_block_tick(
-        &mut self,
-        block_id: u16,
-        block_pos: BlockPos,
-        delay: u16,
-        priority: TickPriority,
-    ) {
-        self.block_ticks.push(ScheduledTick {
-            block_pos,
-            delay,
-            priority,
-            target_block_id: block_id,
-        });
-    }
-
-    pub fn schedule_fluid_tick(&mut self, block_id: u16, block_pos: &BlockPos, delay: u16) {
-        if self.is_fluid_tick_scheduled(block_pos) {
-            // If a fluid tick is already scheduled for this block, we don't need to schedule it again
-            return;
-        }
-        self.fluid_ticks.push(ScheduledTick {
-            block_pos: *block_pos,
-            delay,
-            priority: TickPriority::Normal,
-            target_block_id: block_id,
-        });
-    }
-}
-
->>>>>>> 8495a009
+
 #[derive(Clone)]
 pub struct ChunkEntityData {
     pub chunk_position: Vector2<i32>,
