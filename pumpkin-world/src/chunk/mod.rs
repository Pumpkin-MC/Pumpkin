use pumpkin_data::block::Block;
use pumpkin_nbt::nbt_long_array;
use pumpkin_util::math::{
    position::{BlockPos, chunk_section_from_pos},
    vector2::Vector2,
};
use serde::{Deserialize, Serialize};
use std::{collections::HashMap, iter::repeat_with, sync::Arc};
use thiserror::Error;
use tokio::sync::{Mutex, RwLock};

use crate::{WORLD_HEIGHT, coordinates::ChunkRelativeBlockCoordinates};

pub mod format;
pub mod io;

pub const CHUNK_AREA: usize = 16 * 16;
pub const SUBCHUNK_VOLUME: usize = CHUNK_AREA * 16;
pub const SUBCHUNKS_COUNT: usize = WORLD_HEIGHT / 16;
pub const CHUNK_VOLUME: usize = CHUNK_AREA * WORLD_HEIGHT;

#[derive(Error, Debug)]
pub enum ChunkReadingError {
    #[error("Io error: {0}")]
    IoError(std::io::ErrorKind),
    #[error("Invalid header")]
    InvalidHeader,
    #[error("Region is invalid")]
    RegionIsInvalid,
    #[error("Compression error {0}")]
    Compression(CompressionError),
    #[error("Tried to read chunk which does not exist")]
    ChunkNotExist,
    #[error("Failed to parse Chunk from bytes: {0}")]
    ParsingError(ChunkParsingError),
}

#[derive(Error, Debug)]
pub enum ChunkWritingError {
    #[error("Io error: {0}")]
    IoError(std::io::ErrorKind),
    #[error("Compression error {0}")]
    Compression(CompressionError),
    #[error("Chunk serializing error: {0}")]
    ChunkSerializingError(String),
}

#[derive(Error, Debug)]
pub enum CompressionError {
    #[error("Compression scheme not recognised")]
    UnknownCompression,
    #[error("Error while working with zlib compression: {0}")]
    ZlibError(std::io::Error),
    #[error("Error while working with Gzip compression: {0}")]
    GZipError(std::io::Error),
    #[error("Error while working with LZ4 compression: {0}")]
    LZ4Error(std::io::Error),
    #[error("Error while working with zstd compression: {0}")]
    ZstdError(std::io::Error),
}

#[derive(Debug, Clone, Copy, PartialEq, Eq)]
#[repr(i32)]
pub enum TickPriority {
    ExtremelyHigh = -3,
    VeryHigh = -2,
    High = -1,
    Normal = 0,
    Low = 1,
    VeryLow = 2,
    ExtremelyLow = 3,
}

impl TickPriority {
    pub fn values() -> [TickPriority; 7] {
        [
            TickPriority::ExtremelyHigh,
            TickPriority::VeryHigh,
            TickPriority::High,
            TickPriority::Normal,
            TickPriority::Low,
            TickPriority::VeryLow,
            TickPriority::ExtremelyLow,
        ]
    }
}

impl From<i32> for TickPriority {
    fn from(value: i32) -> Self {
        match value {
            -3 => TickPriority::ExtremelyHigh,
            -2 => TickPriority::VeryHigh,
            -1 => TickPriority::High,
            0 => TickPriority::Normal,
            1 => TickPriority::Low,
            2 => TickPriority::VeryLow,
            3 => TickPriority::ExtremelyLow,
            _ => panic!("Invalid tick priority: {}", value),
        }
    }
}

#[derive(Debug, Clone)]
pub struct ScheduledTick {
    pub x: i32,
    pub y: i32,
    pub z: i32,
    pub delay: u16,
    pub priority: TickPriority,
    pub target_block_id: u16,
}

#[derive(Debug, Clone)]
pub struct FluidTick {
    pub x: i32,
    pub y: i32,
    pub z: i32,
    pub delay: u16,
    pub priority: TickPriority,
    pub target_block: Block,
}

pub struct ChunkData {
    /// See description in `Subchunks`
    pub subchunks: Subchunks,
    /// See `https://minecraft.wiki/w/Heightmap` for more info
    pub heightmap: ChunkHeightmaps,
    pub position: Vector2<i32>,
<<<<<<< HEAD
    pub block_ticks: Arc<RwLock<Vec<ScheduledTick>>>,
    pub fluid_ticks: Arc<RwLock<Vec<FluidTick>>>,
    pub block_state_updates: Mutex<HashMap<BlockPos, u16>>,
=======
    pub dirty: bool,
>>>>>>> 94572d18
}

/// # Subchunks
/// Subchunks - its an areas in chunk, what are 16 blocks in height.
/// Current amount is 24.
///
/// Subchunks can be single and multi.
///
/// Single means a single block in all chunk, like
/// chunk, what filled only air or only water.
///
/// Multi means a normal chunk, what contains 24 subchunks.
#[derive(PartialEq, Debug, Clone)]
pub enum Subchunks {
    Single(u16),
    Multi(Box<[Subchunk; SUBCHUNKS_COUNT]>),
}

/// # Subchunk
/// Subchunk - its an area in chunk, what are 16 blocks in height
///
/// Subchunk can be single and multi.
///
/// Single means a single block in all subchunk, like
/// subchunk, what filled only air or only water.
///
/// Multi means a normal subchunk, what contains 4096 blocks.
#[derive(Clone, PartialEq, Debug)]
pub enum Subchunk {
    Single(u16),
    // The packet relies on this ordering -> leave it like this for performance
    /// Ordering: yzx (y being the most significant)
    Multi(Box<[u16; SUBCHUNK_VOLUME]>),
}

#[derive(Deserialize, Serialize, Debug, Clone)]
#[serde(rename_all = "UPPERCASE")]
pub struct ChunkHeightmaps {
    #[serde(serialize_with = "nbt_long_array")]
    motion_blocking: Box<[i64]>,
    #[serde(serialize_with = "nbt_long_array")]
    world_surface: Box<[i64]>,
}

/// The Heightmap for a completely empty chunk
impl Default for ChunkHeightmaps {
    fn default() -> Self {
        Self {
            // 0 packed into an i64 7 times.
            motion_blocking: vec![0; 37].into_boxed_slice(),
            world_surface: vec![0; 37].into_boxed_slice(),
        }
    }
}

impl Subchunk {
    /// Gets the given block in the chunk
    pub fn get_block(&self, position: ChunkRelativeBlockCoordinates) -> Option<u16> {
        match &self {
            Self::Single(block) => Some(*block),
            Self::Multi(blocks) => blocks.get(convert_index(position)).copied(),
        }
    }

    /// Sets the given block in the chunk, returning the old block
    pub fn set_block(&mut self, position: ChunkRelativeBlockCoordinates, block_id: u16) {
        // TODO @LUK_ESC? update the heightmap
        self.set_block_no_heightmap_update(position, block_id)
    }

    /// Sets the given block in the chunk, returning the old block
    /// Contrary to `set_block` this does not update the heightmap.
    ///
    /// Only use this if you know you don't need to update the heightmap
    /// or if you manually set the heightmap in `empty_with_heightmap`
    pub fn set_block_no_heightmap_update(
        &mut self,
        position: ChunkRelativeBlockCoordinates,
        new_block: u16,
    ) {
        match self {
            Self::Single(block) => {
                if *block != new_block {
                    let mut blocks = Box::new([*block; SUBCHUNK_VOLUME]);
                    blocks[convert_index(position)] = new_block;

                    *self = Self::Multi(blocks)
                }
            }
            Self::Multi(blocks) => {
                blocks[convert_index(position)] = new_block;

                if blocks.iter().all(|b| *b == new_block) {
                    *self = Self::Single(new_block)
                }
            }
        }
    }

    pub fn clone_as_array(&self) -> Box<[u16; SUBCHUNK_VOLUME]> {
        match &self {
            Self::Single(block) => Box::new([*block; SUBCHUNK_VOLUME]),
            Self::Multi(blocks) => blocks.clone(),
        }
    }
}

impl Subchunks {
    /// Gets the given block in the chunk
    pub fn get_block(&self, position: ChunkRelativeBlockCoordinates) -> Option<u16> {
        match &self {
            Self::Single(block) => Some(*block),
            Self::Multi(subchunks) => subchunks
                .get((position.y.get_absolute() / 16) as usize)
                .and_then(|subchunk| subchunk.get_block(position)),
        }
    }

    /// Sets the given block in the chunk, returning the old block
    pub fn set_block(&mut self, position: ChunkRelativeBlockCoordinates, block_id: u16) {
        // TODO @LUK_ESC? update the heightmap
        self.set_block_no_heightmap_update(position, block_id)
    }

    /// Sets the given block in the chunk, returning the old block
    /// Contrary to `set_block` this does not update the heightmap.
    ///
    /// Only use this if you know you don't need to update the heightmap
    /// or if you manually set the heightmap in `empty_with_heightmap`
    pub fn set_block_no_heightmap_update(
        &mut self,
        position: ChunkRelativeBlockCoordinates,
        new_block: u16,
    ) {
        match self {
            Self::Single(block) => {
                if *block != new_block {
                    let mut subchunks = vec![Subchunk::Single(0); SUBCHUNKS_COUNT];

                    subchunks[(position.y.get_absolute() / 16) as usize]
                        .set_block(position, new_block);

                    *self = Self::Multi(subchunks.try_into().unwrap());
                }
            }
            Self::Multi(subchunks) => {
                subchunks[(position.y.get_absolute() / 16) as usize].set_block(position, new_block);

                if subchunks
                    .iter()
                    .all(|subchunk| *subchunk == Subchunk::Single(new_block))
                {
                    *self = Self::Single(new_block)
                }
            }
        }
    }

    //TODO: Needs optimizations
    pub fn array_iter(&self) -> Box<dyn Iterator<Item = Box<[u16; SUBCHUNK_VOLUME]>> + '_> {
        match self {
            Self::Single(block) => {
                Box::new(repeat_with(|| Box::new([*block; SUBCHUNK_VOLUME])).take(SUBCHUNKS_COUNT))
            }
            Self::Multi(blocks) => {
                Box::new(blocks.iter().map(|subchunk| subchunk.clone_as_array()))
            }
        }
    }
}

impl ChunkData {
    /// Gets the given block in the chunk
    pub fn get_block(&self, position: ChunkRelativeBlockCoordinates) -> Option<u16> {
        self.subchunks.get_block(position)
    }

    /// Sets the given block in the chunk, returning the old block
    pub fn set_block(&mut self, position: ChunkRelativeBlockCoordinates, block_id: u16) {
        // TODO @LUK_ESC? update the heightmap
        self.subchunks.set_block(position, block_id);
    }

    /// Sets the given block in the chunk, returning the old block
    /// Contrary to `set_block` this does not update the heightmap.
    ///
    /// Only use this if you know you don't need to update the heightmap
    /// or if you manually set the heightmap in `empty_with_heightmap`
    pub fn set_block_no_heightmap_update(
        &mut self,
        position: ChunkRelativeBlockCoordinates,
        block: u16,
    ) {
        self.subchunks
            .set_block_no_heightmap_update(position, block);
    }

    #[expect(dead_code)]
    fn calculate_heightmap(&self) -> ChunkHeightmaps {
        // figure out how LongArray is formatted
        // figure out how to find out if block is motion blocking
        todo!()
    }

    pub async fn get_blocks_to_tick(&self) -> Vec<ScheduledTick> {
        let mut blocks_to_tick = Vec::new();
        let mut block_ticks = self.block_ticks.write().await;
        for priority in TickPriority::values() {
            for tick in block_ticks.iter_mut() {
                if tick.priority == priority {
                    tick.delay -= 1;
                    if tick.delay == 0 {
                        blocks_to_tick.push(tick.clone());
                    }
                }
            }
        }
        block_ticks.retain(|tick| tick.delay > 0);
        blocks_to_tick
    }

    pub async fn get_block_state_updates(&self) -> Vec<Vec<(BlockPos, u16)>> {
        let mut block_state_updates = self.block_state_updates.lock().await;
        // Needs to group by chunk section
        let mut block_state_updates_by_chunk_section = HashMap::new();
        for (position, block_state_id) in block_state_updates.drain() {
            let chunk_section = chunk_section_from_pos(&position);
            block_state_updates_by_chunk_section
                .entry(chunk_section)
                .or_insert(Vec::new())
                .push((position, block_state_id));
        }
        block_state_updates_by_chunk_section
            .values()
            .cloned()
            .collect()
    }
}
#[derive(Error, Debug)]
pub enum ChunkParsingError {
    #[error("Failed reading chunk status {0}")]
    FailedReadStatus(pumpkin_nbt::Error),
    #[error("The chunk isn't generated yet")]
    ChunkNotGenerated,
    #[error("Error deserializing chunk: {0}")]
    ErrorDeserializingChunk(String),
}

fn convert_index(index: ChunkRelativeBlockCoordinates) -> usize {
    // % works for negative numbers as intended.
    (index.y.get_absolute() % 16) as usize * CHUNK_AREA + *index.z as usize * 16 + *index.x as usize
}
#[derive(Error, Debug)]
pub enum ChunkSerializingError {
    #[error("Error serializing chunk: {0}")]
    ErrorSerializingChunk(pumpkin_nbt::Error),
}<|MERGE_RESOLUTION|>--- conflicted
+++ resolved
@@ -126,13 +126,10 @@
     /// See `https://minecraft.wiki/w/Heightmap` for more info
     pub heightmap: ChunkHeightmaps,
     pub position: Vector2<i32>,
-<<<<<<< HEAD
+    pub dirty: bool,
     pub block_ticks: Arc<RwLock<Vec<ScheduledTick>>>,
     pub fluid_ticks: Arc<RwLock<Vec<FluidTick>>>,
     pub block_state_updates: Mutex<HashMap<BlockPos, u16>>,
-=======
-    pub dirty: bool,
->>>>>>> 94572d18
 }
 
 /// # Subchunks
