--- conflicted
+++ resolved
@@ -4,16 +4,14 @@
 use std::iter::repeat_with;
 use thiserror::Error;
 
-use crate::coordinates::ChunkRelativeBlockCoordinates;
+use crate::{WORLD_HEIGHT, coordinates::ChunkRelativeBlockCoordinates};
 
 pub mod format;
 pub mod io;
 
-pub const CHUNK_WIDTH: usize = 16;
-pub const WORLD_HEIGHT: usize = 384;
-pub const CHUNK_AREA: usize = CHUNK_WIDTH * CHUNK_WIDTH;
-pub const SUBCHUNK_VOLUME: usize = CHUNK_AREA * CHUNK_WIDTH;
-pub const SUBCHUNKS_COUNT: usize = WORLD_HEIGHT / CHUNK_WIDTH;
+pub const CHUNK_AREA: usize = 16 * 16;
+pub const SUBCHUNK_VOLUME: usize = CHUNK_AREA * 16;
+pub const SUBCHUNKS_COUNT: usize = WORLD_HEIGHT / 16;
 pub const CHUNK_VOLUME: usize = CHUNK_AREA * WORLD_HEIGHT;
 
 #[derive(Error, Debug)]
@@ -168,15 +166,9 @@
     /// Gets the given block in the chunk
     pub fn get_block(&self, position: ChunkRelativeBlockCoordinates) -> Option<u16> {
         match &self {
-<<<<<<< HEAD
-            Self::Single(block) => Some(*block),
-            Self::Multi(subchunks) => subchunks
-                .get(position.y.get_absolute() as usize / CHUNK_WIDTH)
-=======
             Self::Homogeneous(block) => Some(*block),
             Self::Subchunks(subchunks) => subchunks
                 .get((position.y.get_absolute() / 16) as usize)
->>>>>>> 66338ce6
                 .and_then(|subchunk| subchunk.get_block(position)),
         }
     }
@@ -202,20 +194,14 @@
                 if *block != new_block {
                     let mut subchunks = vec![SubchunkBlocks::Homogeneous(0); SUBCHUNKS_COUNT];
 
-                    subchunks[position.y.get_absolute() as usize / CHUNK_WIDTH]
+                    subchunks[(position.y.get_absolute() / 16) as usize]
                         .set_block(position, new_block);
 
                     *self = Self::Subchunks(subchunks.try_into().unwrap());
                 }
             }
-<<<<<<< HEAD
-            Self::Multi(subchunks) => {
-                subchunks[position.y.get_absolute() as usize / CHUNK_WIDTH]
-                    .set_block(position, new_block);
-=======
             Self::Subchunks(subchunks) => {
                 subchunks[(position.y.get_absolute() / 16) as usize].set_block(position, new_block);
->>>>>>> 66338ce6
 
                 if subchunks
                     .iter()
@@ -287,9 +273,7 @@
 
 fn convert_index(index: ChunkRelativeBlockCoordinates) -> usize {
     // % works for negative numbers as intended.
-    (index.y.get_absolute() as usize % CHUNK_WIDTH) * CHUNK_AREA
-        + *index.z as usize * CHUNK_WIDTH
-        + *index.x as usize
+    (index.y.get_absolute() % 16) as usize * CHUNK_AREA + *index.z as usize * 16 + *index.x as usize
 }
 #[derive(Error, Debug)]
 pub enum ChunkSerializingError {
