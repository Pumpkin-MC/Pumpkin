--- conflicted
+++ resolved
@@ -116,18 +116,11 @@
     fn read(r: Bytes) -> Result<Self, ChunkReadingError>;
 
     /// Add the chunk data to the serializer
-<<<<<<< HEAD
-    async fn update_chunk(
+    fn update_chunk(
         &mut self,
         chunk_data: &Self::Data,
         chunk_config: &Self::ChunkConfig,
-    ) -> Result<(), ChunkWritingError>;
-=======
-    fn update_chunk(
-        &mut self,
-        chunk_data: &Self::Data,
     ) -> impl Future<Output = Result<(), ChunkWritingError>> + Send;
->>>>>>> 70b75a0a
 
     /// Get the chunks data from the serializer
     fn get_chunks(
