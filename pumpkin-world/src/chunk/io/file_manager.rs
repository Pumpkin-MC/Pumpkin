use std::{
    collections::BTreeMap,
    io::ErrorKind,
    ops::{AddAssign, SubAssign},
    path::{Path, PathBuf},
    sync::Arc,
};

use futures::future::join_all;
use log::{error, trace};
use num_traits::Zero;
use pumpkin_util::math::vector2::Vector2;
use tokio::{
    io::AsyncReadExt,
    join,
    sync::{OnceCell, RwLock, mpsc},
};

use crate::{
    chunk::{
        ChunkReadingError, ChunkWritingError,
        io::{BoxFuture, Dirtiable},
    },
    level::LevelFolder,
};

use super::{ChunkSerializer, FileIO, LoadedData};

/// A simple implementation of the ChunkSerializer trait
/// that load and save the data from a file in the disk
/// using parallelism and a cache for the files with ongoing IO operations.
///
/// It also avoid IO operations that could produce dataraces thanks to the
/// custom *DashMap*-like implementation.
pub struct ChunkFileManager<S: ChunkSerializer<WriteBackend = PathBuf>> {
    // Dashmap has rw-locks on shards, but we want per-serializer.
    //
    // Lock lookups need to be:
    // - Relatively quick insertion / lookup as to not extraneously block other concurrent hashmap
    // ops
    // - Guarantee that there is only one serializer per file at a time
    // - Lazily load files as to support point 1
    // - Allow for ease of usage (able to return the serializer from a function)
    file_locks: RwLock<BTreeMap<PathBuf, ChunkSerializerLazyLoader<S>>>,
    watchers: RwLock<BTreeMap<PathBuf, usize>>,

    chunk_config: S::ChunkConfig,
}

pub(crate) trait PathFromLevelFolder {
    fn file_path(folder: &LevelFolder, file_name: &str) -> PathBuf;
}

struct ChunkSerializerLazyLoader<S: ChunkSerializer<WriteBackend = PathBuf>> {
    path: PathBuf,
    internal: OnceCell<Arc<RwLock<S>>>,
}

impl<S: ChunkSerializer<WriteBackend = PathBuf>> ChunkSerializerLazyLoader<S> {
    fn new(path: PathBuf) -> Self {
        Self {
            path,
            internal: OnceCell::new(),
        }
    }

    /// We can only remove this entry from the map if we are the only ones with a reference to it
    /// IMPORTANT: This must be called within the write lock of the parent map
    async fn can_remove(&self) -> bool {
        match self.internal.get() {
            Some(arc) => {
                // A strong count of 1 means it's only in the map
                Arc::strong_count(arc) == 1
            }
            None => true,
        }
    }

    async fn get(&self) -> Result<Arc<RwLock<S>>, ChunkReadingError> {
        self.internal
            .get_or_try_init(|| async {
                let serializer = self.read_from_disk().await?;
                Ok(Arc::new(RwLock::new(serializer)))
            })
            .await
            .cloned()
    }

    async fn read_from_disk(&self) -> Result<S, ChunkReadingError> {
        trace!("Opening file from Disk: {}", self.path.display());
        let file = tokio::fs::OpenOptions::new()
            .read(true)
            .write(false)
            .create(false)
            .truncate(false)
            .open(&self.path)
            .await
            .map_err(|err| match err.kind() {
                ErrorKind::NotFound => ChunkReadingError::ChunkNotExist,
                kind => ChunkReadingError::IoError(kind),
            });

        let value = match file {
            Ok(mut file) => {
                let capacity = match file.metadata().await {
                    Ok(metadata) => metadata.len() as usize,
                    Err(_) => 4096, // A sane default
                };

                // TODO: Memmap?
                let mut file_bytes = Vec::with_capacity(capacity);
                file.read_to_end(&mut file_bytes)
                    .await
                    .map_err(|err| ChunkReadingError::IoError(err.kind()))?;
                S::read(file_bytes.into())?
            }
            Err(ChunkReadingError::ChunkNotExist) => S::default(),
            Err(err) => return Err(err),
        };

        trace!("Successfully read file from Disk: {}", self.path.display());
        Ok(value)
    }
}

impl<S: ChunkSerializer<WriteBackend = PathBuf>> ChunkFileManager<S> {
    pub fn new(chunk_config: S::ChunkConfig) -> Self {
        Self {
            file_locks: RwLock::new(BTreeMap::new()),
            watchers: RwLock::new(BTreeMap::new()),
            chunk_config,
        }
    }
}

impl<S: ChunkSerializer<WriteBackend = PathBuf>> ChunkFileManager<S> {
    async fn get_serializer(&self, path: &Path) -> Result<Arc<RwLock<S>>, ChunkReadingError> {
        // We get the entry from the DashMap and try to insert a new lock if it doesn't exist
        // using dead-lock safe methods like `or_try_insert_with`

        // We use a lazy loader here to quickly make an insertion into the map without holding the
        // lock for too long starving other threads
        if let Some(serializer_loader) = self.file_locks.read().await.get(path) {
            serializer_loader.get().await
        } else {
            self.file_locks
                .write()
                .await
                .entry(path.into())
                .or_insert_with(|| ChunkSerializerLazyLoader::new(path.into()))
                .get()
                .await
        }
    }
}

impl<P, S> FileIO for ChunkFileManager<S>
where
    P: PathFromLevelFolder + Send + Sync + Sized + Dirtiable + 'static,
    S: ChunkSerializer<Data = P, WriteBackend = PathBuf>,
    S::ChunkConfig: Send + Sync,
{
    type Data = Arc<RwLock<S::Data>>;

    // Changed: Return BoxFuture<()>
    fn watch_chunks<'a>(
        &'a self,
        folder: &'a LevelFolder,
        chunks: &'a [Vector2<i32>],
    ) -> BoxFuture<'a, ()> {
        Box::pin(async move {
            // It is intentional that regions are watched multiple times (once per chunk)
            let mut watchers = self.watchers.write().await;
            for chunk in chunks {
                let key = S::get_chunk_key(chunk);
                let map_key = P::file_path(folder, &key);
                match watchers.entry(map_key) {
                    std::collections::btree_map::Entry::Vacant(vacant) => {
                        let _ = vacant.insert(1);
                    }
                    std::collections::btree_map::Entry::Occupied(mut occupied) => {
                        occupied.get_mut().add_assign(1);
                    }
                }
            }
        })
    }

    // Changed: Return BoxFuture<()>
    fn unwatch_chunks<'a>(
        &'a self,
        folder: &'a LevelFolder,
        chunks: &'a [Vector2<i32>],
    ) -> BoxFuture<'a, ()> {
        Box::pin(async move {
            let mut watchers = self.watchers.write().await;
            for chunk in chunks {
                let key = S::get_chunk_key(chunk);
                let map_key = P::file_path(folder, &key);
                match watchers.entry(map_key) {
                    std::collections::btree_map::Entry::Vacant(_vacant) => {}
                    std::collections::btree_map::Entry::Occupied(mut occupied) => {
                        occupied.get_mut().sub_assign(1);
                        if occupied.get().is_zero() {
                            occupied.remove_entry();
                        }
                    }
                }
            }
        })
    }

    // Changed: Return BoxFuture<()>
    fn clear_watched_chunks(&self) -> BoxFuture<'_, ()> {
        Box::pin(async move {
            self.watchers.write().await.clear();
        })
    }

    // Changed: Return BoxFuture<()>
    fn fetch_chunks<'a>(
        &'a self,
        folder: &'a LevelFolder,
        chunk_coords: &'a [Vector2<i32>],
        stream: tokio::sync::mpsc::Sender<LoadedData<Self::Data, ChunkReadingError>>,
    ) -> BoxFuture<'a, ()> {
        Box::pin(async move {
            let mut regions_chunks: BTreeMap<String, Vec<Vector2<i32>>> = BTreeMap::new();

            for at in chunk_coords {
                let key = S::get_chunk_key(at);

                regions_chunks
                    .entry(key)
                    .and_modify(|chunks| chunks.push(*at))
                    .or_insert(vec![*at]);
            }

            // we use a Sync Closure with an Async Block to execute the tasks concurrently
            // Also improves File Cache utilizations.
            let region_read_tasks = regions_chunks.into_iter().map(move |(file_name, chunks)| {
                let task_stream = stream.clone();

                async move {
                    let path = P::file_path(folder, &file_name);
                    let chunk_serializer = match self.get_serializer(&path).await {
                        Ok(chunk_serializer) => chunk_serializer,
                        Err(ChunkReadingError::ChunkNotExist) => {
                            unreachable!("Default Serializer must be created")
                        }
                        Err(err) => {
                            let _ = task_stream.send(LoadedData::Error((chunks[0], err))).await;
                            return;
                        }
                    };

                    // Intermediate channel for wrapping the data with the Arc<RwLock>
                    let (send, mut recv) =
                        mpsc::channel::<LoadedData<S::Data, ChunkReadingError>>(1);

                    let intermediary = async move {
                        // Note: 'task_stream' is captured and moved here
                        while let Some(data) = recv.recv().await {
                            let wrapped_data = data.map_loaded(|data| Arc::new(RwLock::new(data)));
                            if task_stream.send(wrapped_data).await.is_err() {
                                // Stream is closed, so stop unneeded computation and io
                                return;
                            }
                        }
                    };

                    // We need to hold the read lock only for the duration of get_chunks
                    // This minimizes the time we block other operations
                    let reader = async move {
                        let serializer = chunk_serializer.read().await;
                        serializer.get_chunks(&chunks, send).await;
                    };

                    join!(intermediary, reader);
                }
            });

            let _ = join_all(region_read_tasks).await;
        })
    }

    // Changed: Return BoxFuture<Result<(), ChunkWritingError>>
    fn save_chunks<'a>(
        &'a self,
        folder: &'a LevelFolder,
        chunks_data: Vec<(Vector2<i32>, Self::Data)>,
    ) -> BoxFuture<'a, Result<(), ChunkWritingError>> {
        Box::pin(async move {
            let mut regions_chunks: BTreeMap<String, Vec<Self::Data>> = BTreeMap::new();

            for (at, chunk) in chunks_data {
                let key = S::get_chunk_key(&at);

                match regions_chunks.entry(key) {
                    std::collections::btree_map::Entry::Occupied(mut occupied) => {
                        occupied.get_mut().push(chunk);
                    }
                    std::collections::btree_map::Entry::Vacant(vacant) => {
                        vacant.insert(vec![chunk]);
                    }
                }
            }

<<<<<<< HEAD
        // we use a Sync Closure with an Async Block to execute the tasks in parallel
        // with out waiting the future. Also it improve we File Cache utilizations.
        let tasks = regions_chunks
            .into_iter()
            .map(async |(file_name, chunk_locks)| {
                let path = P::file_path(folder, &file_name);
                log::trace!("Updating data for file {}", path.display());

                let chunk_serializer = match self.get_serializer(&path).await {
                    Ok(file) => Ok(file),
                    Err(ChunkReadingError::ChunkNotExist) => {
                        unreachable!("Must be managed by the cache")
                    }
                    Err(ChunkReadingError::IoError(err)) => {
                        error!("Error reading the data before write: {err}");
                        Err(ChunkWritingError::IoError(err))
                    }
                    Err(_) => {
                        Err(ChunkWritingError::IoError(std::io::ErrorKind::Other))
                    }
                }?;

                // Create a task for each chunk_lock
                let update_tasks = chunk_locks.into_iter().map(|chunk_lock| {
                    let chunk_serializer = chunk_serializer.clone();
                    async move {
                        let mut chunk = chunk_lock.write().await;
                        let chunk_is_dirty = chunk.is_dirty();
                        // Edge case: this chunk is loaded while we were saving, mark it as cleaned since we are
                        // updating what we will write here
                        chunk.mark_dirty(false);
                        // It is important that we keep the lock after we mark the chunk as clean so no one else
                        // can modify it
                        let chunk = chunk.downgrade();

                        // We only need to update the chunk if it is dirty
                        if chunk_is_dirty {
                            chunk_serializer.write().await.update_chunk(&*chunk, &self.chunk_config).await?;
=======
            // we use a Sync Closure with an Async Block to execute the tasks in parallel
            // with out waiting the future. Also it improve we File Cache utilizations.
            let tasks = regions_chunks
                .into_iter()
                // The closure now needs `move` to capture `self` and `folder` by value
                .map(move |(file_name, chunk_locks)| async move {
                    let path = P::file_path(folder, &file_name);
                    log::trace!("Updating data for file {}", path.display());

                    let chunk_serializer = match self.get_serializer(&path).await {
                        Ok(file) => Ok(file),
                        Err(ChunkReadingError::ChunkNotExist) => {
                            unreachable!("Must be managed by the cache")
>>>>>>> 70b75a0a
                        }
                        Err(ChunkReadingError::IoError(err)) => {
                            error!("Error reading the data before write: {err}");
                            Err(ChunkWritingError::IoError(err))
                        }
                        Err(_) => Err(ChunkWritingError::IoError(std::io::ErrorKind::Other)),
                    }?;

                    // Create a task for each chunk_lock
                    let update_tasks = chunk_locks.into_iter().map(|chunk_lock| {
                        let chunk_serializer = chunk_serializer.clone();
                        async move {
                            let mut chunk = chunk_lock.write().await;
                            let chunk_is_dirty = chunk.is_dirty();
                            // Edge case: this chunk is loaded while we were saving, mark it as cleaned since we are
                            // updating what we will write here
                            chunk.mark_dirty(false);
                            // It is important that we keep the lock after we mark the chunk as clean so no one else
                            // can modify it
                            let chunk = chunk.downgrade();

                            // We only need to update the chunk if it is dirty
                            if chunk_is_dirty {
                                chunk_serializer.write().await.update_chunk(&*chunk).await?;
                            }
                            Ok::<(), ChunkWritingError>(())
                        }
                    });
                    // Run all update tasks concurrently and propagate any error
                    futures::future::try_join_all(update_tasks).await?;
                    log::trace!("Updated data for file {}", path.display());

                    let is_watched = self
                        .watchers
                        .read()
                        .await
                        .get(&path)
                        .is_some_and(|count| !count.is_zero());

                    if !is_watched {
                        // With the modification done, we can drop the write lock but keep the read lock
                        // to avoid other threads to write/modify the data, but allow other threads to read it
                        let serializer = chunk_serializer.read().await;

                        log::debug!("Writing file for {}", path.display());
                        serializer
                            .write(path.clone())
                            .await
                            .map_err(|err| ChunkWritingError::IoError(err.kind()))?;

                        // Remove lock
                        drop(serializer);
                        // Decrement strong count
                        drop(chunk_serializer);

                        // If there are still no watchers, drop from the locks
                        let mut locks = self.file_locks.write().await;

                        if self
                            .watchers
                            .read()
                            .await
                            .get(&path)
                            .is_none_or(|count| count.is_zero())
                        {
                            let can_remove = if let Some(loader) = locks.get(&path) {
                                loader.can_remove().await
                            } else {
                                true
                            };

                            if can_remove {
                                locks.remove(&path);
                                log::trace!("Removed lockfile cache {}", path.display());
                            } else {
                                log::trace!("Wanted to remove lockfile cache {} but someone still holds a reference to it!", path.display());
                            }
                        }
                    }

                    Ok(())
                });

            //TODO: we need to handle the errors and return the result
            // files to save
            let _test: Vec<Result<(), ChunkWritingError>> = join_all(tasks).await;

            Ok(())
        })
    }

    // Changed: Return BoxFuture<()>
    fn clean_up_log(&self) -> BoxFuture<'_, ()> {
        Box::pin(async move {
            let locks = self.file_locks.read().await;
            log::debug!("{} File locks remain in cache", locks.len());
        })
    }

    // Changed: Return BoxFuture<()>
    fn block_and_await_ongoing_tasks(&self) -> BoxFuture<'_, ()> {
        Box::pin(async move {
            //we need to block any other operation
            let serializer_cache = self.file_locks.write().await;

            // Acquire a write lock on all entries to verify they are complete
            let tasks = serializer_cache
                .values()
                .map(|serializer| serializer.can_remove());

            // We need to wait to ensure that all the locks are acquired
            // so there is no **operation** ongoing
            let _ = join_all(tasks).await;
        })
    }
}<|MERGE_RESOLUTION|>--- conflicted
+++ resolved
@@ -306,46 +306,6 @@
                 }
             }
 
-<<<<<<< HEAD
-        // we use a Sync Closure with an Async Block to execute the tasks in parallel
-        // with out waiting the future. Also it improve we File Cache utilizations.
-        let tasks = regions_chunks
-            .into_iter()
-            .map(async |(file_name, chunk_locks)| {
-                let path = P::file_path(folder, &file_name);
-                log::trace!("Updating data for file {}", path.display());
-
-                let chunk_serializer = match self.get_serializer(&path).await {
-                    Ok(file) => Ok(file),
-                    Err(ChunkReadingError::ChunkNotExist) => {
-                        unreachable!("Must be managed by the cache")
-                    }
-                    Err(ChunkReadingError::IoError(err)) => {
-                        error!("Error reading the data before write: {err}");
-                        Err(ChunkWritingError::IoError(err))
-                    }
-                    Err(_) => {
-                        Err(ChunkWritingError::IoError(std::io::ErrorKind::Other))
-                    }
-                }?;
-
-                // Create a task for each chunk_lock
-                let update_tasks = chunk_locks.into_iter().map(|chunk_lock| {
-                    let chunk_serializer = chunk_serializer.clone();
-                    async move {
-                        let mut chunk = chunk_lock.write().await;
-                        let chunk_is_dirty = chunk.is_dirty();
-                        // Edge case: this chunk is loaded while we were saving, mark it as cleaned since we are
-                        // updating what we will write here
-                        chunk.mark_dirty(false);
-                        // It is important that we keep the lock after we mark the chunk as clean so no one else
-                        // can modify it
-                        let chunk = chunk.downgrade();
-
-                        // We only need to update the chunk if it is dirty
-                        if chunk_is_dirty {
-                            chunk_serializer.write().await.update_chunk(&*chunk, &self.chunk_config).await?;
-=======
             // we use a Sync Closure with an Async Block to execute the tasks in parallel
             // with out waiting the future. Also it improve we File Cache utilizations.
             let tasks = regions_chunks
@@ -359,7 +319,6 @@
                         Ok(file) => Ok(file),
                         Err(ChunkReadingError::ChunkNotExist) => {
                             unreachable!("Must be managed by the cache")
->>>>>>> 70b75a0a
                         }
                         Err(ChunkReadingError::IoError(err)) => {
                             error!("Error reading the data before write: {err}");
@@ -383,7 +342,7 @@
 
                             // We only need to update the chunk if it is dirty
                             if chunk_is_dirty {
-                                chunk_serializer.write().await.update_chunk(&*chunk).await?;
+                                chunk_serializer.write().await.update_chunk(&*chunk, &self.chunk_config).await?;
                             }
                             Ok::<(), ChunkWritingError>(())
                         }
