--- conflicted
+++ resolved
@@ -12,14 +12,9 @@
 use uuid::Uuid;
 
 use super::{
-<<<<<<< HEAD
-    ChunkData, ChunkEntityData, ChunkHeightmaps, ChunkParsingError, ChunkReadingError,
-    ChunkSections, ChunkSerializingError, ScheduledTick, SubChunk, TickPriority,
+    ChunkData, ChunkEntityData, ChunkHeightmaps, ChunkLightEngine, ChunkParsingError,
+    ChunkReadingError, ChunkSections, ChunkSerializingError, ScheduledTick, SubChunk, TickPriority,
     io::Dirtiable,
-=======
-    ChunkData, ChunkHeightmaps, ChunkLightEngine, ChunkParsingError, ChunkSections, ScheduledTick,
-    SubChunk, TickPriority,
->>>>>>> 3e2ee98a
     palette::{BiomePalette, BlockPalette},
 };
 
@@ -242,22 +237,30 @@
     }
 
     fn interal_to_bytes(&self) -> Result<Bytes, ChunkSerializingError> {
-        let sections = self
-            .section
-            .sections
-            .iter()
-            .enumerate()
-            .map(|(index, section)| {
-                let block_states = section.block_states.to_disk_nbt();
-                let biomes = section.biomes.to_disk_nbt();
+        let sections: Vec<_> = (0..self.section.sections.len() + 2)
+            .map(|i| {
+                let has_blocks = i >= 1 && i - 1 < self.section.sections.len();
+                let section = has_blocks.then(|| &self.section.sections[i - 1]);
 
                 ChunkSectionNBT {
-                    y: index as i8 + section_coords::block_to_section(self.section.min_y) as i8,
-                    block_states,
-                    biomes,
-                    block_light: section.block_light.clone(), // :c
-                    sky_light: section.sky_light.clone(),     // :c
+                    y: (i as i8) - 1i8 + section_coords::block_to_section(self.section.min_y) as i8,
+                    block_states: section.map(|section| section.block_states.to_disk_nbt()),
+                    biomes: section.map(|section| section.biomes.to_disk_nbt()),
+                    block_light: match self.light_engine.block_light[i].clone() {
+                        LightContainer::Empty(_) => None,
+                        LightContainer::Full(data) => Some(data),
+                    },
+                    sky_light: match self.light_engine.sky_light[i].clone() {
+                        LightContainer::Empty(_) => None,
+                        LightContainer::Full(data) => Some(data),
+                    },
                 }
+            })
+            .filter(|nbt| {
+                nbt.block_states.is_some()
+                    || nbt.biomes.is_some()
+                    || nbt.block_light.is_some()
+                    || nbt.sky_light.is_some()
             })
             .collect();
 
@@ -310,6 +313,8 @@
                     nbt
                 })
                 .collect(),
+            // we have not implemented light engine
+            light_correct: false,
         };
 
         let mut result = Vec::new();
@@ -574,7 +579,8 @@
     fluid_ticks: Vec<SerializedScheduledTick>,
     #[serde(rename = "block_entities")]
     block_entities: Vec<NbtCompound>,
-<<<<<<< HEAD
+    #[serde(rename = "isLightOn")]
+    light_correct: bool,
 }
 
 #[derive(Serialize, Deserialize, Debug)]
@@ -583,8 +589,4 @@
     data_version: i32,
     position: [i32; 2],
     entities: Vec<NbtCompound>,
-=======
-    #[serde(rename = "isLightOn")]
-    light_correct: bool,
->>>>>>> 3e2ee98a
 }