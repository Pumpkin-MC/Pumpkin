use std::{collections::HashMap, sync::LazyLock};

use serde::Deserialize;

const ITEMS_JSON: &str = include_str!("../../../assets/items.json");

pub static ITEMS: LazyLock<HashMap<String, Item>> = LazyLock::new(|| {
    serde_json::from_str(ITEMS_JSON).expect("Could not parse items.json registry.")
});

<<<<<<< HEAD
pub fn get_item(name: &str) -> Option<&'static Item> {
    ITEMS.iter().find(|item| item.name == name)
}

pub fn get_item_by_id(id: u16) -> Option<&'static Item> {
    ITEMS.iter().find(|item| item.id == id)
}

#[expect(dead_code)]
=======
pub fn get_item(name: &str) -> Option<&Item> {
    ITEMS.get(name)
}

>>>>>>> 2b56e2ea
#[derive(Deserialize, Clone, Debug)]
pub struct Item {
    pub id: u16,
    pub components: ItemComponents,
}

#[derive(Deserialize, Clone, Debug)]
pub struct ItemComponents {
    #[serde(rename = "minecraft:max_stack_size")]
    pub max_stack_size: u8,
}<|MERGE_RESOLUTION|>--- conflicted
+++ resolved
@@ -8,22 +8,15 @@
     serde_json::from_str(ITEMS_JSON).expect("Could not parse items.json registry.")
 });
 
-<<<<<<< HEAD
-pub fn get_item(name: &str) -> Option<&'static Item> {
-    ITEMS.iter().find(|item| item.name == name)
-}
-
-pub fn get_item_by_id(id: u16) -> Option<&'static Item> {
-    ITEMS.iter().find(|item| item.id == id)
-}
-
-#[expect(dead_code)]
-=======
 pub fn get_item(name: &str) -> Option<&Item> {
     ITEMS.get(name)
 }
 
->>>>>>> 2b56e2ea
+pub fn get_item_by_id(id: u16) -> Option<&'static Item> {
+    ITEMS.values().find(|item| item.id == id)
+}
+
+#[expect(dead_code)]
 #[derive(Deserialize, Clone, Debug)]
 pub struct Item {
     pub id: u16,
