--- conflicted
+++ resolved
@@ -1,27 +1,24 @@
+use std::collections::HashMap;
 use std::sync::LazyLock;
 
 use serde::Deserialize;
 
 const ITEMS_JSON: &str = include_str!("../../../assets/items.json");
 
-pub static ITEMS: LazyLock<Vec<Item>> = LazyLock::new(|| {
+pub static ITEMS: LazyLock<HashMap<String, Item>> = LazyLock::new(|| {
     serde_json::from_str(ITEMS_JSON).expect("Could not parse items.json registry.")
 });
 
 pub fn get_item(name: &str) -> Option<&Item> {
-<<<<<<< HEAD
-    ITEMS.iter().find(|item| item.name == name)
+    ITEMS.get(&name.replace("minecraft:", ""))
 }
 
 pub fn get_item_by_id<'a>(id: u16) -> Option<&'a Item> {
-    let item = ITEMS.iter().find(|item| item.id == id);
+    let item = ITEMS.iter().find(|item| item.1.id == id);
     if let Some(item) = item {
-        return Some(item);
+        return Some(item.1);
     }
     None
-=======
-    ITEMS.get(&name.replace("minecraft:", ""))
->>>>>>> 267225c0
 }
 
 #[derive(Deserialize, Clone, Debug)]
