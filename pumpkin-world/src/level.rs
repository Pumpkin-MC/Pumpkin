use std::{fs, ops::Deref, path::PathBuf, sync::Arc};

use dashmap::{DashMap, Entry};
use log::trace;
use num_traits::Zero;
use pumpkin_config::{ADVANCED_CONFIG, chunk::ChunkFormat};
use pumpkin_util::math::vector2::Vector2;
use rayon::iter::{IntoParallelIterator, IntoParallelRefIterator, ParallelIterator};
use tokio::{
    runtime::Handle,
    sync::{RwLock, mpsc},
};

use crate::{
<<<<<<< HEAD
    chunk::{anvil::AnvilChunkFile, linear::LinearFile, ChunkData},
    chunks_io::{ChunkFileManager, ChunkIO, LoadedData},
    generation::{get_world_gen, Seed, WorldGenerator},
    lock::{anvil::AnvilLevelLocker, LevelLocker},
=======
    chunk::{
        ChunkData, ChunkParsingError, ChunkReader, ChunkReadingError, ChunkWriter,
        anvil::AnvilChunkFormat, linear::LinearChunkFormat,
    },
    generation::{Seed, WorldGenerator, get_world_gen},
    lock::{LevelLocker, anvil::AnvilLevelLocker},
>>>>>>> 1fb2be46
    world_info::{
        LevelData, WorldInfoError, WorldInfoReader, WorldInfoWriter,
        anvil::{AnvilLevelInfo, LEVEL_DAT_BACKUP_FILE_NAME, LEVEL_DAT_FILE_NAME},
    },
};

/// The `Level` module provides functionality for working with chunks within or outside a Minecraft world.
///
/// Key features include:
///
/// - **Chunk Loading:** Efficiently loads chunks from disk.
/// - **Chunk Caching:** Stores accessed chunks in memory for faster access.
/// - **Chunk Generation:** Generates new chunks on-demand using a specified `WorldGenerator`.
///
/// For more details on world generation, refer to the `WorldGenerator` module.
pub struct Level {
    pub seed: Seed,
    pub level_info: LevelData,
    world_info_writer: Arc<dyn WorldInfoWriter>,
    level_folder: LevelFolder,
    loaded_chunks: Arc<DashMap<Vector2<i32>, Arc<RwLock<ChunkData>>>>,
    chunk_watchers: Arc<DashMap<Vector2<i32>, usize>>,
    chunk_saver: Arc<dyn ChunkIO<ChunkData>>,
    world_gen: Arc<dyn WorldGenerator>,
    // Gets unlocked when dropped
    // TODO: Make this a trait
    _locker: Arc<AnvilLevelLocker>,
}

#[derive(Clone)]
pub struct LevelFolder {
    pub root_folder: PathBuf,
    pub region_folder: PathBuf,
}

impl Level {
    pub fn from_root_folder(root_folder: PathBuf) -> Self {
        // If we are using an already existing world we want to read the seed from the level.dat, If not we want to check if there is a seed in the config, if not lets create a random one
        let region_folder = root_folder.join("region");
        if !region_folder.exists() {
            std::fs::create_dir_all(&region_folder).expect("Failed to create Region folder");
        }
        let level_folder = LevelFolder {
            root_folder,
            region_folder,
        };

        // if we fail to lock, lets crash ???. maybe not the best solution when we have a large server with many worlds and one is locked.
        // So TODO
        let locker = AnvilLevelLocker::look(&level_folder).expect("Failed to lock level");

        // TODO: Load info correctly based on world format type
        let level_info = AnvilLevelInfo.read_world_info(&level_folder);
        if let Err(error) = &level_info {
            match error {
                // If it doesn't exist, just make a new one
                WorldInfoError::InfoNotFound => (),
                WorldInfoError::UnsupportedVersion(version) => {
                    log::error!("Failed to load world info!, {version}");
                    log::error!("{}", error);
                    panic!("Unsupported world data! See the logs for more info.");
                }
                e => {
                    panic!("World Error {}", e);
                }
            }
        } else {
            let dat_path = level_folder.root_folder.join(LEVEL_DAT_FILE_NAME);
            if dat_path.exists() {
                let backup_path = level_folder.root_folder.join(LEVEL_DAT_BACKUP_FILE_NAME);
                fs::copy(dat_path, backup_path).unwrap();
            }
        }

        let level_info = level_info.unwrap_or_default(); // TODO: Improve error handling
        log::info!(
            "Loading world with seed: {}",
            level_info.world_gen_settings.seed
        );

        let seed = Seed(level_info.world_gen_settings.seed as u64);
        let world_gen = get_world_gen(seed).into();

        let chunk_saver: Arc<dyn ChunkIO<ChunkData>> = match ADVANCED_CONFIG.chunk.format {
            //ChunkFormat::Anvil => (Arc::new(AnvilChunkFormat), Arc::new(AnvilChunkFormat)),
            ChunkFormat::Linear => Arc::new(ChunkFileManager::<LinearFile>::default()),
            ChunkFormat::Anvil => Arc::new(ChunkFileManager::<AnvilChunkFile>::default()),
        };

        Self {
            seed,
            world_gen,
            world_info_writer: Arc::new(AnvilLevelInfo),
            level_folder,
            chunk_saver,
            loaded_chunks: Arc::new(DashMap::new()),
            chunk_watchers: Arc::new(DashMap::new()),
            level_info,
            _locker: Arc::new(locker),
        }
    }

    pub async fn save(&self) {
        log::info!("Saving level...");
        // chunks are automatically saved when all players get removed
        // TODO: Await chunks that have been called by this ^

        // save all stragling chunks
        let chunks_to_write = self
            .loaded_chunks
            .iter()
            .map(|chunk| chunk.value().clone())
            .collect::<Vec<_>>();
        self.write_chunks(chunks_to_write).await;

        // then lets save the world info
        let result = self
            .world_info_writer
            .write_world_info(self.level_info.clone(), &self.level_folder);

        // Lets not stop the overall save for this
        if let Err(err) = result {
            log::error!("Failed to save level.dat: {}", err);
        }
    }

    pub fn get_block() {}

    pub fn loaded_chunk_count(&self) -> usize {
        self.loaded_chunks.len()
    }

    pub fn list_cached(&self) {
        for entry in self.loaded_chunks.iter() {
            log::debug!("In map: {:?}", entry.key());
        }
    }

    /// Marks chunks as "watched" by a unique player. When no players are watching a chunk,
    /// it is removed from memory. Should only be called on chunks the player was not watching
    /// before
    pub fn mark_chunks_as_newly_watched(&self, chunks: &[Vector2<i32>]) {
        chunks.iter().for_each(|chunk| {
            self.mark_chunk_as_newly_watched(*chunk);
        });
    }

    pub fn mark_chunk_as_newly_watched(&self, chunk: Vector2<i32>) {
        log::trace!("{:?} marked as newly watched", chunk);
        match self.chunk_watchers.entry(chunk) {
            Entry::Occupied(mut occupied) => {
                let value = occupied.get_mut();
                if let Some(new_value) = value.checked_add(1) {
                    *value = new_value;
                    //log::debug!("Watch value for {:?}: {}", chunk, value);
                } else {
                    log::error!("Watching overflow on chunk {:?}", chunk);
                }
            }
            Entry::Vacant(vacant) => {
                vacant.insert(1);
            }
        }
    }

    /// Marks chunks no longer "watched" by a unique player. When no players are watching a chunk,
    /// it is removed from memory. Should only be called on chunks the player was watching before
    pub fn mark_chunks_as_not_watched(&self, chunks: &[Vector2<i32>]) -> Vec<Vector2<i32>> {
        chunks
            .iter()
            .filter(|chunk| self.mark_chunk_as_not_watched(**chunk))
            .copied()
            .collect()
    }

    /// Returns whether the chunk should be removed from memory
    pub fn mark_chunk_as_not_watched(&self, chunk: Vector2<i32>) -> bool {
        log::trace!("{:?} marked as no longer watched", chunk);
        match self.chunk_watchers.entry(chunk) {
            Entry::Occupied(mut occupied) => {
                let value = occupied.get_mut();
                *value = value.saturating_sub(1);

                if *value == 0 {
                    occupied.remove_entry();
                    true
                } else {
                    false
                }
            }
            Entry::Vacant(_) => {
                // This can be:
                // - Player disconnecting before all packets have been sent
                // - Player moving so fast that the chunk leaves the render distance before it
                // is loaded into memory
                true
            }
        }
    }

    pub async fn clean_chunks(self: &Arc<Self>, chunks: &[Vector2<i32>]) {
        let mut chunks_tasks = tokio::task::JoinSet::new();

        for &at in chunks {
            let loaded_chunks = self.loaded_chunks.clone();
            let chunk_watchers = self.chunk_watchers.clone();

            chunks_tasks.spawn(async move {
                let removed_chunk = loaded_chunks.remove_if(&at, |at, _| {
                    if let Some(value) = &chunk_watchers.get(at) {
                        return value.is_zero();
                    }
                    true
                });

                if let Some((at, chunk)) = removed_chunk {
                    log::trace!("{:?} is being cleaned", at);
                    return Some(chunk);
                } else if let Some(chunk_guard) = &loaded_chunks.get(&at) {
                    log::trace!("{:?} is not being cleaned but saved", at);
                    return Some(chunk_guard.value().clone());
                }
                None
            });
        }

        let chunks_to_write = chunks_tasks
            .join_all()
            .await
            .into_iter()
            .flatten()
            .collect::<Vec<_>>();

        self.write_chunks(chunks_to_write).await;
    }

    pub async fn clean_chunk(self: &Arc<Self>, chunk: &Vector2<i32>) {
        self.clean_chunks(&[*chunk]).await;
    }

    pub fn is_chunk_watched(&self, chunk: &Vector2<i32>) -> bool {
        self.chunk_watchers.get(chunk).is_some()
    }

    pub fn clean_memory(&self, chunks_to_check: &[Vector2<i32>]) {
        let deleted_chunks = chunks_to_check
            .par_iter()
            .filter_map(|chunk| {
                self.chunk_watchers
                    .remove_if(chunk, |_, watcher| watcher.is_zero());
                self.loaded_chunks
                    .remove_if(chunk, |at, _| self.chunk_watchers.get(at).is_none())
            })
            .count();

        if deleted_chunks > 0 {
            trace!("Cleaned {} chunks from memory", deleted_chunks);

            self.loaded_chunks.shrink_to_fit();
            self.chunk_watchers.shrink_to_fit();
        }
    }
    pub async fn write_chunks(&self, chunks_to_write: Vec<Arc<RwLock<ChunkData>>>) {
        if chunks_to_write.is_empty() {
            return;
        }

        let chunk_saver = self.chunk_saver.clone();
        let level_folder = self.level_folder.clone();

        // TODO: Save the join handles to await them when stopping the server
        tokio::spawn(async move {
            let futures = chunks_to_write
                .iter()
                .map(|chunk| chunk.read())
                .collect::<Vec<_>>();

            let mut chunks_guards = Vec::new();
            for guard in futures {
                let chunk = guard.await;
                chunks_guards.push(chunk);
            }

            let chunks = chunks_guards
                .iter()
                .map(|chunk| (chunk.position, chunk.deref()))
                .collect::<Vec<_>>();

            trace!("Writing chunks to disk {:}", chunks_guards.len());

            if let Err(error) = chunk_saver.save_chunks(&level_folder, chunks.as_slice()) {
                log::error!("Failed writing Chunk to disk {}", error.to_string());
            }
        });
    }

    fn load_chunks_from_save(
        &self,
        chunks_pos: &[Vector2<i32>],
    ) -> Vec<(Vector2<i32>, Option<ChunkData>)> {
        if chunks_pos.is_empty() {
            return vec![];
        }
        trace!("Loading chunks from disk {:}", chunks_pos.len());
        self.chunk_saver
            .load_chunks(&self.level_folder, chunks_pos)
            .into_par_iter()
            .filter_map(|chunk_data| match chunk_data {
                LoadedData::Loaded(chunk) => Some((chunk.position, Some(chunk))),
                LoadedData::Missing(pos) => Some((pos, None)),
                LoadedData::Error((position, error)) => {
                    log::error!("Failed to load chunk at {:?}: {}", position, error);
                    None
                }
            })
            .collect::<Vec<_>>()
    }

    /// Reads/Generates many chunks in a world
    /// Note: The order of the output chunks will almost never be in the same order as the order of input chunks
    pub fn fetch_chunks(
        &self,
        chunks: &[Vector2<i32>],
        channel: mpsc::Sender<(Arc<RwLock<ChunkData>>, bool)>,
        rt: &Handle,
    ) {
        fn send_chunks(
            is_new: bool,
            chunk: Arc<RwLock<ChunkData>>,
            channel: &mpsc::Sender<(Arc<RwLock<ChunkData>>, bool)>,
            rt: &Handle,
        ) {
            let channel = channel.clone();
            rt.spawn(async move {
                let _ = channel
                    .send((chunk, is_new))
                    .await
                    .inspect_err(|err| log::error!("unable to send chunk to channel: {}", err));
            });
        }

        if chunks.is_empty() {
            return;
        }

        let chunks_to_load = chunks
            .par_iter()
            .filter(|pos| {
                if let Some(entry_bind) = &self.loaded_chunks.get(pos) {
                    send_chunks(false, entry_bind.value().clone(), &channel, rt);
                    false
                } else {
                    true
                }
            })
            .copied()
            .collect::<Vec<_>>();

        if chunks_to_load.is_empty() {
            return;
        }

        self.load_chunks_from_save(&chunks_to_load)
            .into_par_iter()
            .for_each(|(pos, chunk)| {
                let (is_new, entry_bind) = if let Some(entry_bind) = self.loaded_chunks.get(&pos) {
                    (false, entry_bind)
                } else {
                    let entry_bind = self
                        .loaded_chunks
                        .entry(pos)
                        .or_insert_with(|| {
                            Arc::new(RwLock::new(
                                chunk.unwrap_or_else(|| self.world_gen.generate_chunk(pos)),
                            ))
                        })
                        .downgrade();

                    (true, entry_bind)
                };
                send_chunks(is_new, entry_bind.value().clone(), &channel, rt);
                drop(entry_bind);
            });
    }
}<|MERGE_RESOLUTION|>--- conflicted
+++ resolved
@@ -12,19 +12,10 @@
 };
 
 use crate::{
-<<<<<<< HEAD
-    chunk::{anvil::AnvilChunkFile, linear::LinearFile, ChunkData},
+    chunk::{ChunkData, anvil::AnvilChunkFile, linear::LinearFile},
     chunks_io::{ChunkFileManager, ChunkIO, LoadedData},
-    generation::{get_world_gen, Seed, WorldGenerator},
-    lock::{anvil::AnvilLevelLocker, LevelLocker},
-=======
-    chunk::{
-        ChunkData, ChunkParsingError, ChunkReader, ChunkReadingError, ChunkWriter,
-        anvil::AnvilChunkFormat, linear::LinearChunkFormat,
-    },
-    generation::{Seed, WorldGenerator, get_world_gen},
-    lock::{LevelLocker, anvil::AnvilLevelLocker},
->>>>>>> 1fb2be46
+    generation::{ Seed, WorldGenerator, get_world_gen},
+    lock::{LevelLocker,anvil::AnvilLevelLocker },
     world_info::{
         LevelData, WorldInfoError, WorldInfoReader, WorldInfoWriter,
         anvil::{AnvilLevelInfo, LEVEL_DAT_BACKUP_FILE_NAME, LEVEL_DAT_FILE_NAME},
