--- conflicted
+++ resolved
@@ -654,13 +654,6 @@
         chunks: Vec<Vector2<i32>>,
     ) -> UnboundedReceiver<(SyncChunk, bool)> {
         let (sender, receiver) = mpsc::unbounded_channel();
-<<<<<<< HEAD
-        if chunks.is_empty() {
-            return receiver;
-        }
-        // Put this in another thread so we aren't blocking on it
-=======
->>>>>>> 46c04848
         let level = self.clone();
 
         log::trace!("Receiving chunks: {}", chunks.len());
@@ -935,347 +928,6 @@
         }
     }
 
-<<<<<<< HEAD
-    /// Reads/Generates many chunks in a world
-    /// Note: The order of the output chunks will almost never be in the same order as the order of input chunks
-    pub async fn fetch_chunks(
-        self: &Arc<Self>,
-        chunks: &[Vector2<i32>],
-        channel: mpsc::UnboundedSender<(SyncChunk, bool)>,
-    ) {
-        if chunks.is_empty() {
-            return;
-        }
-
-        // First send all chunks that we have cached
-        // We expect best case scenario to have all cached
-        let mut remaining_chunks = Vec::new();
-        for chunk in chunks {
-            if let Some(chunk) = self.loaded_chunks.get(chunk) {
-                if channel.send((chunk.value().clone(), false)).is_err() {
-                    println!("sending failed");
-                    return;
-                }
-            } else {
-                remaining_chunks.push(*chunk);
-            };
-        }
-
-        if remaining_chunks.is_empty() {
-            return;
-        }
-
-        // These just pass data between async tasks, each of which do not block on anything, so
-        // these do not need to hold a lot
-        let (load_bridge_send, mut load_bridge_recv) =
-            mpsc::channel::<LoadedData<SyncChunk, ChunkReadingError>>(16);
-        let (generate_bridge_send, mut generate_bridge_recv) = mpsc::channel(16);
-
-        let load_channel = channel.clone();
-        let loaded_chunks = self.loaded_chunks.clone();
-        let handle_load = async move {
-            while let Some(data) = load_bridge_recv.recv().await {
-                let is_ok = match data {
-                    LoadedData::Loaded(chunk) => {
-                        let position = chunk.read().await.position;
-
-                        let value = loaded_chunks
-                            .entry(position)
-                            .or_insert(chunk)
-                            .value()
-                            .clone();
-                        load_channel.send((value, false)).is_ok()
-                    }
-                    LoadedData::Missing(pos) => generate_bridge_send.send(pos).await.is_ok(),
-                    LoadedData::Error((pos, error)) => {
-                        match error {
-                            // this is expected, and is not an error
-                            ChunkReadingError::ChunkNotExist
-                            | ChunkReadingError::ParsingError(
-                                ChunkParsingError::ChunkNotGenerated,
-                            ) => {}
-                            // this is an error, and we should log it
-                            error => {
-                                log::error!(
-                                    "Failed to load chunk at {pos:?}: {error} (regenerating)"
-                                );
-                            }
-                        };
-
-                        generate_bridge_send.send(pos).await.is_ok()
-                    }
-                };
-
-                if !is_ok {
-                    // This isn't recoverable, so stop listening
-                    println!("sending failed");
-                    return;
-                }
-            }
-        };
-
-        let loaded_chunks = self.loaded_chunks.clone();
-        let world_gen = self.world_gen.clone();
-        let block_registry = self.block_registry.clone();
-        let self_clone = self.clone();
-        //let chunk_generation_semaphore = self.chunk_generation_semaphore.clone();
-        let world_gen_pool = self.world_gen_pool.clone();
-        let handle_generate = async move {
-            let continue_to_generate = Arc::new(AtomicBool::new(true));
-            while let Some(pos) = generate_bridge_recv.recv().await {
-                if !continue_to_generate.load(Ordering::Relaxed) {
-                    return;
-                }
-
-                let loaded_chunks = loaded_chunks.clone();
-                let world_gen = world_gen.clone();
-                let channel = channel.clone();
-                let cloned_continue_to_generate = continue_to_generate.clone();
-                let block_registry = block_registry.clone();
-                let self_clone = self_clone.clone();
-
-                // let notify = {
-                //     let mut locks = self_clone.chunk_generation_locks.lock().await;
-                //     if let Some(existing) = locks.get(&pos) {
-                //         Some(existing.clone())
-                //     } else {
-                //         let notify = Arc::new(Notify::new());
-                //         locks.insert(pos, notify.clone());
-                //         None
-                //     }
-                // };
-
-                // if let Some(notify) = notify {
-                //     // Wait for the chunk to be generated by another task
-                //     notify.notified().await;
-                //     // After being notified, the chunk should be in loaded_chunks
-                //     // However, it might have been unloaded between notification and access
-                //     if let Some(chunk) = loaded_chunks.get(&pos) {
-                //         let chunk = chunk.clone();
-                //         if !send_chunk(true, chunk, &channel) {
-                //             // Stop any additional queued generations
-                //             cloned_continue_to_generate.store(false, Ordering::Relaxed);
-                //         }
-                //     } else {
-                //         // Chunk was unloaded after notification, skip this iteration
-                //         // The chunk generation will be retried if needed
-                //         log::info!("Chunk at {pos:?} was unloaded after generation notification");
-                //     }
-                // } else {
-                //let _permit = chunk_generation_semaphore
-                //    .acquire()
-                //    .await
-                //    .expect("Semaphore closed");
-                // let handle = tokio::runtime::Handle::current();
-                world_gen_pool.spawn(move || {
-                    // Acquire a permit from the semaphore to limit concurrent generation
-
-                    // Rayon tasks are queued, so also check it here
-                    if !cloned_continue_to_generate.load(Ordering::Relaxed) {
-                        return;
-                    }
-
-                    let result = {
-                        // Deduplicate chunk generation using chunk_generation_locks
-
-                        // We are responsible for generating the chunk
-                        let mut generated_chunk =
-                            world_gen.generate_chunk(&self_clone, block_registry.as_ref(), &pos);
-                        generated_chunk.heightmap = generated_chunk.calculate_heightmap();
-                        let arc_chunk = Arc::new(RwLock::new(generated_chunk));
-                        loaded_chunks.insert(pos, arc_chunk.clone());
-
-                        // Store the notify for later removal
-                        (arc_chunk, pos)
-                    };
-
-                    // TODO: this is slow and causes dead locks
-                    // Remove the notify and wake up any waiters
-                    // Do this outside the rayon thread to avoid deadlock
-                    // let (arc_chunk, pos) = result;
-                    // {
-                    //     let self_clone = self_clone.clone();
-                    //     handle.spawn(async move {
-                    //         let mut locks = self_clone.chunk_generation_locks.lock().await;
-                    //         if let Some(notify) = locks.remove(&pos) {
-                    //             notify.notify_waiters();
-                    //         }
-                    //     });
-                    // }
-
-                    if channel.send((result.0, true)).is_err() {
-                        // Stop any additional queued generations
-                        cloned_continue_to_generate.store(false, Ordering::Relaxed);
-                    }
-                });
-                //}
-            }
-        };
-
-        let tracker = TaskTracker::new();
-        tracker.spawn(handle_load);
-        tracker.spawn(handle_generate);
-
-        self.chunk_saver
-            .fetch_chunks(&self.level_folder, &remaining_chunks, load_bridge_send)
-            .await;
-
-        tracker.close();
-        tracker.wait().await;
-    }
-
-    pub async fn fetch_entity_chunks(
-        self: &Arc<Self>,
-        chunks: &[Vector2<i32>],
-        channel: mpsc::UnboundedSender<(SyncEntityChunk, bool)>,
-    ) {
-        if chunks.is_empty() {
-            return;
-        }
-
-        // If false, stop loading chunks because the channel has closed.
-        let send_chunk =
-            move |is_new: bool,
-                  chunk: SyncEntityChunk,
-                  channel: &mpsc::UnboundedSender<(SyncEntityChunk, bool)>| {
-                channel.send((chunk, is_new)).is_ok()
-            };
-
-        // First send all chunks that we have cached
-        // We expect best case scenario to have all cached
-        let mut remaining_chunks = Vec::new();
-        for chunk in chunks {
-            let is_ok = if let Some(chunk) = self.loaded_entity_chunks.get(chunk) {
-                send_chunk(false, chunk.value().clone(), &channel)
-            } else {
-                remaining_chunks.push(*chunk);
-                true
-            };
-
-            if !is_ok {
-                return;
-            }
-        }
-
-        if remaining_chunks.is_empty() {
-            return;
-        }
-
-        // These just pass data between async tasks, each of which do not block on anything, so
-        // these do not need to hold a lot
-        let (load_bridge_send, mut load_bridge_recv) =
-            tokio::sync::mpsc::channel::<LoadedData<SyncEntityChunk, ChunkReadingError>>(16);
-        let (generate_bridge_send, mut generate_bridge_recv) = tokio::sync::mpsc::channel(16);
-
-        let load_channel = channel.clone();
-        let loaded_chunks = self.loaded_entity_chunks.clone();
-        let world_gen_pool = self.world_gen_pool.clone();
-        let handle_load = async move {
-            while let Some(data) = load_bridge_recv.recv().await {
-                let is_ok = match data {
-                    LoadedData::Loaded(chunk) => {
-                        let position = chunk.read().await.chunk_position;
-
-                        let value = loaded_chunks
-                            .entry(position)
-                            .or_insert(chunk)
-                            .value()
-                            .clone();
-                        send_chunk(false, value, &load_channel)
-                    }
-                    LoadedData::Missing(pos) => generate_bridge_send.send(pos).await.is_ok(),
-                    LoadedData::Error((pos, error)) => {
-                        match error {
-                            // this is expected, and is not an error
-                            ChunkReadingError::ChunkNotExist
-                            | ChunkReadingError::InvalidHeader
-                            | ChunkReadingError::ParsingError(
-                                ChunkParsingError::ChunkNotGenerated,
-                            ) => {}
-                            // this is an error, and we should log it
-                            error => {
-                                log::error!(
-                                    "Failed to load a Entity chunk at {pos:?}: {error} (regenerating)"
-                                );
-                            }
-                        };
-
-                        generate_bridge_send.send(pos).await.is_ok()
-                    }
-                };
-
-                if !is_ok {
-                    // This isn't recoverable, so stop listening
-                    return;
-                }
-            }
-        };
-
-        let loaded_chunks = self.loaded_entity_chunks.clone();
-        //let chunk_generation_semaphore = self.chunk_generation_semaphore.clone();
-        let handle_generate = async move {
-            let continue_to_generate = Arc::new(AtomicBool::new(true));
-            while let Some(pos) = generate_bridge_recv.recv().await {
-                if !continue_to_generate.load(Ordering::Relaxed) {
-                    return;
-                }
-
-                let loaded_chunks = loaded_chunks.clone();
-                let channel = channel.clone();
-                let cloned_continue_to_generate = continue_to_generate.clone();
-                //let semaphore = chunk_generation_semaphore.clone();
-
-                world_gen_pool.spawn(move || {
-                    // Acquire a permit from the semaphore to limit concurrent generation
-                    //let _permit = semaphore.acquire().await.expect("Semaphore closed");
-
-                    // Rayon tasks are queued, so also check it here
-                    if !cloned_continue_to_generate.load(Ordering::Relaxed) {
-                        return;
-                    }
-
-                    let result = {
-                        let entry = loaded_chunks.entry(pos); // Get the entry for the position
-
-                        // Check if the entry already exists.
-                        // If not, generate the chunk asynchronously and insert it.
-                        match entry {
-                            Entry::Occupied(entry) => entry.into_ref(),
-                            Entry::Vacant(entry) => {
-                                let generated_chunk = ChunkEntityData {
-                                    chunk_position: pos,
-                                    data: HashMap::new(),
-                                    dirty: true,
-                                };
-                                entry.insert(Arc::new(RwLock::new(generated_chunk)))
-                            }
-                        }
-                        .value()
-                        .clone()
-                    };
-
-                    if !send_chunk(true, result, &channel) {
-                        // Stop any additional queued generations
-                        cloned_continue_to_generate.store(false, Ordering::Relaxed);
-                    }
-                });
-            }
-        };
-
-        let tracker = TaskTracker::new();
-        tracker.spawn(handle_load);
-        tracker.spawn(handle_generate);
-
-        self.entity_saver
-            .fetch_chunks(&self.level_folder, &remaining_chunks, load_bridge_send)
-            .await;
-
-        tracker.close();
-        tracker.wait().await;
-    }
-
-=======
->>>>>>> 46c04848
     pub fn try_get_chunk(
         &self,
         coordinates: &Vector2<i32>,
