use std::{fs, path::PathBuf, sync::Arc};

use dashmap::{DashMap, Entry};
use log::trace;
use num_traits::Zero;
use pumpkin_config::{advanced_config, chunk::ChunkFormat};
use pumpkin_util::math::{position::BlockPos, vector2::Vector2};
use tokio::{
<<<<<<< HEAD
    sync::{Mutex, RwLock, mpsc},
    task::JoinSet,
=======
    sync::{Notify, RwLock, mpsc},
    task::{JoinHandle, JoinSet},
>>>>>>> b9d9bacf
};
use tokio_util::task::TaskTracker;

use crate::{
    chunk::{
        ChunkData, ChunkParsingError, ChunkReadingError, ScheduledTick, TickPriority,
        format::{anvil::AnvilChunkFile, linear::LinearFile},
        io::{ChunkIO, LoadedData, chunk_file_manager::ChunkFileManager},
    },
    generation::{Seed, WorldGenerator, get_world_gen},
    lock::{LevelLocker, anvil::AnvilLevelLocker},
    world_info::{
        LevelData, WorldInfoError, WorldInfoReader, WorldInfoWriter,
        anvil::{AnvilLevelInfo, LEVEL_DAT_BACKUP_FILE_NAME, LEVEL_DAT_FILE_NAME},
    },
};

pub type SyncChunk = Arc<RwLock<ChunkData>>;

/// The `Level` module provides functionality for working with chunks within or outside a Minecraft world.
///
/// Key features include:
///
/// - **Chunk Loading:** Efficiently loads chunks from disk.
/// - **Chunk Caching:** Stores accessed chunks in memory for faster access.
/// - **Chunk Generation:** Generates new chunks on-demand using a specified `WorldGenerator`.
///
/// For more details on world generation, refer to the `WorldGenerator` module.
pub struct Level {
    pub seed: Seed,
    pub level_info: LevelData,
    world_info_writer: Arc<dyn WorldInfoWriter>,
    level_folder: LevelFolder,

    // Holds this level's spawn chunks, which are always loaded
    spawn_chunks: Arc<DashMap<Vector2<i32>, SyncChunk>>,

    // Chunks that are paired with chunk watchers. When a chunk is no longer watched, it is removed
    // from the loaded chunks map and sent to the underlying ChunkIO
    loaded_chunks: Arc<DashMap<Vector2<i32>, SyncChunk>>,
    chunk_watchers: Arc<DashMap<Vector2<i32>, usize>>,

    chunk_saver: Arc<dyn ChunkIO<Data = SyncChunk>>,
    world_gen: Arc<dyn WorldGenerator>,
    // Gets unlocked when dropped
    // TODO: Make this a trait
    _locker: Arc<AnvilLevelLocker>,
<<<<<<< HEAD
    block_ticks: Arc<Mutex<Vec<ScheduledTick>>>,
=======
    /// Tracks tasks associated with this world instance
    tasks: TaskTracker,
    /// Notification that interrupts tasks for shutdown
    pub shutdown_notifier: Notify,
>>>>>>> b9d9bacf
}

#[derive(Clone)]
pub struct LevelFolder {
    pub root_folder: PathBuf,
    pub region_folder: PathBuf,
}

impl Level {
    pub fn from_root_folder(root_folder: PathBuf) -> Self {
        // If we are using an already existing world we want to read the seed from the level.dat, If not we want to check if there is a seed in the config, if not lets create a random one
        let region_folder = root_folder.join("region");
        if !region_folder.exists() {
            std::fs::create_dir_all(&region_folder).expect("Failed to create Region folder");
        }
        let level_folder = LevelFolder {
            root_folder,
            region_folder,
        };

        // if we fail to lock, lets crash ???. maybe not the best solution when we have a large server with many worlds and one is locked.
        // So TODO
        let locker = AnvilLevelLocker::look(&level_folder).expect("Failed to lock level");

        // TODO: Load info correctly based on world format type
        let level_info = AnvilLevelInfo.read_world_info(&level_folder);
        if let Err(error) = &level_info {
            match error {
                // If it doesn't exist, just make a new one
                WorldInfoError::InfoNotFound => (),
                WorldInfoError::UnsupportedVersion(version) => {
                    log::error!("Failed to load world info!, {version}");
                    log::error!("{}", error);
                    panic!("Unsupported world data! See the logs for more info.");
                }
                e => {
                    panic!("World Error {}", e);
                }
            }
        } else {
            let dat_path = level_folder.root_folder.join(LEVEL_DAT_FILE_NAME);
            if dat_path.exists() {
                let backup_path = level_folder.root_folder.join(LEVEL_DAT_BACKUP_FILE_NAME);
                fs::copy(dat_path, backup_path).unwrap();
            }
        }

        let level_info = level_info.unwrap_or_default(); // TODO: Improve error handling
        log::info!(
            "Loading world with seed: {}",
            level_info.world_gen_settings.seed
        );

        let seed = Seed(level_info.world_gen_settings.seed as u64);
        let world_gen = get_world_gen(seed).into();

        let chunk_saver: Arc<dyn ChunkIO<Data = SyncChunk>> = match advanced_config().chunk.format {
            //ChunkFormat::Anvil => (Arc::new(AnvilChunkFormat), Arc::new(AnvilChunkFormat)),
            ChunkFormat::Linear => Arc::new(ChunkFileManager::<LinearFile>::default()),
            ChunkFormat::Anvil => Arc::new(ChunkFileManager::<AnvilChunkFile>::default()),
        };

        Self {
            seed,
            world_gen,
            world_info_writer: Arc::new(AnvilLevelInfo),
            level_folder,
            chunk_saver,
            spawn_chunks: Arc::new(DashMap::new()),
            loaded_chunks: Arc::new(DashMap::new()),
            chunk_watchers: Arc::new(DashMap::new()),
            level_info,
            _locker: Arc::new(locker),
<<<<<<< HEAD
            block_ticks: Arc::new(Mutex::new(Vec::new())),
=======
            tasks: TaskTracker::new(),
            shutdown_notifier: Notify::new(),
>>>>>>> b9d9bacf
        }
    }

    /// Spawns a task associated with this world. All tasks spawned with this method are awaited
    /// when the client. This means tasks should complete in a reasonable (no looping) amount of time.
    pub fn spawn_task<F>(&self, task: F) -> JoinHandle<F::Output>
    where
        F: Future + Send + 'static,
        F::Output: Send + 'static,
    {
        self.tasks.spawn(task)
    }

    pub async fn shutdown(&self) {
        log::info!("Saving level...");

        self.shutdown_notifier.notify_waiters();
        self.tasks.close();
        log::debug!("Awaiting level tasks");
        self.tasks.wait().await;
        log::debug!("Done awaiting level tasks");

        // wait for chunks currently saving in other threads
        self.chunk_saver.block_and_await_ongoing_tasks().await;

        // save all chunks currently in memory
        let chunks_to_write = self
            .loaded_chunks
            .iter()
            .map(|chunk| (*chunk.key(), chunk.value().clone()))
            .collect::<Vec<_>>();
        self.loaded_chunks.clear();

        // TODO: I think the chunk_saver should be at the server level
        self.chunk_saver.clear_watched_chunks().await;
        self.write_chunks(chunks_to_write).await;

        // then lets save the world info
        let result = self
            .world_info_writer
            .write_world_info(self.level_info.clone(), &self.level_folder);

        // Lets not stop the overall save for this
        if let Err(err) = result {
            log::error!("Failed to save level.dat: {}", err);
        }
    }

    pub fn loaded_chunk_count(&self) -> usize {
        self.loaded_chunks.len()
    }

    pub async fn clean_up_log(&self) {
        self.chunk_saver.clean_up_log().await;
    }

    pub fn list_cached(&self) {
        for entry in self.loaded_chunks.iter() {
            log::debug!("In map: {:?}", entry.key());
        }
    }

    /// Marks chunks as "watched" by a unique player. When no players are watching a chunk,
    /// it is removed from memory. Should only be called on chunks the player was not watching
    /// before
    pub async fn mark_chunks_as_newly_watched(&self, chunks: &[Vector2<i32>]) {
        for chunk in chunks {
            log::trace!("{:?} marked as newly watched", chunk);
            match self.chunk_watchers.entry(*chunk) {
                Entry::Occupied(mut occupied) => {
                    let value = occupied.get_mut();
                    if let Some(new_value) = value.checked_add(1) {
                        *value = new_value;
                        //log::debug!("Watch value for {:?}: {}", chunk, value);
                    } else {
                        log::error!("Watching overflow on chunk {:?}", chunk);
                    }
                }
                Entry::Vacant(vacant) => {
                    vacant.insert(1);
                }
            }
        }

        self.chunk_saver
            .watch_chunks(&self.level_folder, chunks)
            .await;
    }

    #[inline]
    pub async fn mark_chunk_as_newly_watched(&self, chunk: Vector2<i32>) {
        self.mark_chunks_as_newly_watched(&[chunk]).await;
    }

    /// Marks chunks no longer "watched" by a unique player. When no players are watching a chunk,
    /// it is removed from memory. Should only be called on chunks the player was watching before
    pub async fn mark_chunks_as_not_watched(&self, chunks: &[Vector2<i32>]) -> Vec<Vector2<i32>> {
        let mut chunks_to_clean = Vec::new();

        for chunk in chunks {
            log::trace!("{:?} marked as no longer watched", chunk);
            match self.chunk_watchers.entry(*chunk) {
                Entry::Occupied(mut occupied) => {
                    let value = occupied.get_mut();
                    *value = value.saturating_sub(1);

                    if *value == 0 {
                        occupied.remove_entry();
                        chunks_to_clean.push(*chunk);
                    }
                }
                Entry::Vacant(_) => {
                    // This can be:
                    // - Player disconnecting before all packets have been sent
                    // - Player moving so fast that the chunk leaves the render distance before it
                    // is loaded into memory
                }
            }
        }

        self.chunk_saver
            .unwatch_chunks(&self.level_folder, chunks)
            .await;
        chunks_to_clean
    }

    /// Returns whether the chunk should be removed from memory
    #[inline]
    pub async fn mark_chunk_as_not_watched(&self, chunk: Vector2<i32>) -> bool {
        !self.mark_chunks_as_not_watched(&[chunk]).await.is_empty()
    }

    pub async fn clean_chunks(self: &Arc<Self>, chunks: &[Vector2<i32>]) {
        // Care needs to be take here because of interweaving case:
        // 1) Remove chunk from cache
        // 2) Another player wants same chunk
        // 3) Load (old) chunk from serializer
        // 4) Write (new) chunk from serializer
        // Now outdated chunk data is cached and will be written later

        let chunks_with_no_watchers = chunks
            .iter()
            .filter_map(|pos| {
                // Only chunks that have no entry in the watcher map or have 0 watchers
                if self
                    .chunk_watchers
                    .get(pos)
                    .is_none_or(|count| count.is_zero())
                {
                    self.loaded_chunks
                        .get(pos)
                        .map(|chunk| (*pos, chunk.value().clone()))
                } else {
                    None
                }
            })
            .collect::<Vec<_>>();

        let level = self.clone();
        self.spawn_task(async move {
            let chunks_to_remove = chunks_with_no_watchers.clone();
            level.write_chunks(chunks_with_no_watchers).await;
            // Only after we have written the chunks to the serializer do we remove them from the
            // cache
            for (pos, _) in chunks_to_remove {
                let _ = level.loaded_chunks.remove_if(&pos, |_, _| {
                    // Recheck that there is no one watching
                    level
                        .chunk_watchers
                        .get(&pos)
                        .is_none_or(|count| count.is_zero())
                });
            }
        });
    }

    pub async fn clean_chunk(self: &Arc<Self>, chunk: &Vector2<i32>) {
        self.clean_chunks(&[*chunk]).await;
    }

    pub fn is_chunk_watched(&self, chunk: &Vector2<i32>) -> bool {
        self.chunk_watchers.get(chunk).is_some()
    }

    pub fn clean_memory(&self) {
        self.chunk_watchers.retain(|_, watcher| !watcher.is_zero());
        self.loaded_chunks
            .retain(|at, _| self.chunk_watchers.get(at).is_some());

        // if the difference is too big, we can shrink the loaded chunks
        // (1024 chunks is the equivalent to a 32x32 chunks area)
        if self.chunk_watchers.capacity() - self.chunk_watchers.len() >= 4096 {
            self.chunk_watchers.shrink_to_fit();
        }

        // if the difference is too big, we can shrink the loaded chunks
        // (1024 chunks is the equivalent to a 32x32 chunks area)
        if self.loaded_chunks.capacity() - self.loaded_chunks.len() >= 4096 {
            self.loaded_chunks.shrink_to_fit();
        }
    }

    pub async fn write_chunks(&self, chunks_to_write: Vec<(Vector2<i32>, SyncChunk)>) {
        if chunks_to_write.is_empty() {
            return;
        }
        let mut block_ticks = self.block_ticks.lock().await;

        for (coord, chunk) in &chunks_to_write {
            let mut chunk_data = chunk.write().await;
            chunk_data.block_ticks.clear();
            // Only keep ticks that are not saved in the chunk
            block_ticks.retain(|tick| {
                let (chunk_coord, _relative_coord) =
                    tick.block_pos.chunk_and_chunk_relative_position();
                if chunk_coord == *coord {
                    chunk_data.block_ticks.push(tick.clone());
                    false
                } else {
                    true
                }
            });
        }
        drop(block_ticks);

        let chunk_saver = self.chunk_saver.clone();
        let level_folder = self.level_folder.clone();

        trace!("Sending chunks to ChunkIO {:}", chunks_to_write.len());
        if let Err(error) = chunk_saver
            .save_chunks(&level_folder, chunks_to_write)
            .await
        {
            log::error!("Failed writing Chunk to disk {}", error.to_string());
        }
    }

    /// Initializes the spawn chunks to these chunks
    pub async fn read_spawn_chunks(self: &Arc<Self>, chunks: &[Vector2<i32>]) {
        let (send, mut recv) = mpsc::unbounded_channel();

        let fetcher = self.fetch_chunks(chunks, send);
        let handler = async {
            while let Some((chunk, _)) = recv.recv().await {
                let pos = chunk.read().await.position;
                self.spawn_chunks.insert(pos, chunk);
            }
        };

        let _ = tokio::join!(fetcher, handler);
        log::debug!("Read {} chunks as spawn chunks", chunks.len());
    }

    /// Reads/Generates many chunks in a world
    /// Note: The order of the output chunks will almost never be in the same order as the order of input chunks
    pub async fn fetch_chunks(
        self: &Arc<Self>,
        chunks: &[Vector2<i32>],
        channel: mpsc::UnboundedSender<(SyncChunk, bool)>,
    ) {
        if chunks.is_empty() {
            return;
        }

        let send_chunk =
            move |is_new: bool,
                  chunk: SyncChunk,
                  channel: &mpsc::UnboundedSender<(SyncChunk, bool)>| {
                let _ = channel
                    .send((chunk, is_new))
                    .inspect_err(|err| log::error!("unable to send chunk to channel: {}", err));
            };

        // First send all chunks that we have cached
        // We expect best case scenario to have all cached
        let mut remaining_chunks = Vec::new();
        for chunk in chunks {
            if let Some(chunk) = self.loaded_chunks.get(chunk) {
                send_chunk(false, chunk.value().clone(), &channel);
            } else if let Some(spawn_chunk) = self.spawn_chunks.get(chunk) {
                // Also clone the arc into the loaded chunks
                self.loaded_chunks
                    .insert(*chunk, spawn_chunk.value().clone());
                send_chunk(false, spawn_chunk.value().clone(), &channel);
            } else {
                remaining_chunks.push(*chunk);
            }
        }

        if remaining_chunks.is_empty() {
            return;
        }

        // These just pass data between async tasks, each of which do not block on anything, so
        // these do not need to hold a lot
        let (load_bridge_send, mut load_bridge_recv) =
            tokio::sync::mpsc::channel::<LoadedData<SyncChunk, ChunkReadingError>>(16);
        let (generate_bridge_send, mut generate_bridge_recv) = tokio::sync::mpsc::channel(16);

        let load_channel = channel.clone();
        let loaded_chunks = self.loaded_chunks.clone();
        let level_block_ticks = self.block_ticks.clone();
        let handle_load = async move {
            while let Some(data) = load_bridge_recv.recv().await {
                match data {
                    LoadedData::Loaded(chunk) => {
                        let position = chunk.read().await.position;

                        // Load the block ticks from the chunk
                        let block_ticks = chunk.read().await.block_ticks.clone();
                        let mut level_block_ticks = level_block_ticks.lock().await;
                        level_block_ticks.extend(block_ticks);
                        drop(level_block_ticks);

                        let value = loaded_chunks
                            .entry(position)
                            .or_insert(chunk)
                            .value()
                            .clone();
                        send_chunk(false, value, &load_channel);
                    }
                    LoadedData::Missing(pos) => generate_bridge_send
                        .send(pos)
                        .await
                        .expect("Failed to send position to generation handler"),
                    LoadedData::Error((pos, error)) => {
                        match error {
                            // this is expected, and is not an error
                            ChunkReadingError::ChunkNotExist
                            | ChunkReadingError::ParsingError(
                                ChunkParsingError::ChunkNotGenerated,
                            ) => {}
                            // this is an error, and we should log it
                            error => {
                                log::error!(
                                    "Failed to load chunk at {:?}: {} (regenerating)",
                                    pos,
                                    error
                                );
                            }
                        };

                        generate_bridge_send
                            .send(pos)
                            .await
                            .expect("Failed to send position to generation handler");
                    }
                }
            }
        };

        let loaded_chunks = self.loaded_chunks.clone();
        let world_gen = self.world_gen.clone();
        let handle_generate = async move {
            while let Some(pos) = generate_bridge_recv.recv().await {
                let loaded_chunks = loaded_chunks.clone();
                let world_gen = world_gen.clone();
                let channel = channel.clone();
                rayon::spawn(move || {
                    let result = loaded_chunks
                        .entry(pos)
                        .or_insert_with(|| {
                            // Avoid possible duplicating work by doing this within the dashmap lock
                            let generated_chunk = world_gen.generate_chunk(pos);
                            Arc::new(RwLock::new(generated_chunk))
                        })
                        .value()
                        .clone();

                    send_chunk(true, result, &channel);
                });
            }
        };

        let mut set = JoinSet::new();
        set.spawn(handle_load);
        set.spawn(handle_generate);

        self.chunk_saver
            .fetch_chunks(&self.level_folder, &remaining_chunks, load_bridge_send)
            .await;
        let _ = set.join_all().await;
    }

    pub fn try_get_chunk(
        &self,
        coordinates: Vector2<i32>,
    ) -> Option<dashmap::mapref::one::Ref<'_, Vector2<i32>, Arc<RwLock<ChunkData>>>> {
        self.loaded_chunks.try_get(&coordinates).try_unwrap()
    }

    pub async fn get_and_tick_block_ticks(&self) -> Vec<ScheduledTick> {
        let mut block_ticks = self.block_ticks.lock().await;
        let mut ticks = Vec::new();
        block_ticks.retain_mut(|tick| {
            tick.delay = tick.delay.saturating_sub(1);
            if tick.delay == 0 {
                ticks.push(tick.clone());
                false
            } else {
                true
            }
        });
        ticks
    }

    pub async fn is_block_tick_scheduled(&self, block_pos: &BlockPos, block_id: u16) -> bool {
        let block_ticks = self.block_ticks.lock().await;
        block_ticks
            .iter()
            .any(|tick| tick.block_pos == *block_pos && tick.target_block_id == block_id)
    }

    pub async fn schedule_block_tick(
        &self,
        block_id: u16,
        block_pos: &BlockPos,
        delay: u16,
        priority: TickPriority,
    ) {
        let mut block_ticks = self.block_ticks.lock().await;
        block_ticks.push(ScheduledTick {
            block_pos: *block_pos,
            delay,
            priority,
            target_block_id: block_id,
        });
    }
}<|MERGE_RESOLUTION|>--- conflicted
+++ resolved
@@ -6,13 +6,8 @@
 use pumpkin_config::{advanced_config, chunk::ChunkFormat};
 use pumpkin_util::math::{position::BlockPos, vector2::Vector2};
 use tokio::{
-<<<<<<< HEAD
-    sync::{Mutex, RwLock, mpsc},
-    task::JoinSet,
-=======
-    sync::{Notify, RwLock, mpsc},
+    sync::{Mutex, Notify, RwLock, mpsc},
     task::{JoinHandle, JoinSet},
->>>>>>> b9d9bacf
 };
 use tokio_util::task::TaskTracker;
 
@@ -60,14 +55,11 @@
     // Gets unlocked when dropped
     // TODO: Make this a trait
     _locker: Arc<AnvilLevelLocker>,
-<<<<<<< HEAD
     block_ticks: Arc<Mutex<Vec<ScheduledTick>>>,
-=======
     /// Tracks tasks associated with this world instance
     tasks: TaskTracker,
     /// Notification that interrupts tasks for shutdown
     pub shutdown_notifier: Notify,
->>>>>>> b9d9bacf
 }
 
 #[derive(Clone)]
@@ -141,12 +133,9 @@
             chunk_watchers: Arc::new(DashMap::new()),
             level_info,
             _locker: Arc::new(locker),
-<<<<<<< HEAD
-            block_ticks: Arc::new(Mutex::new(Vec::new())),
-=======
             tasks: TaskTracker::new(),
             shutdown_notifier: Notify::new(),
->>>>>>> b9d9bacf
+            block_ticks: Arc::new(Mutex::new(Vec::new())),
         }
     }
 
