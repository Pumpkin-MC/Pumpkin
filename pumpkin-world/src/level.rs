use std::{path::PathBuf, sync::Arc};

use dashmap::{DashMap, Entry};
use num_traits::Zero;
use pumpkin_config::BASIC_CONFIG;
use pumpkin_core::math::vector2::Vector2;
use rayon::iter::{IntoParallelRefIterator, ParallelIterator};
use tokio::{
    runtime::Handle,
    sync::{mpsc, RwLock},
};

use crate::{
    chunk::{
        anvil::AnvilChunkReader, ChunkData, ChunkParsingError, ChunkReader, ChunkReadingError,
    },
<<<<<<< HEAD
    world_gen::{get_world_gen, Seed, WorldGenerator},
    world_info::{anvil::AnvilInfoReader, WorldInfo, WorldInfoReader},
=======
    generation::{get_world_gen, Seed, WorldGenerator},
>>>>>>> 53949103
};

/// The `Level` module provides functionality for working with chunks within or outside a Minecraft world.
///
/// Key features include:
///
/// - **Chunk Loading:** Efficiently loads chunks from disk.
/// - **Chunk Caching:** Stores accessed chunks in memory for faster access.
/// - **Chunk Generation:** Generates new chunks on-demand using a specified `WorldGenerator`.
///
/// For more details on world generation, refer to the `WorldGenerator` module.
pub struct Level {
    pub seed: Seed,
    pub world_info: Option<WorldInfo>,
    save_file: Option<SaveFile>,
    loaded_chunks: Arc<DashMap<Vector2<i32>, Arc<RwLock<ChunkData>>>>,
    chunk_watchers: Arc<DashMap<Vector2<i32>, usize>>,
    chunk_reader: Arc<dyn ChunkReader>,
    world_gen: Arc<dyn WorldGenerator>,
}

#[derive(Clone)]
pub struct SaveFile {
    pub root_folder: PathBuf,
    pub region_folder: PathBuf,
}

fn get_or_create_seed() -> Seed {
    // TODO: if there is a seed in the config (!= 0) use it. Otherwise make a random one
    Seed::from(BASIC_CONFIG.seed.as_str())
}

impl Level {
    pub fn from_root_folder(root_folder: PathBuf) -> Self {
        // If we are using an already existing world we want to read the seed from the level.dat, If not we want to check if there is a seed in the config, if not lets create a random one
        if root_folder.exists() {
            let region_folder = root_folder.join("region");
            assert!(
                region_folder.exists(),
                "World region folder does not exist, despite there being a root folder."
            );
            let save_file = SaveFile {
                root_folder,
                region_folder,
            };

            // TODO: Load info correctly based on world format type
            let world_info_reader = AnvilInfoReader::new();
            let info = world_info_reader
                .read_world_info(&save_file)
                .expect("Unable to get world info!"); // TODO: Improve error handling
            let seed = Seed(info.seed as u64);
            let world_gen = get_world_gen(seed).into(); // TODO Read Seed from config.

            Self {
                seed,
                world_gen,
                save_file: Some(save_file),
                chunk_reader: Arc::new(AnvilChunkReader::new()),
                loaded_chunks: Arc::new(DashMap::new()),
                chunk_watchers: Arc::new(DashMap::new()),
                world_info: Some(info),
            }
        } else {
            let seed = get_or_create_seed();
            let world_gen = get_world_gen(seed).into();
            Self {
                seed,
                world_gen,
                save_file: None,
                chunk_reader: Arc::new(AnvilChunkReader::new()),
                loaded_chunks: Arc::new(DashMap::new()),
                chunk_watchers: Arc::new(DashMap::new()),
                world_info: None,
            }
        }
    }

    pub fn get_block() {}

    pub fn loaded_chunk_count(&self) -> usize {
        self.loaded_chunks.len()
    }

    pub fn list_cached(&self) {
        for entry in self.loaded_chunks.iter() {
            log::debug!("In map: {:?}", entry.key());
        }
    }

    /// Marks chunks as "watched" by a unique player. When no players are watching a chunk,
    /// it is removed from memory. Should only be called on chunks the player was not watching
    /// before
    pub fn mark_chunks_as_newly_watched(&self, chunks: &[Vector2<i32>]) {
        chunks.iter().for_each(|chunk| {
            self.mark_chunk_as_newly_watched(*chunk);
        });
    }

    pub fn mark_chunk_as_newly_watched(&self, chunk: Vector2<i32>) {
        match self.chunk_watchers.entry(chunk) {
            Entry::Occupied(mut occupied) => {
                let value = occupied.get_mut();
                if let Some(new_value) = value.checked_add(1) {
                    *value = new_value;
                    //log::debug!("Watch value for {:?}: {}", chunk, value);
                } else {
                    log::error!("Watching overflow on chunk {:?}", chunk);
                }
            }
            Entry::Vacant(vacant) => {
                vacant.insert(1);
            }
        }
    }

    /// Marks chunks no longer "watched" by a unique player. When no players are watching a chunk,
    /// it is removed from memory. Should only be called on chunks the player was watching before
    pub fn mark_chunks_as_not_watched(&self, chunks: &[Vector2<i32>]) -> Vec<Vector2<i32>> {
        chunks
            .iter()
            .filter(|chunk| self.mark_chunk_as_not_watched(**chunk))
            .copied()
            .collect()
    }

    /// Returns whether the chunk should be removed from memory
    pub fn mark_chunk_as_not_watched(&self, chunk: Vector2<i32>) -> bool {
        match self.chunk_watchers.entry(chunk) {
            Entry::Occupied(mut occupied) => {
                let value = occupied.get_mut();
                *value = value.saturating_sub(1);

                if *value == 0 {
                    occupied.remove_entry();
                    true
                } else {
                    false
                }
            }
            Entry::Vacant(_) => {
                // This can be:
                // - Player disconnecting before all packets have been sent
                // - Player moving so fast that the chunk leaves the render distance before it
                // is loaded into memory
                true
            }
        }
    }

    pub fn clean_chunks(&self, chunks: &[Vector2<i32>]) {
        chunks.iter().for_each(|chunk_pos| {
            //log::debug!("Unloading {:?}", chunk_pos);
            self.clean_chunk(chunk_pos);
        });
    }

    pub fn clean_chunk(&self, chunk: &Vector2<i32>) {
        if let Some(data) = self.loaded_chunks.remove(chunk) {
            self.write_chunk(data);
        }
    }

    pub fn is_chunk_watched(&self, chunk: &Vector2<i32>) -> bool {
        self.chunk_watchers.get(chunk).is_some()
    }

    pub fn clean_memory(&self, chunks_to_check: &[Vector2<i32>]) {
        chunks_to_check.iter().for_each(|chunk| {
            if let Some(entry) = self.chunk_watchers.get(chunk) {
                if entry.value().is_zero() {
                    self.chunk_watchers.remove(chunk);
                }
            }

            if self.chunk_watchers.get(chunk).is_none() {
                self.loaded_chunks.remove(chunk);
            }
        });
        self.loaded_chunks.shrink_to_fit();
        self.chunk_watchers.shrink_to_fit();
    }

    pub fn write_chunk(&self, _chunk_to_write: (Vector2<i32>, Arc<RwLock<ChunkData>>)) {
        //TODO
    }

    fn load_chunk_from_save(
        chunk_reader: Arc<dyn ChunkReader>,
        save_file: SaveFile,
        chunk_pos: Vector2<i32>,
    ) -> Result<Option<Arc<RwLock<ChunkData>>>, ChunkReadingError> {
        match chunk_reader.read_chunk(&save_file, &chunk_pos) {
            Ok(data) => Ok(Some(Arc::new(RwLock::new(data)))),
            Err(
                ChunkReadingError::ChunkNotExist
                | ChunkReadingError::ParsingError(ChunkParsingError::ChunkNotGenerated),
            ) => {
                // This chunk was not generated yet.
                Ok(None)
            }
            Err(err) => Err(err),
        }
    }

    /// Reads/Generates many chunks in a world
    /// Note: The order of the output chunks will almost never be in the same order as the order of input chunks
    pub fn fetch_chunks(
        &self,
        chunks: &[Vector2<i32>],
        channel: mpsc::Sender<Arc<RwLock<ChunkData>>>,
        rt: &Handle,
    ) {
        chunks.par_iter().for_each(|at| {
            let channel = channel.clone();
            let loaded_chunks = self.loaded_chunks.clone();
            let chunk_reader = self.chunk_reader.clone();
            let save_file = self.save_file.clone();
            let world_gen = self.world_gen.clone();
            let chunk_pos = *at;

            let chunk = loaded_chunks
                .get(&chunk_pos)
                .map(|entry| entry.value().clone())
                .unwrap_or_else(|| {
                    let loaded_chunk = save_file
                        .and_then(|save_file| {
                            match Self::load_chunk_from_save(chunk_reader, save_file, chunk_pos) {
                                Ok(chunk) => chunk,
                                Err(err) => {
                                    log::error!(
                                        "Failed to read chunk (regenerating) {:?}: {:?}",
                                        chunk_pos,
                                        err
                                    );
                                    None
                                }
                            }
                        })
                        .unwrap_or_else(|| {
                            Arc::new(RwLock::new(world_gen.generate_chunk(chunk_pos)))
                        });

                    if let Some(data) = loaded_chunks.get(&chunk_pos) {
                        // Another thread populated in between the previous check and now
                        // We did work, but this is basically like a cache miss, not much we
                        // can do about it
                        data.value().clone()
                    } else {
                        loaded_chunks.insert(chunk_pos, loaded_chunk.clone());
                        loaded_chunk
                    }
                });

            rt.spawn(async move {
                let _ = channel
                    .send(chunk)
                    .await
                    .inspect_err(|err| log::error!("unable to send chunk to channel: {}", err));
            });
        });
    }
}<|MERGE_RESOLUTION|>--- conflicted
+++ resolved
@@ -14,12 +14,7 @@
     chunk::{
         anvil::AnvilChunkReader, ChunkData, ChunkParsingError, ChunkReader, ChunkReadingError,
     },
-<<<<<<< HEAD
-    world_gen::{get_world_gen, Seed, WorldGenerator},
-    world_info::{anvil::AnvilInfoReader, WorldInfo, WorldInfoReader},
-=======
     generation::{get_world_gen, Seed, WorldGenerator},
->>>>>>> 53949103
 };
 
 /// The `Level` module provides functionality for working with chunks within or outside a Minecraft world.
