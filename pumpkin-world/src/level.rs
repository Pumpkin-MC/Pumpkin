use std::{
    ops::Deref,
    path::PathBuf,
    sync::{Arc, LazyLock},
};

use dashmap::{DashMap, Entry};
use log::info;
use num_traits::Zero;
<<<<<<< HEAD
use pumpkin_config::{chunk::ChunkFormat, ADVANCED_CONFIG};
=======
use pumpkin_config::{
    chunk::{self, ChunkFormat},
    ADVANCED_CONFIG,
};
>>>>>>> f469867c
use pumpkin_util::math::vector2::Vector2;
use rayon::iter::{
    IntoParallelIterator, IntoParallelRefIterator, ParallelBridge, ParallelIterator,
};
use tokio::{
    runtime::Handle,
    sync::{mpsc, Mutex, RwLock},
};

use crate::{
    chunk::{
<<<<<<< HEAD
        anvil::AnvilChunkFormat, linear::LinearChunkFormat, ChunkData, ChunkParsingError,
        ChunkReader, ChunkReadingError, ChunkWriter,
=======
        anvil::AnvilChunkFormat, linear::LinearChunkFormat, ChunkData, ChunkReader,
        ChunkReadingError, ChunkWriter,
>>>>>>> f469867c
    },
    generation::{get_world_gen, Seed, WorldGenerator},
    lock::{anvil::AnvilLevelLocker, LevelLocker},
    world_info::{anvil::AnvilLevelInfo, LevelData, WorldInfoReader, WorldInfoWriter},
};

/// The `Level` module provides functionality for working with chunks within or outside a Minecraft world.
///
/// Key features include:
///
/// - **Chunk Loading:** Efficiently loads chunks from disk.
/// - **Chunk Caching:** Stores accessed chunks in memory for faster access.
/// - **Chunk Generation:** Generates new chunks on-demand using a specified `WorldGenerator`.
///
/// For more details on world generation, refer to the `WorldGenerator` module.
pub struct Level {
    pub seed: Seed,
    pub level_info: LevelData,
    world_info_writer: Arc<dyn WorldInfoWriter>,
    level_folder: LevelFolder,
    loaded_chunks: Arc<DashMap<Vector2<i32>, Arc<RwLock<ChunkData>>>>,
    chunk_watchers: Arc<DashMap<Vector2<i32>, usize>>,
    chunk_reader: Arc<dyn ChunkReader>,
    chunk_writer: Arc<dyn ChunkWriter>,
    world_gen: Arc<dyn WorldGenerator>,
    // Gets unlocked when dropped
    // TODO: Make this a trait
    _locker: Arc<AnvilLevelLocker>,
}

#[derive(Clone)]
pub struct LevelFolder {
    pub root_folder: PathBuf,
    pub region_folder: PathBuf,
}

impl Level {
    pub fn from_root_folder(root_folder: PathBuf) -> Self {
        // If we are using an already existing world we want to read the seed from the level.dat, If not we want to check if there is a seed in the config, if not lets create a random one
        let region_folder = root_folder.join("region");
        if !region_folder.exists() {
            std::fs::create_dir_all(&region_folder).expect("Failed to create Region folder");
        }
        let level_folder = LevelFolder {
            root_folder,
            region_folder,
        };

        // if we fail to lock, lets crash ???. maybe not the best solution when we have a large server with many worlds and one is locked.
        // So TODO
        let locker = AnvilLevelLocker::look(&level_folder).expect("Failed to lock level");

        // TODO: Load info correctly based on world format type
        let level_info = AnvilLevelInfo
            .read_world_info(&level_folder)
            .unwrap_or_default(); // TODO: Improve error handling
        let seed = Seed(level_info.world_gen_settings.seed as u64);
        let world_gen = get_world_gen(seed).into();

<<<<<<< HEAD
        let chunk_format: (Arc<dyn ChunkReader>, Arc<dyn ChunkWriter>) =
            match ADVANCED_CONFIG.chunk.format {
                ChunkFormat::Anvil => (Arc::new(AnvilChunkFormat), Arc::new(AnvilChunkFormat)),
                ChunkFormat::Linear => (Arc::new(LinearChunkFormat), Arc::new(LinearChunkFormat)),
            };
=======
        let format_reader: Arc<dyn ChunkReader> = match ADVANCED_CONFIG.chunk.file_format {
            ChunkFormat::Anvil => Arc::new(AnvilChunkFormat),
            ChunkFormat::Linear => Arc::new(LinearChunkFormat),
        };

        let format_writer: Arc<dyn ChunkWriter> = match ADVANCED_CONFIG.chunk.file_format {
            ChunkFormat::Anvil => Arc::new(AnvilChunkFormat),
            ChunkFormat::Linear => Arc::new(LinearChunkFormat),
        };
>>>>>>> f469867c

        Self {
            seed,
            world_gen,
            world_info_writer: Arc::new(AnvilLevelInfo),
            level_folder,
<<<<<<< HEAD
            chunk_reader: chunk_format.0,
            chunk_writer: chunk_format.1,
=======
            chunk_reader: format_reader,
            chunk_writer: format_writer,
>>>>>>> f469867c
            loaded_chunks: Arc::new(DashMap::new()),
            chunk_watchers: Arc::new(DashMap::new()),
            level_info,
            _locker: Arc::new(locker),
        }
    }

    pub async fn save(&self) {
        log::info!("Saving level...");
<<<<<<< HEAD

        // chunks are automatically saved when all players get removed
=======
        // lets first save all chunks

        self.clean_chunks(
            self.loaded_chunks
                .iter()
                .map(|entry| *entry.key())
                .collect::<Vec<_>>()
                .as_slice(),
        )
        .await;
>>>>>>> f469867c

        // then lets save the world info
        self.world_info_writer
            .write_world_info(self.level_info.clone(), &self.level_folder)
            .expect("Failed to save world info");
    }

    pub fn get_block() {}

    pub fn loaded_chunk_count(&self) -> usize {
        self.loaded_chunks.len()
    }

    pub fn list_cached(&self) {
        for entry in self.loaded_chunks.iter() {
            log::debug!("In map: {:?}", entry.key());
        }
    }

    /// Marks chunks as "watched" by a unique player. When no players are watching a chunk,
    /// it is removed from memory. Should only be called on chunks the player was not watching
    /// before
    pub fn mark_chunks_as_newly_watched(&self, chunks: &[Vector2<i32>]) {
        chunks.iter().for_each(|chunk| {
            self.mark_chunk_as_newly_watched(*chunk);
        });
    }

    pub fn mark_chunk_as_newly_watched(&self, chunk: Vector2<i32>) {
        match self.chunk_watchers.entry(chunk) {
            Entry::Occupied(mut occupied) => {
                let value = occupied.get_mut();
                if let Some(new_value) = value.checked_add(1) {
                    *value = new_value;
                    //log::debug!("Watch value for {:?}: {}", chunk, value);
                } else {
                    log::error!("Watching overflow on chunk {:?}", chunk);
                }
            }
            Entry::Vacant(vacant) => {
                vacant.insert(1);
            }
        }
    }

    /// Marks chunks no longer "watched" by a unique player. When no players are watching a chunk,
    /// it is removed from memory. Should only be called on chunks the player was watching before
    pub fn mark_chunks_as_not_watched(&self, chunks: &[Vector2<i32>]) -> Vec<Vector2<i32>> {
        chunks
            .iter()
            .filter(|chunk| self.mark_chunk_as_not_watched(**chunk))
            .copied()
            .collect()
    }

    /// Returns whether the chunk should be removed from memory
    pub fn mark_chunk_as_not_watched(&self, chunk: Vector2<i32>) -> bool {
        match self.chunk_watchers.entry(chunk) {
            Entry::Occupied(mut occupied) => {
                let value = occupied.get_mut();
                *value = value.saturating_sub(1);

                if *value == 0 {
                    occupied.remove_entry();
                    true
                } else {
                    false
                }
            }
            Entry::Vacant(_) => {
                // This can be:
                // - Player disconnecting before all packets have been sent
                // - Player moving so fast that the chunk leaves the render distance before it
                // is loaded into memory
                true
            }
        }
    }

    pub async fn clean_chunks(&self, chunks: &[Vector2<i32>]) {
        info!("flushing chunks");

        let chunks_to_clean = chunks
            .par_iter()
            .filter(|chunk| self.chunk_watchers.get(chunk).is_none())
            .filter_map(|chunk| self.loaded_chunks.remove(chunk))
            .collect::<Vec<_>>();
        let writer = self.chunk_writer.clone();
        let folder = self.level_folder.clone();
        tokio::spawn(async move {
            let chunks_to_clean = chunks_to_clean;

            Self::write_chunks(writer, folder, &chunks_to_clean).await;
        });
    }

    pub async fn clean_chunk(&self, chunk: &Vector2<i32>) {
        self.clean_chunks(&[*chunk]).await;
    }

    pub fn is_chunk_watched(&self, chunk: &Vector2<i32>) -> bool {
        self.chunk_watchers.get(chunk).is_some()
    }

    pub fn clean_memory(&self, chunks_to_check: &[Vector2<i32>]) {
        chunks_to_check.iter().for_each(|chunk| {
            if let Some(entry) = self.chunk_watchers.get(chunk) {
                if entry.value().is_zero() {
                    self.chunk_watchers.remove(chunk);
                }
            }

            if self.chunk_watchers.get(chunk).is_none() {
                self.loaded_chunks.remove(chunk);
            }
        });
        self.loaded_chunks.shrink_to_fit();
        self.chunk_watchers.shrink_to_fit();
    }

    pub async fn write_chunks(
        writer: Arc<dyn ChunkWriter>,
        level_folder: LevelFolder,
        chunks_to_write: &[(Vector2<i32>, Arc<RwLock<ChunkData>>)],
    ) {
        if chunks_to_write.is_empty() {
            return;
        }

        let chunks = chunks_to_write
            .par_iter()
            .map(|(pos, chunk)| (*pos, chunk.read()))
            .collect::<Vec<_>>();

        let mut chunk_guards = Vec::with_capacity(chunks.len());

        for (pos, guard) in chunks {
            chunk_guards.push((pos, guard.await));
        }

        let chunks = chunk_guards
            .par_iter()
            .map(|(pos, guard)| (*pos, guard.deref()))
            .collect::<Vec<_>>();

        info!("Writing chunks to disk {:}", chunks.len());

        if let Err(error) = writer.write_chunks(&level_folder, &chunks) {
            log::error!("Failed writing Chunk to disk {}", error.to_string());
        }
    }

    fn load_chunks_from_save(
        chunk_reader: Arc<dyn ChunkReader>,
        save_file: &LevelFolder,
        chunks_pos: &[Vector2<i32>],
    ) -> Result<Vec<(Vector2<i32>, Option<Arc<RwLock<ChunkData>>>)>, ChunkReadingError> {
        if chunks_pos.is_empty() {
            return Ok(vec![]);
        }
        info!("Loading chunks from disk {:}", chunks_pos.len());
        Ok(chunk_reader
            .read_chunks(save_file, chunks_pos)?
            .into_par_iter()
            .map(|(pos, chunk)| match chunk {
                Some(chunk) => (pos, Some(Arc::new(RwLock::new(chunk)))),
                None => (pos, None),
            })
            .collect())
    }

    /// Reads/Generates many chunks in a world
    /// Note: The order of the output chunks will almost never be in the same order as the order of input chunks
    pub fn fetch_chunks(
        &self,
        chunks: &[Vector2<i32>],
        channel: mpsc::Sender<(Arc<RwLock<ChunkData>>, bool)>,
        rt: &Handle,
    ) {
<<<<<<< HEAD
        chunks.par_iter().for_each(|at| {
            let channel = channel.clone();
            let loaded_chunks = self.loaded_chunks.clone();
            let chunk_reader = self.chunk_reader.clone();
            let chunk_writer = self.chunk_writer.clone();
            let level_folder = self.level_folder.clone();
            let world_gen = self.world_gen.clone();
            let chunk_pos = *at;
            let mut first_load = false;

            let chunk = loaded_chunks
                .get(&chunk_pos)
                .map(|entry| entry.value().clone())
                .unwrap_or_else(|| {
                    first_load = true;

                    let loaded_chunk =
                        match Self::load_chunk_from_save(chunk_reader, &level_folder, chunk_pos) {
                            Ok(chunk) => {
                                // Save new Chunk
                                if let Some(chunk) = &chunk {
                                    if let Err(error) = chunk_writer.write_chunk(
                                        &chunk.blocking_read(),
                                        &level_folder,
                                        &chunk_pos,
                                    ) {
                                        log::error!(
                                            "Failed writing Chunk to disk {}",
                                            error.to_string()
                                        );
                                    };
                                }
                                chunk
                            }
                            Err(err) => {
                                log::error!(
                                    "Failed to read chunk (regenerating) {:?}: {:?}",
                                    chunk_pos,
                                    err
                                );
                                None
                            }
                        }
                        .unwrap_or_else(|| {
                            Arc::new(RwLock::new(world_gen.generate_chunk(chunk_pos)))
                            // Arc::new(RwLock::new(ChunkData {
                            //     blocks: ChunkBlocks::default(),
                            //     position: chunk_pos,
                            // }))
=======
        if chunks.is_empty() {
            return;
        }

        let chunks_to_load = chunks
            .par_iter()
            .filter_map(|pos| {
                if let Some(loaded_chunk) = self.loaded_chunks.get(pos) {
                    let chunk = loaded_chunk.value().clone();
                    let channel = channel.clone();
                    rt.spawn(async move {
                        let _ = channel.send(chunk).await.inspect_err(|err| {
                            log::error!("unable to send chunk to channel: {}", err)
>>>>>>> f469867c
                        });
                    });
                    None
                } else {
                    Some(*pos)
                }
            })
            .collect::<Vec<_>>();

        if chunks_to_load.is_empty() {
            return;
        }

        Self::load_chunks_from_save(
            self.chunk_reader.clone(),
            &self.level_folder,
            &chunks_to_load,
        )
        .unwrap()
        .into_par_iter()
        .for_each(|(pos, chunk)| {
            let chunk = self
                .loaded_chunks
                .entry(pos)
                .or_insert_with(|| match chunk {
                    Some(chunk) => chunk,
                    None => {
                        let chunk = self.world_gen.generate_chunk(pos);
                        Arc::new(RwLock::new(chunk))
                    }
                })
                .clone();

            let channel = channel.clone();
            rt.spawn(async move {
                let _ = channel
                    .send((chunk, first_load))
                    .await
                    .inspect_err(|err| log::error!("unable to send chunk to channel: {}", err));
            });
        });
    }
}<|MERGE_RESOLUTION|>--- conflicted
+++ resolved
@@ -7,14 +7,7 @@
 use dashmap::{DashMap, Entry};
 use log::info;
 use num_traits::Zero;
-<<<<<<< HEAD
 use pumpkin_config::{chunk::ChunkFormat, ADVANCED_CONFIG};
-=======
-use pumpkin_config::{
-    chunk::{self, ChunkFormat},
-    ADVANCED_CONFIG,
-};
->>>>>>> f469867c
 use pumpkin_util::math::vector2::Vector2;
 use rayon::iter::{
     IntoParallelIterator, IntoParallelRefIterator, ParallelBridge, ParallelIterator,
@@ -26,13 +19,8 @@
 
 use crate::{
     chunk::{
-<<<<<<< HEAD
         anvil::AnvilChunkFormat, linear::LinearChunkFormat, ChunkData, ChunkParsingError,
         ChunkReader, ChunkReadingError, ChunkWriter,
-=======
-        anvil::AnvilChunkFormat, linear::LinearChunkFormat, ChunkData, ChunkReader,
-        ChunkReadingError, ChunkWriter,
->>>>>>> f469867c
     },
     generation::{get_world_gen, Seed, WorldGenerator},
     lock::{anvil::AnvilLevelLocker, LevelLocker},
@@ -92,36 +80,19 @@
         let seed = Seed(level_info.world_gen_settings.seed as u64);
         let world_gen = get_world_gen(seed).into();
 
-<<<<<<< HEAD
         let chunk_format: (Arc<dyn ChunkReader>, Arc<dyn ChunkWriter>) =
             match ADVANCED_CONFIG.chunk.format {
                 ChunkFormat::Anvil => (Arc::new(AnvilChunkFormat), Arc::new(AnvilChunkFormat)),
                 ChunkFormat::Linear => (Arc::new(LinearChunkFormat), Arc::new(LinearChunkFormat)),
             };
-=======
-        let format_reader: Arc<dyn ChunkReader> = match ADVANCED_CONFIG.chunk.file_format {
-            ChunkFormat::Anvil => Arc::new(AnvilChunkFormat),
-            ChunkFormat::Linear => Arc::new(LinearChunkFormat),
-        };
-
-        let format_writer: Arc<dyn ChunkWriter> = match ADVANCED_CONFIG.chunk.file_format {
-            ChunkFormat::Anvil => Arc::new(AnvilChunkFormat),
-            ChunkFormat::Linear => Arc::new(LinearChunkFormat),
-        };
->>>>>>> f469867c
 
         Self {
             seed,
             world_gen,
             world_info_writer: Arc::new(AnvilLevelInfo),
             level_folder,
-<<<<<<< HEAD
             chunk_reader: chunk_format.0,
             chunk_writer: chunk_format.1,
-=======
-            chunk_reader: format_reader,
-            chunk_writer: format_writer,
->>>>>>> f469867c
             loaded_chunks: Arc::new(DashMap::new()),
             chunk_watchers: Arc::new(DashMap::new()),
             level_info,
@@ -131,10 +102,7 @@
 
     pub async fn save(&self) {
         log::info!("Saving level...");
-<<<<<<< HEAD
-
         // chunks are automatically saved when all players get removed
-=======
         // lets first save all chunks
 
         self.clean_chunks(
@@ -145,7 +113,6 @@
                 .as_slice(),
         )
         .await;
->>>>>>> f469867c
 
         // then lets save the world info
         self.world_info_writer
@@ -325,57 +292,6 @@
         channel: mpsc::Sender<(Arc<RwLock<ChunkData>>, bool)>,
         rt: &Handle,
     ) {
-<<<<<<< HEAD
-        chunks.par_iter().for_each(|at| {
-            let channel = channel.clone();
-            let loaded_chunks = self.loaded_chunks.clone();
-            let chunk_reader = self.chunk_reader.clone();
-            let chunk_writer = self.chunk_writer.clone();
-            let level_folder = self.level_folder.clone();
-            let world_gen = self.world_gen.clone();
-            let chunk_pos = *at;
-            let mut first_load = false;
-
-            let chunk = loaded_chunks
-                .get(&chunk_pos)
-                .map(|entry| entry.value().clone())
-                .unwrap_or_else(|| {
-                    first_load = true;
-
-                    let loaded_chunk =
-                        match Self::load_chunk_from_save(chunk_reader, &level_folder, chunk_pos) {
-                            Ok(chunk) => {
-                                // Save new Chunk
-                                if let Some(chunk) = &chunk {
-                                    if let Err(error) = chunk_writer.write_chunk(
-                                        &chunk.blocking_read(),
-                                        &level_folder,
-                                        &chunk_pos,
-                                    ) {
-                                        log::error!(
-                                            "Failed writing Chunk to disk {}",
-                                            error.to_string()
-                                        );
-                                    };
-                                }
-                                chunk
-                            }
-                            Err(err) => {
-                                log::error!(
-                                    "Failed to read chunk (regenerating) {:?}: {:?}",
-                                    chunk_pos,
-                                    err
-                                );
-                                None
-                            }
-                        }
-                        .unwrap_or_else(|| {
-                            Arc::new(RwLock::new(world_gen.generate_chunk(chunk_pos)))
-                            // Arc::new(RwLock::new(ChunkData {
-                            //     blocks: ChunkBlocks::default(),
-                            //     position: chunk_pos,
-                            // }))
-=======
         if chunks.is_empty() {
             return;
         }
@@ -389,7 +305,6 @@
                     rt.spawn(async move {
                         let _ = channel.send(chunk).await.inspect_err(|err| {
                             log::error!("unable to send chunk to channel: {}", err)
->>>>>>> f469867c
                         });
                     });
                     None
