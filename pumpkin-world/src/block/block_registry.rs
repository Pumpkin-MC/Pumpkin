--- conflicted
+++ resolved
@@ -1,16 +1,9 @@
 use std::sync::LazyLock;
 
-<<<<<<< HEAD
-use super::BlockState;
-use crate::item::get_item_protocol_id;
-use serde::Deserialize;
-
-pub static BLOCKS: LazyLock<HashMap<String, RegistryBlockType>> = LazyLock::new(|| {
-=======
+use crate::item::ItemStack;
 use serde::Deserialize;
 
 pub static BLOCKS: LazyLock<TopLevel> = LazyLock::new(|| {
->>>>>>> c2822f45
     serde_json::from_str(include_str!("../../../assets/blocks.json"))
         .expect("Could not parse blocks.json registry.")
 });
@@ -36,31 +29,6 @@
     shapes: Vec<Shape>,
     block_entity_types: Vec<BlockEntityKind>,
 }
-<<<<<<< HEAD
-
-impl BlockId {
-    pub fn is_air(&self) -> bool {
-        self.data == 0 || self.data == 12959 || self.data == 12958
-    }
-
-    pub fn get_id_mojang_repr(&self) -> i32 {
-        self.data as i32
-    }
-
-    pub fn get_id(&self) -> u16 {
-        self.data
-    }
-
-    pub fn get_as_item_id(&self) -> u32 {
-        let id = BLOCKS
-            .iter()
-            .find(|(_, val)| val.states.iter().any(|state| state.id == *self))
-            .map(|(key, _)| key.as_str())
-            .unwrap();
-        dbg!(id);
-        get_item_protocol_id(id)
-    }
-=======
 #[derive(Deserialize, Clone, Debug)]
 pub struct Block {
     pub id: u16,
@@ -71,7 +39,12 @@
     pub properties: Vec<Property>,
     pub default_state_id: u16,
     pub states: Vec<State>,
->>>>>>> c2822f45
+}
+
+impl Block {
+    pub fn to_item(&self, count: u8) -> ItemStack {
+        ItemStack::new(count, self.item_id)
+    }
 }
 #[expect(dead_code)]
 #[derive(Deserialize, Clone, Debug)]
