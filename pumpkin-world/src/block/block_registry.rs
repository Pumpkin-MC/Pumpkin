--- conflicted
+++ resolved
@@ -91,8 +91,6 @@
     BLOCKS_BY_ID.get(block_id)
 }
 
-<<<<<<< HEAD
-=======
 pub fn get_block_collision_shapes(block_id: u16) -> Option<Vec<f32>> {
     let block = BLOCKS_BY_ID.get(&BLOCK_ID_BY_STATE_ID[&block_id])?;
     let state = &block.states[STATE_INDEX_BY_STATE_ID[&block_id] as usize];
@@ -109,8 +107,6 @@
     Some(shapes)
 }
 
->>>>>>> 31b04a6b
-#[expect(dead_code)]
 #[derive(Deserialize, Clone, Debug)]
 pub struct TopLevel {
     pub block_entity_types: Vec<String>,
