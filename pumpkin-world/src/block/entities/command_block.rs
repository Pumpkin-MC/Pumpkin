<<<<<<< HEAD
use std::sync::atomic::{AtomicBool, AtomicU32, Ordering};

use async_trait::async_trait;
=======
use std::{
    pin::Pin,
    sync::atomic::{AtomicBool, Ordering},
};

>>>>>>> a3cfb28d
use pumpkin_nbt::compound::NbtCompound;
use pumpkin_util::math::position::BlockPos;

use tokio::sync::Mutex;
use tokio::task::block_in_place;

use super::BlockEntity;

// todo: CustomName, LastExecution, UpdateLastExecution
pub struct CommandBlockEntity {
    pub position: BlockPos,
    pub powered: AtomicBool,
    pub condition_met: AtomicBool,
    pub auto: AtomicBool,
    pub dirty: AtomicBool,
    pub command: Mutex<String>,
    pub last_output: Mutex<String>,
    pub track_output: AtomicBool,
    pub success_count: AtomicU32,
}

impl CommandBlockEntity {
    pub const ID: &'static str = "minecraft:command_block";
    pub fn new(position: BlockPos) -> Self {
        Self {
            position,
            powered: AtomicBool::new(false),
            condition_met: AtomicBool::new(false),
            auto: AtomicBool::new(false),
            dirty: AtomicBool::new(false),
            command: Mutex::new(String::new()),
            last_output: Mutex::new(String::new()),
            track_output: AtomicBool::new(false),
            success_count: AtomicU32::new(0),
        }
    }
}

impl BlockEntity for CommandBlockEntity {
    fn resource_location(&self) -> &'static str {
        Self::ID
    }
    fn get_position(&self) -> BlockPos {
        self.position
    }

    fn from_nbt(nbt: &pumpkin_nbt::compound::NbtCompound, position: BlockPos) -> Self
    where
        Self: Sized,
    {
        let condition_met = AtomicBool::new(nbt.get_bool("conditionMet").unwrap_or(false));
        let auto = AtomicBool::new(nbt.get_bool("auto").unwrap_or(false));
        let powered = AtomicBool::new(nbt.get_bool("powered").unwrap_or(false));
        let command = Mutex::new(nbt.get_string("Command").unwrap_or("").to_string());
        let last_output = Mutex::new(nbt.get_string("LastOutput").unwrap_or("").to_string());
        let track_output = AtomicBool::new(nbt.get_bool("TrackOutput").unwrap_or(false));
        let success_count =
            AtomicU32::new(nbt.get_int("SuccessCount").unwrap_or(0).cast_unsigned());
        Self {
            position,
            condition_met,
            auto,
            powered,
            command,
            last_output,
            track_output,
            success_count,
            dirty: AtomicBool::new(false),
        }
    }

    async fn write_nbt(&self, nbt: &mut pumpkin_nbt::compound::NbtCompound) {
        nbt.put_bool("auto", self.auto.load(Ordering::SeqCst));
        nbt.put_string("Command", self.command.lock().await.to_string());
        nbt.put_bool("conditionMet", self.condition_met.load(Ordering::SeqCst));
        nbt.put_string("LastOutput", self.last_output.lock().await.to_string());
        nbt.put_bool("powered", self.powered.load(Ordering::SeqCst));
        nbt.put_bool("TrackOutput", self.track_output.load(Ordering::SeqCst));
        nbt.put_bool("UpdateLastExecution", false);
        nbt.put_int(
            "SuccessCount",
            self.success_count.load(Ordering::SeqCst).cast_signed(),
        );
    }

<<<<<<< HEAD
    fn chunk_data_nbt(&self) -> Option<NbtCompound> {
        let mut nbt = NbtCompound::new();
        nbt.put_bool("auto", self.auto.load(Ordering::SeqCst));
        nbt.put_bool("conditionMet", self.condition_met.load(Ordering::SeqCst));
        nbt.put_bool("TrackOutput", self.track_output.load(Ordering::SeqCst));
        nbt.put_bool("UpdateLastExecution", false);
        nbt.put_bool("powered", self.powered.load(Ordering::SeqCst));
        nbt.put_int(
            "SuccessCount",
            self.success_count.load(Ordering::SeqCst).cast_signed(),
        );
        block_in_place(|| {
            nbt.put_string("Command", self.command.blocking_lock().to_string());
            nbt.put_string("LastOutput", self.last_output.blocking_lock().to_string());
            Some(nbt)
        })
=======
    fn write_nbt<'a>(
        &'a self,
        _nbt: &'a mut NbtCompound,
    ) -> Pin<Box<dyn Future<Output = ()> + Send + 'a>> {
        Box::pin(async move {})
>>>>>>> a3cfb28d
    }

    fn is_dirty(&self) -> bool {
        self.dirty.load(Ordering::Relaxed)
    }

    fn as_any(&self) -> &dyn std::any::Any {
        self
    }
}<|MERGE_RESOLUTION|>--- conflicted
+++ resolved
@@ -1,14 +1,8 @@
-<<<<<<< HEAD
-use std::sync::atomic::{AtomicBool, AtomicU32, Ordering};
-
-use async_trait::async_trait;
-=======
 use std::{
     pin::Pin,
     sync::atomic::{AtomicBool, Ordering},
 };
 
->>>>>>> a3cfb28d
 use pumpkin_nbt::compound::NbtCompound;
 use pumpkin_util::math::position::BlockPos;
 
@@ -94,7 +88,6 @@
         );
     }
 
-<<<<<<< HEAD
     fn chunk_data_nbt(&self) -> Option<NbtCompound> {
         let mut nbt = NbtCompound::new();
         nbt.put_bool("auto", self.auto.load(Ordering::SeqCst));
@@ -111,13 +104,6 @@
             nbt.put_string("LastOutput", self.last_output.blocking_lock().to_string());
             Some(nbt)
         })
-=======
-    fn write_nbt<'a>(
-        &'a self,
-        _nbt: &'a mut NbtCompound,
-    ) -> Pin<Box<dyn Future<Output = ()> + Send + 'a>> {
-        Box::pin(async move {})
->>>>>>> a3cfb28d
     }
 
     fn is_dirty(&self) -> bool {
