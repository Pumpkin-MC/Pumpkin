use std::{
    pin::Pin,
    sync::atomic::{AtomicBool, AtomicU32, Ordering},
};

use pumpkin_nbt::compound::NbtCompound;
use pumpkin_util::math::position::BlockPos;

use tokio::sync::Mutex;

use super::BlockEntity;

// todo: CustomName, LastExecution, UpdateLastExecution
pub struct CommandBlockEntity {
    pub position: BlockPos,
    pub powered: AtomicBool,
    pub condition_met: AtomicBool,
    pub auto: AtomicBool,
    pub dirty: AtomicBool,
    pub command: Mutex<String>,
    pub last_output: Mutex<String>,
    pub track_output: AtomicBool,
    pub success_count: AtomicU32,
}

impl CommandBlockEntity {
    pub const ID: &'static str = "minecraft:command_block";
    pub fn new(position: BlockPos) -> Self {
        Self {
            position,
            powered: AtomicBool::new(false),
            condition_met: AtomicBool::new(false),
            auto: AtomicBool::new(false),
            dirty: AtomicBool::new(false),
            command: Mutex::new(String::new()),
            last_output: Mutex::new(String::new()),
            track_output: AtomicBool::new(false),
            success_count: AtomicU32::new(0),
        }
    }
}

impl BlockEntity for CommandBlockEntity {
    fn resource_location(&self) -> &'static str {
        Self::ID
    }
    fn get_position(&self) -> BlockPos {
        self.position
    }

    fn from_nbt(nbt: &pumpkin_nbt::compound::NbtCompound, position: BlockPos) -> Self
    where
        Self: Sized,
    {
        let condition_met = AtomicBool::new(nbt.get_bool("conditionMet").unwrap_or(false));
        let auto = AtomicBool::new(nbt.get_bool("auto").unwrap_or(false));
        let powered = AtomicBool::new(nbt.get_bool("powered").unwrap_or(false));
        let command = Mutex::new(nbt.get_string("Command").unwrap_or("").to_string());
        let last_output = Mutex::new(nbt.get_string("LastOutput").unwrap_or("").to_string());
        let track_output = AtomicBool::new(nbt.get_bool("TrackOutput").unwrap_or(false));
        let success_count =
            AtomicU32::new(nbt.get_int("SuccessCount").unwrap_or(0).cast_unsigned());

        Self {
            position,
            condition_met,
            auto,
            powered,
            command,
            last_output,
            track_output,
            success_count,
            dirty: AtomicBool::new(false),
        }
    }

    fn write_nbt<'a>(
        &'a self,
        nbt: &'a mut NbtCompound,
    ) -> Pin<Box<dyn Future<Output = ()> + Send + 'a>> {
<<<<<<< HEAD
        Box::pin(async move {
            nbt.put_bool("auto", self.auto.load(Ordering::SeqCst));
            nbt.put_string("Command", self.command.lock().await.to_string());
            nbt.put_bool("conditionMet", self.condition_met.load(Ordering::SeqCst));
            nbt.put_string("LastOutput", self.last_output.lock().await.to_string());
            nbt.put_bool("powered", self.powered.load(Ordering::SeqCst));
            nbt.put_bool("TrackOutput", self.track_output.load(Ordering::SeqCst));
            nbt.put_bool("UpdateLastExecution", false);
            nbt.put_int(
                "SuccessCount",
                self.success_count.load(Ordering::SeqCst).cast_signed(),
            );
        })
    }

    fn chunk_data_nbt(&self) -> Option<NbtCompound> {
        let mut nbt = NbtCompound::new();
        futures::executor::block_on(async {
            self.write_nbt(&mut nbt).await;
        });
        Some(nbt)
=======
        Box::pin(async {})
>>>>>>> 38298506
    }

    fn is_dirty(&self) -> bool {
        self.dirty.load(Ordering::Relaxed)
    }

    fn as_any(&self) -> &dyn std::any::Any {
        self
    }
}<|MERGE_RESOLUTION|>--- conflicted
+++ resolved
@@ -78,8 +78,7 @@
         &'a self,
         nbt: &'a mut NbtCompound,
     ) -> Pin<Box<dyn Future<Output = ()> + Send + 'a>> {
-<<<<<<< HEAD
-        Box::pin(async move {
+        Box::pin(async {
             nbt.put_bool("auto", self.auto.load(Ordering::SeqCst));
             nbt.put_string("Command", self.command.lock().await.to_string());
             nbt.put_bool("conditionMet", self.condition_met.load(Ordering::SeqCst));
@@ -100,9 +99,6 @@
             self.write_nbt(&mut nbt).await;
         });
         Some(nbt)
-=======
-        Box::pin(async {})
->>>>>>> 38298506
     }
 
     fn is_dirty(&self) -> bool {
