--- conflicted
+++ resolved
@@ -20,13 +20,9 @@
 
 dashmap = "6.1.0"
 
-<<<<<<< HEAD
-# Compression
-=======
 num-traits = "0.2"
 
 # Compression   
->>>>>>> 0fbc7308
 flate2 = "1.0"
 lz4 = "1.28.0"
 
