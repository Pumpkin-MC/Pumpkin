--- conflicted
+++ resolved
@@ -69,16 +69,11 @@
 
 mod block_state;
 #[proc_macro]
-<<<<<<< HEAD
-pub fn particle(item: TokenStream) -> TokenStream {
-    particle::particle_impl(item)
+pub fn block_state(item: TokenStream) -> TokenStream {
+    block_state::block_state_impl(item)
 }
 mod block;
 #[proc_macro]
 pub fn block_entity(item: TokenStream) -> TokenStream {
     block::block_entity_impl(item)
-=======
-pub fn block_state(item: TokenStream) -> TokenStream {
-    block_state::block_state_impl(item)
->>>>>>> 1a3b7e0a
 }