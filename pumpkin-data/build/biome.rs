--- conflicted
+++ resolved
@@ -16,12 +16,8 @@
     features: Vec<Vec<String>>,
     creature_spawn_probability: Option<f32>,
     spawners: SpawnGroups,
-<<<<<<< HEAD
     spawn_costs: HashMap<String, SpawnCosts>,
-    id: u8,
-=======
     pub id: u8,
->>>>>>> 15c9aa4a
 }
 
 #[derive(Deserialize, PartialEq, Eq, Hash)]
@@ -394,12 +390,15 @@
             }
         }
 
-        impl Tagable for Biome {
+        impl Taggable for Biome {
+            #[inline]
+            fn registry_id(&self) -> u16 {
+                self.id as u16
+            }
             #[inline]
             fn tag_key() -> RegistryKey {
                 RegistryKey::WorldgenBiome
             }
-
             #[inline]
             fn registry_key(&self) -> &str {
                 self.registry_id
