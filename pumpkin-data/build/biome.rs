--- conflicted
+++ resolved
@@ -58,6 +58,7 @@
         variants.extend([quote! {
             pub const #format_name: Biome = Biome {
                id: #index,
+               registry_id: #name,
                weather: Weather::new(
                     #has_precipitation,
                     #temperature,
@@ -74,41 +75,15 @@
         id_to_type.extend(quote! { #index => Some(Self::#format_name), });
     }
 
-<<<<<<< HEAD
-    let type_to_name = &biomes
-        .iter()
-        .map(|sound| {
-            let id = &sound;
-            let name = format_ident!("{}", sound.to_pascal_case());
-
-            quote! {
-                Self::#name => #id,
-            }
-        })
-        .collect::<TokenStream>();
-
-    let type_to_id = &biomes
-        .iter()
-        .enumerate()
-        .map(|(i, sound)| {
-            let name = format_ident!("{}", sound.to_pascal_case());
-
-            quote! {
-                Self::#name => #i as u8,
-            }
-        })
-        .collect::<TokenStream>();
-
-=======
->>>>>>> 513dbff7
     quote! {
         use pumpkin_util::biome::{TemperatureModifier, Weather};
         use serde::{de, Deserializer};
-        use std::fmt;
+        use std::{fmt, hash::{Hasher, Hash}};
 
         #[derive(Clone, Debug)]
         pub struct Biome {
             pub id: u8,
+            pub registry_id: &'static str,
             pub weather: Weather,
             // carvers: &'static [&str],
             pub features: &'static [&'static [&'static str]]
@@ -117,6 +92,14 @@
         impl PartialEq for Biome {
             fn eq(&self, other: &Biome) -> bool {
                 self.id == other.id
+            }
+        }
+
+        impl Eq for Biome {}
+
+        impl Hash for Biome {
+            fn hash<H>(&self, state: &mut H) where H: Hasher {
+                self.id.hash(state);
             }
         }
 
@@ -172,19 +155,5 @@
                 }
             }
         }
-
-        impl Biome {
-            pub const fn to_name(&self) -> &'static str {
-                match self {
-                    #type_to_name
-                }
-            }
-
-            pub const fn to_id(&self) -> u8 {
-                match self {
-                    #type_to_id
-                }
-            }
-        }
     }
 }