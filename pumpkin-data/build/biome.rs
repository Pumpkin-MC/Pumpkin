use std::collections::HashMap;

use heck::ToShoutySnakeCase;
use proc_macro2::{Span, TokenStream};
use quote::{format_ident, quote};
use serde::Deserialize;
<<<<<<< HEAD

#[derive(Deserialize)]
struct Weather {
    has_precipitation: bool,
    temperature: f32,
    temperature_modifier: String,
    downfall: f32,
}

#[derive(Deserialize)]
struct BiomeData {
    name: String,
    id: u16,
    weather: Weather,
=======
use syn::LitInt;

#[derive(Deserialize)]
pub struct Biome {
    has_precipitation: bool,
    temperature: f32,
    downfall: f32,
    temperature_modifier: Option<TemperatureModifier>,
    //carvers: Vec<String>,
    features: Vec<Vec<String>>,
}

#[derive(Deserialize, Clone)]
#[serde(rename_all = "snake_case")]
pub enum TemperatureModifier {
    None,
    Frozen,
>>>>>>> ce608811
}

pub(crate) fn build() -> TokenStream {
    println!("cargo:rerun-if-changed=../assets/biome.json");

<<<<<<< HEAD
    let biomes: Vec<BiomeData> = serde_json::from_str(include_str!("../../assets/biome.json"))
        .expect("Failed to parse biome.json");
    let mut variants = TokenStream::new();
    let mut weathers = TokenStream::new();
    let mut to_id = TokenStream::new();
    let mut from_id = TokenStream::new();
    let mut weather_map = TokenStream::new();

    for data in biomes.into_iter() {
        let name = data.name;
        let id = data.id;
        let full_name = format!("minecraft:{name}");

        let weather_name = format_ident!("{}_WEATHER", name.to_uppercase());
        let name = format_ident!("{}", name.to_pascal_case());

        let has_precipitation = data.weather.has_precipitation;
        let temperature = data.weather.temperature;
        let variant = data.weather.temperature_modifier.to_pascal_case();
        let modifier_variant = format_ident!("{}", variant);
        let downfall = data.weather.downfall;

        weathers.extend([quote! {
            const #weather_name : Weather = Weather::new(
                #has_precipitation,
                #temperature,
                TemperatureModifier::#modifier_variant,
                #downfall
            );
        }]);
=======
    let biomes: HashMap<String, Biome> =
        serde_json::from_str(include_str!("../../assets/biome.json"))
            .expect("Failed to parse biome.json");
    let mut variants = TokenStream::new();
    let mut type_to_name = TokenStream::new();
    let mut name_to_type = TokenStream::new();
    let mut type_to_id = TokenStream::new();
    let mut id_to_type = TokenStream::new();

    for (i, (name, biome)) in biomes.iter().enumerate() {
        // let full_name = format!("minecraft:{name}");
        let format_name = format_ident!("{}", name.to_shouty_snake_case());
        let has_precipitation = biome.has_precipitation;
        let temperature = biome.temperature;
        let downfall = biome.downfall;
        //  let carvers = &biome.carvers;
        let features = &biome.features;
        let temperature_modifier = biome
            .temperature_modifier
            .clone()
            .unwrap_or(TemperatureModifier::None);
        let temperature_modifier = match temperature_modifier {
            TemperatureModifier::Frozen => quote! { TemperatureModifier::Frozen },
            TemperatureModifier::None => quote! { TemperatureModifier::None },
        };
        let index = LitInt::new(&i.to_string(), Span::call_site());
>>>>>>> ce608811

        variants.extend([quote! {
            pub const #format_name: Biome = Biome {
               index: #index,
               has_precipitation: #has_precipitation,
               temperature: #temperature,
               temperature_modifier: #temperature_modifier,
               downfall: #downfall,
              features: &[#(&[#(#features),*]),*]
            };
        }]);
<<<<<<< HEAD
        to_id.extend([quote! {
            Self::#name => #id,
        }]);
        from_id.extend([quote! {
            #id => Self::#name,
        }]);
        weather_map.extend([quote! {
            Self::#name => &#weather_name,
        }]);
=======

        type_to_name.extend(quote! { Self::#format_name => #name, });
        name_to_type.extend(quote! { #name => Some(Self::#format_name), });
        type_to_id.extend(quote! { Self::#format_name => #index, });
        id_to_type.extend(quote! { #index => Some(Self::#format_name), });
>>>>>>> ce608811
    }

    quote! {
<<<<<<< HEAD
        use pumpkin_util::biome::{TemperatureModifier, Weather};

        #weathers

        #[derive(Clone, Deserialize, Copy, Hash, PartialEq, Eq, Debug)]
        pub enum Biome {
=======
        use serde::{de, Deserializer};
        use std::fmt;

        #[derive(Clone, Copy, PartialEq, Debug)]
        pub struct Biome {
            pub index: u8,
            pub has_precipitation: bool,
            pub temperature: f32,
            pub temperature_modifier: TemperatureModifier,
            pub downfall: f32,
           // carvers: &'static [&str],
            pub features: &'static [&'static [&'static str]]
        }

        impl<'de> Deserialize<'de> for Biome {
            fn deserialize<D>(deserializer: D) -> Result<Self, D::Error>
            where
                D: Deserializer<'de>,
            {
                struct BiomeVisitor;

                impl de::Visitor<'_> for BiomeVisitor {
                    type Value = Biome;

                    fn expecting(&self, formatter: &mut fmt::Formatter) -> fmt::Result {
                        formatter.write_str("a biome name as a string")
                    }

                    fn visit_string<E>(self, v: String) -> Result<Self::Value, E>
                    where
                        E: serde::de::Error,
                    {
                        self.visit_str(&v)
                    }

                    fn visit_str<E>(self, value: &str) -> Result<Self::Value, E>
                    where
                        E: de::Error,
                    {
                        let biome = Biome::from_name(&value.replace("minecraft:", ""));

                        biome.ok_or_else(|| E::unknown_variant(value, &["unknown biome"]))
                    }
                }

                deserializer.deserialize_str(BiomeVisitor)
            }
        }

        #[derive(Clone, Copy, PartialEq, Debug)]
        pub enum TemperatureModifier {
            None,
            Frozen
        }

        impl Biome {
>>>>>>> ce608811
            #variants

            pub fn from_name(name: &str) -> Option<Self> {
                match name {
                    #name_to_type
                    _ => None
                }
            }

            pub const fn from_id(id: u16) -> Option<Self> {
                match id {
                    #id_to_type
                    _ => None
                }
            }
        }

        impl Biome {
            pub fn to_id(&self) -> u16 {
                match self {
                    #to_id
                }
            }

            pub fn weather(&self) -> &Weather {
                match self {
                    #weather_map
                }
            }

            pub fn from_id(id: u16) -> Biome {
                match id {
                    #from_id
                    _ => panic!("Unknown biome id: {}", id)
                }
            }
        }
    }
}<|MERGE_RESOLUTION|>--- conflicted
+++ resolved
@@ -4,22 +4,6 @@
 use proc_macro2::{Span, TokenStream};
 use quote::{format_ident, quote};
 use serde::Deserialize;
-<<<<<<< HEAD
-
-#[derive(Deserialize)]
-struct Weather {
-    has_precipitation: bool,
-    temperature: f32,
-    temperature_modifier: String,
-    downfall: f32,
-}
-
-#[derive(Deserialize)]
-struct BiomeData {
-    name: String,
-    id: u16,
-    weather: Weather,
-=======
 use syn::LitInt;
 
 #[derive(Deserialize)]
@@ -37,44 +21,11 @@
 pub enum TemperatureModifier {
     None,
     Frozen,
->>>>>>> ce608811
 }
 
 pub(crate) fn build() -> TokenStream {
     println!("cargo:rerun-if-changed=../assets/biome.json");
 
-<<<<<<< HEAD
-    let biomes: Vec<BiomeData> = serde_json::from_str(include_str!("../../assets/biome.json"))
-        .expect("Failed to parse biome.json");
-    let mut variants = TokenStream::new();
-    let mut weathers = TokenStream::new();
-    let mut to_id = TokenStream::new();
-    let mut from_id = TokenStream::new();
-    let mut weather_map = TokenStream::new();
-
-    for data in biomes.into_iter() {
-        let name = data.name;
-        let id = data.id;
-        let full_name = format!("minecraft:{name}");
-
-        let weather_name = format_ident!("{}_WEATHER", name.to_uppercase());
-        let name = format_ident!("{}", name.to_pascal_case());
-
-        let has_precipitation = data.weather.has_precipitation;
-        let temperature = data.weather.temperature;
-        let variant = data.weather.temperature_modifier.to_pascal_case();
-        let modifier_variant = format_ident!("{}", variant);
-        let downfall = data.weather.downfall;
-
-        weathers.extend([quote! {
-            const #weather_name : Weather = Weather::new(
-                #has_precipitation,
-                #temperature,
-                TemperatureModifier::#modifier_variant,
-                #downfall
-            );
-        }]);
-=======
     let biomes: HashMap<String, Biome> =
         serde_json::from_str(include_str!("../../assets/biome.json"))
             .expect("Failed to parse biome.json");
@@ -96,66 +47,52 @@
             .temperature_modifier
             .clone()
             .unwrap_or(TemperatureModifier::None);
+
         let temperature_modifier = match temperature_modifier {
             TemperatureModifier::Frozen => quote! { TemperatureModifier::Frozen },
             TemperatureModifier::None => quote! { TemperatureModifier::None },
         };
         let index = LitInt::new(&i.to_string(), Span::call_site());
->>>>>>> ce608811
 
         variants.extend([quote! {
             pub const #format_name: Biome = Biome {
-               index: #index,
-               has_precipitation: #has_precipitation,
-               temperature: #temperature,
-               temperature_modifier: #temperature_modifier,
-               downfall: #downfall,
-              features: &[#(&[#(#features),*]),*]
+               id: #index,
+               weather: Weather::new(
+                    #has_precipitation,
+                    #temperature,
+                    #temperature_modifier,
+                    #downfall
+               ),
+               features: &[#(&[#(#features),*]),*]
             };
         }]);
-<<<<<<< HEAD
-        to_id.extend([quote! {
-            Self::#name => #id,
-        }]);
-        from_id.extend([quote! {
-            #id => Self::#name,
-        }]);
-        weather_map.extend([quote! {
-            Self::#name => &#weather_name,
-        }]);
-=======
 
         type_to_name.extend(quote! { Self::#format_name => #name, });
-        name_to_type.extend(quote! { #name => Some(Self::#format_name), });
+        name_to_type.extend(quote! { #name => Some(&Self::#format_name), });
         type_to_id.extend(quote! { Self::#format_name => #index, });
         id_to_type.extend(quote! { #index => Some(Self::#format_name), });
->>>>>>> ce608811
     }
 
     quote! {
-<<<<<<< HEAD
         use pumpkin_util::biome::{TemperatureModifier, Weather};
-
-        #weathers
-
-        #[derive(Clone, Deserialize, Copy, Hash, PartialEq, Eq, Debug)]
-        pub enum Biome {
-=======
         use serde::{de, Deserializer};
         use std::fmt;
 
-        #[derive(Clone, Copy, PartialEq, Debug)]
+        #[derive(Clone, Debug)]
         pub struct Biome {
-            pub index: u8,
-            pub has_precipitation: bool,
-            pub temperature: f32,
-            pub temperature_modifier: TemperatureModifier,
-            pub downfall: f32,
-           // carvers: &'static [&str],
+            pub id: u8,
+            pub weather: Weather,
+            // carvers: &'static [&str],
             pub features: &'static [&'static [&'static str]]
         }
 
-        impl<'de> Deserialize<'de> for Biome {
+        impl PartialEq for Biome {
+            fn eq(&self, other: &Biome) -> bool {
+                self.id == other.id
+            }
+        }
+
+        impl<'de> Deserialize<'de> for &'static Biome {
             fn deserialize<D>(deserializer: D) -> Result<Self, D::Error>
             where
                 D: Deserializer<'de>,
@@ -163,7 +100,7 @@
                 struct BiomeVisitor;
 
                 impl de::Visitor<'_> for BiomeVisitor {
-                    type Value = Biome;
+                    type Value = &'static Biome;
 
                     fn expecting(&self, formatter: &mut fmt::Formatter) -> fmt::Result {
                         formatter.write_str("a biome name as a string")
@@ -190,50 +127,22 @@
             }
         }
 
-        #[derive(Clone, Copy, PartialEq, Debug)]
-        pub enum TemperatureModifier {
-            None,
-            Frozen
-        }
-
         impl Biome {
->>>>>>> ce608811
             #variants
 
-            pub fn from_name(name: &str) -> Option<Self> {
+            pub fn from_name(name: &str) -> Option<&'static Self> {
                 match name {
                     #name_to_type
                     _ => None
                 }
             }
 
-            pub const fn from_id(id: u16) -> Option<Self> {
+            pub const fn from_id(id: u8) -> Option<Self> {
                 match id {
                     #id_to_type
                     _ => None
                 }
             }
         }
-
-        impl Biome {
-            pub fn to_id(&self) -> u16 {
-                match self {
-                    #to_id
-                }
-            }
-
-            pub fn weather(&self) -> &Weather {
-                match self {
-                    #weather_map
-                }
-            }
-
-            pub fn from_id(id: u16) -> Biome {
-                match id {
-                    #from_id
-                    _ => panic!("Unknown biome id: {}", id)
-                }
-            }
-        }
     }
 }