--- conflicted
+++ resolved
@@ -312,14 +312,8 @@
                     #(#to_props_values)*
                     props
                 }
-
-<<<<<<< HEAD
-                fn from_props(props: Vec<(String, String)>, block: &Block) -> Self {
-                    if !Self::handles_block_id(block.id) {
-=======
                 fn from_props(props: Vec<(&str, &str)>, block: &Block) -> Self {
                     if ![#(#block_ids),*].contains(&block.id) {
->>>>>>> 3f500413
                         panic!("{} is not a valid block for {}", &block.name, #struct_name);
                     }
                     let mut block_props = Self::default(block);
