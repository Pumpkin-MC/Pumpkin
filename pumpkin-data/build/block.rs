use heck::{ToShoutySnakeCase, ToUpperCamelCase};
use proc_macro2::{Span, TokenStream};
use pumpkin_util::math::{experience::Experience, vector3::Vector3};
use quote::{ToTokens, format_ident, quote};
use serde::Deserialize;
use std::collections::{HashMap, HashSet};
use syn::{Ident, LitInt, LitStr};

fn const_block_name_from_block_name(block: &str) -> String {
    block.to_shouty_snake_case()
}

fn property_group_name_from_derived_name(name: &str) -> String {
    format!("{name}_properties").to_upper_camel_case()
}

enum PropertyType {
    Bool,
    Enum { name: String },
}

struct PropertyVariantMapping {
    original_name: String,
    property_type: PropertyType,
}

struct PropertyCollectionData {
    variant_mappings: Vec<PropertyVariantMapping>,
    blocks: Vec<(String, u16)>,
}

impl PropertyCollectionData {
    pub fn add_block(&mut self, block_name: String, block_id: u16) {
        self.blocks.push((block_name, block_id));
    }

    pub fn from_mappings(variant_mappings: Vec<PropertyVariantMapping>) -> Self {
        Self {
            variant_mappings,
            blocks: Vec::new(),
        }
    }

    pub fn derive_name(&self) -> String {
        format!("{}_like", self.blocks[0].0)
    }
}

#[derive(Deserialize, Clone, Debug)]
pub struct PropertyStruct {
    pub name: String,
    pub values: Vec<String>,
}

impl ToTokens for PropertyStruct {
    fn to_tokens(&self, tokens: &mut TokenStream) {
        if self.values == vec!["true".to_string(), "false".to_string()] {
            // For boolean properties, we'll use Rust's built-in bool type
            return;
        }

        let name = Ident::new(&self.name, Span::call_site());

        let variant_count = self.values.clone().len() as u16;
        let values_index = (0..self.values.clone().len() as u16).collect::<Vec<_>>();

        let ident_values = self
            .values
            .iter()
            .map(|value| Ident::new(&(value).to_upper_camel_case(), Span::call_site()));

        let values_2 = ident_values.clone();
        let values_3 = ident_values.clone();

        let is_number_values =
            self.values.iter().all(|v| v.starts_with("L")) && self.values.iter().any(|v| v == "L1");

        let from_values = self.values.iter().map(|value| {
            let ident = Ident::new(&(value).to_upper_camel_case(), Span::call_site());
            let value = if is_number_values {
                value.strip_prefix("L").unwrap()
            } else {
                value
            };
            quote! {
                #value => Self::#ident
            }
        });
        let to_values = self.values.iter().map(|value| {
            let ident = Ident::new(&(value).to_upper_camel_case(), Span::call_site());
            let value = if is_number_values {
                value.strip_prefix("L").unwrap()
            } else {
                value
            };
            quote! {
                Self::#ident => #value
            }
        });

        tokens.extend(quote! {
            #[derive(Clone, Copy, Debug, Eq, PartialEq)]
            pub enum #name {
                #(#ident_values),*
            }

            impl EnumVariants for #name {
                fn variant_count() -> u16 {
                    #variant_count
                }

                fn to_index(&self) -> u16 {
                    match self {
                        #(Self::#values_2 => #values_index),*
                    }
                }

                fn from_index(index: u16) -> Self {
                    match index {
                        #(#values_index => Self::#values_3,)*
                        _ => panic!("Invalid index: {}", index),
                    }
                }

                fn to_value(&self) -> &str {
                    match self {
                        #(#to_values),*
                    }
                }

                fn from_value(value: &str) -> Self {
                    match value {
                        #(#from_values),*,
                        _ => panic!("Invalid value: {:?}", value),
                    }
                }

            }
        });
    }
}

struct BlockPropertyStruct {
    data: PropertyCollectionData,
}

impl ToTokens for BlockPropertyStruct {
    fn to_tokens(&self, tokens: &mut TokenStream) {
        let struct_name = property_group_name_from_derived_name(&self.data.derive_name());
        let name = Ident::new(&struct_name, Span::call_site());

        // Strukturfelder generieren
        let fields = self.data.variant_mappings.iter().map(|entry| {
            let key = Ident::new_raw(&entry.original_name, Span::call_site());
            match &entry.property_type {
                PropertyType::Bool => quote! { pub #key: bool },
                PropertyType::Enum { name } => {
                    let value = Ident::new(name, Span::call_site());
                    quote! { pub #key: #value }
                }
            }
        });

        let block_ids = self
            .data
            .blocks
            .iter()
            .map(|(_, id)| *id)
            .collect::<Vec<_>>();

        let to_index_body = self
            .data
            .variant_mappings
            .iter()
            .rev()
            .map(|entry| {
                let field_name = Ident::new_raw(&entry.original_name, Span::call_site());
                match &entry.property_type {
                    PropertyType::Bool => quote! {
                        index += !self.#field_name as u16 * multiplier;
                        multiplier *= 2;
                    },
                    PropertyType::Enum { name } => {
                        let enum_ident = Ident::new(name, Span::call_site());
                        quote! {
                            index += self.#field_name.to_index() * multiplier;
                            multiplier *= #enum_ident::variant_count();
                        }
                    }
                }
            })
            .collect::<Vec<_>>();

        let from_index_body = self
            .data
            .variant_mappings
            .iter()
            .rev()
            .map(|entry| {
                let field_name = Ident::new_raw(&entry.original_name, Span::call_site());
                match &entry.property_type {
                    PropertyType::Bool => quote! {
                        #field_name: {
                            let value = index % 2;
                            index /= 2;
                            value == 0
                        }
                    },
                    PropertyType::Enum { name } => {
                        let enum_ident = Ident::new(name, Span::call_site());
                        quote! {
                            #field_name: {
                                let value = index % #enum_ident::variant_count();
                                index /= #enum_ident::variant_count();
                                #enum_ident::from_index(value)
                            }
                        }
                    }
                }
            })
            .collect::<Vec<_>>();

        let to_props_values = self.data.variant_mappings.iter().map(|entry| {
            let key = &entry.original_name;
            let field_name = Ident::new_raw(&entry.original_name, Span::call_site());
            match &entry.property_type {
                PropertyType::Bool => quote! {
                    props.push((#key.to_string(), self.#field_name.to_string()));
                },
                PropertyType::Enum { name: _ } => quote! {
                    props.push((#key.to_string(), self.#field_name.to_value().to_string()));
                },
            }
        });

        let from_props_values = self.data.variant_mappings.iter().map(|entry| {
            let key = &entry.original_name;
            let field_name = Ident::new_raw(&entry.original_name, Span::call_site());
            match &entry.property_type {
                PropertyType::Bool => quote! {
                    #key => {
                        block_props.#field_name = matches!(value, "true")
                    }
                },
                PropertyType::Enum { name } => {
                    let enum_ident = Ident::new(name, Span::call_site());
                    quote! {
                        #key => {
                            block_props.#field_name = #enum_ident::from_value(value)
                        }
                    }
                }
            }
        });

        tokens.extend(quote! {
            #[derive(Clone, Copy, Debug, Eq, PartialEq)]
            pub struct #name {
                #(#fields),*
            }

            impl BlockProperties for #name {
                #[allow(unused_assignments)]
                fn to_index(&self) -> u16 {
                    let mut index = 0;
                    let mut multiplier = 1;
                    #(#to_index_body)*
                    index
                }

                #[allow(unused_assignments)]
                fn from_index(mut index: u16) -> Self {
                    Self {
                        #(#from_index_body),*
                    }
                }

                fn to_state_id(&self, block: &Block) -> u16 {
                    if ![#(#block_ids),*].contains(&block.id) {
                        panic!("{} is not a valid block for {}", &block.name, #struct_name);
                    }
                    block.states[0].id + self.to_index()
                }

                fn from_state_id(state_id: u16, block: &Block) -> Self {
                    if ![#(#block_ids),*].contains(&block.id) {
                        panic!("{} is not a valid block for {}", &block.name, #struct_name);
                    }
                    if state_id >= block.states[0].id && state_id <= block.states.last().unwrap().id {
                        let index = state_id - block.states[0].id;
                        Self::from_index(index)
                    } else {
                        panic!("State ID {} does not exist for {}", state_id, &block.name);
                    }
                }

                fn default(block: &Block) -> Self {
                    if ![#(#block_ids),*].contains(&block.id) {
                        panic!("{} is not a valid block for {}", &block.name, #struct_name);
                    }
                    Self::from_state_id(block.default_state_id, block)
                }

                #[allow(clippy::vec_init_then_push)]
                fn to_props(&self) -> Vec<(String, String)> {
                    let mut props = vec![];
                    #(#to_props_values)*
                    props
                }

                fn from_props(props: Vec<(&str, &str)>, block: &Block) -> Self {
                    if ![#(#block_ids),*].contains(&block.id) {
                        panic!("{} is not a valid block for {}", &block.name, #struct_name);
                    }
                    let mut block_props = Self::default(block);
                    for (key, value) in props {
                        match key {
                            #(#from_props_values),*,
                            _ => panic!("Invalid key: {}", key),
                        }
                    }
                    block_props
                }
            }
        });
    }
}

#[derive(Deserialize, Clone, Copy, Debug)]
pub struct CollisionShape {
    pub min: Vector3<f64>,
    pub max: Vector3<f64>,
}

impl ToTokens for CollisionShape {
    fn to_tokens(&self, tokens: &mut TokenStream) {
        let min_x = &self.min.x;
        let min_y = &self.min.y;
        let min_z = &self.min.z;

        let max_x = &self.max.x;
        let max_y = &self.max.y;
        let max_z = &self.max.z;

        tokens.extend(quote! {
            CollisionShape {
                min: Vector3::new(#min_x, #min_y, #min_z),
                max: Vector3::new(#max_x, #max_y, #max_z),
            }
        });
    }
}

#[derive(Deserialize, Clone, Debug)]
pub struct BlockState {
    pub id: u16,
    pub state_flags: u8,
<<<<<<< HEAD
    pub side_flags: u8,
=======
    pub instrument: String, // TODO: make this an enum
>>>>>>> 3a7f68d0
    pub luminance: u8,
    pub hardness: f32,
    pub collision_shapes: Vec<u16>,
    pub opacity: Option<u8>,
    pub block_entity_type: Option<u16>,
}

#[derive(Deserialize, Clone, Debug)]
pub struct BlockStateRef {
    pub id: u16,
    pub state_idx: u16,
}

impl BlockState {
    fn to_tokens(&self) -> TokenStream {
        let mut tokens = TokenStream::new();
        let id = LitInt::new(&self.id.to_string(), Span::call_site());
        let state_flags = LitInt::new(&self.state_flags.to_string(), Span::call_site());
<<<<<<< HEAD
        let side_flags = LitInt::new(&self.side_flags.to_string(), Span::call_site());
=======
        let instrument = self.instrument.clone();
>>>>>>> 3a7f68d0
        let luminance = LitInt::new(&self.luminance.to_string(), Span::call_site());
        let hardness = self.hardness;
        let opacity = match self.opacity {
            Some(opacity) => {
                let opacity = LitInt::new(&opacity.to_string(), Span::call_site());
                quote! { #opacity }
            }
            None => quote! { u8::MAX },
        };
        let block_entity_type = match self.block_entity_type {
            Some(block_entity_type) => {
                let block_entity_type =
                    LitInt::new(&block_entity_type.to_string(), Span::call_site());
                quote! { #block_entity_type }
            }
            None => quote! { u16::MAX },
        };

        let collision_shapes = self
            .collision_shapes
            .iter()
            .map(|shape_id| LitInt::new(&shape_id.to_string(), Span::call_site()));

        tokens.extend(quote! {
            BlockState {
                id: #id,
                state_flags: #state_flags,
<<<<<<< HEAD
                side_flags: #side_flags,
=======
                instrument: #instrument,
>>>>>>> 3a7f68d0
                luminance: #luminance,
                hardness: #hardness,
                collision_shapes: &[#(#collision_shapes),*],
                opacity: #opacity,
                block_entity_type: #block_entity_type,
            }
        });
        tokens
    }
}

impl ToTokens for BlockStateRef {
    fn to_tokens(&self, tokens: &mut TokenStream) {
        let id = LitInt::new(&self.id.to_string(), Span::call_site());
        let state_idx = LitInt::new(&self.state_idx.to_string(), Span::call_site());

        tokens.extend(quote! {
            BlockStateRef {
                id: #id,
                state_idx: #state_idx,
            }
        });
    }
}

/// These are required to be defined twice because serde can't deseralize into static context for obvious reasons.
#[derive(Deserialize, Clone, Debug)]
pub struct LootTableStruct {
    r#type: LootTableTypeStruct,
    random_sequence: Option<String>,
    pools: Option<Vec<LootPoolStruct>>,
}

impl ToTokens for LootTableStruct {
    fn to_tokens(&self, tokens: &mut TokenStream) {
        let loot_table_type = self.r#type.to_token_stream();
        let random_sequence = match &self.random_sequence {
            Some(seq) => quote! { Some(#seq) },
            None => quote! { None },
        };
        let pools = match &self.pools {
            Some(pools) => {
                let pool_tokens: Vec<_> = pools.iter().map(|pool| pool.to_token_stream()).collect();
                quote! { Some(&[#(#pool_tokens),*]) }
            }
            None => quote! { None },
        };

        tokens.extend(quote! {
            LootTable {
                r#type: #loot_table_type,
                random_sequence: #random_sequence,
                pools: #pools,
            }
        });
    }
}

#[derive(Deserialize, Clone, Debug)]
pub struct LootPoolStruct {
    entries: Vec<LootPoolEntryStruct>,
    rolls: f32, // TODO
    bonus_rolls: f32,
}

impl ToTokens for LootPoolStruct {
    fn to_tokens(&self, tokens: &mut TokenStream) {
        let entries_tokens: Vec<_> = self
            .entries
            .iter()
            .map(|entry| entry.to_token_stream())
            .collect();
        let rolls = &self.rolls;
        let bonus_rolls = &self.bonus_rolls;

        tokens.extend(quote! {
            LootPool {
                entries: &[#(#entries_tokens),*],
                rolls: #rolls,
                bonus_rolls: #bonus_rolls,
            }
        });
    }
}

#[derive(Deserialize, Clone, Debug)]
pub struct ItemEntryStruct {
    name: String,
}

impl ToTokens for ItemEntryStruct {
    fn to_tokens(&self, tokens: &mut TokenStream) {
        let name = LitStr::new(&self.name, Span::call_site());

        tokens.extend(quote! {
            ItemEntry {
                name: #name,
            }
        });
    }
}

#[derive(Deserialize, Clone, Debug)]
pub struct AlternativeEntryStruct {
    children: Vec<LootPoolEntryStruct>,
}

impl ToTokens for AlternativeEntryStruct {
    fn to_tokens(&self, tokens: &mut TokenStream) {
        let children = self.children.iter().map(|entry| entry.to_token_stream());

        tokens.extend(quote! {
            AlternativeEntry {
                children: &[#(#children),*],
            }
        });
    }
}

#[derive(Deserialize, Clone, Debug)]
#[serde(tag = "type")]
pub enum LootPoolEntryTypesStruct {
    #[serde(rename = "minecraft:empty")]
    Empty,
    #[serde(rename = "minecraft:item")]
    Item(ItemEntryStruct),
    #[serde(rename = "minecraft:loot_table")]
    LootTable,
    #[serde(rename = "minecraft:dynamic")]
    Dynamic,
    #[serde(rename = "minecraft:tag")]
    Tag,
    #[serde(rename = "minecraft:alternatives")]
    Alternatives(AlternativeEntryStruct),
    #[serde(rename = "minecraft:sequence")]
    Sequence,
    #[serde(rename = "minecraft:group")]
    Group,
}

impl ToTokens for LootPoolEntryTypesStruct {
    fn to_tokens(&self, tokens: &mut TokenStream) {
        match self {
            LootPoolEntryTypesStruct::Empty => {
                tokens.extend(quote! { LootPoolEntryTypes::Empty });
            }
            LootPoolEntryTypesStruct::Item(item) => {
                tokens.extend(quote! { LootPoolEntryTypes::Item(#item) });
            }
            LootPoolEntryTypesStruct::LootTable => {
                tokens.extend(quote! { LootPoolEntryTypes::LootTable });
            }
            LootPoolEntryTypesStruct::Dynamic => {
                tokens.extend(quote! { LootPoolEntryTypes::Dynamic });
            }
            LootPoolEntryTypesStruct::Tag => {
                tokens.extend(quote! { LootPoolEntryTypes::Tag });
            }
            LootPoolEntryTypesStruct::Alternatives(alt) => {
                tokens.extend(quote! { LootPoolEntryTypes::Alternatives(#alt) });
            }
            LootPoolEntryTypesStruct::Sequence => {
                tokens.extend(quote! { LootPoolEntryTypes::Sequence });
            }
            LootPoolEntryTypesStruct::Group => {
                tokens.extend(quote! { LootPoolEntryTypes::Group });
            }
        }
    }
}

#[derive(Deserialize, Clone, Debug)]
#[serde(tag = "condition")]
pub enum LootConditionStruct {
    #[serde(rename = "minecraft:inverted")]
    Inverted,
    #[serde(rename = "minecraft:any_of")]
    AnyOf,
    #[serde(rename = "minecraft:all_of")]
    AllOf,
    #[serde(rename = "minecraft:random_chance")]
    RandomChance,
    #[serde(rename = "minecraft:random_chance_with_enchanted_bonus")]
    RandomChanceWithEnchantedBonus,
    #[serde(rename = "minecraft:entity_properties")]
    EntityProperties,
    #[serde(rename = "minecraft:killed_by_player")]
    KilledByPlayer,
    #[serde(rename = "minecraft:entity_scores")]
    EntityScores,
    #[serde(rename = "minecraft:block_state_property")]
    BlockStateProperty {
        block: String,
        properties: HashMap<String, String>,
    },
    #[serde(rename = "minecraft:match_tool")]
    MatchTool,
    #[serde(rename = "minecraft:table_bonus")]
    TableBonus,
    #[serde(rename = "minecraft:survives_explosion")]
    SurvivesExplosion,
    #[serde(rename = "minecraft:damage_source_properties")]
    DamageSourceProperties,
    #[serde(rename = "minecraft:location_check")]
    LocationCheck,
    #[serde(rename = "minecraft:weather_check")]
    WeatherCheck,
    #[serde(rename = "minecraft:reference")]
    Reference,
    #[serde(rename = "minecraft:time_check")]
    TimeCheck,
    #[serde(rename = "minecraft:value_check")]
    ValueCheck,
    #[serde(rename = "minecraft:enchantment_active_check")]
    EnchantmentActiveCheck,
}

impl ToTokens for LootConditionStruct {
    fn to_tokens(&self, tokens: &mut TokenStream) {
        let name = match self {
            LootConditionStruct::Inverted => quote! { LootCondition::Inverted },
            LootConditionStruct::AnyOf => quote! { LootCondition::AnyOf },
            LootConditionStruct::AllOf => quote! { LootCondition::AllOf },
            LootConditionStruct::RandomChance => quote! { LootCondition::RandomChance },
            LootConditionStruct::RandomChanceWithEnchantedBonus => {
                quote! { LootCondition::RandomChanceWithEnchantedBonus }
            }
            LootConditionStruct::EntityProperties => quote! { LootCondition::EntityProperties },
            LootConditionStruct::KilledByPlayer => quote! { LootCondition::KilledByPlayer },
            LootConditionStruct::EntityScores => quote! { LootCondition::EntityScores },
            LootConditionStruct::BlockStateProperty { block, properties } => {
                let properties: Vec<_> = properties
                    .iter()
                    .map(|(k, v)| quote! { (#k, #v) })
                    .collect();
                quote! { LootCondition::BlockStateProperty { block: #block, properties: &[#(#properties),*] } }
            }
            LootConditionStruct::MatchTool => quote! { LootCondition::MatchTool },
            LootConditionStruct::TableBonus => quote! { LootCondition::TableBonus },
            LootConditionStruct::SurvivesExplosion => quote! { LootCondition::SurvivesExplosion },
            LootConditionStruct::DamageSourceProperties => {
                quote! { LootCondition::DamageSourceProperties }
            }
            LootConditionStruct::LocationCheck => quote! { LootCondition::LocationCheck },
            LootConditionStruct::WeatherCheck => quote! { LootCondition::WeatherCheck },
            LootConditionStruct::Reference => quote! { LootCondition::Reference },
            LootConditionStruct::TimeCheck => quote! { LootCondition::TimeCheck },
            LootConditionStruct::ValueCheck => quote! { LootCondition::ValueCheck },
            LootConditionStruct::EnchantmentActiveCheck => {
                quote! { LootCondition::EnchantmentActiveCheck }
            }
        };

        tokens.extend(name);
    }
}

#[derive(Deserialize, Clone, Debug)]
pub struct LootFunctionStruct {
    #[serde(flatten)]
    content: LootFunctionTypesStruct,
    conditions: Option<Vec<LootConditionStruct>>,
}

impl ToTokens for LootFunctionStruct {
    fn to_tokens(&self, tokens: &mut TokenStream) {
        let functions_tokens = &self.content.to_token_stream();

        let conditions_tokens = match &self.conditions {
            Some(conds) => {
                let cond_tokens: Vec<_> = conds.iter().map(|c| c.to_token_stream()).collect();
                quote! { Some(&[#(#cond_tokens),*]) }
            }
            None => quote! { None },
        };

        tokens.extend(quote! {
            LootFunction {
                content: #functions_tokens,
                conditions: #conditions_tokens,
            }
        });
    }
}

#[derive(Deserialize, Clone, Debug)]
#[serde(tag = "function")]
pub enum LootFunctionTypesStruct {
    #[serde(rename = "minecraft:set_count")]
    SetCount {
        count: LootFunctionNumberProviderStruct,
        add: Option<bool>,
    },
    #[serde(rename = "minecraft:limit_count")]
    LimitCount { limit: LootFunctionLimitCountStruct },
    #[serde(rename = "minecraft:apply_bonus")]
    ApplyBonus {
        enchantment: String,
        formula: String,
        parameters: Option<LootFunctionBonusParameterStruct>,
    },
    #[serde(rename = "minecraft:copy_components")]
    CopyComponents {
        source: String,
        include: Vec<String>,
    },
    #[serde(rename = "minecraft:copy_state")]
    CopyState {
        block: String,
        properties: Vec<String>,
    },
    #[serde(rename = "minecraft:explosion_decay")]
    ExplosionDecay,
}

impl ToTokens for LootFunctionTypesStruct {
    fn to_tokens(&self, tokens: &mut TokenStream) {
        let name = match self {
            LootFunctionTypesStruct::SetCount { count, add } => {
                let count = count.to_token_stream();
                let add = add.unwrap_or(false);
                quote! { LootFunctionTypes::SetCount { count: #count, add: #add } }
            }
            LootFunctionTypesStruct::LimitCount { limit } => {
                let min = match limit.min {
                    Some(min) => quote! { Some(#min) },
                    None => quote! { None },
                };
                let max = match limit.max {
                    Some(max) => quote! { Some(#max) },
                    None => quote! { None },
                };
                quote! { LootFunctionTypes::LimitCount { min: #min, max: #max } }
            }
            LootFunctionTypesStruct::ApplyBonus {
                enchantment,
                formula,
                parameters,
            } => {
                let parameters = match parameters {
                    Some(params) => {
                        let params = params.to_token_stream();
                        quote! { Some(#params) }
                    }
                    None => quote! { None },
                };

                quote! {
                    LootFunctionTypes::ApplyBonus {
                        enchantment: #enchantment,
                        formula: #formula,
                        parameters: #parameters,
                    }
                }
            }
            LootFunctionTypesStruct::CopyComponents { source, include } => {
                quote! {
                    LootFunctionTypes::CopyComponents {
                        source: #source,
                        include: &[#(#include),*],
                    }
                }
            }
            LootFunctionTypesStruct::CopyState { block, properties } => {
                quote! {
                    LootFunctionTypes::CopyState {
                        block: #block,
                        properties: &[#(#properties),*],
                    }
                }
            }
            LootFunctionTypesStruct::ExplosionDecay => {
                quote! { LootFunctionTypes::ExplosionDecay }
            }
        };

        tokens.extend(name);
    }
}

#[derive(Deserialize, Clone, Debug)]
#[serde(tag = "type")]
pub enum LootFunctionNumberProviderStruct {
    #[serde(rename = "minecraft:uniform")]
    Uniform { min: f32, max: f32 },
    #[serde(rename = "minecraft:binomial")]
    Binomial { n: f32, p: f32 },
    #[serde(rename = "minecraft:constant", untagged)]
    Constant(f32),
}

impl ToTokens for LootFunctionNumberProviderStruct {
    fn to_tokens(&self, tokens: &mut TokenStream) {
        let name = match self {
            Self::Constant(value) => {
                quote! { LootFunctionNumberProvider::Constant { value: #value } }
            }
            Self::Uniform { min, max } => {
                quote! { LootFunctionNumberProvider::Uniform { min: #min, max: #max } }
            }
            Self::Binomial { n, p } => {
                quote! { LootFunctionNumberProvider::Binomial { n: #n, p: #p } }
            }
        };

        tokens.extend(name);
    }
}

#[derive(Deserialize, Clone, Debug)]
pub struct LootFunctionLimitCountStruct {
    min: Option<f32>,
    max: Option<f32>,
}

#[derive(Deserialize, Clone, Debug)]
#[serde(untagged)]
pub enum LootFunctionBonusParameterStruct {
    Multiplier {
        #[serde(rename = "bonusMultiplier")]
        bonus_multiplier: i32,
    },
    Probability {
        extra: i32,
        probability: f32,
    },
}

impl ToTokens for LootFunctionBonusParameterStruct {
    fn to_tokens(&self, tokens: &mut TokenStream) {
        let name = match self {
            Self::Multiplier { bonus_multiplier } => {
                quote! { LootFunctionBonusParameter::Multiplier { bonus_multiplier: #bonus_multiplier } }
            }
            Self::Probability { extra, probability } => {
                quote! { LootFunctionBonusParameter::Probability { extra: #extra, probability: #probability } }
            }
        };

        tokens.extend(name);
    }
}

#[derive(Deserialize, Clone, Debug)]
pub struct LootPoolEntryStruct {
    #[serde(flatten)]
    content: LootPoolEntryTypesStruct,
    conditions: Option<Vec<LootConditionStruct>>,
    functions: Option<Vec<LootFunctionStruct>>,
}

impl ToTokens for LootPoolEntryStruct {
    fn to_tokens(&self, tokens: &mut TokenStream) {
        let content = &self.content;
        let conditions_tokens = match &self.conditions {
            Some(conds) => {
                let cond_tokens: Vec<_> = conds.iter().map(|c| c.to_token_stream()).collect();
                quote! { Some(&[#(#cond_tokens),*]) }
            }
            None => quote! { None },
        };
        let functions_tokens = match &self.functions {
            Some(fns) => {
                let cond_tokens: Vec<_> = fns.iter().map(|c| c.to_token_stream()).collect();
                quote! { Some(&[#(#cond_tokens),*]) }
            }
            None => quote! { None },
        };

        tokens.extend(quote! {
            LootPoolEntry {
                content: #content,
                conditions: #conditions_tokens,
                functions: #functions_tokens,
            }
        });
    }
}

#[derive(Deserialize, Clone, Debug)]
#[serde(rename = "snake_case")]
pub enum LootTableTypeStruct {
    #[serde(rename = "minecraft:empty")]
    /// Nothing will be dropped.
    Empty,
    #[serde(rename = "minecraft:block")]
    /// A block will be dropped.
    Block,
    #[serde(rename = "minecraft:chest")]
    /// An item will be dropped.
    Chest,
}

impl ToTokens for LootTableTypeStruct {
    fn to_tokens(&self, tokens: &mut TokenStream) {
        let name = match self {
            LootTableTypeStruct::Empty => quote! { LootTableType::Empty },
            LootTableTypeStruct::Block => quote! { LootTableType::Block },
            LootTableTypeStruct::Chest => quote! { LootTableType::Chest },
        };

        tokens.extend(name);
    }
}

#[derive(Deserialize, Clone, Debug)]
pub struct Block {
    pub id: u16,
    pub name: String,
    pub translation_key: String,
    pub hardness: f32,
    pub blast_resistance: f32,
    pub item_id: u16,
    pub loot_table: Option<LootTableStruct>,
    pub slipperiness: f32,
    pub velocity_multiplier: f32,
    pub jump_velocity_multiplier: f32,
    pub properties: Vec<i32>,
    pub default_state_id: u16,
    pub states: Vec<BlockState>,
    pub experience: Option<Experience>,
}

#[derive(Deserialize, Clone, Debug)]
pub struct OptimizedBlock {
    pub id: u16,
    pub name: String,
    pub translation_key: String,
    pub hardness: f32,
    pub blast_resistance: f32,
    pub item_id: u16,
    pub loot_table: Option<LootTableStruct>,
    pub slipperiness: f32,
    pub velocity_multiplier: f32,
    pub jump_velocity_multiplier: f32,
    pub default_state_id: u16,
    pub states: Vec<BlockStateRef>,
    pub experience: Option<Experience>,
}

impl ToTokens for OptimizedBlock {
    fn to_tokens(&self, tokens: &mut TokenStream) {
        let id = LitInt::new(&self.id.to_string(), Span::call_site());
        let name = LitStr::new(&self.name, Span::call_site());
        let translation_key = LitStr::new(&self.translation_key, Span::call_site());
        let hardness = &self.hardness;
        let blast_resistance = &self.blast_resistance;
        let item_id = LitInt::new(&self.item_id.to_string(), Span::call_site());
        let default_state_id = LitInt::new(&self.default_state_id.to_string(), Span::call_site());
        let slipperiness = &self.slipperiness;
        let velocity_multiplier = &self.velocity_multiplier;
        let jump_velocity_multiplier = &self.jump_velocity_multiplier;
        let experience = match &self.experience {
            Some(exp) => {
                let exp_tokens = exp.to_token_stream();
                quote! { Some(#exp_tokens) }
            }
            None => quote! { None },
        };
        // Generate state tokens
        let states = self.states.iter().map(|state| state.to_token_stream());
        let loot_table = match &self.loot_table {
            Some(table) => {
                let table_tokens = table.to_token_stream();
                quote! { Some(#table_tokens) }
            }
            None => quote! { None },
        };

        tokens.extend(quote! {
            Block {
                id: #id,
                name: #name,
                translation_key: #translation_key,
                hardness: #hardness,
                blast_resistance: #blast_resistance,
                slipperiness: #slipperiness,
                velocity_multiplier: #velocity_multiplier,
                jump_velocity_multiplier: #jump_velocity_multiplier,
                item_id: #item_id,
                default_state_id: #default_state_id,
                states: &[#(#states),*],
                loot_table: #loot_table,
                experience: #experience,
            }
        });
    }
}

#[derive(Deserialize, Clone, Debug, PartialEq)]
#[serde(tag = "type")]
pub enum GeneratedPropertyType {
    #[serde(rename = "boolean")]
    Boolean,
    #[serde(rename = "int")]
    Int { min: u8, max: u8 },
    #[serde(rename = "enum")]
    Enum { values: Vec<String> },
}

#[derive(Deserialize, Clone, Debug)]
pub struct GeneratedProperty {
    hash_key: i32,
    enum_name: String,
    serialized_name: String,
    #[serde(rename = "type")]
    #[serde(flatten)]
    property_type: GeneratedPropertyType,
}

impl GeneratedProperty {
    fn to_property(&self) -> Property {
        let enum_name = match &self.property_type {
            GeneratedPropertyType::Boolean => "boolean".to_string(),
            GeneratedPropertyType::Int { min, max } => format!("integer_{min}_to_{max}"),
            GeneratedPropertyType::Enum { .. } => self.enum_name.clone(),
        };

        let values = match &self.property_type {
            GeneratedPropertyType::Boolean => {
                vec!["true".to_string(), "false".to_string()]
            }
            GeneratedPropertyType::Int { min, max } => {
                let mut values = Vec::new();
                for i in *min..=*max {
                    values.push(format!("L{i}"));
                }
                values
            }
            GeneratedPropertyType::Enum { values } => values.clone(),
        };

        Property {
            enum_name,
            serialized_name: self.serialized_name.clone(),
            values,
        }
    }
}

#[derive(Clone, Debug)]
struct Property {
    enum_name: String,
    serialized_name: String,
    values: Vec<String>,
}

#[derive(Deserialize, Clone, Debug)]
pub struct BlockAssets {
    pub blocks: Vec<Block>,
    pub shapes: Vec<CollisionShape>,
    pub block_entity_types: Vec<String>,
}

pub(crate) fn build() -> TokenStream {
    println!("cargo:rerun-if-changed=../assets/blocks.json");
    println!("cargo:rerun-if-changed=../assets/properties.json");

    let blocks_assets: BlockAssets = serde_json::from_str(include_str!("../../assets/blocks.json"))
        .expect("Failed to parse blocks.json");

    let generated_properties: Vec<GeneratedProperty> =
        serde_json::from_str(include_str!("../../assets/properties.json"))
            .expect("Failed to parse properties.json");

    let mut type_from_raw_id_arms = TokenStream::new();
    let mut type_from_name = TokenStream::new();
    let mut block_from_state_id = TokenStream::new();
    let mut block_from_item_id = TokenStream::new();
    let mut block_properties_from_state_and_block_id = TokenStream::new();
    let mut block_properties_from_props_and_name = TokenStream::new();
    let mut existing_item_ids: Vec<u16> = Vec::new();
    let mut constants = TokenStream::new();

    // Collect unique block states to create partial block states to save memory.
    let mut unique_states = Vec::new();
    for block in blocks_assets.blocks.clone() {
        for state in block.states.clone() {
            // Check if this state is already in `unique_states` by comparing all fields except `id`.
            let already_exists = unique_states.iter().any(|s: &BlockState| {
                s.state_flags == state.state_flags
                    && s.luminance == state.luminance
                    && s.hardness == state.hardness
                    && s.collision_shapes == state.collision_shapes
            });

            if !already_exists {
                unique_states.push(state);
            }
        }
    }

    // Used to create property `enum`s.
    let mut property_enums: HashMap<String, PropertyStruct> = HashMap::new();
    // Property implementation for a block.
    let mut block_properties: Vec<BlockPropertyStruct> = Vec::new();
    // Mapping of a collection of property hashes -> blocks that have these properties.
    let mut property_collection_map: HashMap<Vec<i32>, PropertyCollectionData> = HashMap::new();
    // Validator that we have no `enum` collisions.
    let mut optimized_blocks: Vec<(String, OptimizedBlock)> = Vec::new();
    for block in blocks_assets.blocks.clone() {
        let optimized_block = OptimizedBlock {
            id: block.id,
            name: block.name.clone(),
            translation_key: block.translation_key.clone(),
            hardness: block.hardness,
            blast_resistance: block.blast_resistance,
            item_id: block.item_id,
            default_state_id: block.default_state_id,
            slipperiness: block.slipperiness,
            velocity_multiplier: block.velocity_multiplier,
            jump_velocity_multiplier: block.jump_velocity_multiplier,
            loot_table: block.loot_table,
            experience: block.experience,
            states: block
                .states
                .iter()
                .map(|state| {
                    // Find the index in `unique_states` by comparing all fields except `id`.
                    let state_idx = unique_states
                        .iter()
                        .position(|s| {
                            s.state_flags == state.state_flags
                                && s.luminance == state.luminance
                                && s.hardness == state.hardness
                                && s.collision_shapes == state.collision_shapes
                        })
                        .unwrap() as u16;

                    BlockStateRef {
                        id: state.id,
                        state_idx,
                    }
                })
                .collect(),
        };

        optimized_blocks.push((block.name.clone(), optimized_block));

        let mut property_collection = HashSet::new();
        let mut property_mapping = Vec::new();
        for property in block.properties {
            let generated_property = generated_properties
                .iter()
                .find(|p| p.hash_key == property)
                .unwrap();
            property_collection.insert(generated_property.hash_key);
            let property = generated_property.to_property();
            let renamed_property = property.enum_name.to_upper_camel_case();

            let property_type = if property.values == vec!["true".to_string(), "false".to_string()]
            {
                PropertyType::Bool
            } else {
                PropertyType::Enum {
                    name: renamed_property.clone(),
                }
            };

            if let PropertyType::Enum { name } = &property_type {
                let _ = property_enums
                    .entry(name.clone())
                    .or_insert_with(|| PropertyStruct {
                        name: name.clone(),
                        values: property.values.clone(),
                    });
            }

            property_mapping.push(PropertyVariantMapping {
                original_name: property.serialized_name.clone(),
                property_type,
            });
        }

        // The Minecraft Java state manager deterministically produces an index given a set of properties. We must use
        // the original property names here when checking for unique combinations of properties, and
        // sort them to make a deterministic hash.

        if !property_collection.is_empty() {
            let mut property_collection = Vec::from_iter(property_collection);
            property_collection.sort();
            property_collection_map
                .entry(property_collection)
                .or_insert_with(|| PropertyCollectionData::from_mappings(property_mapping))
                .add_block(block.name, block.id);
        }
    }

    for property_group in property_collection_map.into_values() {
        for (block_name, id) in &property_group.blocks {
            let const_block_name = Ident::new(
                &const_block_name_from_block_name(block_name),
                Span::call_site(),
            );
            let property_name = Ident::new(
                &property_group_name_from_derived_name(&property_group.derive_name()),
                Span::call_site(),
            );
            let id_lit = LitInt::new(&id.to_string(), Span::call_site());

            block_properties_from_state_and_block_id.extend(quote! {
                #id_lit => Some(Box::new(#property_name::from_state_id(state_id, &Block::#const_block_name))),
            });

            block_properties_from_props_and_name.extend(quote! {
                #id_lit => Some(Box::new(#property_name::from_props(props, &Block::#const_block_name))),
            });
        }

        block_properties.push(BlockPropertyStruct {
            data: property_group,
        });
    }

    // Generate the collision shapes array.
    let shapes = blocks_assets
        .shapes
        .iter()
        .map(|shape| shape.to_token_stream());

    let unique_states = unique_states.iter().map(|state| state.to_tokens());

    let block_props = block_properties.iter().map(|prop| prop.to_token_stream());
    let properties = property_enums.values().map(|prop| prop.to_token_stream());

    // Generate the block entity types array.
    let block_entity_types = blocks_assets
        .block_entity_types
        .iter()
        .map(|entity_type| LitStr::new(entity_type, Span::call_site()));

    // Generate constants and `match` arms for each block.
    for (name, block) in optimized_blocks {
        let const_ident = format_ident!("{}", const_block_name_from_block_name(&name));
        let block_tokens = block.to_token_stream();
        let id_lit = LitInt::new(&block.id.to_string(), Span::call_site());
        let state_start = block.states.iter().map(|state| state.id).min().unwrap();
        let state_end = block.states.iter().map(|state| state.id).max().unwrap();
        let item_id = block.item_id;

        constants.extend(quote! {
            pub const #const_ident: Block = #block_tokens;

        });

        type_from_raw_id_arms.extend(quote! {
            #id_lit => Some(Self::#const_ident),
        });

        type_from_name.extend(quote! {
            #name => Some(Self::#const_ident),
        });

        block_from_state_id.extend(quote! {
            #state_start..=#state_end => Some(Self::#const_ident),
        });

        if !existing_item_ids.contains(&item_id) {
            block_from_item_id.extend(quote! {
                #item_id => Some(Self::#const_ident),
            });
            existing_item_ids.push(item_id);
        }
    }

    quote! {
        use crate::{BlockState, BlockStateRef, Block, CollisionShape};
        use pumpkin_util::math::int_provider::{UniformIntProvider, IntProvider, NormalIntProvider};
        use pumpkin_util::loot_table::*;
        use pumpkin_util::math::experience::Experience;
        use pumpkin_util::math::vector3::Vector3;

        #[derive(Clone, Copy, Debug)]
        pub struct BlockProperty {
            pub name: &'static str,
            pub values: &'static [&'static str],
        }

        pub trait BlockProperties where Self: 'static {
            // Convert properties to an index (`0` to `N-1`).
            fn to_index(&self) -> u16;
            // Convert an index back to properties.
            fn from_index(index: u16) -> Self where Self: Sized;

            // Convert properties to a state id.
            fn to_state_id(&self, block: &Block) -> u16;
            // Convert a state id back to properties.
            fn from_state_id(state_id: u16, block: &Block) -> Self where Self: Sized;
            // Get the default properties.
            fn default(block: &Block) -> Self where Self: Sized;

            // Convert properties to a `Vec` of `(name, value)`
            fn to_props(&self) -> Vec<(String, String)>;

            // Convert properties to a block state, and add them onto the default state.
            fn from_props(props: Vec<(&str, &str)>, block: &Block) -> Self where Self: Sized;
        }

        pub trait EnumVariants {
            fn variant_count() -> u16;
            fn to_index(&self) -> u16;
            fn from_index(index: u16) -> Self;
            fn to_value(&self) -> &str;
            fn from_value(value: &str) -> Self;
        }



        pub static COLLISION_SHAPES: &[CollisionShape] = &[
            #(#shapes),*
        ];

        pub static BLOCK_STATES: &[BlockState] = &[
            #(#unique_states),*
        ];

        pub static BLOCK_ENTITY_TYPES: &[&str] = &[
            #(#block_entity_types),*
        ];



        impl Block {
            #constants

            #[doc = r" Try to parse a block from a resource location string."]
            pub fn from_registry_key(name: &str) -> Option<Self> {
                match name {
                    #type_from_name
                    _ => None
                }
            }

            #[doc = r" Try to parse a block from a raw id."]
            pub const fn from_id(id: u16) -> Option<Self> {
                match id {
                    #type_from_raw_id_arms
                    _ => None
                }
            }

            #[doc = r" Try to parse a block from a state id."]
            pub const fn from_state_id(id: u16) -> Option<Self> {
                match id {
                    #block_from_state_id
                    _ => None
                }
            }

            #[doc = r" Try to parse a block from an item id."]
            pub const fn from_item_id(id: u16) -> Option<Self> {
                #[allow(unreachable_patterns)]
                match id {
                    #block_from_item_id
                    _ => None
                }
            }

            #[doc = r" Get the properties of the block."]
            pub fn properties(&self, state_id: u16) -> Option<Box<dyn BlockProperties>> {
                match self.id {
                    #block_properties_from_state_and_block_id
                    _ => None
                }
            }

            #[doc = r" Get the properties of the block."]
            pub fn from_properties(&self, props: Vec<(&str, &str)>) -> Option<Box<dyn BlockProperties>> {
                match self.id {
                    #block_properties_from_props_and_name
                    _ => None
                }
            }
        }

        #(#properties)*

        #(#block_props)*

        impl BlockStateRef {
            pub fn get_state(&self) -> BlockState {
                let mut state = BLOCK_STATES[self.state_idx as usize].clone();
                state.id = self.id;
                state
            }
        }

        impl Facing {
            pub fn opposite(&self) -> Self {
                match self {
                    Facing::North => Facing::South,
                    Facing::South => Facing::North,
                    Facing::East => Facing::West,
                    Facing::West => Facing::East,
                    Facing::Up => Facing::Down,
                    Facing::Down => Facing::Up,
                }
            }
        }

        impl HorizontalFacing {
            pub fn all() -> [HorizontalFacing; 4] {
                [
                    HorizontalFacing::North,
                    HorizontalFacing::South,
                    HorizontalFacing::West,
                    HorizontalFacing::East,
                ]
            }

            pub fn to_offset(&self) -> Vector3<i32> {
                match self {
                    Self::North => (0, 0, -1),
                    Self::South => (0, 0, 1),
                    Self::West => (-1, 0, 0),
                    Self::East => (1, 0, 0),
                }
                .into()
            }

            pub fn opposite(&self) -> Self {
                match self {
                    Self::North => Self::South,
                    Self::South => Self::North,
                    Self::West => Self::East,
                    Self::East => Self::West,
                }
            }

            pub fn rotate_clockwise(&self) -> Self {
                match self {
                    Self::North => Self::East,
                    Self::South => Self::West,
                    Self::West => Self::North,
                    Self::East => Self::South,
                }
            }

            pub fn rotate_counter_clockwise(&self) -> Self {
                match self {
                    Self::North => Self::West,
                    Self::South => Self::East,
                    Self::West => Self::South,
                    Self::East => Self::North,
                }
            }
        }
    }
}<|MERGE_RESOLUTION|>--- conflicted
+++ resolved
@@ -355,11 +355,8 @@
 pub struct BlockState {
     pub id: u16,
     pub state_flags: u8,
-<<<<<<< HEAD
     pub side_flags: u8,
-=======
     pub instrument: String, // TODO: make this an enum
->>>>>>> 3a7f68d0
     pub luminance: u8,
     pub hardness: f32,
     pub collision_shapes: Vec<u16>,
@@ -378,11 +375,8 @@
         let mut tokens = TokenStream::new();
         let id = LitInt::new(&self.id.to_string(), Span::call_site());
         let state_flags = LitInt::new(&self.state_flags.to_string(), Span::call_site());
-<<<<<<< HEAD
         let side_flags = LitInt::new(&self.side_flags.to_string(), Span::call_site());
-=======
         let instrument = self.instrument.clone();
->>>>>>> 3a7f68d0
         let luminance = LitInt::new(&self.luminance.to_string(), Span::call_site());
         let hardness = self.hardness;
         let opacity = match self.opacity {
@@ -410,11 +404,8 @@
             BlockState {
                 id: #id,
                 state_flags: #state_flags,
-<<<<<<< HEAD
                 side_flags: #side_flags,
-=======
                 instrument: #instrument,
->>>>>>> 3a7f68d0
                 luminance: #luminance,
                 hardness: #hardness,
                 collision_shapes: &[#(#collision_shapes),*],
