use heck::ToPascalCase;
use proc_macro2::TokenStream;
use quote::{format_ident, quote};
use rayon::prelude::*;
use std::{fs, io::Write, path::Path, process::Command};

mod attributes;
mod biome;
mod block;
mod chunk_status;
mod composter_increase_chance;
mod damage_type;
mod data_component;
mod enchantments;
mod entity_pose;
mod entity_status;
mod entity_type;
mod flower_pot_transformations;
mod fluid;
mod fuels;
mod game_event;
mod game_rules;
mod item;
pub mod loot;
mod message_type;
mod noise_parameter;
mod noise_router;
mod packet;
mod particle;
mod recipe_remainder;
mod recipes;
mod scoreboard_slot;
mod screen;
mod sound;
mod sound_category;
mod spawn_egg;
mod status_effect;
mod tag;
mod world_event;

pub const OUT_DIR: &str = "src/generated";

pub fn main() {
    let path = Path::new(OUT_DIR);
    if !path.exists() {
        let _ = fs::create_dir(OUT_DIR);
    }
    #[allow(clippy::type_complexity)]
    let build_functions: Vec<(fn() -> TokenStream, &str)> = vec![
        (packet::build, "packet.rs"),
        (screen::build, "screen.rs"),
        (particle::build, "particle.rs"),
        (sound::build, "sound.rs"),
        (chunk_status::build, "chunk_status.rs"),
        (game_event::build, "game_event.rs"),
        (game_rules::build, "game_rules.rs"),
        (sound_category::build, "sound_category.rs"),
        (entity_pose::build, "entity_pose.rs"),
        (scoreboard_slot::build, "scoreboard_slot.rs"),
        (world_event::build, "world_event.rs"),
        (entity_type::build, "entity_type.rs"),
        (noise_parameter::build, "noise_parameter.rs"),
        (biome::build, "biome.rs"),
        (damage_type::build, "damage_type.rs"),
        (message_type::build, "message_type.rs"),
        (spawn_egg::build, "spawn_egg.rs"),
        (block::build, "block.rs"),
        (item::build, "item.rs"),
        (fluid::build, "fluid.rs"),
        (status_effect::build, "status_effect.rs"),
        (entity_status::build, "entity_status.rs"),
        (tag::build, "tag.rs"),
        (noise_router::build, "noise_router.rs"),
        (
            flower_pot_transformations::build,
            "flower_pot_transformations.rs",
        ),
        (
            composter_increase_chance::build,
            "composter_increase_chance.rs",
        ),
        (recipes::build, "recipes.rs"),
        (enchantments::build, "enchantment.rs"),
        (fuels::build, "fuels.rs"),
<<<<<<< HEAD
        (data_component::build, "data_component.rs"),
        (attributes::build, "attributes.rs"),
=======
        (recipe_remainder::build, "recipe_remainder.rs"),
>>>>>>> f80650c3
    ];

    build_functions.par_iter().for_each(|(build_fn, file)| {
        write_generated_file(build_fn(), file);
    });
}

pub fn array_to_tokenstream(array: &[String]) -> TokenStream {
    let mut variants = TokenStream::new();

    for item in array.iter() {
        let name = format_ident!("{}", item.to_pascal_case());
        variants.extend([quote! {
            #name,
        }]);
    }
    variants
}

pub fn write_generated_file(content: TokenStream, out_file: &str) {
    let path = Path::new(OUT_DIR).join(out_file);
    let code = content.to_string();

    let mut file = fs::File::create(&path).unwrap();
    if let Err(e) = file.write_all(code.as_bytes()) {
        println!("cargo::error={e}");
    }

    // Try to format the output for debugging purposes.
    // Doesn't matter if rustfmt is unavailable.
    let _ = Command::new("rustfmt").arg(&path).output();
}<|MERGE_RESOLUTION|>--- conflicted
+++ resolved
@@ -82,12 +82,9 @@
         (recipes::build, "recipes.rs"),
         (enchantments::build, "enchantment.rs"),
         (fuels::build, "fuels.rs"),
-<<<<<<< HEAD
         (data_component::build, "data_component.rs"),
         (attributes::build, "attributes.rs"),
-=======
         (recipe_remainder::build, "recipe_remainder.rs"),
->>>>>>> f80650c3
     ];
 
     build_functions.par_iter().for_each(|(build_fn, file)| {
