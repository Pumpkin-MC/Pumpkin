use heck::ToPascalCase;
use proc_macro2::TokenStream;
use quote::{format_ident, quote};
use rayon::prelude::*;
use std::{fs, io::Write, path::Path, process::Command};

mod attributes;
mod biome;
mod block;
mod chunk_status;
mod composter_increase_chance;
mod damage_type;
mod data_component;
mod effect;
mod enchantments;
mod entity_pose;
mod entity_status;
mod entity_type;
mod flower_pot_transformations;
mod fluid;
mod fuels;
mod game_event;
mod game_rules;
mod item;
pub mod loot;
mod message_type;
mod noise_parameter;
mod noise_router;
mod packet;
mod particle;
<<<<<<< HEAD
mod potion;
mod potion_brewing;
=======
mod recipe_remainder;
>>>>>>> ad8094b2
mod recipes;
mod scoreboard_slot;
mod screen;
mod sound;
mod sound_category;
mod spawn_egg;
mod tag;
mod world_event;

pub const OUT_DIR: &str = "src/generated";

pub fn main() {
    let path = Path::new(OUT_DIR);
    if !path.exists() {
        let _ = fs::create_dir(OUT_DIR);
    }
    #[allow(clippy::type_complexity)]
    let build_functions: Vec<(fn() -> TokenStream, &str)> = vec![
        (packet::build, "packet.rs"),
        (screen::build, "screen.rs"),
        (particle::build, "particle.rs"),
        (sound::build, "sound.rs"),
        (chunk_status::build, "chunk_status.rs"),
        (game_event::build, "game_event.rs"),
        (game_rules::build, "game_rules.rs"),
        (sound_category::build, "sound_category.rs"),
        (entity_pose::build, "entity_pose.rs"),
        (scoreboard_slot::build, "scoreboard_slot.rs"),
        (world_event::build, "world_event.rs"),
        (entity_type::build, "entity_type.rs"),
        (noise_parameter::build, "noise_parameter.rs"),
        (biome::build, "biome.rs"),
        (damage_type::build, "damage_type.rs"),
        (message_type::build, "message_type.rs"),
        (spawn_egg::build, "spawn_egg.rs"),
        (block::build, "block.rs"),
        (item::build, "item.rs"),
        (fluid::build, "fluid.rs"),
        (entity_status::build, "entity_status.rs"),
        (tag::build, "tag.rs"),
        (noise_router::build, "noise_router.rs"),
        (
            flower_pot_transformations::build,
            "flower_pot_transformations.rs",
        ),
        (
            composter_increase_chance::build,
            "composter_increase_chance.rs",
        ),
        (recipes::build, "recipes.rs"),
        (enchantments::build, "enchantment.rs"),
        (fuels::build, "fuels.rs"),
        (data_component::build, "data_component.rs"),
        (attributes::build, "attributes.rs"),
<<<<<<< HEAD
        (effect::build, "effect.rs"),
        (potion::build, "potion.rs"),
        (potion_brewing::build, "potion_brewing.rs"),
=======
        (recipe_remainder::build, "recipe_remainder.rs"),
>>>>>>> ad8094b2
    ];

    build_functions.par_iter().for_each(|(build_fn, file)| {
        write_generated_file(build_fn(), file);
    });
}

pub fn array_to_tokenstream(array: &[String]) -> TokenStream {
    let mut variants = TokenStream::new();

    for item in array.iter() {
        let name = format_ident!("{}", item.to_pascal_case());
        variants.extend([quote! {
            #name,
        }]);
    }
    variants
}

pub fn write_generated_file(content: TokenStream, out_file: &str) {
    let path = Path::new(OUT_DIR).join(out_file);
    let code = content.to_string();

    let mut file = fs::File::create(&path).unwrap();
    if let Err(e) = file.write_all(code.as_bytes()) {
        println!("cargo::error={e}");
    }

    // Try to format the output for debugging purposes.
    // Doesn't matter if rustfmt is unavailable.
    let _ = Command::new("rustfmt").arg(&path).output();
}<|MERGE_RESOLUTION|>--- conflicted
+++ resolved
@@ -28,12 +28,9 @@
 mod noise_router;
 mod packet;
 mod particle;
-<<<<<<< HEAD
 mod potion;
 mod potion_brewing;
-=======
 mod recipe_remainder;
->>>>>>> ad8094b2
 mod recipes;
 mod scoreboard_slot;
 mod screen;
@@ -88,13 +85,10 @@
         (fuels::build, "fuels.rs"),
         (data_component::build, "data_component.rs"),
         (attributes::build, "attributes.rs"),
-<<<<<<< HEAD
         (effect::build, "effect.rs"),
         (potion::build, "potion.rs"),
         (potion_brewing::build, "potion_brewing.rs"),
-=======
         (recipe_remainder::build, "recipe_remainder.rs"),
->>>>>>> ad8094b2
     ];
 
     build_functions.par_iter().for_each(|(build_fn, file)| {
