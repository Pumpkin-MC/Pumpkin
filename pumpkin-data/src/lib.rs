--- conflicted
+++ resolved
@@ -146,7 +146,6 @@
 pub mod fuels;
 
 #[rustfmt::skip]
-<<<<<<< HEAD
 #[path = "generated/effect.rs"]
 pub mod effect;
 
@@ -157,10 +156,9 @@
 #[rustfmt::skip]
 #[path = "generated/potion_brewing.rs"]
 pub mod potion_brewing;
-=======
+
 #[path = "generated/recipe_remainder.rs"]
 pub mod recipe_remainder;
->>>>>>> ad8094b2
 
 mod block_direction;
 pub mod block_state;
