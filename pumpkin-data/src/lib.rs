#[rustfmt::skip]
#[path = "generated/item.rs"]
pub mod item;

#[rustfmt::skip]
#[path = "generated/packet.rs"]
pub mod packet;

#[rustfmt::skip]
#[path = "generated/screen.rs"]
pub mod screen;

#[rustfmt::skip]
#[path = "generated/particle.rs"]
pub mod particle;

#[rustfmt::skip]
#[path = "generated/sound_category.rs"]
mod sound_category;

#[rustfmt::skip]
#[path = "generated/sound.rs"]
mod sound_enum;

pub mod sound {
    pub use crate::sound_category::*;
    pub use crate::sound_enum::*;
}

#[rustfmt::skip]
#[path = "generated/noise_parameter.rs"]
pub mod noise_parameter;

#[rustfmt::skip]
#[path = "generated/biome.rs"]
pub mod biome;

#[rustfmt::skip]
#[path = "generated/chunk_status.rs"]
pub mod chunk_status;

pub mod chunk {
    pub use super::biome::*;
    pub use super::chunk_status::ChunkStatus;
    pub use super::noise_parameter::*;
}

#[rustfmt::skip]
#[path = "generated/game_event.rs"]
pub mod game_event;

#[rustfmt::skip]
#[path = "generated/entity_pose.rs"]
mod entity_pose;

#[rustfmt::skip]
#[path = "generated/entity_status.rs"]
mod entity_status;

#[rustfmt::skip]
#[path = "generated/entity_type.rs"]
mod entity_type;

#[rustfmt::skip]
#[path = "generated/spawn_egg.rs"]
mod spawn_egg;

#[rustfmt::skip]
#[path = "generated/status_effect.rs"]
mod status_effect;

pub mod entity {
    pub use super::entity_pose::*;
    pub use super::entity_status::*;
    pub use super::entity_type::*;
    pub use super::spawn_egg::*;
    pub use super::status_effect::*;
}

#[rustfmt::skip]
#[path = "generated/world_event.rs"]
mod world_event;

#[rustfmt::skip]
#[path = "generated/message_type.rs"]
mod message_type;

pub mod world {
    pub use super::message_type::*;
    pub use super::world_event::*;
}

#[rustfmt::skip]
#[path = "generated/scoreboard_slot.rs"]
pub mod scoreboard;

#[rustfmt::skip]
#[path = "generated/damage_type.rs"]
pub mod damage;

#[rustfmt::skip]
#[path = "generated/fluid.rs"]
pub mod fluid;

<<<<<<< HEAD
pub mod block_properties {
    include!(concat!(env!("OUT_DIR"), "/block.rs"));

    pub fn get_block(registry_id: &str) -> Option<Block> {
        let key = registry_id.replace("minecraft:", "");
        Block::from_registry_key(key.as_str())
    }

    pub fn get_block_by_id(id: u16) -> Option<Block> {
        Block::from_id(id)
    }

    pub fn get_state_by_state_id(id: u16) -> Option<BlockState> {
        if let Some(block) = Block::from_state_id(id) {
            let state: &BlockStateRef = block.states.iter().find(|state| state.id == id)?;
            Some(state.get_state())
        } else {
            None
        }
    }

    pub fn get_block_by_state_id(id: u16) -> Option<Block> {
        Block::from_state_id(id)
    }

    pub fn get_block_and_state_by_state_id(id: u16) -> Option<(Block, BlockState)> {
        if let Some(block) = Block::from_state_id(id) {
            let state: &BlockStateRef = block.states.iter().find(|state| state.id == id)?;
            Some((block, state.get_state()))
        } else {
            None
        }
    }

    pub fn get_block_by_item(item_id: u16) -> Option<Block> {
        Block::from_item_id(item_id)
    }

    pub fn get_block_collision_shapes(state_id: u16) -> Option<Vec<CollisionShape>> {
        let state = get_state_by_state_id(state_id)?;
        let mut shapes: Vec<CollisionShape> = vec![];
        for i in 0..state.collision_shapes.len() {
            let shape = &COLLISION_SHAPES[state.collision_shapes[i] as usize];
            shapes.push(*shape);
        }
        Some(shapes)
    }

    pub fn get_block_outline_shapes(state_id: u16) -> Option<Vec<CollisionShape>> {
        let state = get_state_by_state_id(state_id)?;
        let mut shapes: Vec<CollisionShape> = vec![];
        for i in 0..state.outline_shapes.len() {
            let shape = &COLLISION_SHAPES[state.outline_shapes[i] as usize];
            shapes.push(*shape);
        }
        let block = get_block_by_state_id(state_id)?;
        if block.properties(state.id).and_then(|properties| {
            properties
                .to_props()
                .into_iter()
                .find(|p| p.0 == "waterlogged")
                .map(|(_, value)| value == true.to_string())
        }) == Some(true)
        {
            // If the block is waterlogged, add a water shape
            let shape =
                &CollisionShape::new(Vector3::new(0.0, 0.0, 0.0), Vector3::new(1.0, 0.875, 1.0));
            shapes.push(*shape);
        }

        Some(shapes)
    }

    pub fn blocks_movement(block_state: &BlockState) -> bool {
        if block_state.is_solid() {
            if let Some(block) = get_block_by_state_id(block_state.id) {
                return block != Block::COBWEB && block != Block::BAMBOO_SAPLING;
            }
        }
        false
    }
}
=======
#[rustfmt::skip]
#[path = "generated/block.rs"]
pub mod block_properties;
>>>>>>> 1e8687a6

#[rustfmt::skip]
#[path = "generated/tag.rs"]
pub mod tag;

#[rustfmt::skip]
#[path = "generated/noise_router.rs"]
pub mod noise_router;

mod block_direction;
pub mod block_state;
mod blocks;
mod collision_shape;

pub use block_direction::BlockDirection;
pub use block_direction::FacingExt;
pub use block_direction::HorizontalFacingExt;
pub use block_state::BlockState;
pub use block_state::BlockStateRef;
pub use blocks::Block;
pub use collision_shape::CollisionShape;<|MERGE_RESOLUTION|>--- conflicted
+++ resolved
@@ -102,94 +102,9 @@
 #[path = "generated/fluid.rs"]
 pub mod fluid;
 
-<<<<<<< HEAD
-pub mod block_properties {
-    include!(concat!(env!("OUT_DIR"), "/block.rs"));
-
-    pub fn get_block(registry_id: &str) -> Option<Block> {
-        let key = registry_id.replace("minecraft:", "");
-        Block::from_registry_key(key.as_str())
-    }
-
-    pub fn get_block_by_id(id: u16) -> Option<Block> {
-        Block::from_id(id)
-    }
-
-    pub fn get_state_by_state_id(id: u16) -> Option<BlockState> {
-        if let Some(block) = Block::from_state_id(id) {
-            let state: &BlockStateRef = block.states.iter().find(|state| state.id == id)?;
-            Some(state.get_state())
-        } else {
-            None
-        }
-    }
-
-    pub fn get_block_by_state_id(id: u16) -> Option<Block> {
-        Block::from_state_id(id)
-    }
-
-    pub fn get_block_and_state_by_state_id(id: u16) -> Option<(Block, BlockState)> {
-        if let Some(block) = Block::from_state_id(id) {
-            let state: &BlockStateRef = block.states.iter().find(|state| state.id == id)?;
-            Some((block, state.get_state()))
-        } else {
-            None
-        }
-    }
-
-    pub fn get_block_by_item(item_id: u16) -> Option<Block> {
-        Block::from_item_id(item_id)
-    }
-
-    pub fn get_block_collision_shapes(state_id: u16) -> Option<Vec<CollisionShape>> {
-        let state = get_state_by_state_id(state_id)?;
-        let mut shapes: Vec<CollisionShape> = vec![];
-        for i in 0..state.collision_shapes.len() {
-            let shape = &COLLISION_SHAPES[state.collision_shapes[i] as usize];
-            shapes.push(*shape);
-        }
-        Some(shapes)
-    }
-
-    pub fn get_block_outline_shapes(state_id: u16) -> Option<Vec<CollisionShape>> {
-        let state = get_state_by_state_id(state_id)?;
-        let mut shapes: Vec<CollisionShape> = vec![];
-        for i in 0..state.outline_shapes.len() {
-            let shape = &COLLISION_SHAPES[state.outline_shapes[i] as usize];
-            shapes.push(*shape);
-        }
-        let block = get_block_by_state_id(state_id)?;
-        if block.properties(state.id).and_then(|properties| {
-            properties
-                .to_props()
-                .into_iter()
-                .find(|p| p.0 == "waterlogged")
-                .map(|(_, value)| value == true.to_string())
-        }) == Some(true)
-        {
-            // If the block is waterlogged, add a water shape
-            let shape =
-                &CollisionShape::new(Vector3::new(0.0, 0.0, 0.0), Vector3::new(1.0, 0.875, 1.0));
-            shapes.push(*shape);
-        }
-
-        Some(shapes)
-    }
-
-    pub fn blocks_movement(block_state: &BlockState) -> bool {
-        if block_state.is_solid() {
-            if let Some(block) = get_block_by_state_id(block_state.id) {
-                return block != Block::COBWEB && block != Block::BAMBOO_SAPLING;
-            }
-        }
-        false
-    }
-}
-=======
 #[rustfmt::skip]
 #[path = "generated/block.rs"]
 pub mod block_properties;
->>>>>>> 1e8687a6
 
 #[rustfmt::skip]
 #[path = "generated/tag.rs"]
