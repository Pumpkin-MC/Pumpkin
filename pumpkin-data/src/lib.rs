--- conflicted
+++ resolved
@@ -64,15 +64,10 @@
     include!(concat!(env!("OUT_DIR"), "/tag.rs"));
 }
 
-<<<<<<< HEAD
-mod block_state;
-mod blocks;
+pub mod noise_router {
+    include!(concat!(env!("OUT_DIR"), "/noise_router.rs"));
+}
 
 pub use block_state::BlockState;
 pub use block_state::BlockStateRef;
-pub use blocks::Block;
-=======
-pub mod noise_router {
-    include!(concat!(env!("OUT_DIR"), "/noise_router.rs"));
-}
->>>>>>> f0636bb9
+pub use blocks::Block;