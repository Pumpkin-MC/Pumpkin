use super::{
    get_section_cord,
    vector3::{self, Vector3},
};
use std::fmt;
use std::hash::Hash;

use crate::math::vector2::Vector2;
use num_traits::Euclid;
use serde::{Deserialize, Serialize};

<<<<<<< HEAD
#[derive(Clone, Copy, PartialEq, Eq, Hash, Debug)]
=======
#[derive(Clone, Copy, PartialEq, Eq, Hash)]
>>>>>>> d27ec7f4
/// Aka Block Position
pub struct BlockPos(pub Vector3<i32>);

impl BlockPos {
    pub fn new(x: i32, y: i32, z: i32) -> Self {
        Self(Vector3::new(x, y, z))
    }

    pub fn chunk_and_chunk_relative_position(&self) -> (Vector2<i32>, Vector3<i32>) {
        let (z_chunk, z_rem) = self.0.z.div_rem_euclid(&16);
        let (x_chunk, x_rem) = self.0.x.div_rem_euclid(&16);
        let chunk_coordinate = Vector2 {
            x: x_chunk,
            z: z_chunk,
        };

        // Since we divide by 16, remnant can never exceed u8
        let relative = Vector3 {
            x: x_rem,
            z: z_rem,

            y: self.0.y,
        };
        (chunk_coordinate, relative)
    }
    pub fn section_relative_position(&self) -> Vector3<i32> {
        let (_z_chunk, z_rem) = self.0.z.div_rem_euclid(&16);
        let (_x_chunk, x_rem) = self.0.x.div_rem_euclid(&16);
        let (_y_chunk, y_rem) = self.0.y.div_rem_euclid(&16);

        // Since we divide by 16 remnant can never exceed u8
        Vector3 {
            x: x_rem,
            z: z_rem,
            y: y_rem,
        }
    }
    pub fn from_i64(encoded_position: i64) -> Self {
        BlockPos(Vector3 {
            x: (encoded_position >> 38) as i32,
            y: (encoded_position << 52 >> 52) as i32,
            z: (encoded_position << 26 >> 38) as i32,
        })
    }

    pub fn floored(x: f64, y: f64, z: f64) -> Self {
        Self(Vector3::new(
            x.floor() as i32,
            y.floor() as i32,
            z.floor() as i32,
        ))
    }

    pub fn to_f64(&self) -> Vector3<f64> {
        Vector3::new(
            self.0.x as f64 + 0.5,
            self.0.y as f64,
            self.0.z as f64 + 0.5,
        )
    }

    pub fn offset(&self, offset: Vector3<i32>) -> Self {
        BlockPos(self.0 + offset)
    }

    pub fn up(&self) -> Self {
        self.offset(Vector3::new(0, 1, 0))
    }

    pub fn down(&self) -> Self {
        self.offset(Vector3::new(0, -1, 0))
    }
}
impl Serialize for BlockPos {
    fn serialize<S>(&self, serializer: S) -> Result<S::Ok, S::Error>
    where
        S: serde::Serializer,
    {
        let long = ((self.0.x as i64 & 0x3FFFFFF) << 38)
            | ((self.0.z as i64 & 0x3FFFFFF) << 12)
            | (self.0.y as i64 & 0xFFF);
        serializer.serialize_i64(long)
    }
}

impl<'de> Deserialize<'de> for BlockPos {
    fn deserialize<D>(deserializer: D) -> Result<Self, D::Error>
    where
        D: serde::Deserializer<'de>,
    {
        struct Visitor;
        impl serde::de::Visitor<'_> for Visitor {
            type Value = BlockPos;
            fn expecting(&self, formatter: &mut std::fmt::Formatter) -> std::fmt::Result {
                formatter.write_str("An i64 int")
            }
            fn visit_i64<E>(self, v: i64) -> Result<Self::Value, E>
            where
                E: serde::de::Error,
            {
                Ok(BlockPos(Vector3 {
                    x: (v >> 38) as i32,
                    y: (v << 52 >> 52) as i32,
                    z: (v << 26 >> 38) as i32,
                }))
            }
        }
        deserializer.deserialize_i64(Visitor)
    }
}

impl fmt::Display for BlockPos {
    fn fmt(&self, f: &mut fmt::Formatter<'_>) -> fmt::Result {
        write!(f, "{}, {}, {}", self.0.x, self.0.y, self.0.z)
    }
}

#[must_use]
pub const fn chunk_section_from_pos(block_pos: &BlockPos) -> Vector3<i32> {
    let block_pos = block_pos.0;
    Vector3::new(
        get_section_cord(block_pos.x),
        get_section_cord(block_pos.y),
        get_section_cord(block_pos.z),
    )
}

pub const fn get_local_cord(cord: i32) -> i32 {
    cord & 15
}

#[must_use]
pub fn pack_local_chunk_section(block_pos: &BlockPos) -> i16 {
    let x = get_local_cord(block_pos.0.x);
    let z = get_local_cord(block_pos.0.z);
    let y = get_local_cord(block_pos.0.y);
    vector3::packed_local(&Vector3::new(x, y, z))
}<|MERGE_RESOLUTION|>--- conflicted
+++ resolved
@@ -9,11 +9,7 @@
 use num_traits::Euclid;
 use serde::{Deserialize, Serialize};
 
-<<<<<<< HEAD
 #[derive(Clone, Copy, PartialEq, Eq, Hash, Debug)]
-=======
-#[derive(Clone, Copy, PartialEq, Eq, Hash)]
->>>>>>> d27ec7f4
 /// Aka Block Position
 pub struct BlockPos(pub Vector3<i32>);
 
