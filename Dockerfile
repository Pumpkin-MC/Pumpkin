FROM rust:1-alpine3.21 AS builder
ENV RUSTFLAGS="-C target-feature=-crt-static"
RUN apk add --no-cache musl-dev \
    # Required for git-version
    git

WORKDIR /pumpkin
COPY . /pumpkin

RUN rustup show active-toolchain || rustup toolchain install

# build release
RUN --mount=type=cache,sharing=private,target=/pumpkin/target \
    --mount=type=cache,target=/usr/local/cargo/git/db \
    --mount=type=cache,target=/usr/local/cargo/registry/ \
    cargo build --release && cp target/release/pumpkin ./pumpkin.release

FROM alpine:3.21

<<<<<<< HEAD
# Identifying information for registries like ghcr.io
LABEL org.opencontainers.image.source=https://github.com/Pumpkin-MC/Pumpkin
=======
RUN apk add --no-cache libgcc
>>>>>>> 7611427f

COPY --from=builder /pumpkin/pumpkin.release /bin/pumpkin

# set workdir to /pumpkin, this is required to influence the PWD environment variable
# it allows for bind mounting the server files without overwriting the pumpkin
# executable (without requiring an `docker cp`-ing the binary to the host folder)
WORKDIR /pumpkin

RUN apk add --no-cache libgcc && chown 2613:2613 .

ENV RUST_BACKTRACE=1
EXPOSE 25565
<<<<<<< HEAD
USER 2613:2613
ENTRYPOINT [ "/bin/pumpkin" ]
=======
ENTRYPOINT [ "/bin/pumpkin" ]
HEALTHCHECK CMD nc -z 127.0.0.1 25565 || exit 1
>>>>>>> 7611427f
<|MERGE_RESOLUTION|>--- conflicted
+++ resolved
@@ -17,13 +17,6 @@
 
 FROM alpine:3.21
 
-<<<<<<< HEAD
-# Identifying information for registries like ghcr.io
-LABEL org.opencontainers.image.source=https://github.com/Pumpkin-MC/Pumpkin
-=======
-RUN apk add --no-cache libgcc
->>>>>>> 7611427f
-
 COPY --from=builder /pumpkin/pumpkin.release /bin/pumpkin
 
 # set workdir to /pumpkin, this is required to influence the PWD environment variable
@@ -35,10 +28,6 @@
 
 ENV RUST_BACKTRACE=1
 EXPOSE 25565
-<<<<<<< HEAD
 USER 2613:2613
 ENTRYPOINT [ "/bin/pumpkin" ]
-=======
-ENTRYPOINT [ "/bin/pumpkin" ]
-HEALTHCHECK CMD nc -z 127.0.0.1 25565 || exit 1
->>>>>>> 7611427f
+HEALTHCHECK CMD nc -z 127.0.0.1 25565 || exit 1