--- conflicted
+++ resolved
@@ -210,11 +210,7 @@
     "type": "boolean"
   },
   {
-<<<<<<< HEAD
-    "hash_key": -713160902,
-=======
-    "hash_key": 347116706,
->>>>>>> 2333d6b9
+    "hash_key": -291407095,
     "enum_name": "horizontal_axis",
     "serialized_name": "axis",
     "type": "enum",
@@ -224,11 +220,7 @@
     ]
   },
   {
-<<<<<<< HEAD
-    "hash_key": 856272010,
-=======
-    "hash_key": -1818407380,
->>>>>>> 2333d6b9
+    "hash_key": -1481875447,
     "enum_name": "axis",
     "serialized_name": "axis",
     "type": "enum",
@@ -275,11 +267,7 @@
     "type": "boolean"
   },
   {
-<<<<<<< HEAD
-    "hash_key": -704292808,
-=======
-    "hash_key": -149681896,
->>>>>>> 2333d6b9
+    "hash_key": 964244385,
     "enum_name": "facing",
     "serialized_name": "facing",
     "type": "enum",
@@ -293,11 +281,7 @@
     ]
   },
   {
-<<<<<<< HEAD
-    "hash_key": -1875440292,
-=======
-    "hash_key": -381020761,
->>>>>>> 2333d6b9
+    "hash_key": 634666044,
     "enum_name": "hopper_facing",
     "serialized_name": "facing",
     "type": "enum",
@@ -310,11 +294,7 @@
     ]
   },
   {
-<<<<<<< HEAD
-    "hash_key": 71323461,
-=======
-    "hash_key": 552315733,
->>>>>>> 2333d6b9
+    "hash_key": -1566268328,
     "enum_name": "horizontal_facing",
     "serialized_name": "facing",
     "type": "enum",
@@ -342,11 +322,7 @@
     "max": 4
   },
   {
-<<<<<<< HEAD
-    "hash_key": 1472020118,
-=======
-    "hash_key": 1361129526,
->>>>>>> 2333d6b9
+    "hash_key": -269790455,
     "enum_name": "orientation",
     "serialized_name": "orientation",
     "type": "enum",
@@ -366,11 +342,7 @@
     ]
   },
   {
-<<<<<<< HEAD
-    "hash_key": -1622441047,
-=======
-    "hash_key": 2101252584,
->>>>>>> 2333d6b9
+    "hash_key": 764005798,
     "enum_name": "block_face",
     "serialized_name": "face",
     "type": "enum",
@@ -381,11 +353,7 @@
     ]
   },
   {
-<<<<<<< HEAD
-    "hash_key": 1336309371,
-=======
-    "hash_key": -2113430785,
->>>>>>> 2333d6b9
+    "hash_key": 198971840,
     "enum_name": "attachment",
     "serialized_name": "attachment",
     "type": "enum",
@@ -397,11 +365,7 @@
     ]
   },
   {
-<<<<<<< HEAD
-    "hash_key": -1151883740,
-=======
-    "hash_key": -1120959615,
->>>>>>> 2333d6b9
+    "hash_key": -459580483,
     "enum_name": "east_wall_shape",
     "serialized_name": "east",
     "type": "enum",
@@ -412,11 +376,7 @@
     ]
   },
   {
-<<<<<<< HEAD
-    "hash_key": 2007065116,
-=======
-    "hash_key": 2037989241,
->>>>>>> 2333d6b9
+    "hash_key": -1595598923,
     "enum_name": "north_wall_shape",
     "serialized_name": "north",
     "type": "enum",
@@ -427,11 +387,7 @@
     ]
   },
   {
-<<<<<<< HEAD
-    "hash_key": -2144667052,
-=======
-    "hash_key": -2113742927,
->>>>>>> 2333d6b9
+    "hash_key": -1452363795,
     "enum_name": "south_wall_shape",
     "serialized_name": "south",
     "type": "enum",
@@ -442,11 +398,7 @@
     ]
   },
   {
-<<<<<<< HEAD
-    "hash_key": -1135141198,
-=======
-    "hash_key": -1104217073,
->>>>>>> 2333d6b9
+    "hash_key": -442837941,
     "enum_name": "west_wall_shape",
     "serialized_name": "west",
     "type": "enum",
@@ -457,11 +409,7 @@
     ]
   },
   {
-<<<<<<< HEAD
-    "hash_key": -1673703944,
-=======
-    "hash_key": 406520518,
->>>>>>> 2333d6b9
+    "hash_key": 1424668752,
     "enum_name": "east_wire_connection",
     "serialized_name": "east",
     "type": "enum",
@@ -472,11 +420,7 @@
     ]
   },
   {
-<<<<<<< HEAD
-    "hash_key": 1485244912,
-=======
-    "hash_key": -729497922,
->>>>>>> 2333d6b9
+    "hash_key": 288650312,
     "enum_name": "north_wire_connection",
     "serialized_name": "north",
     "type": "enum",
@@ -487,11 +431,7 @@
     ]
   },
   {
-<<<<<<< HEAD
-    "hash_key": 1628480040,
-=======
-    "hash_key": -586262794,
->>>>>>> 2333d6b9
+    "hash_key": 431885440,
     "enum_name": "south_wire_connection",
     "serialized_name": "south",
     "type": "enum",
@@ -502,11 +442,7 @@
     ]
   },
   {
-<<<<<<< HEAD
-    "hash_key": -1656961402,
-=======
-    "hash_key": 423263060,
->>>>>>> 2333d6b9
+    "hash_key": 1441411294,
     "enum_name": "west_wire_connection",
     "serialized_name": "west",
     "type": "enum",
@@ -517,11 +453,7 @@
     ]
   },
   {
-<<<<<<< HEAD
-    "hash_key": 1959456507,
-=======
-    "hash_key": -308005712,
->>>>>>> 2333d6b9
+    "hash_key": 1205219468,
     "enum_name": "double_block_half",
     "serialized_name": "half",
     "type": "enum",
@@ -531,11 +463,7 @@
     ]
   },
   {
-<<<<<<< HEAD
-    "hash_key": -604374295,
-=======
-    "hash_key": 1979767873,
->>>>>>> 2333d6b9
+    "hash_key": 463285213,
     "enum_name": "block_half",
     "serialized_name": "half",
     "type": "enum",
@@ -545,11 +473,7 @@
     ]
   },
   {
-<<<<<<< HEAD
-    "hash_key": 1111310053,
-=======
-    "hash_key": -814604287,
->>>>>>> 2333d6b9
+    "hash_key": 2134761339,
     "enum_name": "rail_shape",
     "serialized_name": "shape",
     "type": "enum",
@@ -567,11 +491,7 @@
     ]
   },
   {
-<<<<<<< HEAD
-    "hash_key": 104708675,
-=======
-    "hash_key": -993960287,
->>>>>>> 2333d6b9
+    "hash_key": 721022756,
     "enum_name": "straight_rail_shape",
     "serialized_name": "shape",
     "type": "enum",
@@ -817,11 +737,7 @@
     "max": 15
   },
   {
-<<<<<<< HEAD
-    "hash_key": 1892904189,
-=======
-    "hash_key": -1895516851,
->>>>>>> 2333d6b9
+    "hash_key": 42473577,
     "enum_name": "bed_part",
     "serialized_name": "part",
     "type": "enum",
@@ -831,11 +747,7 @@
     ]
   },
   {
-<<<<<<< HEAD
-    "hash_key": 1403057368,
-=======
-    "hash_key": 1073637128,
->>>>>>> 2333d6b9
+    "hash_key": 28795898,
     "enum_name": "chest_type",
     "serialized_name": "type",
     "type": "enum",
@@ -846,11 +758,7 @@
     ]
   },
   {
-<<<<<<< HEAD
-    "hash_key": 1994392071,
-=======
-    "hash_key": 767997821,
->>>>>>> 2333d6b9
+    "hash_key": 3367945,
     "enum_name": "comparator_mode",
     "serialized_name": "mode",
     "type": "enum",
@@ -860,11 +768,7 @@
     ]
   },
   {
-<<<<<<< HEAD
-    "hash_key": -120827129,
-=======
-    "hash_key": -670463916,
->>>>>>> 2333d6b9
+    "hash_key": 788621880,
     "enum_name": "door_hinge",
     "serialized_name": "hinge",
     "type": "enum",
@@ -874,11 +778,7 @@
     ]
   },
   {
-<<<<<<< HEAD
-    "hash_key": 887969920,
-=======
-    "hash_key": -1071798941,
->>>>>>> 2333d6b9
+    "hash_key": -1874817348,
     "enum_name": "instrument",
     "serialized_name": "instrument",
     "type": "enum",
@@ -909,11 +809,7 @@
     ]
   },
   {
-<<<<<<< HEAD
-    "hash_key": 1643707967,
-=======
-    "hash_key": 707419896,
->>>>>>> 2333d6b9
+    "hash_key": -390775759,
     "enum_name": "piston_type",
     "serialized_name": "type",
     "type": "enum",
@@ -923,11 +819,7 @@
     ]
   },
   {
-<<<<<<< HEAD
-    "hash_key": -1987833750,
-=======
-    "hash_key": 1852158516,
->>>>>>> 2333d6b9
+    "hash_key": -650371067,
     "enum_name": "slab_type",
     "serialized_name": "type",
     "type": "enum",
@@ -938,11 +830,7 @@
     ]
   },
   {
-<<<<<<< HEAD
-    "hash_key": 11223090,
-=======
-    "hash_key": -694595114,
->>>>>>> 2333d6b9
+    "hash_key": 1121965271,
     "enum_name": "stair_shape",
     "serialized_name": "shape",
     "type": "enum",
@@ -955,11 +843,7 @@
     ]
   },
   {
-<<<<<<< HEAD
-    "hash_key": 326138757,
-=======
-    "hash_key": 1654439448,
->>>>>>> 2333d6b9
+    "hash_key": -2004041065,
     "enum_name": "structure_block_mode",
     "serialized_name": "mode",
     "type": "enum",
@@ -971,11 +855,7 @@
     ]
   },
   {
-<<<<<<< HEAD
-    "hash_key": 162097407,
-=======
-    "hash_key": -222226720,
->>>>>>> 2333d6b9
+    "hash_key": 143868366,
     "enum_name": "bamboo_leaves",
     "serialized_name": "leaves",
     "type": "enum",
@@ -986,11 +866,7 @@
     ]
   },
   {
-<<<<<<< HEAD
-    "hash_key": 1455730879,
-=======
-    "hash_key": -1800582664,
->>>>>>> 2333d6b9
+    "hash_key": 507245702,
     "enum_name": "tilt",
     "serialized_name": "tilt",
     "type": "enum",
@@ -1002,11 +878,7 @@
     ]
   },
   {
-<<<<<<< HEAD
-    "hash_key": -1195496726,
-=======
-    "hash_key": 2124793625,
->>>>>>> 2333d6b9
+    "hash_key": 1650140083,
     "enum_name": "vertical_direction",
     "serialized_name": "vertical_direction",
     "type": "enum",
@@ -1016,11 +888,7 @@
     ]
   },
   {
-<<<<<<< HEAD
-    "hash_key": 1952022247,
-=======
-    "hash_key": -287736382,
->>>>>>> 2333d6b9
+    "hash_key": 1142228438,
     "enum_name": "thickness",
     "serialized_name": "thickness",
     "type": "enum",
@@ -1033,11 +901,7 @@
     ]
   },
   {
-<<<<<<< HEAD
-    "hash_key": -648846844,
-=======
-    "hash_key": -1749501666,
->>>>>>> 2333d6b9
+    "hash_key": 376493508,
     "enum_name": "sculk_sensor_phase",
     "serialized_name": "sculk_sensor_phase",
     "type": "enum",
@@ -1104,11 +968,7 @@
     "type": "boolean"
   },
   {
-<<<<<<< HEAD
-    "hash_key": 1841248692,
-=======
-    "hash_key": 1455798416,
->>>>>>> 2333d6b9
+    "hash_key": 1157538672,
     "enum_name": "trial_spawner_state",
     "serialized_name": "trial_spawner_state",
     "type": "enum",
@@ -1122,11 +982,7 @@
     ]
   },
   {
-<<<<<<< HEAD
-    "hash_key": -674236592,
-=======
-    "hash_key": -164080597,
->>>>>>> 2333d6b9
+    "hash_key": 145226578,
     "enum_name": "vault_state",
     "serialized_name": "vault_state",
     "type": "enum",
@@ -1138,11 +994,7 @@
     ]
   },
   {
-<<<<<<< HEAD
-    "hash_key": 570821025,
-=======
-    "hash_key": 34481979,
->>>>>>> 2333d6b9
+    "hash_key": -97156480,
     "enum_name": "creaking_heart_state",
     "serialized_name": "creaking_heart_state",
     "type": "enum",
@@ -1159,11 +1011,7 @@
     "type": "boolean"
   },
   {
-<<<<<<< HEAD
-    "hash_key": -340105735,
-=======
-    "hash_key": 1067806639,
->>>>>>> 2333d6b9
+    "hash_key": 1120307978,
     "enum_name": "test_block_mode",
     "serialized_name": "mode",
     "type": "enum",
