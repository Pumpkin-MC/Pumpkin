[
  {
    "hash_key": 791387897,
    "enum_name": "attached",
    "serialized_name": "attached",
    "type": "boolean"
  },
  {
    "hash_key": 34023305,
    "enum_name": "berries",
    "serialized_name": "berries",
    "type": "boolean"
  },
  {
    "hash_key": 346482520,
    "enum_name": "bloom",
    "serialized_name": "bloom",
    "type": "boolean"
  },
  {
    "hash_key": -1130579072,
    "enum_name": "bottom",
    "serialized_name": "bottom",
    "type": "boolean"
  },
  {
    "hash_key": -998869627,
    "enum_name": "can_summon",
    "serialized_name": "can_summon",
    "type": "boolean"
  },
  {
    "hash_key": 1460781019,
    "enum_name": "conditional",
    "serialized_name": "conditional",
    "type": "boolean"
  },
  {
    "hash_key": 524068226,
    "enum_name": "disarmed",
    "serialized_name": "disarmed",
    "type": "boolean"
  },
  {
    "hash_key": 255741577,
    "enum_name": "drag",
    "serialized_name": "drag",
    "type": "boolean"
  },
  {
    "hash_key": -1356944234,
    "enum_name": "enabled",
    "serialized_name": "enabled",
    "type": "boolean"
  },
  {
    "hash_key": -1568239986,
    "enum_name": "extended",
    "serialized_name": "extended",
    "type": "boolean"
  },
  {
    "hash_key": 252750726,
    "enum_name": "eye",
    "serialized_name": "eye",
    "type": "boolean"
  },
  {
    "hash_key": -831165476,
    "enum_name": "falling",
    "serialized_name": "falling",
    "type": "boolean"
  },
  {
    "hash_key": 945539973,
    "enum_name": "hanging",
    "serialized_name": "hanging",
    "type": "boolean"
  },
  {
    "hash_key": -590128815,
    "enum_name": "has_bottle_0",
    "serialized_name": "has_bottle_0",
    "type": "boolean"
  },
  {
    "hash_key": -590128814,
    "enum_name": "has_bottle_1",
    "serialized_name": "has_bottle_1",
    "type": "boolean"
  },
  {
    "hash_key": -590128813,
    "enum_name": "has_bottle_2",
    "serialized_name": "has_bottle_2",
    "type": "boolean"
  },
  {
    "hash_key": -1901021461,
    "enum_name": "has_record",
    "serialized_name": "has_record",
    "type": "boolean"
  },
  {
    "hash_key": 392958659,
    "enum_name": "has_book",
    "serialized_name": "has_book",
    "type": "boolean"
  },
  {
    "hash_key": 880324682,
    "enum_name": "inverted",
    "serialized_name": "inverted",
    "type": "boolean"
  },
  {
    "hash_key": -2103128583,
    "enum_name": "in_wall",
    "serialized_name": "in_wall",
    "type": "boolean"
  },
  {
    "hash_key": 252756972,
    "enum_name": "lit",
    "serialized_name": "lit",
    "type": "boolean"
  },
  {
    "hash_key": -844802977,
    "enum_name": "locked",
    "serialized_name": "locked",
    "type": "boolean"
  },
  {
    "hash_key": 1981561214,
    "enum_name": "natural",
    "serialized_name": "natural",
    "type": "boolean"
  },
  {
    "hash_key": 1045398515,
    "enum_name": "occupied",
    "serialized_name": "occupied",
    "type": "boolean"
  },
  {
    "hash_key": 256067487,
    "enum_name": "open",
    "serialized_name": "open",
    "type": "boolean"
  },
  {
    "hash_key": 765112300,
    "enum_name": "persistent",
    "serialized_name": "persistent",
    "type": "boolean"
  },
  {
    "hash_key": -135296583,
    "enum_name": "powered",
    "serialized_name": "powered",
    "type": "boolean"
  },
  {
    "hash_key": 362063313,
    "enum_name": "short",
    "serialized_name": "short",
    "type": "boolean"
  },
  {
    "hash_key": 616298245,
    "enum_name": "shrieking",
    "serialized_name": "shrieking",
    "type": "boolean"
  },
  {
    "hash_key": 925321922,
    "enum_name": "signal_fire",
    "serialized_name": "signal_fire",
    "type": "boolean"
  },
  {
    "hash_key": 362242219,
    "enum_name": "snowy",
    "serialized_name": "snowy",
    "type": "boolean"
  },
  {
    "hash_key": 252764656,
    "enum_name": "tip",
    "serialized_name": "tip",
    "type": "boolean"
  },
  {
    "hash_key": -396102228,
    "enum_name": "triggered",
    "serialized_name": "triggered",
    "type": "boolean"
  },
  {
    "hash_key": 246654057,
    "enum_name": "unstable",
    "serialized_name": "unstable",
    "type": "boolean"
  },
  {
    "hash_key": 1294560942,
    "enum_name": "waterlogged",
    "serialized_name": "waterlogged",
    "type": "boolean"
  },
  {
<<<<<<< HEAD
    "hash_key": -814963222,
=======
    "hash_key": -345518141,
>>>>>>> 46c04848
    "enum_name": "horizontal_axis",
    "serialized_name": "axis",
    "type": "enum",
    "values": [
      "x",
      "z"
    ]
  },
  {
<<<<<<< HEAD
    "hash_key": 985044468,
=======
    "hash_key": 1136350348,
>>>>>>> 46c04848
    "enum_name": "axis",
    "serialized_name": "axis",
    "type": "enum",
    "values": [
      "x",
      "y",
      "z"
    ]
  },
  {
    "hash_key": 252653552,
    "enum_name": "up",
    "serialized_name": "up",
    "type": "boolean"
  },
  {
    "hash_key": 255739383,
    "enum_name": "down",
    "serialized_name": "down",
    "type": "boolean"
  },
  {
    "hash_key": 357657178,
    "enum_name": "north",
    "serialized_name": "north",
    "type": "boolean"
  },
  {
    "hash_key": 255755602,
    "enum_name": "east",
    "serialized_name": "east",
    "type": "boolean"
  },
  {
    "hash_key": 362277666,
    "enum_name": "south",
    "serialized_name": "south",
    "type": "boolean"
  },
  {
    "hash_key": 256295684,
    "enum_name": "west",
    "serialized_name": "west",
    "type": "boolean"
  },
  {
<<<<<<< HEAD
    "hash_key": 350861440,
=======
    "hash_key": -122500183,
>>>>>>> 46c04848
    "enum_name": "facing",
    "serialized_name": "facing",
    "type": "enum",
    "values": [
      "north",
      "east",
      "south",
      "west",
      "up",
      "down"
    ]
  },
  {
<<<<<<< HEAD
    "hash_key": 1209835522,
=======
    "hash_key": 442763041,
>>>>>>> 46c04848
    "enum_name": "hopper_facing",
    "serialized_name": "facing",
    "type": "enum",
    "values": [
      "down",
      "north",
      "south",
      "west",
      "east"
    ]
  },
  {
<<<<<<< HEAD
    "hash_key": -76665449,
=======
    "hash_key": -964161874,
>>>>>>> 46c04848
    "enum_name": "horizontal_facing",
    "serialized_name": "facing",
    "type": "enum",
    "values": [
      "north",
      "south",
      "west",
      "east"
    ]
  },
  {
    "hash_key": -2007593500,
    "enum_name": "flower_amount",
    "serialized_name": "flower_amount",
    "type": "int",
    "min": 1,
    "max": 4
  },
  {
    "hash_key": -1826596164,
    "enum_name": "segment_amount",
    "serialized_name": "segment_amount",
    "type": "int",
    "min": 1,
    "max": 4
  },
  {
<<<<<<< HEAD
    "hash_key": 1344788747,
=======
    "hash_key": 1433802136,
>>>>>>> 46c04848
    "enum_name": "orientation",
    "serialized_name": "orientation",
    "type": "enum",
    "values": [
      "down_east",
      "down_north",
      "down_south",
      "down_west",
      "up_east",
      "up_north",
      "up_south",
      "up_west",
      "west_up",
      "east_up",
      "north_up",
      "south_up"
    ]
  },
  {
<<<<<<< HEAD
    "hash_key": -920030206,
=======
    "hash_key": 164601017,
>>>>>>> 46c04848
    "enum_name": "block_face",
    "serialized_name": "face",
    "type": "enum",
    "values": [
      "floor",
      "wall",
      "ceiling"
    ]
  },
  {
<<<<<<< HEAD
    "hash_key": 2006010701,
=======
    "hash_key": -1479871907,
>>>>>>> 46c04848
    "enum_name": "attachment",
    "serialized_name": "attachment",
    "type": "enum",
    "values": [
      "floor",
      "ceiling",
      "single_wall",
      "double_wall"
    ]
  },
  {
<<<<<<< HEAD
    "hash_key": 593178509,
=======
    "hash_key": 1242384140,
>>>>>>> 46c04848
    "enum_name": "east_wall_shape",
    "serialized_name": "east",
    "type": "enum",
    "values": [
      "none",
      "low",
      "tall"
    ]
  },
  {
<<<<<<< HEAD
    "hash_key": -542839931,
=======
    "hash_key": 106365700,
>>>>>>> 46c04848
    "enum_name": "north_wall_shape",
    "serialized_name": "north",
    "type": "enum",
    "values": [
      "none",
      "low",
      "tall"
    ]
  },
  {
<<<<<<< HEAD
    "hash_key": -399604803,
=======
    "hash_key": 249600828,
>>>>>>> 46c04848
    "enum_name": "south_wall_shape",
    "serialized_name": "south",
    "type": "enum",
    "values": [
      "none",
      "low",
      "tall"
    ]
  },
  {
<<<<<<< HEAD
    "hash_key": 609921051,
=======
    "hash_key": 1259126682,
>>>>>>> 46c04848
    "enum_name": "west_wall_shape",
    "serialized_name": "west",
    "type": "enum",
    "values": [
      "none",
      "low",
      "tall"
    ]
  },
  {
<<<<<<< HEAD
    "hash_key": -1116077909,
=======
    "hash_key": 1326347552,
>>>>>>> 46c04848
    "enum_name": "east_wire_connection",
    "serialized_name": "east",
    "type": "enum",
    "values": [
      "up",
      "side",
      "none"
    ]
  },
  {
<<<<<<< HEAD
    "hash_key": 2042870947,
=======
    "hash_key": 190329112,
>>>>>>> 46c04848
    "enum_name": "north_wire_connection",
    "serialized_name": "north",
    "type": "enum",
    "values": [
      "up",
      "side",
      "none"
    ]
  },
  {
<<<<<<< HEAD
    "hash_key": -2108861221,
=======
    "hash_key": 333564240,
>>>>>>> 46c04848
    "enum_name": "south_wire_connection",
    "serialized_name": "south",
    "type": "enum",
    "values": [
      "up",
      "side",
      "none"
    ]
  },
  {
<<<<<<< HEAD
    "hash_key": -1099335367,
=======
    "hash_key": 1343090094,
>>>>>>> 46c04848
    "enum_name": "west_wire_connection",
    "serialized_name": "west",
    "type": "enum",
    "values": [
      "up",
      "side",
      "none"
    ]
  },
  {
<<<<<<< HEAD
    "hash_key": 591274339,
=======
    "hash_key": -985505033,
>>>>>>> 46c04848
    "enum_name": "double_block_half",
    "serialized_name": "half",
    "type": "enum",
    "values": [
      "upper",
      "lower"
    ]
  },
  {
<<<<<<< HEAD
    "hash_key": 20710707,
=======
    "hash_key": -603716111,
>>>>>>> 46c04848
    "enum_name": "block_half",
    "serialized_name": "half",
    "type": "enum",
    "values": [
      "top",
      "bottom"
    ]
  },
  {
<<<<<<< HEAD
    "hash_key": -1800051464,
=======
    "hash_key": 1721731568,
>>>>>>> 46c04848
    "enum_name": "rail_shape",
    "serialized_name": "shape",
    "type": "enum",
    "values": [
      "north_south",
      "east_west",
      "ascending_east",
      "ascending_west",
      "ascending_north",
      "ascending_south",
      "south_east",
      "south_west",
      "north_west",
      "north_east"
    ]
  },
  {
<<<<<<< HEAD
    "hash_key": -183824053,
=======
    "hash_key": -1225380339,
>>>>>>> 46c04848
    "enum_name": "straight_rail_shape",
    "serialized_name": "shape",
    "type": "enum",
    "values": [
      "north_south",
      "east_west",
      "ascending_east",
      "ascending_west",
      "ascending_north",
      "ascending_south"
    ]
  },
  {
    "hash_key": -1628941312,
    "enum_name": "age_1",
    "serialized_name": "age",
    "type": "int",
    "min": 0,
    "max": 1
  },
  {
    "hash_key": -1628912450,
    "enum_name": "age_2",
    "serialized_name": "age",
    "type": "int",
    "min": 0,
    "max": 2
  },
  {
    "hash_key": -1628017727,
    "enum_name": "age_3",
    "serialized_name": "age",
    "type": "int",
    "min": 0,
    "max": 3
  },
  {
    "hash_key": -1600281313,
    "enum_name": "age_4",
    "serialized_name": "age",
    "type": "int",
    "min": 0,
    "max": 4
  },
  {
    "hash_key": -740452478,
    "enum_name": "age_5",
    "serialized_name": "age",
    "type": "int",
    "min": 0,
    "max": 5
  },
  {
    "hash_key": 1806227267,
    "enum_name": "age_7",
    "serialized_name": "age",
    "type": "int",
    "min": 0,
    "max": 7
  },
  {
    "hash_key": -732258745,
    "enum_name": "age_15",
    "serialized_name": "age",
    "type": "int",
    "min": 0,
    "max": 15
  },
  {
    "hash_key": -1816356596,
    "enum_name": "age_25",
    "serialized_name": "age",
    "type": "int",
    "min": 0,
    "max": 25
  },
  {
    "hash_key": -1247338620,
    "enum_name": "bites",
    "serialized_name": "bites",
    "type": "int",
    "min": 0,
    "max": 6
  },
  {
    "hash_key": -1753026854,
    "enum_name": "candles",
    "serialized_name": "candles",
    "type": "int",
    "min": 1,
    "max": 4
  },
  {
    "hash_key": 1328526333,
    "enum_name": "delay",
    "serialized_name": "delay",
    "type": "int",
    "min": 1,
    "max": 4
  },
  {
    "hash_key": 1410851051,
    "enum_name": "distance_1_7",
    "serialized_name": "distance",
    "type": "int",
    "min": 1,
    "max": 7
  },
  {
    "hash_key": -1534532142,
    "enum_name": "eggs",
    "serialized_name": "eggs",
    "type": "int",
    "min": 1,
    "max": 4
  },
  {
    "hash_key": 1438663069,
    "enum_name": "hatch",
    "serialized_name": "hatch",
    "type": "int",
    "min": 0,
    "max": 2
  },
  {
    "hash_key": 126211040,
    "enum_name": "layers",
    "serialized_name": "layers",
    "type": "int",
    "min": 1,
    "max": 8
  },
  {
    "hash_key": 1556936378,
    "enum_name": "level_3",
    "serialized_name": "level",
    "type": "int",
    "min": 1,
    "max": 3
  },
  {
    "hash_key": 672978940,
    "enum_name": "level_8",
    "serialized_name": "level",
    "type": "int",
    "min": 0,
    "max": 8
  },
  {
    "hash_key": -937962018,
    "enum_name": "level_1_8",
    "serialized_name": "level",
    "type": "int",
    "min": 1,
    "max": 8
  },
  {
    "hash_key": 1921191713,
    "enum_name": "honey_level",
    "serialized_name": "honey_level",
    "type": "int",
    "min": 0,
    "max": 5
  },
  {
    "hash_key": -1841378206,
    "enum_name": "level_15",
    "serialized_name": "level",
    "type": "int",
    "min": 0,
    "max": 15
  },
  {
    "hash_key": 344331170,
    "enum_name": "moisture",
    "serialized_name": "moisture",
    "type": "int",
    "min": 0,
    "max": 7
  },
  {
    "hash_key": 1792164950,
    "enum_name": "note",
    "serialized_name": "note",
    "type": "int",
    "min": 0,
    "max": 24
  },
  {
    "hash_key": 1925277159,
    "enum_name": "pickles",
    "serialized_name": "pickles",
    "type": "int",
    "min": 1,
    "max": 4
  },
  {
    "hash_key": -1717596415,
    "enum_name": "power",
    "serialized_name": "power",
    "type": "int",
    "min": 0,
    "max": 15
  },
  {
    "hash_key": 1770539489,
    "enum_name": "stage",
    "serialized_name": "stage",
    "type": "int",
    "min": 0,
    "max": 1
  },
  {
    "hash_key": -2139413747,
    "enum_name": "distance_0_7",
    "serialized_name": "distance",
    "type": "int",
    "min": 0,
    "max": 7
  },
  {
    "hash_key": -167161377,
    "enum_name": "charges",
    "serialized_name": "charges",
    "type": "int",
    "min": 0,
    "max": 4
  },
  {
    "hash_key": -1081262422,
    "enum_name": "hydration",
    "serialized_name": "hydration",
    "type": "int",
    "min": 0,
    "max": 3
  },
  {
    "hash_key": -1984571480,
    "enum_name": "rotation",
    "serialized_name": "rotation",
    "type": "int",
    "min": 0,
    "max": 15
  },
  {
<<<<<<< HEAD
    "hash_key": -1417719127,
=======
    "hash_key": -535087379,
>>>>>>> 46c04848
    "enum_name": "bed_part",
    "serialized_name": "part",
    "type": "enum",
    "values": [
      "head",
      "foot"
    ]
  },
  {
<<<<<<< HEAD
    "hash_key": -2003723327,
=======
    "hash_key": 540703261,
>>>>>>> 46c04848
    "enum_name": "chest_type",
    "serialized_name": "type",
    "type": "enum",
    "values": [
      "single",
      "left",
      "right"
    ]
  },
  {
<<<<<<< HEAD
    "hash_key": 247868904,
=======
    "hash_key": 418273440,
>>>>>>> 46c04848
    "enum_name": "comparator_mode",
    "serialized_name": "mode",
    "type": "enum",
    "values": [
      "compare",
      "subtract"
    ]
  },
  {
<<<<<<< HEAD
    "hash_key": 2021655524,
=======
    "hash_key": -2001835059,
>>>>>>> 46c04848
    "enum_name": "door_hinge",
    "serialized_name": "hinge",
    "type": "enum",
    "values": [
      "left",
      "right"
    ]
  },
  {
<<<<<<< HEAD
    "hash_key": -506448788,
=======
    "hash_key": 398721620,
>>>>>>> 46c04848
    "enum_name": "instrument",
    "serialized_name": "instrument",
    "type": "enum",
    "values": [
      "harp",
      "basedrum",
      "snare",
      "hat",
      "bass",
      "flute",
      "bell",
      "guitar",
      "chime",
      "xylophone",
      "iron_xylophone",
      "cow_bell",
      "didgeridoo",
      "bit",
      "banjo",
      "pling",
      "zombie",
      "skeleton",
      "creeper",
      "dragon",
      "wither_skeleton",
      "piglin",
      "custom_head"
    ]
  },
  {
<<<<<<< HEAD
    "hash_key": 83490937,
=======
    "hash_key": 1933275976,
>>>>>>> 46c04848
    "enum_name": "piston_type",
    "serialized_name": "type",
    "type": "enum",
    "values": [
      "normal",
      "sticky"
    ]
  },
  {
<<<<<<< HEAD
    "hash_key": -677038720,
=======
    "hash_key": 873087795,
>>>>>>> 46c04848
    "enum_name": "slab_type",
    "serialized_name": "type",
    "type": "enum",
    "values": [
      "top",
      "bottom",
      "double"
    ]
  },
  {
<<<<<<< HEAD
    "hash_key": -955170244,
=======
    "hash_key": 1011244390,
>>>>>>> 46c04848
    "enum_name": "stair_shape",
    "serialized_name": "shape",
    "type": "enum",
    "values": [
      "straight",
      "inner_left",
      "inner_right",
      "outer_left",
      "outer_right"
    ]
  },
  {
<<<<<<< HEAD
    "hash_key": -572638057,
=======
    "hash_key": 916732131,
>>>>>>> 46c04848
    "enum_name": "structure_block_mode",
    "serialized_name": "mode",
    "type": "enum",
    "values": [
      "save",
      "load",
      "corner",
      "data"
    ]
  },
  {
<<<<<<< HEAD
    "hash_key": 696702354,
=======
    "hash_key": 308052410,
>>>>>>> 46c04848
    "enum_name": "bamboo_leaves",
    "serialized_name": "leaves",
    "type": "enum",
    "values": [
      "none",
      "small",
      "large"
    ]
  },
  {
<<<<<<< HEAD
    "hash_key": 1919256138,
=======
    "hash_key": 1137523819,
>>>>>>> 46c04848
    "enum_name": "tilt",
    "serialized_name": "tilt",
    "type": "enum",
    "values": [
      "none",
      "unstable",
      "partial",
      "full"
    ]
  },
  {
<<<<<<< HEAD
    "hash_key": -721504543,
=======
    "hash_key": 927991866,
>>>>>>> 46c04848
    "enum_name": "vertical_direction",
    "serialized_name": "vertical_direction",
    "type": "enum",
    "values": [
      "up",
      "down"
    ]
  },
  {
<<<<<<< HEAD
    "hash_key": -1368161770,
=======
    "hash_key": -773192484,
>>>>>>> 46c04848
    "enum_name": "thickness",
    "serialized_name": "thickness",
    "type": "enum",
    "values": [
      "tip_merge",
      "tip",
      "frustum",
      "middle",
      "base"
    ]
  },
  {
<<<<<<< HEAD
    "hash_key": 435163277,
=======
    "hash_key": -853514466,
>>>>>>> 46c04848
    "enum_name": "sculk_sensor_phase",
    "serialized_name": "sculk_sensor_phase",
    "type": "enum",
    "values": [
      "inactive",
      "active",
      "cooldown"
    ]
  },
  {
    "hash_key": -523711485,
    "enum_name": "slot_0_occupied",
    "serialized_name": "slot_0_occupied",
    "type": "boolean"
  },
  {
    "hash_key": -720224990,
    "enum_name": "slot_1_occupied",
    "serialized_name": "slot_1_occupied",
    "type": "boolean"
  },
  {
    "hash_key": -916738495,
    "enum_name": "slot_2_occupied",
    "serialized_name": "slot_2_occupied",
    "type": "boolean"
  },
  {
    "hash_key": -1113252000,
    "enum_name": "slot_3_occupied",
    "serialized_name": "slot_3_occupied",
    "type": "boolean"
  },
  {
    "hash_key": -1309765505,
    "enum_name": "slot_4_occupied",
    "serialized_name": "slot_4_occupied",
    "type": "boolean"
  },
  {
    "hash_key": -1506279010,
    "enum_name": "slot_5_occupied",
    "serialized_name": "slot_5_occupied",
    "type": "boolean"
  },
  {
    "hash_key": 384416815,
    "enum_name": "dusted",
    "serialized_name": "dusted",
    "type": "int",
    "min": 0,
    "max": 3
  },
  {
    "hash_key": 1277561134,
    "enum_name": "cracked",
    "serialized_name": "cracked",
    "type": "boolean"
  },
  {
    "hash_key": 1963172631,
    "enum_name": "crafting",
    "serialized_name": "crafting",
    "type": "boolean"
  },
  {
<<<<<<< HEAD
    "hash_key": -1120962099,
=======
    "hash_key": -914915143,
>>>>>>> 46c04848
    "enum_name": "trial_spawner_state",
    "serialized_name": "trial_spawner_state",
    "type": "enum",
    "values": [
      "inactive",
      "waiting_for_players",
      "active",
      "waiting_for_reward_ejection",
      "ejecting_reward",
      "cooldown"
    ]
  },
  {
<<<<<<< HEAD
    "hash_key": -1089556328,
=======
    "hash_key": -1540764535,
>>>>>>> 46c04848
    "enum_name": "vault_state",
    "serialized_name": "vault_state",
    "type": "enum",
    "values": [
      "inactive",
      "active",
      "unlocking",
      "ejecting"
    ]
  },
  {
<<<<<<< HEAD
    "hash_key": 2108476346,
=======
    "hash_key": -82121400,
>>>>>>> 46c04848
    "enum_name": "creaking_heart_state",
    "serialized_name": "creaking_heart_state",
    "type": "enum",
    "values": [
      "uprooted",
      "dormant",
      "awake"
    ]
  },
  {
    "hash_key": -1092722113,
    "enum_name": "ominous",
    "serialized_name": "ominous",
    "type": "boolean"
  },
  {
<<<<<<< HEAD
    "hash_key": -991182527,
=======
    "hash_key": 1475742886,
>>>>>>> 46c04848
    "enum_name": "test_block_mode",
    "serialized_name": "mode",
    "type": "enum",
    "values": [
      "start",
      "log",
      "fail",
      "accept"
    ]
  },
  {
    "hash_key": 252757681,
    "enum_name": "map",
    "serialized_name": "map",
    "type": "boolean"
  }
]<|MERGE_RESOLUTION|>--- conflicted
+++ resolved
@@ -210,11 +210,7 @@
     "type": "boolean"
   },
   {
-<<<<<<< HEAD
-    "hash_key": -814963222,
-=======
-    "hash_key": -345518141,
->>>>>>> 46c04848
+    "hash_key": -1734612928,
     "enum_name": "horizontal_axis",
     "serialized_name": "axis",
     "type": "enum",
@@ -224,11 +220,7 @@
     ]
   },
   {
-<<<<<<< HEAD
-    "hash_key": 985044468,
-=======
-    "hash_key": 1136350348,
->>>>>>> 46c04848
+    "hash_key": -179885055,
     "enum_name": "axis",
     "serialized_name": "axis",
     "type": "enum",
@@ -275,11 +267,7 @@
     "type": "boolean"
   },
   {
-<<<<<<< HEAD
-    "hash_key": 350861440,
-=======
-    "hash_key": -122500183,
->>>>>>> 46c04848
+    "hash_key": 1481339742,
     "enum_name": "facing",
     "serialized_name": "facing",
     "type": "enum",
@@ -293,11 +281,7 @@
     ]
   },
   {
-<<<<<<< HEAD
-    "hash_key": 1209835522,
-=======
-    "hash_key": 442763041,
->>>>>>> 46c04848
+    "hash_key": -1200705361,
     "enum_name": "hopper_facing",
     "serialized_name": "facing",
     "type": "enum",
@@ -310,11 +294,7 @@
     ]
   },
   {
-<<<<<<< HEAD
-    "hash_key": -76665449,
-=======
-    "hash_key": -964161874,
->>>>>>> 46c04848
+    "hash_key": -652961183,
     "enum_name": "horizontal_facing",
     "serialized_name": "facing",
     "type": "enum",
@@ -342,11 +322,7 @@
     "max": 4
   },
   {
-<<<<<<< HEAD
-    "hash_key": 1344788747,
-=======
-    "hash_key": 1433802136,
->>>>>>> 46c04848
+    "hash_key": -1004359346,
     "enum_name": "orientation",
     "serialized_name": "orientation",
     "type": "enum",
@@ -366,11 +342,7 @@
     ]
   },
   {
-<<<<<<< HEAD
-    "hash_key": -920030206,
-=======
-    "hash_key": 164601017,
->>>>>>> 46c04848
+    "hash_key": -526233175,
     "enum_name": "block_face",
     "serialized_name": "face",
     "type": "enum",
@@ -381,11 +353,7 @@
     ]
   },
   {
-<<<<<<< HEAD
-    "hash_key": 2006010701,
-=======
-    "hash_key": -1479871907,
->>>>>>> 46c04848
+    "hash_key": 956275940,
     "enum_name": "attachment",
     "serialized_name": "attachment",
     "type": "enum",
@@ -397,11 +365,7 @@
     ]
   },
   {
-<<<<<<< HEAD
-    "hash_key": 593178509,
-=======
-    "hash_key": 1242384140,
->>>>>>> 46c04848
+    "hash_key": 745748935,
     "enum_name": "east_wall_shape",
     "serialized_name": "east",
     "type": "enum",
@@ -412,11 +376,7 @@
     ]
   },
   {
-<<<<<<< HEAD
-    "hash_key": -542839931,
-=======
-    "hash_key": 106365700,
->>>>>>> 46c04848
+    "hash_key": -390269505,
     "enum_name": "north_wall_shape",
     "serialized_name": "north",
     "type": "enum",
@@ -427,11 +387,7 @@
     ]
   },
   {
-<<<<<<< HEAD
-    "hash_key": -399604803,
-=======
-    "hash_key": 249600828,
->>>>>>> 46c04848
+    "hash_key": -247034377,
     "enum_name": "south_wall_shape",
     "serialized_name": "south",
     "type": "enum",
@@ -442,11 +398,7 @@
     ]
   },
   {
-<<<<<<< HEAD
-    "hash_key": 609921051,
-=======
-    "hash_key": 1259126682,
->>>>>>> 46c04848
+    "hash_key": 762491477,
     "enum_name": "west_wall_shape",
     "serialized_name": "west",
     "type": "enum",
@@ -457,11 +409,7 @@
     ]
   },
   {
-<<<<<<< HEAD
-    "hash_key": -1116077909,
-=======
-    "hash_key": 1326347552,
->>>>>>> 46c04848
+    "hash_key": -423514521,
     "enum_name": "east_wire_connection",
     "serialized_name": "east",
     "type": "enum",
@@ -472,11 +420,7 @@
     ]
   },
   {
-<<<<<<< HEAD
-    "hash_key": 2042870947,
-=======
-    "hash_key": 190329112,
->>>>>>> 46c04848
+    "hash_key": -1559532961,
     "enum_name": "north_wire_connection",
     "serialized_name": "north",
     "type": "enum",
@@ -487,11 +431,7 @@
     ]
   },
   {
-<<<<<<< HEAD
-    "hash_key": -2108861221,
-=======
-    "hash_key": 333564240,
->>>>>>> 46c04848
+    "hash_key": -1416297833,
     "enum_name": "south_wire_connection",
     "serialized_name": "south",
     "type": "enum",
@@ -502,11 +442,7 @@
     ]
   },
   {
-<<<<<<< HEAD
-    "hash_key": -1099335367,
-=======
-    "hash_key": 1343090094,
->>>>>>> 46c04848
+    "hash_key": -406771979,
     "enum_name": "west_wire_connection",
     "serialized_name": "west",
     "type": "enum",
@@ -517,11 +453,7 @@
     ]
   },
   {
-<<<<<<< HEAD
-    "hash_key": 591274339,
-=======
-    "hash_key": -985505033,
->>>>>>> 46c04848
+    "hash_key": 1920124601,
     "enum_name": "double_block_half",
     "serialized_name": "half",
     "type": "enum",
@@ -531,11 +463,7 @@
     ]
   },
   {
-<<<<<<< HEAD
-    "hash_key": 20710707,
-=======
-    "hash_key": -603716111,
->>>>>>> 46c04848
+    "hash_key": -1897468756,
     "enum_name": "block_half",
     "serialized_name": "half",
     "type": "enum",
@@ -545,11 +473,7 @@
     ]
   },
   {
-<<<<<<< HEAD
-    "hash_key": -1800051464,
-=======
-    "hash_key": 1721731568,
->>>>>>> 46c04848
+    "hash_key": -1547616083,
     "enum_name": "rail_shape",
     "serialized_name": "shape",
     "type": "enum",
@@ -567,11 +491,7 @@
     ]
   },
   {
-<<<<<<< HEAD
-    "hash_key": -183824053,
-=======
-    "hash_key": -1225380339,
->>>>>>> 46c04848
+    "hash_key": 1072581527,
     "enum_name": "straight_rail_shape",
     "serialized_name": "shape",
     "type": "enum",
@@ -817,11 +737,7 @@
     "max": 15
   },
   {
-<<<<<<< HEAD
-    "hash_key": -1417719127,
-=======
-    "hash_key": -535087379,
->>>>>>> 46c04848
+    "hash_key": 185827419,
     "enum_name": "bed_part",
     "serialized_name": "part",
     "type": "enum",
@@ -831,11 +747,7 @@
     ]
   },
   {
-<<<<<<< HEAD
-    "hash_key": -2003723327,
-=======
-    "hash_key": 540703261,
->>>>>>> 46c04848
+    "hash_key": -213937527,
     "enum_name": "chest_type",
     "serialized_name": "type",
     "type": "enum",
@@ -846,11 +758,7 @@
     ]
   },
   {
-<<<<<<< HEAD
-    "hash_key": 247868904,
-=======
-    "hash_key": 418273440,
->>>>>>> 46c04848
+    "hash_key": 451338457,
     "enum_name": "comparator_mode",
     "serialized_name": "mode",
     "type": "enum",
@@ -860,11 +768,7 @@
     ]
   },
   {
-<<<<<<< HEAD
-    "hash_key": 2021655524,
-=======
-    "hash_key": -2001835059,
->>>>>>> 46c04848
+    "hash_key": -1923656148,
     "enum_name": "door_hinge",
     "serialized_name": "hinge",
     "type": "enum",
@@ -874,11 +778,7 @@
     ]
   },
   {
-<<<<<<< HEAD
-    "hash_key": -506448788,
-=======
-    "hash_key": 398721620,
->>>>>>> 46c04848
+    "hash_key": 270868769,
     "enum_name": "instrument",
     "serialized_name": "instrument",
     "type": "enum",
@@ -909,11 +809,7 @@
     ]
   },
   {
-<<<<<<< HEAD
-    "hash_key": 83490937,
-=======
-    "hash_key": 1933275976,
->>>>>>> 46c04848
+    "hash_key": 1243854251,
     "enum_name": "piston_type",
     "serialized_name": "type",
     "type": "enum",
@@ -923,11 +819,7 @@
     ]
   },
   {
-<<<<<<< HEAD
-    "hash_key": -677038720,
-=======
-    "hash_key": 873087795,
->>>>>>> 46c04848
+    "hash_key": 888595106,
     "enum_name": "slab_type",
     "serialized_name": "type",
     "type": "enum",
@@ -938,11 +830,7 @@
     ]
   },
   {
-<<<<<<< HEAD
-    "hash_key": -955170244,
-=======
-    "hash_key": 1011244390,
->>>>>>> 46c04848
+    "hash_key": -570773879,
     "enum_name": "stair_shape",
     "serialized_name": "shape",
     "type": "enum",
@@ -955,11 +843,7 @@
     ]
   },
   {
-<<<<<<< HEAD
-    "hash_key": -572638057,
-=======
-    "hash_key": 916732131,
->>>>>>> 46c04848
+    "hash_key": 749944341,
     "enum_name": "structure_block_mode",
     "serialized_name": "mode",
     "type": "enum",
@@ -971,11 +855,7 @@
     ]
   },
   {
-<<<<<<< HEAD
-    "hash_key": 696702354,
-=======
-    "hash_key": 308052410,
->>>>>>> 46c04848
+    "hash_key": 1321845603,
     "enum_name": "bamboo_leaves",
     "serialized_name": "leaves",
     "type": "enum",
@@ -986,11 +866,7 @@
     ]
   },
   {
-<<<<<<< HEAD
-    "hash_key": 1919256138,
-=======
-    "hash_key": 1137523819,
->>>>>>> 46c04848
+    "hash_key": -1390262151,
     "enum_name": "tilt",
     "serialized_name": "tilt",
     "type": "enum",
@@ -1002,11 +878,7 @@
     ]
   },
   {
-<<<<<<< HEAD
-    "hash_key": -721504543,
-=======
-    "hash_key": 927991866,
->>>>>>> 46c04848
+    "hash_key": 1748851333,
     "enum_name": "vertical_direction",
     "serialized_name": "vertical_direction",
     "type": "enum",
@@ -1016,11 +888,7 @@
     ]
   },
   {
-<<<<<<< HEAD
-    "hash_key": -1368161770,
-=======
-    "hash_key": -773192484,
->>>>>>> 46c04848
+    "hash_key": 419067142,
     "enum_name": "thickness",
     "serialized_name": "thickness",
     "type": "enum",
@@ -1033,11 +901,7 @@
     ]
   },
   {
-<<<<<<< HEAD
-    "hash_key": 435163277,
-=======
-    "hash_key": -853514466,
->>>>>>> 46c04848
+    "hash_key": 50679767,
     "enum_name": "sculk_sensor_phase",
     "serialized_name": "sculk_sensor_phase",
     "type": "enum",
@@ -1104,11 +968,7 @@
     "type": "boolean"
   },
   {
-<<<<<<< HEAD
-    "hash_key": -1120962099,
-=======
-    "hash_key": -914915143,
->>>>>>> 46c04848
+    "hash_key": 1420146428,
     "enum_name": "trial_spawner_state",
     "serialized_name": "trial_spawner_state",
     "type": "enum",
@@ -1122,11 +982,7 @@
     ]
   },
   {
-<<<<<<< HEAD
-    "hash_key": -1089556328,
-=======
-    "hash_key": -1540764535,
->>>>>>> 46c04848
+    "hash_key": -591325217,
     "enum_name": "vault_state",
     "serialized_name": "vault_state",
     "type": "enum",
@@ -1138,11 +994,7 @@
     ]
   },
   {
-<<<<<<< HEAD
-    "hash_key": 2108476346,
-=======
-    "hash_key": -82121400,
->>>>>>> 46c04848
+    "hash_key": -461262862,
     "enum_name": "creaking_heart_state",
     "serialized_name": "creaking_heart_state",
     "type": "enum",
@@ -1159,11 +1011,7 @@
     "type": "boolean"
   },
   {
-<<<<<<< HEAD
-    "hash_key": -991182527,
-=======
-    "hash_key": 1475742886,
->>>>>>> 46c04848
+    "hash_key": 807812274,
     "enum_name": "test_block_mode",
     "serialized_name": "mode",
     "type": "enum",
