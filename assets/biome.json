<<<<<<< HEAD
[
  {
    "name": "badlands",
    "id": 0,
    "weather": {
      "has_precipitation": false,
      "temperature": 2.0,
      "temperature_modifier": "NONE",
      "downfall": 0.0
    }
  },
  {
    "name": "bamboo_jungle",
    "id": 1,
    "weather": {
      "has_precipitation": true,
      "temperature": 0.95,
      "temperature_modifier": "NONE",
      "downfall": 0.9
    }
  },
  {
    "name": "basalt_deltas",
    "id": 2,
    "weather": {
      "has_precipitation": false,
      "temperature": 2.0,
      "temperature_modifier": "NONE",
      "downfall": 0.0
    }
  },
  {
    "name": "beach",
    "id": 3,
    "weather": {
      "has_precipitation": true,
      "temperature": 0.8,
      "temperature_modifier": "NONE",
      "downfall": 0.4
    }
  },
  {
    "name": "birch_forest",
    "id": 4,
    "weather": {
      "has_precipitation": true,
      "temperature": 0.6,
      "temperature_modifier": "NONE",
      "downfall": 0.6
    }
  },
  {
    "name": "cherry_grove",
    "id": 5,
    "weather": {
      "has_precipitation": true,
      "temperature": 0.5,
      "temperature_modifier": "NONE",
      "downfall": 0.8
    }
  },
  {
    "name": "cold_ocean",
    "id": 6,
    "weather": {
      "has_precipitation": true,
      "temperature": 0.5,
      "temperature_modifier": "NONE",
      "downfall": 0.5
    }
  },
  {
    "name": "crimson_forest",
    "id": 7,
    "weather": {
      "has_precipitation": false,
      "temperature": 2.0,
      "temperature_modifier": "NONE",
      "downfall": 0.0
    }
  },
  {
    "name": "dark_forest",
    "id": 8,
    "weather": {
      "has_precipitation": true,
      "temperature": 0.7,
      "temperature_modifier": "NONE",
      "downfall": 0.8
    }
  },
  {
    "name": "deep_cold_ocean",
    "id": 9,
    "weather": {
      "has_precipitation": true,
      "temperature": 0.5,
      "temperature_modifier": "NONE",
      "downfall": 0.5
    }
  },
  {
    "name": "deep_dark",
    "id": 10,
    "weather": {
      "has_precipitation": true,
      "temperature": 0.8,
      "temperature_modifier": "NONE",
      "downfall": 0.4
    }
  },
  {
    "name": "deep_frozen_ocean",
    "id": 11,
    "weather": {
      "has_precipitation": true,
      "temperature": 0.5,
      "temperature_modifier": "FROZEN",
      "downfall": 0.5
    }
  },
  {
    "name": "deep_lukewarm_ocean",
    "id": 12,
    "weather": {
      "has_precipitation": true,
      "temperature": 0.5,
      "temperature_modifier": "NONE",
      "downfall": 0.5
    }
  },
  {
    "name": "deep_ocean",
    "id": 13,
    "weather": {
      "has_precipitation": true,
      "temperature": 0.5,
      "temperature_modifier": "NONE",
      "downfall": 0.5
    }
  },
  {
    "name": "desert",
    "id": 14,
    "weather": {
      "has_precipitation": false,
      "temperature": 2.0,
      "temperature_modifier": "NONE",
      "downfall": 0.0
    }
  },
  {
    "name": "dripstone_caves",
    "id": 15,
    "weather": {
      "has_precipitation": true,
      "temperature": 0.8,
      "temperature_modifier": "NONE",
      "downfall": 0.4
    }
  },
  {
    "name": "end_barrens",
    "id": 16,
    "weather": {
      "has_precipitation": false,
      "temperature": 0.5,
      "temperature_modifier": "NONE",
      "downfall": 0.5
    }
  },
  {
    "name": "end_highlands",
    "id": 17,
    "weather": {
      "has_precipitation": false,
      "temperature": 0.5,
      "temperature_modifier": "NONE",
      "downfall": 0.5
    }
  },
  {
    "name": "end_midlands",
    "id": 18,
    "weather": {
      "has_precipitation": false,
      "temperature": 0.5,
      "temperature_modifier": "NONE",
      "downfall": 0.5
    }
  },
  {
    "name": "eroded_badlands",
    "id": 19,
    "weather": {
      "has_precipitation": false,
      "temperature": 2.0,
      "temperature_modifier": "NONE",
      "downfall": 0.0
    }
  },
  {
    "name": "flower_forest",
    "id": 20,
    "weather": {
      "has_precipitation": true,
      "temperature": 0.7,
      "temperature_modifier": "NONE",
      "downfall": 0.8
    }
  },
  {
    "name": "forest",
    "id": 21,
    "weather": {
      "has_precipitation": true,
      "temperature": 0.7,
      "temperature_modifier": "NONE",
      "downfall": 0.8
    }
  },
  {
    "name": "frozen_ocean",
    "id": 22,
    "weather": {
      "has_precipitation": true,
      "temperature": 0.0,
      "temperature_modifier": "FROZEN",
      "downfall": 0.5
    }
  },
  {
    "name": "frozen_peaks",
    "id": 23,
    "weather": {
      "has_precipitation": true,
      "temperature": -0.7,
      "temperature_modifier": "NONE",
      "downfall": 0.9
    }
  },
  {
    "name": "frozen_river",
    "id": 24,
    "weather": {
      "has_precipitation": true,
      "temperature": 0.0,
      "temperature_modifier": "NONE",
      "downfall": 0.5
    }
  },
  {
    "name": "grove",
    "id": 25,
    "weather": {
      "has_precipitation": true,
      "temperature": -0.2,
      "temperature_modifier": "NONE",
      "downfall": 0.8
    }
  },
  {
    "name": "ice_spikes",
    "id": 26,
    "weather": {
      "has_precipitation": true,
      "temperature": 0.0,
      "temperature_modifier": "NONE",
      "downfall": 0.5
    }
  },
  {
    "name": "jagged_peaks",
    "id": 27,
    "weather": {
      "has_precipitation": true,
      "temperature": -0.7,
      "temperature_modifier": "NONE",
      "downfall": 0.9
    }
  },
  {
    "name": "jungle",
    "id": 28,
    "weather": {
      "has_precipitation": true,
      "temperature": 0.95,
      "temperature_modifier": "NONE",
      "downfall": 0.9
    }
  },
  {
    "name": "lukewarm_ocean",
    "id": 29,
    "weather": {
      "has_precipitation": true,
      "temperature": 0.5,
      "temperature_modifier": "NONE",
      "downfall": 0.5
    }
  },
  {
    "name": "lush_caves",
    "id": 30,
    "weather": {
      "has_precipitation": true,
      "temperature": 0.5,
      "temperature_modifier": "NONE",
      "downfall": 0.5
    }
  },
  {
    "name": "mangrove_swamp",
    "id": 31,
    "weather": {
      "has_precipitation": true,
      "temperature": 0.8,
      "temperature_modifier": "NONE",
      "downfall": 0.9
    }
  },
  {
    "name": "meadow",
    "id": 32,
    "weather": {
      "has_precipitation": true,
      "temperature": 0.5,
      "temperature_modifier": "NONE",
      "downfall": 0.8
    }
  },
  {
    "name": "mushroom_fields",
    "id": 33,
    "weather": {
      "has_precipitation": true,
      "temperature": 0.9,
      "temperature_modifier": "NONE",
      "downfall": 1.0
    }
  },
  {
    "name": "nether_wastes",
    "id": 34,
    "weather": {
      "has_precipitation": false,
      "temperature": 2.0,
      "temperature_modifier": "NONE",
      "downfall": 0.0
    }
  },
  {
    "name": "ocean",
    "id": 35,
    "weather": {
      "has_precipitation": true,
      "temperature": 0.5,
      "temperature_modifier": "NONE",
      "downfall": 0.5
    }
  },
  {
    "name": "old_growth_birch_forest",
    "id": 36,
    "weather": {
      "has_precipitation": true,
      "temperature": 0.6,
      "temperature_modifier": "NONE",
      "downfall": 0.6
    }
  },
  {
    "name": "old_growth_pine_taiga",
    "id": 37,
    "weather": {
      "has_precipitation": true,
      "temperature": 0.3,
      "temperature_modifier": "NONE",
      "downfall": 0.8
    }
  },
  {
    "name": "old_growth_spruce_taiga",
    "id": 38,
    "weather": {
      "has_precipitation": true,
      "temperature": 0.25,
      "temperature_modifier": "NONE",
      "downfall": 0.8
    }
  },
  {
    "name": "pale_garden",
    "id": 39,
    "weather": {
      "has_precipitation": true,
      "temperature": 0.7,
      "temperature_modifier": "NONE",
      "downfall": 0.8
    }
  },
  {
    "name": "plains",
    "id": 40,
    "weather": {
      "has_precipitation": true,
      "temperature": 0.8,
      "temperature_modifier": "NONE",
      "downfall": 0.4
    }
  },
  {
    "name": "river",
    "id": 41,
    "weather": {
      "has_precipitation": true,
      "temperature": 0.5,
      "temperature_modifier": "NONE",
      "downfall": 0.5
    }
  },
  {
    "name": "savanna",
    "id": 42,
    "weather": {
      "has_precipitation": false,
      "temperature": 2.0,
      "temperature_modifier": "NONE",
      "downfall": 0.0
    }
  },
  {
    "name": "savanna_plateau",
    "id": 43,
    "weather": {
      "has_precipitation": false,
      "temperature": 2.0,
      "temperature_modifier": "NONE",
      "downfall": 0.0
    }
  },
  {
    "name": "small_end_islands",
    "id": 44,
    "weather": {
      "has_precipitation": false,
      "temperature": 0.5,
      "temperature_modifier": "NONE",
      "downfall": 0.5
    }
  },
  {
    "name": "snowy_beach",
    "id": 45,
    "weather": {
      "has_precipitation": true,
      "temperature": 0.05,
      "temperature_modifier": "NONE",
      "downfall": 0.3
    }
  },
  {
    "name": "snowy_plains",
    "id": 46,
    "weather": {
      "has_precipitation": true,
      "temperature": 0.0,
      "temperature_modifier": "NONE",
      "downfall": 0.5
    }
  },
  {
    "name": "snowy_slopes",
    "id": 47,
    "weather": {
      "has_precipitation": true,
      "temperature": -0.3,
      "temperature_modifier": "NONE",
      "downfall": 0.9
    }
  },
  {
    "name": "snowy_taiga",
    "id": 48,
    "weather": {
      "has_precipitation": true,
      "temperature": -0.5,
      "temperature_modifier": "NONE",
      "downfall": 0.4
    }
  },
  {
    "name": "soul_sand_valley",
    "id": 49,
    "weather": {
      "has_precipitation": false,
      "temperature": 2.0,
      "temperature_modifier": "NONE",
      "downfall": 0.0
    }
  },
  {
    "name": "sparse_jungle",
    "id": 50,
    "weather": {
      "has_precipitation": true,
      "temperature": 0.95,
      "temperature_modifier": "NONE",
      "downfall": 0.8
    }
  },
  {
    "name": "stony_peaks",
    "id": 51,
    "weather": {
      "has_precipitation": true,
      "temperature": 1.0,
      "temperature_modifier": "NONE",
      "downfall": 0.3
    }
  },
  {
    "name": "stony_shore",
    "id": 52,
    "weather": {
      "has_precipitation": true,
      "temperature": 0.2,
      "temperature_modifier": "NONE",
      "downfall": 0.3
    }
  },
  {
    "name": "sunflower_plains",
    "id": 53,
    "weather": {
      "has_precipitation": true,
      "temperature": 0.8,
      "temperature_modifier": "NONE",
      "downfall": 0.4
    }
  },
  {
    "name": "swamp",
    "id": 54,
    "weather": {
      "has_precipitation": true,
      "temperature": 0.8,
      "temperature_modifier": "NONE",
      "downfall": 0.9
    }
  },
  {
    "name": "taiga",
    "id": 55,
    "weather": {
      "has_precipitation": true,
      "temperature": 0.25,
      "temperature_modifier": "NONE",
      "downfall": 0.8
    }
  },
  {
    "name": "the_end",
    "id": 56,
    "weather": {
      "has_precipitation": false,
      "temperature": 0.5,
      "temperature_modifier": "NONE",
      "downfall": 0.5
    }
  },
  {
    "name": "the_void",
    "id": 57,
    "weather": {
      "has_precipitation": false,
      "temperature": 0.5,
      "temperature_modifier": "NONE",
      "downfall": 0.5
    }
  },
  {
    "name": "warm_ocean",
    "id": 58,
    "weather": {
      "has_precipitation": true,
      "temperature": 0.5,
      "temperature_modifier": "NONE",
      "downfall": 0.5
    }
  },
  {
    "name": "warped_forest",
    "id": 59,
    "weather": {
      "has_precipitation": false,
      "temperature": 2.0,
      "temperature_modifier": "NONE",
      "downfall": 0.0
    }
  },
  {
    "name": "windswept_forest",
    "id": 60,
    "weather": {
      "has_precipitation": true,
      "temperature": 0.2,
      "temperature_modifier": "NONE",
      "downfall": 0.3
    }
  },
  {
    "name": "windswept_gravelly_hills",
    "id": 61,
    "weather": {
      "has_precipitation": true,
      "temperature": 0.2,
      "temperature_modifier": "NONE",
      "downfall": 0.3
    }
  },
  {
    "name": "windswept_hills",
    "id": 62,
    "weather": {
      "has_precipitation": true,
      "temperature": 0.2,
      "temperature_modifier": "NONE",
      "downfall": 0.3
    }
  },
  {
    "name": "windswept_savanna",
    "id": 63,
    "weather": {
      "has_precipitation": false,
      "temperature": 2.0,
      "temperature_modifier": "NONE",
      "downfall": 0.0
    }
  },
  {
    "name": "wooded_badlands",
    "id": 64,
    "weather": {
      "has_precipitation": false,
      "temperature": 2.0,
      "temperature_modifier": "NONE",
      "downfall": 0.0
    }
  }
]
=======
{
  "badlands": {
    "has_precipitation": false,
    "temperature": 2.0,
    "downfall": 0.0,
    "effects": {
      "mood_sound": {
        "sound": "minecraft:ambient.cave",
        "tick_delay": 6000,
        "block_search_extent": 8,
        "offset": 2.0
      },
      "music": [
        {
          "data": {
            "sound": "minecraft:music.overworld.badlands",
            "min_delay": 12000,
            "max_delay": 24000,
            "replace_current_music": false
          },
          "weight": 1
        }
      ],
      "music_volume": 1.0,
      "sky_color": 7254527,
      "foliage_color": 10387789,
      "grass_color": 9470285,
      "fog_color": 12638463,
      "water_color": 4159204,
      "water_fog_color": 329011
    },
    "carvers": [
      "minecraft:cave",
      "minecraft:cave_extra_underground",
      "minecraft:canyon"
    ],
    "features": [
      [],
      [
        "minecraft:lake_lava_underground",
        "minecraft:lake_lava_surface"
      ],
      [
        "minecraft:amethyst_geode"
      ],
      [
        "minecraft:monster_room",
        "minecraft:monster_room_deep"
      ],
      [],
      [],
      [
        "minecraft:ore_dirt",
        "minecraft:ore_gravel",
        "minecraft:ore_granite_upper",
        "minecraft:ore_granite_lower",
        "minecraft:ore_diorite_upper",
        "minecraft:ore_diorite_lower",
        "minecraft:ore_andesite_upper",
        "minecraft:ore_andesite_lower",
        "minecraft:ore_tuff",
        "minecraft:ore_coal_upper",
        "minecraft:ore_coal_lower",
        "minecraft:ore_iron_upper",
        "minecraft:ore_iron_middle",
        "minecraft:ore_iron_small",
        "minecraft:ore_gold",
        "minecraft:ore_gold_lower",
        "minecraft:ore_redstone",
        "minecraft:ore_redstone_lower",
        "minecraft:ore_diamond",
        "minecraft:ore_diamond_medium",
        "minecraft:ore_diamond_large",
        "minecraft:ore_diamond_buried",
        "minecraft:ore_lapis",
        "minecraft:ore_lapis_buried",
        "minecraft:ore_copper",
        "minecraft:underwater_magma",
        "minecraft:ore_gold_extra",
        "minecraft:disk_sand",
        "minecraft:disk_clay",
        "minecraft:disk_gravel"
      ],
      [],
      [
        "minecraft:spring_water",
        "minecraft:spring_lava"
      ],
      [
        "minecraft:glow_lichen",
        "minecraft:patch_grass_badlands",
        "minecraft:patch_dry_grass_badlands",
        "minecraft:patch_dead_bush_badlands",
        "minecraft:brown_mushroom_normal",
        "minecraft:red_mushroom_normal",
        "minecraft:patch_sugar_cane_badlands",
        "minecraft:patch_pumpkin",
        "minecraft:patch_cactus_decorated",
        "minecraft:patch_firefly_bush_near_water"
      ],
      [
        "minecraft:freeze_top_layer"
      ]
    ],
    "creature_spawn_probability": 0.03,
    "spawners": {
      "ambient": [
        {
          "type": "minecraft:bat",
          "minCount": 8,
          "maxCount": 8,
          "weight": 10
        }
      ],
      "axolotls": [],
      "creature": [
        {
          "type": "minecraft:sheep",
          "minCount": 4,
          "maxCount": 4,
          "weight": 12
        },
        {
          "type": "minecraft:pig",
          "minCount": 4,
          "maxCount": 4,
          "weight": 10
        },
        {
          "type": "minecraft:chicken",
          "minCount": 4,
          "maxCount": 4,
          "weight": 10
        },
        {
          "type": "minecraft:cow",
          "minCount": 4,
          "maxCount": 4,
          "weight": 8
        },
        {
          "type": "minecraft:armadillo",
          "minCount": 1,
          "maxCount": 2,
          "weight": 6
        }
      ],
      "misc": [],
      "monster": [
        {
          "type": "minecraft:spider",
          "minCount": 4,
          "maxCount": 4,
          "weight": 100
        },
        {
          "type": "minecraft:zombie",
          "minCount": 4,
          "maxCount": 4,
          "weight": 95
        },
        {
          "type": "minecraft:zombie_villager",
          "minCount": 1,
          "maxCount": 1,
          "weight": 5
        },
        {
          "type": "minecraft:skeleton",
          "minCount": 4,
          "maxCount": 4,
          "weight": 100
        },
        {
          "type": "minecraft:creeper",
          "minCount": 4,
          "maxCount": 4,
          "weight": 100
        },
        {
          "type": "minecraft:slime",
          "minCount": 4,
          "maxCount": 4,
          "weight": 100
        },
        {
          "type": "minecraft:enderman",
          "minCount": 1,
          "maxCount": 4,
          "weight": 10
        },
        {
          "type": "minecraft:witch",
          "minCount": 1,
          "maxCount": 1,
          "weight": 5
        }
      ],
      "underground_water_creature": [
        {
          "type": "minecraft:glow_squid",
          "minCount": 4,
          "maxCount": 6,
          "weight": 10
        }
      ],
      "water_ambient": [],
      "water_creature": []
    },
    "spawn_costs": {}
  },
  "bamboo_jungle": {
    "has_precipitation": true,
    "temperature": 0.95,
    "downfall": 0.9,
    "effects": {
      "mood_sound": {
        "sound": "minecraft:ambient.cave",
        "tick_delay": 6000,
        "block_search_extent": 8,
        "offset": 2.0
      },
      "music": [
        {
          "data": {
            "sound": "minecraft:music.overworld.bamboo_jungle",
            "min_delay": 12000,
            "max_delay": 24000,
            "replace_current_music": false
          },
          "weight": 1
        }
      ],
      "music_volume": 1.0,
      "sky_color": 7842047,
      "fog_color": 12638463,
      "water_color": 4159204,
      "water_fog_color": 329011
    },
    "carvers": [
      "minecraft:cave",
      "minecraft:cave_extra_underground",
      "minecraft:canyon"
    ],
    "features": [
      [],
      [
        "minecraft:lake_lava_underground",
        "minecraft:lake_lava_surface"
      ],
      [
        "minecraft:amethyst_geode"
      ],
      [
        "minecraft:monster_room",
        "minecraft:monster_room_deep"
      ],
      [],
      [],
      [
        "minecraft:ore_dirt",
        "minecraft:ore_gravel",
        "minecraft:ore_granite_upper",
        "minecraft:ore_granite_lower",
        "minecraft:ore_diorite_upper",
        "minecraft:ore_diorite_lower",
        "minecraft:ore_andesite_upper",
        "minecraft:ore_andesite_lower",
        "minecraft:ore_tuff",
        "minecraft:ore_coal_upper",
        "minecraft:ore_coal_lower",
        "minecraft:ore_iron_upper",
        "minecraft:ore_iron_middle",
        "minecraft:ore_iron_small",
        "minecraft:ore_gold",
        "minecraft:ore_gold_lower",
        "minecraft:ore_redstone",
        "minecraft:ore_redstone_lower",
        "minecraft:ore_diamond",
        "minecraft:ore_diamond_medium",
        "minecraft:ore_diamond_large",
        "minecraft:ore_diamond_buried",
        "minecraft:ore_lapis",
        "minecraft:ore_lapis_buried",
        "minecraft:ore_copper",
        "minecraft:underwater_magma",
        "minecraft:disk_sand",
        "minecraft:disk_clay",
        "minecraft:disk_gravel"
      ],
      [],
      [
        "minecraft:spring_water",
        "minecraft:spring_lava"
      ],
      [
        "minecraft:glow_lichen",
        "minecraft:bamboo",
        "minecraft:bamboo_vegetation",
        "minecraft:flower_warm",
        "minecraft:patch_grass_jungle",
        "minecraft:brown_mushroom_normal",
        "minecraft:red_mushroom_normal",
        "minecraft:patch_pumpkin",
        "minecraft:patch_sugar_cane",
        "minecraft:patch_firefly_bush_near_water",
        "minecraft:vines",
        "minecraft:patch_melon"
      ],
      [
        "minecraft:freeze_top_layer"
      ]
    ],
    "spawners": {
      "ambient": [
        {
          "type": "minecraft:bat",
          "minCount": 8,
          "maxCount": 8,
          "weight": 10
        }
      ],
      "axolotls": [],
      "creature": [
        {
          "type": "minecraft:sheep",
          "minCount": 4,
          "maxCount": 4,
          "weight": 12
        },
        {
          "type": "minecraft:pig",
          "minCount": 4,
          "maxCount": 4,
          "weight": 10
        },
        {
          "type": "minecraft:chicken",
          "minCount": 4,
          "maxCount": 4,
          "weight": 10
        },
        {
          "type": "minecraft:cow",
          "minCount": 4,
          "maxCount": 4,
          "weight": 8
        },
        {
          "type": "minecraft:chicken",
          "minCount": 4,
          "maxCount": 4,
          "weight": 10
        },
        {
          "type": "minecraft:parrot",
          "minCount": 1,
          "maxCount": 2,
          "weight": 40
        },
        {
          "type": "minecraft:panda",
          "minCount": 1,
          "maxCount": 2,
          "weight": 80
        }
      ],
      "misc": [],
      "monster": [
        {
          "type": "minecraft:spider",
          "minCount": 4,
          "maxCount": 4,
          "weight": 100
        },
        {
          "type": "minecraft:zombie",
          "minCount": 4,
          "maxCount": 4,
          "weight": 95
        },
        {
          "type": "minecraft:zombie_villager",
          "minCount": 1,
          "maxCount": 1,
          "weight": 5
        },
        {
          "type": "minecraft:skeleton",
          "minCount": 4,
          "maxCount": 4,
          "weight": 100
        },
        {
          "type": "minecraft:creeper",
          "minCount": 4,
          "maxCount": 4,
          "weight": 100
        },
        {
          "type": "minecraft:slime",
          "minCount": 4,
          "maxCount": 4,
          "weight": 100
        },
        {
          "type": "minecraft:enderman",
          "minCount": 1,
          "maxCount": 4,
          "weight": 10
        },
        {
          "type": "minecraft:witch",
          "minCount": 1,
          "maxCount": 1,
          "weight": 5
        },
        {
          "type": "minecraft:ocelot",
          "minCount": 1,
          "maxCount": 1,
          "weight": 2
        }
      ],
      "underground_water_creature": [
        {
          "type": "minecraft:glow_squid",
          "minCount": 4,
          "maxCount": 6,
          "weight": 10
        }
      ],
      "water_ambient": [],
      "water_creature": []
    },
    "spawn_costs": {}
  },
  "basalt_deltas": {
    "has_precipitation": false,
    "temperature": 2.0,
    "downfall": 0.0,
    "effects": {
      "mood_sound": {
        "sound": "minecraft:ambient.basalt_deltas.mood",
        "tick_delay": 6000,
        "block_search_extent": 8,
        "offset": 2.0
      },
      "additions_sound": {
        "sound": "minecraft:ambient.basalt_deltas.additions",
        "tick_chance": 0.0111
      },
      "music": [
        {
          "data": {
            "sound": "minecraft:music.nether.basalt_deltas",
            "min_delay": 12000,
            "max_delay": 24000,
            "replace_current_music": false
          },
          "weight": 1
        }
      ],
      "music_volume": 1.0,
      "particle": {
        "options": {
          "type": "minecraft:white_ash"
        },
        "probability": 0.118093334
      },
      "ambient_sound": "minecraft:ambient.basalt_deltas.loop",
      "sky_color": 7254527,
      "fog_color": 6840176,
      "water_color": 4159204,
      "water_fog_color": 329011
    },
    "carvers": "minecraft:nether_cave",
    "features": [
      [],
      [],
      [],
      [],
      [
        "minecraft:delta",
        "minecraft:small_basalt_columns",
        "minecraft:large_basalt_columns"
      ],
      [],
      [],
      [
        "minecraft:basalt_blobs",
        "minecraft:blackstone_blobs",
        "minecraft:spring_delta",
        "minecraft:patch_fire",
        "minecraft:patch_soul_fire",
        "minecraft:glowstone_extra",
        "minecraft:glowstone",
        "minecraft:brown_mushroom_nether",
        "minecraft:red_mushroom_nether",
        "minecraft:ore_magma",
        "minecraft:spring_closed_double",
        "minecraft:ore_gold_deltas",
        "minecraft:ore_quartz_deltas",
        "minecraft:ore_ancient_debris_large",
        "minecraft:ore_debris_small"
      ]
    ],
    "spawners": {
      "ambient": [],
      "axolotls": [],
      "creature": [
        {
          "type": "minecraft:strider",
          "minCount": 1,
          "maxCount": 2,
          "weight": 60
        }
      ],
      "misc": [],
      "monster": [
        {
          "type": "minecraft:ghast",
          "minCount": 1,
          "maxCount": 1,
          "weight": 40
        },
        {
          "type": "minecraft:magma_cube",
          "minCount": 2,
          "maxCount": 5,
          "weight": 100
        }
      ],
      "underground_water_creature": [],
      "water_ambient": [],
      "water_creature": []
    },
    "spawn_costs": {}
  },
  "beach": {
    "has_precipitation": true,
    "temperature": 0.8,
    "downfall": 0.4,
    "effects": {
      "mood_sound": {
        "sound": "minecraft:ambient.cave",
        "tick_delay": 6000,
        "block_search_extent": 8,
        "offset": 2.0
      },
      "music_volume": 1.0,
      "sky_color": 7907327,
      "fog_color": 12638463,
      "water_color": 4159204,
      "water_fog_color": 329011
    },
    "carvers": [
      "minecraft:cave",
      "minecraft:cave_extra_underground",
      "minecraft:canyon"
    ],
    "features": [
      [],
      [
        "minecraft:lake_lava_underground",
        "minecraft:lake_lava_surface"
      ],
      [
        "minecraft:amethyst_geode"
      ],
      [
        "minecraft:monster_room",
        "minecraft:monster_room_deep"
      ],
      [],
      [],
      [
        "minecraft:ore_dirt",
        "minecraft:ore_gravel",
        "minecraft:ore_granite_upper",
        "minecraft:ore_granite_lower",
        "minecraft:ore_diorite_upper",
        "minecraft:ore_diorite_lower",
        "minecraft:ore_andesite_upper",
        "minecraft:ore_andesite_lower",
        "minecraft:ore_tuff",
        "minecraft:ore_coal_upper",
        "minecraft:ore_coal_lower",
        "minecraft:ore_iron_upper",
        "minecraft:ore_iron_middle",
        "minecraft:ore_iron_small",
        "minecraft:ore_gold",
        "minecraft:ore_gold_lower",
        "minecraft:ore_redstone",
        "minecraft:ore_redstone_lower",
        "minecraft:ore_diamond",
        "minecraft:ore_diamond_medium",
        "minecraft:ore_diamond_large",
        "minecraft:ore_diamond_buried",
        "minecraft:ore_lapis",
        "minecraft:ore_lapis_buried",
        "minecraft:ore_copper",
        "minecraft:underwater_magma",
        "minecraft:disk_sand",
        "minecraft:disk_clay",
        "minecraft:disk_gravel"
      ],
      [],
      [
        "minecraft:spring_water",
        "minecraft:spring_lava"
      ],
      [
        "minecraft:glow_lichen",
        "minecraft:flower_default",
        "minecraft:patch_grass_badlands",
        "minecraft:brown_mushroom_normal",
        "minecraft:red_mushroom_normal",
        "minecraft:patch_pumpkin",
        "minecraft:patch_sugar_cane",
        "minecraft:patch_firefly_bush_near_water"
      ],
      [
        "minecraft:freeze_top_layer"
      ]
    ],
    "spawners": {
      "ambient": [
        {
          "type": "minecraft:bat",
          "minCount": 8,
          "maxCount": 8,
          "weight": 10
        }
      ],
      "axolotls": [],
      "creature": [
        {
          "type": "minecraft:turtle",
          "minCount": 2,
          "maxCount": 5,
          "weight": 5
        }
      ],
      "misc": [],
      "monster": [
        {
          "type": "minecraft:spider",
          "minCount": 4,
          "maxCount": 4,
          "weight": 100
        },
        {
          "type": "minecraft:zombie",
          "minCount": 4,
          "maxCount": 4,
          "weight": 95
        },
        {
          "type": "minecraft:zombie_villager",
          "minCount": 1,
          "maxCount": 1,
          "weight": 5
        },
        {
          "type": "minecraft:skeleton",
          "minCount": 4,
          "maxCount": 4,
          "weight": 100
        },
        {
          "type": "minecraft:creeper",
          "minCount": 4,
          "maxCount": 4,
          "weight": 100
        },
        {
          "type": "minecraft:slime",
          "minCount": 4,
          "maxCount": 4,
          "weight": 100
        },
        {
          "type": "minecraft:enderman",
          "minCount": 1,
          "maxCount": 4,
          "weight": 10
        },
        {
          "type": "minecraft:witch",
          "minCount": 1,
          "maxCount": 1,
          "weight": 5
        }
      ],
      "underground_water_creature": [
        {
          "type": "minecraft:glow_squid",
          "minCount": 4,
          "maxCount": 6,
          "weight": 10
        }
      ],
      "water_ambient": [],
      "water_creature": []
    },
    "spawn_costs": {}
  },
  "birch_forest": {
    "has_precipitation": true,
    "temperature": 0.6,
    "downfall": 0.6,
    "effects": {
      "mood_sound": {
        "sound": "minecraft:ambient.cave",
        "tick_delay": 6000,
        "block_search_extent": 8,
        "offset": 2.0
      },
      "music": [
        {
          "data": {
            "sound": "minecraft:music.overworld.forest",
            "min_delay": 12000,
            "max_delay": 24000,
            "replace_current_music": false
          },
          "weight": 1
        }
      ],
      "music_volume": 1.0,
      "sky_color": 8037887,
      "fog_color": 12638463,
      "water_color": 4159204,
      "water_fog_color": 329011
    },
    "carvers": [
      "minecraft:cave",
      "minecraft:cave_extra_underground",
      "minecraft:canyon"
    ],
    "features": [
      [],
      [
        "minecraft:lake_lava_underground",
        "minecraft:lake_lava_surface"
      ],
      [
        "minecraft:amethyst_geode"
      ],
      [
        "minecraft:monster_room",
        "minecraft:monster_room_deep"
      ],
      [],
      [],
      [
        "minecraft:ore_dirt",
        "minecraft:ore_gravel",
        "minecraft:ore_granite_upper",
        "minecraft:ore_granite_lower",
        "minecraft:ore_diorite_upper",
        "minecraft:ore_diorite_lower",
        "minecraft:ore_andesite_upper",
        "minecraft:ore_andesite_lower",
        "minecraft:ore_tuff",
        "minecraft:ore_coal_upper",
        "minecraft:ore_coal_lower",
        "minecraft:ore_iron_upper",
        "minecraft:ore_iron_middle",
        "minecraft:ore_iron_small",
        "minecraft:ore_gold",
        "minecraft:ore_gold_lower",
        "minecraft:ore_redstone",
        "minecraft:ore_redstone_lower",
        "minecraft:ore_diamond",
        "minecraft:ore_diamond_medium",
        "minecraft:ore_diamond_large",
        "minecraft:ore_diamond_buried",
        "minecraft:ore_lapis",
        "minecraft:ore_lapis_buried",
        "minecraft:ore_copper",
        "minecraft:underwater_magma",
        "minecraft:disk_sand",
        "minecraft:disk_clay",
        "minecraft:disk_gravel"
      ],
      [],
      [
        "minecraft:spring_water",
        "minecraft:spring_lava"
      ],
      [
        "minecraft:glow_lichen",
        "minecraft:forest_flowers",
        "minecraft:wildflowers_birch_forest",
        "minecraft:trees_birch",
        "minecraft:patch_bush",
        "minecraft:flower_default",
        "minecraft:patch_grass_forest",
        "minecraft:brown_mushroom_normal",
        "minecraft:red_mushroom_normal",
        "minecraft:patch_pumpkin",
        "minecraft:patch_sugar_cane",
        "minecraft:patch_firefly_bush_near_water"
      ],
      [
        "minecraft:freeze_top_layer"
      ]
    ],
    "spawners": {
      "ambient": [
        {
          "type": "minecraft:bat",
          "minCount": 8,
          "maxCount": 8,
          "weight": 10
        }
      ],
      "axolotls": [],
      "creature": [
        {
          "type": "minecraft:sheep",
          "minCount": 4,
          "maxCount": 4,
          "weight": 12
        },
        {
          "type": "minecraft:pig",
          "minCount": 4,
          "maxCount": 4,
          "weight": 10
        },
        {
          "type": "minecraft:chicken",
          "minCount": 4,
          "maxCount": 4,
          "weight": 10
        },
        {
          "type": "minecraft:cow",
          "minCount": 4,
          "maxCount": 4,
          "weight": 8
        }
      ],
      "misc": [],
      "monster": [
        {
          "type": "minecraft:spider",
          "minCount": 4,
          "maxCount": 4,
          "weight": 100
        },
        {
          "type": "minecraft:zombie",
          "minCount": 4,
          "maxCount": 4,
          "weight": 95
        },
        {
          "type": "minecraft:zombie_villager",
          "minCount": 1,
          "maxCount": 1,
          "weight": 5
        },
        {
          "type": "minecraft:skeleton",
          "minCount": 4,
          "maxCount": 4,
          "weight": 100
        },
        {
          "type": "minecraft:creeper",
          "minCount": 4,
          "maxCount": 4,
          "weight": 100
        },
        {
          "type": "minecraft:slime",
          "minCount": 4,
          "maxCount": 4,
          "weight": 100
        },
        {
          "type": "minecraft:enderman",
          "minCount": 1,
          "maxCount": 4,
          "weight": 10
        },
        {
          "type": "minecraft:witch",
          "minCount": 1,
          "maxCount": 1,
          "weight": 5
        }
      ],
      "underground_water_creature": [
        {
          "type": "minecraft:glow_squid",
          "minCount": 4,
          "maxCount": 6,
          "weight": 10
        }
      ],
      "water_ambient": [],
      "water_creature": []
    },
    "spawn_costs": {}
  },
  "cherry_grove": {
    "has_precipitation": true,
    "temperature": 0.5,
    "downfall": 0.8,
    "effects": {
      "mood_sound": {
        "sound": "minecraft:ambient.cave",
        "tick_delay": 6000,
        "block_search_extent": 8,
        "offset": 2.0
      },
      "music": [
        {
          "data": {
            "sound": "minecraft:music.overworld.cherry_grove",
            "min_delay": 12000,
            "max_delay": 24000,
            "replace_current_music": false
          },
          "weight": 1
        }
      ],
      "music_volume": 1.0,
      "sky_color": 8103167,
      "foliage_color": 11983713,
      "grass_color": 11983713,
      "fog_color": 12638463,
      "water_color": 6141935,
      "water_fog_color": 6141935
    },
    "carvers": [
      "minecraft:cave",
      "minecraft:cave_extra_underground",
      "minecraft:canyon"
    ],
    "features": [
      [],
      [
        "minecraft:lake_lava_underground",
        "minecraft:lake_lava_surface"
      ],
      [
        "minecraft:amethyst_geode"
      ],
      [
        "minecraft:monster_room",
        "minecraft:monster_room_deep"
      ],
      [],
      [],
      [
        "minecraft:ore_dirt",
        "minecraft:ore_gravel",
        "minecraft:ore_granite_upper",
        "minecraft:ore_granite_lower",
        "minecraft:ore_diorite_upper",
        "minecraft:ore_diorite_lower",
        "minecraft:ore_andesite_upper",
        "minecraft:ore_andesite_lower",
        "minecraft:ore_tuff",
        "minecraft:ore_coal_upper",
        "minecraft:ore_coal_lower",
        "minecraft:ore_iron_upper",
        "minecraft:ore_iron_middle",
        "minecraft:ore_iron_small",
        "minecraft:ore_gold",
        "minecraft:ore_gold_lower",
        "minecraft:ore_redstone",
        "minecraft:ore_redstone_lower",
        "minecraft:ore_diamond",
        "minecraft:ore_diamond_medium",
        "minecraft:ore_diamond_large",
        "minecraft:ore_diamond_buried",
        "minecraft:ore_lapis",
        "minecraft:ore_lapis_buried",
        "minecraft:ore_copper",
        "minecraft:underwater_magma",
        "minecraft:disk_sand",
        "minecraft:disk_clay",
        "minecraft:disk_gravel",
        "minecraft:ore_emerald"
      ],
      [
        "minecraft:ore_infested"
      ],
      [
        "minecraft:spring_water",
        "minecraft:spring_lava"
      ],
      [
        "minecraft:glow_lichen",
        "minecraft:patch_tall_grass_2",
        "minecraft:patch_grass_plain",
        "minecraft:flower_cherry",
        "minecraft:trees_cherry"
      ],
      [
        "minecraft:freeze_top_layer"
      ]
    ],
    "spawners": {
      "ambient": [
        {
          "type": "minecraft:bat",
          "minCount": 8,
          "maxCount": 8,
          "weight": 10
        }
      ],
      "axolotls": [],
      "creature": [
        {
          "type": "minecraft:pig",
          "minCount": 1,
          "maxCount": 2,
          "weight": 1
        },
        {
          "type": "minecraft:rabbit",
          "minCount": 2,
          "maxCount": 6,
          "weight": 2
        },
        {
          "type": "minecraft:sheep",
          "minCount": 2,
          "maxCount": 4,
          "weight": 2
        }
      ],
      "misc": [],
      "monster": [
        {
          "type": "minecraft:spider",
          "minCount": 4,
          "maxCount": 4,
          "weight": 100
        },
        {
          "type": "minecraft:zombie",
          "minCount": 4,
          "maxCount": 4,
          "weight": 95
        },
        {
          "type": "minecraft:zombie_villager",
          "minCount": 1,
          "maxCount": 1,
          "weight": 5
        },
        {
          "type": "minecraft:skeleton",
          "minCount": 4,
          "maxCount": 4,
          "weight": 100
        },
        {
          "type": "minecraft:creeper",
          "minCount": 4,
          "maxCount": 4,
          "weight": 100
        },
        {
          "type": "minecraft:slime",
          "minCount": 4,
          "maxCount": 4,
          "weight": 100
        },
        {
          "type": "minecraft:enderman",
          "minCount": 1,
          "maxCount": 4,
          "weight": 10
        },
        {
          "type": "minecraft:witch",
          "minCount": 1,
          "maxCount": 1,
          "weight": 5
        }
      ],
      "underground_water_creature": [
        {
          "type": "minecraft:glow_squid",
          "minCount": 4,
          "maxCount": 6,
          "weight": 10
        }
      ],
      "water_ambient": [],
      "water_creature": []
    },
    "spawn_costs": {}
  },
  "cold_ocean": {
    "has_precipitation": true,
    "temperature": 0.5,
    "downfall": 0.5,
    "effects": {
      "mood_sound": {
        "sound": "minecraft:ambient.cave",
        "tick_delay": 6000,
        "block_search_extent": 8,
        "offset": 2.0
      },
      "music_volume": 1.0,
      "sky_color": 8103167,
      "fog_color": 12638463,
      "water_color": 4020182,
      "water_fog_color": 329011
    },
    "carvers": [
      "minecraft:cave",
      "minecraft:cave_extra_underground",
      "minecraft:canyon"
    ],
    "features": [
      [],
      [
        "minecraft:lake_lava_underground",
        "minecraft:lake_lava_surface"
      ],
      [
        "minecraft:amethyst_geode"
      ],
      [
        "minecraft:monster_room",
        "minecraft:monster_room_deep"
      ],
      [],
      [],
      [
        "minecraft:ore_dirt",
        "minecraft:ore_gravel",
        "minecraft:ore_granite_upper",
        "minecraft:ore_granite_lower",
        "minecraft:ore_diorite_upper",
        "minecraft:ore_diorite_lower",
        "minecraft:ore_andesite_upper",
        "minecraft:ore_andesite_lower",
        "minecraft:ore_tuff",
        "minecraft:ore_coal_upper",
        "minecraft:ore_coal_lower",
        "minecraft:ore_iron_upper",
        "minecraft:ore_iron_middle",
        "minecraft:ore_iron_small",
        "minecraft:ore_gold",
        "minecraft:ore_gold_lower",
        "minecraft:ore_redstone",
        "minecraft:ore_redstone_lower",
        "minecraft:ore_diamond",
        "minecraft:ore_diamond_medium",
        "minecraft:ore_diamond_large",
        "minecraft:ore_diamond_buried",
        "minecraft:ore_lapis",
        "minecraft:ore_lapis_buried",
        "minecraft:ore_copper",
        "minecraft:underwater_magma",
        "minecraft:disk_sand",
        "minecraft:disk_clay",
        "minecraft:disk_gravel"
      ],
      [],
      [
        "minecraft:spring_water",
        "minecraft:spring_lava"
      ],
      [
        "minecraft:glow_lichen",
        "minecraft:trees_water",
        "minecraft:flower_default",
        "minecraft:patch_grass_badlands",
        "minecraft:brown_mushroom_normal",
        "minecraft:red_mushroom_normal",
        "minecraft:patch_pumpkin",
        "minecraft:patch_sugar_cane",
        "minecraft:patch_firefly_bush_near_water",
        "minecraft:seagrass_cold",
        "minecraft:kelp_cold"
      ],
      [
        "minecraft:freeze_top_layer"
      ]
    ],
    "spawners": {
      "ambient": [
        {
          "type": "minecraft:bat",
          "minCount": 8,
          "maxCount": 8,
          "weight": 10
        }
      ],
      "axolotls": [],
      "creature": [],
      "misc": [],
      "monster": [
        {
          "type": "minecraft:spider",
          "minCount": 4,
          "maxCount": 4,
          "weight": 100
        },
        {
          "type": "minecraft:zombie",
          "minCount": 4,
          "maxCount": 4,
          "weight": 95
        },
        {
          "type": "minecraft:zombie_villager",
          "minCount": 1,
          "maxCount": 1,
          "weight": 5
        },
        {
          "type": "minecraft:skeleton",
          "minCount": 4,
          "maxCount": 4,
          "weight": 100
        },
        {
          "type": "minecraft:creeper",
          "minCount": 4,
          "maxCount": 4,
          "weight": 100
        },
        {
          "type": "minecraft:slime",
          "minCount": 4,
          "maxCount": 4,
          "weight": 100
        },
        {
          "type": "minecraft:enderman",
          "minCount": 1,
          "maxCount": 4,
          "weight": 10
        },
        {
          "type": "minecraft:witch",
          "minCount": 1,
          "maxCount": 1,
          "weight": 5
        },
        {
          "type": "minecraft:drowned",
          "minCount": 1,
          "maxCount": 1,
          "weight": 5
        }
      ],
      "underground_water_creature": [
        {
          "type": "minecraft:glow_squid",
          "minCount": 4,
          "maxCount": 6,
          "weight": 10
        }
      ],
      "water_ambient": [
        {
          "type": "minecraft:cod",
          "minCount": 3,
          "maxCount": 6,
          "weight": 15
        },
        {
          "type": "minecraft:salmon",
          "minCount": 1,
          "maxCount": 5,
          "weight": 15
        }
      ],
      "water_creature": [
        {
          "type": "minecraft:squid",
          "minCount": 1,
          "maxCount": 4,
          "weight": 3
        }
      ]
    },
    "spawn_costs": {}
  },
  "crimson_forest": {
    "has_precipitation": false,
    "temperature": 2.0,
    "downfall": 0.0,
    "effects": {
      "mood_sound": {
        "sound": "minecraft:ambient.crimson_forest.mood",
        "tick_delay": 6000,
        "block_search_extent": 8,
        "offset": 2.0
      },
      "additions_sound": {
        "sound": "minecraft:ambient.crimson_forest.additions",
        "tick_chance": 0.0111
      },
      "music": [
        {
          "data": {
            "sound": "minecraft:music.nether.crimson_forest",
            "min_delay": 12000,
            "max_delay": 24000,
            "replace_current_music": false
          },
          "weight": 1
        }
      ],
      "music_volume": 1.0,
      "particle": {
        "options": {
          "type": "minecraft:crimson_spore"
        },
        "probability": 0.025
      },
      "ambient_sound": "minecraft:ambient.crimson_forest.loop",
      "sky_color": 7254527,
      "fog_color": 3343107,
      "water_color": 4159204,
      "water_fog_color": 329011
    },
    "carvers": "minecraft:nether_cave",
    "features": [
      [],
      [],
      [],
      [],
      [],
      [],
      [],
      [
        "minecraft:spring_open",
        "minecraft:patch_fire",
        "minecraft:glowstone_extra",
        "minecraft:glowstone",
        "minecraft:ore_magma",
        "minecraft:spring_closed",
        "minecraft:ore_gravel_nether",
        "minecraft:ore_blackstone",
        "minecraft:ore_gold_nether",
        "minecraft:ore_quartz_nether",
        "minecraft:ore_ancient_debris_large",
        "minecraft:ore_debris_small"
      ],
      [],
      [
        "minecraft:spring_lava",
        "minecraft:brown_mushroom_normal",
        "minecraft:red_mushroom_normal",
        "minecraft:weeping_vines",
        "minecraft:crimson_fungi",
        "minecraft:crimson_forest_vegetation"
      ]
    ],
    "spawners": {
      "ambient": [],
      "axolotls": [],
      "creature": [
        {
          "type": "minecraft:strider",
          "minCount": 1,
          "maxCount": 2,
          "weight": 60
        }
      ],
      "misc": [],
      "monster": [
        {
          "type": "minecraft:zombified_piglin",
          "minCount": 2,
          "maxCount": 4,
          "weight": 1
        },
        {
          "type": "minecraft:hoglin",
          "minCount": 3,
          "maxCount": 4,
          "weight": 9
        },
        {
          "type": "minecraft:piglin",
          "minCount": 3,
          "maxCount": 4,
          "weight": 5
        }
      ],
      "underground_water_creature": [],
      "water_ambient": [],
      "water_creature": []
    },
    "spawn_costs": {}
  },
  "dark_forest": {
    "has_precipitation": true,
    "temperature": 0.7,
    "downfall": 0.8,
    "effects": {
      "mood_sound": {
        "sound": "minecraft:ambient.cave",
        "tick_delay": 6000,
        "block_search_extent": 8,
        "offset": 2.0
      },
      "music": [
        {
          "data": {
            "sound": "minecraft:music.overworld.forest",
            "min_delay": 12000,
            "max_delay": 24000,
            "replace_current_music": false
          },
          "weight": 1
        }
      ],
      "music_volume": 1.0,
      "grass_color_modifier": "dark_forest",
      "sky_color": 7972607,
      "dry_foliage_color": 8082228,
      "fog_color": 12638463,
      "water_color": 4159204,
      "water_fog_color": 329011
    },
    "carvers": [
      "minecraft:cave",
      "minecraft:cave_extra_underground",
      "minecraft:canyon"
    ],
    "features": [
      [],
      [
        "minecraft:lake_lava_underground",
        "minecraft:lake_lava_surface"
      ],
      [
        "minecraft:amethyst_geode"
      ],
      [
        "minecraft:monster_room",
        "minecraft:monster_room_deep"
      ],
      [],
      [],
      [
        "minecraft:ore_dirt",
        "minecraft:ore_gravel",
        "minecraft:ore_granite_upper",
        "minecraft:ore_granite_lower",
        "minecraft:ore_diorite_upper",
        "minecraft:ore_diorite_lower",
        "minecraft:ore_andesite_upper",
        "minecraft:ore_andesite_lower",
        "minecraft:ore_tuff",
        "minecraft:ore_coal_upper",
        "minecraft:ore_coal_lower",
        "minecraft:ore_iron_upper",
        "minecraft:ore_iron_middle",
        "minecraft:ore_iron_small",
        "minecraft:ore_gold",
        "minecraft:ore_gold_lower",
        "minecraft:ore_redstone",
        "minecraft:ore_redstone_lower",
        "minecraft:ore_diamond",
        "minecraft:ore_diamond_medium",
        "minecraft:ore_diamond_large",
        "minecraft:ore_diamond_buried",
        "minecraft:ore_lapis",
        "minecraft:ore_lapis_buried",
        "minecraft:ore_copper",
        "minecraft:underwater_magma",
        "minecraft:disk_sand",
        "minecraft:disk_clay",
        "minecraft:disk_gravel"
      ],
      [],
      [
        "minecraft:spring_water",
        "minecraft:spring_lava"
      ],
      [
        "minecraft:glow_lichen",
        "minecraft:dark_forest_vegetation",
        "minecraft:forest_flowers",
        "minecraft:flower_default",
        "minecraft:patch_grass_forest",
        "minecraft:brown_mushroom_normal",
        "minecraft:red_mushroom_normal",
        "minecraft:patch_leaf_litter",
        "minecraft:patch_pumpkin",
        "minecraft:patch_sugar_cane",
        "minecraft:patch_firefly_bush_near_water"
      ],
      [
        "minecraft:freeze_top_layer"
      ]
    ],
    "spawners": {
      "ambient": [
        {
          "type": "minecraft:bat",
          "minCount": 8,
          "maxCount": 8,
          "weight": 10
        }
      ],
      "axolotls": [],
      "creature": [
        {
          "type": "minecraft:sheep",
          "minCount": 4,
          "maxCount": 4,
          "weight": 12
        },
        {
          "type": "minecraft:pig",
          "minCount": 4,
          "maxCount": 4,
          "weight": 10
        },
        {
          "type": "minecraft:chicken",
          "minCount": 4,
          "maxCount": 4,
          "weight": 10
        },
        {
          "type": "minecraft:cow",
          "minCount": 4,
          "maxCount": 4,
          "weight": 8
        }
      ],
      "misc": [],
      "monster": [
        {
          "type": "minecraft:spider",
          "minCount": 4,
          "maxCount": 4,
          "weight": 100
        },
        {
          "type": "minecraft:zombie",
          "minCount": 4,
          "maxCount": 4,
          "weight": 95
        },
        {
          "type": "minecraft:zombie_villager",
          "minCount": 1,
          "maxCount": 1,
          "weight": 5
        },
        {
          "type": "minecraft:skeleton",
          "minCount": 4,
          "maxCount": 4,
          "weight": 100
        },
        {
          "type": "minecraft:creeper",
          "minCount": 4,
          "maxCount": 4,
          "weight": 100
        },
        {
          "type": "minecraft:slime",
          "minCount": 4,
          "maxCount": 4,
          "weight": 100
        },
        {
          "type": "minecraft:enderman",
          "minCount": 1,
          "maxCount": 4,
          "weight": 10
        },
        {
          "type": "minecraft:witch",
          "minCount": 1,
          "maxCount": 1,
          "weight": 5
        }
      ],
      "underground_water_creature": [
        {
          "type": "minecraft:glow_squid",
          "minCount": 4,
          "maxCount": 6,
          "weight": 10
        }
      ],
      "water_ambient": [],
      "water_creature": []
    },
    "spawn_costs": {}
  },
  "deep_cold_ocean": {
    "has_precipitation": true,
    "temperature": 0.5,
    "downfall": 0.5,
    "effects": {
      "mood_sound": {
        "sound": "minecraft:ambient.cave",
        "tick_delay": 6000,
        "block_search_extent": 8,
        "offset": 2.0
      },
      "music_volume": 1.0,
      "sky_color": 8103167,
      "fog_color": 12638463,
      "water_color": 4020182,
      "water_fog_color": 329011
    },
    "carvers": [
      "minecraft:cave",
      "minecraft:cave_extra_underground",
      "minecraft:canyon"
    ],
    "features": [
      [],
      [
        "minecraft:lake_lava_underground",
        "minecraft:lake_lava_surface"
      ],
      [
        "minecraft:amethyst_geode"
      ],
      [
        "minecraft:monster_room",
        "minecraft:monster_room_deep"
      ],
      [],
      [],
      [
        "minecraft:ore_dirt",
        "minecraft:ore_gravel",
        "minecraft:ore_granite_upper",
        "minecraft:ore_granite_lower",
        "minecraft:ore_diorite_upper",
        "minecraft:ore_diorite_lower",
        "minecraft:ore_andesite_upper",
        "minecraft:ore_andesite_lower",
        "minecraft:ore_tuff",
        "minecraft:ore_coal_upper",
        "minecraft:ore_coal_lower",
        "minecraft:ore_iron_upper",
        "minecraft:ore_iron_middle",
        "minecraft:ore_iron_small",
        "minecraft:ore_gold",
        "minecraft:ore_gold_lower",
        "minecraft:ore_redstone",
        "minecraft:ore_redstone_lower",
        "minecraft:ore_diamond",
        "minecraft:ore_diamond_medium",
        "minecraft:ore_diamond_large",
        "minecraft:ore_diamond_buried",
        "minecraft:ore_lapis",
        "minecraft:ore_lapis_buried",
        "minecraft:ore_copper",
        "minecraft:underwater_magma",
        "minecraft:disk_sand",
        "minecraft:disk_clay",
        "minecraft:disk_gravel"
      ],
      [],
      [
        "minecraft:spring_water",
        "minecraft:spring_lava"
      ],
      [
        "minecraft:glow_lichen",
        "minecraft:trees_water",
        "minecraft:flower_default",
        "minecraft:patch_grass_badlands",
        "minecraft:brown_mushroom_normal",
        "minecraft:red_mushroom_normal",
        "minecraft:patch_pumpkin",
        "minecraft:patch_sugar_cane",
        "minecraft:patch_firefly_bush_near_water",
        "minecraft:seagrass_deep_cold",
        "minecraft:kelp_cold"
      ],
      [
        "minecraft:freeze_top_layer"
      ]
    ],
    "spawners": {
      "ambient": [
        {
          "type": "minecraft:bat",
          "minCount": 8,
          "maxCount": 8,
          "weight": 10
        }
      ],
      "axolotls": [],
      "creature": [],
      "misc": [],
      "monster": [
        {
          "type": "minecraft:spider",
          "minCount": 4,
          "maxCount": 4,
          "weight": 100
        },
        {
          "type": "minecraft:zombie",
          "minCount": 4,
          "maxCount": 4,
          "weight": 95
        },
        {
          "type": "minecraft:zombie_villager",
          "minCount": 1,
          "maxCount": 1,
          "weight": 5
        },
        {
          "type": "minecraft:skeleton",
          "minCount": 4,
          "maxCount": 4,
          "weight": 100
        },
        {
          "type": "minecraft:creeper",
          "minCount": 4,
          "maxCount": 4,
          "weight": 100
        },
        {
          "type": "minecraft:slime",
          "minCount": 4,
          "maxCount": 4,
          "weight": 100
        },
        {
          "type": "minecraft:enderman",
          "minCount": 1,
          "maxCount": 4,
          "weight": 10
        },
        {
          "type": "minecraft:witch",
          "minCount": 1,
          "maxCount": 1,
          "weight": 5
        },
        {
          "type": "minecraft:drowned",
          "minCount": 1,
          "maxCount": 1,
          "weight": 5
        }
      ],
      "underground_water_creature": [
        {
          "type": "minecraft:glow_squid",
          "minCount": 4,
          "maxCount": 6,
          "weight": 10
        }
      ],
      "water_ambient": [
        {
          "type": "minecraft:cod",
          "minCount": 3,
          "maxCount": 6,
          "weight": 15
        },
        {
          "type": "minecraft:salmon",
          "minCount": 1,
          "maxCount": 5,
          "weight": 15
        }
      ],
      "water_creature": [
        {
          "type": "minecraft:squid",
          "minCount": 1,
          "maxCount": 4,
          "weight": 3
        }
      ]
    },
    "spawn_costs": {}
  },
  "deep_dark": {
    "has_precipitation": true,
    "temperature": 0.8,
    "downfall": 0.4,
    "effects": {
      "mood_sound": {
        "sound": "minecraft:ambient.cave",
        "tick_delay": 6000,
        "block_search_extent": 8,
        "offset": 2.0
      },
      "music": [
        {
          "data": {
            "sound": "minecraft:music.overworld.deep_dark",
            "min_delay": 12000,
            "max_delay": 24000,
            "replace_current_music": false
          },
          "weight": 1
        }
      ],
      "music_volume": 1.0,
      "sky_color": 7907327,
      "fog_color": 12638463,
      "water_color": 4159204,
      "water_fog_color": 329011
    },
    "carvers": [
      "minecraft:cave",
      "minecraft:cave_extra_underground",
      "minecraft:canyon"
    ],
    "features": [
      [],
      [],
      [
        "minecraft:amethyst_geode"
      ],
      [
        "minecraft:monster_room",
        "minecraft:monster_room_deep"
      ],
      [],
      [],
      [
        "minecraft:ore_dirt",
        "minecraft:ore_gravel",
        "minecraft:ore_granite_upper",
        "minecraft:ore_granite_lower",
        "minecraft:ore_diorite_upper",
        "minecraft:ore_diorite_lower",
        "minecraft:ore_andesite_upper",
        "minecraft:ore_andesite_lower",
        "minecraft:ore_tuff",
        "minecraft:ore_coal_upper",
        "minecraft:ore_coal_lower",
        "minecraft:ore_iron_upper",
        "minecraft:ore_iron_middle",
        "minecraft:ore_iron_small",
        "minecraft:ore_gold",
        "minecraft:ore_gold_lower",
        "minecraft:ore_redstone",
        "minecraft:ore_redstone_lower",
        "minecraft:ore_diamond",
        "minecraft:ore_diamond_medium",
        "minecraft:ore_diamond_large",
        "minecraft:ore_diamond_buried",
        "minecraft:ore_lapis",
        "minecraft:ore_lapis_buried",
        "minecraft:ore_copper",
        "minecraft:underwater_magma",
        "minecraft:disk_sand",
        "minecraft:disk_clay",
        "minecraft:disk_gravel"
      ],
      [
        "minecraft:sculk_vein",
        "minecraft:sculk_patch_deep_dark"
      ],
      [],
      [
        "minecraft:glow_lichen",
        "minecraft:patch_tall_grass_2",
        "minecraft:trees_plains",
        "minecraft:flower_plains",
        "minecraft:patch_grass_plain",
        "minecraft:brown_mushroom_normal",
        "minecraft:red_mushroom_normal",
        "minecraft:patch_pumpkin"
      ],
      [
        "minecraft:freeze_top_layer"
      ]
    ],
    "spawners": {
      "ambient": [],
      "axolotls": [],
      "creature": [],
      "misc": [],
      "monster": [],
      "underground_water_creature": [],
      "water_ambient": [],
      "water_creature": []
    },
    "spawn_costs": {}
  },
  "deep_frozen_ocean": {
    "has_precipitation": true,
    "temperature": 0.5,
    "temperature_modifier": "frozen",
    "downfall": 0.5,
    "effects": {
      "mood_sound": {
        "sound": "minecraft:ambient.cave",
        "tick_delay": 6000,
        "block_search_extent": 8,
        "offset": 2.0
      },
      "music_volume": 1.0,
      "sky_color": 8103167,
      "fog_color": 12638463,
      "water_color": 3750089,
      "water_fog_color": 329011
    },
    "carvers": [
      "minecraft:cave",
      "minecraft:cave_extra_underground",
      "minecraft:canyon"
    ],
    "features": [
      [],
      [
        "minecraft:lake_lava_underground",
        "minecraft:lake_lava_surface"
      ],
      [
        "minecraft:iceberg_packed",
        "minecraft:iceberg_blue",
        "minecraft:amethyst_geode"
      ],
      [
        "minecraft:monster_room",
        "minecraft:monster_room_deep"
      ],
      [
        "minecraft:blue_ice"
      ],
      [],
      [
        "minecraft:ore_dirt",
        "minecraft:ore_gravel",
        "minecraft:ore_granite_upper",
        "minecraft:ore_granite_lower",
        "minecraft:ore_diorite_upper",
        "minecraft:ore_diorite_lower",
        "minecraft:ore_andesite_upper",
        "minecraft:ore_andesite_lower",
        "minecraft:ore_tuff",
        "minecraft:ore_coal_upper",
        "minecraft:ore_coal_lower",
        "minecraft:ore_iron_upper",
        "minecraft:ore_iron_middle",
        "minecraft:ore_iron_small",
        "minecraft:ore_gold",
        "minecraft:ore_gold_lower",
        "minecraft:ore_redstone",
        "minecraft:ore_redstone_lower",
        "minecraft:ore_diamond",
        "minecraft:ore_diamond_medium",
        "minecraft:ore_diamond_large",
        "minecraft:ore_diamond_buried",
        "minecraft:ore_lapis",
        "minecraft:ore_lapis_buried",
        "minecraft:ore_copper",
        "minecraft:underwater_magma",
        "minecraft:disk_sand",
        "minecraft:disk_clay",
        "minecraft:disk_gravel"
      ],
      [],
      [
        "minecraft:spring_water",
        "minecraft:spring_lava"
      ],
      [
        "minecraft:glow_lichen",
        "minecraft:trees_water",
        "minecraft:flower_default",
        "minecraft:patch_grass_badlands",
        "minecraft:brown_mushroom_normal",
        "minecraft:red_mushroom_normal",
        "minecraft:patch_pumpkin",
        "minecraft:patch_sugar_cane",
        "minecraft:patch_firefly_bush_near_water"
      ],
      [
        "minecraft:freeze_top_layer"
      ]
    ],
    "spawners": {
      "ambient": [
        {
          "type": "minecraft:bat",
          "minCount": 8,
          "maxCount": 8,
          "weight": 10
        }
      ],
      "axolotls": [],
      "creature": [
        {
          "type": "minecraft:polar_bear",
          "minCount": 1,
          "maxCount": 2,
          "weight": 1
        }
      ],
      "misc": [],
      "monster": [
        {
          "type": "minecraft:spider",
          "minCount": 4,
          "maxCount": 4,
          "weight": 100
        },
        {
          "type": "minecraft:zombie",
          "minCount": 4,
          "maxCount": 4,
          "weight": 95
        },
        {
          "type": "minecraft:zombie_villager",
          "minCount": 1,
          "maxCount": 1,
          "weight": 5
        },
        {
          "type": "minecraft:skeleton",
          "minCount": 4,
          "maxCount": 4,
          "weight": 100
        },
        {
          "type": "minecraft:creeper",
          "minCount": 4,
          "maxCount": 4,
          "weight": 100
        },
        {
          "type": "minecraft:slime",
          "minCount": 4,
          "maxCount": 4,
          "weight": 100
        },
        {
          "type": "minecraft:enderman",
          "minCount": 1,
          "maxCount": 4,
          "weight": 10
        },
        {
          "type": "minecraft:witch",
          "minCount": 1,
          "maxCount": 1,
          "weight": 5
        },
        {
          "type": "minecraft:drowned",
          "minCount": 1,
          "maxCount": 1,
          "weight": 5
        }
      ],
      "underground_water_creature": [
        {
          "type": "minecraft:glow_squid",
          "minCount": 4,
          "maxCount": 6,
          "weight": 10
        }
      ],
      "water_ambient": [
        {
          "type": "minecraft:salmon",
          "minCount": 1,
          "maxCount": 5,
          "weight": 15
        }
      ],
      "water_creature": [
        {
          "type": "minecraft:squid",
          "minCount": 1,
          "maxCount": 4,
          "weight": 1
        }
      ]
    },
    "spawn_costs": {}
  },
  "deep_lukewarm_ocean": {
    "has_precipitation": true,
    "temperature": 0.5,
    "downfall": 0.5,
    "effects": {
      "mood_sound": {
        "sound": "minecraft:ambient.cave",
        "tick_delay": 6000,
        "block_search_extent": 8,
        "offset": 2.0
      },
      "music_volume": 1.0,
      "sky_color": 8103167,
      "fog_color": 12638463,
      "water_color": 4566514,
      "water_fog_color": 267827
    },
    "carvers": [
      "minecraft:cave",
      "minecraft:cave_extra_underground",
      "minecraft:canyon"
    ],
    "features": [
      [],
      [
        "minecraft:lake_lava_underground",
        "minecraft:lake_lava_surface"
      ],
      [
        "minecraft:amethyst_geode"
      ],
      [
        "minecraft:monster_room",
        "minecraft:monster_room_deep"
      ],
      [],
      [],
      [
        "minecraft:ore_dirt",
        "minecraft:ore_gravel",
        "minecraft:ore_granite_upper",
        "minecraft:ore_granite_lower",
        "minecraft:ore_diorite_upper",
        "minecraft:ore_diorite_lower",
        "minecraft:ore_andesite_upper",
        "minecraft:ore_andesite_lower",
        "minecraft:ore_tuff",
        "minecraft:ore_coal_upper",
        "minecraft:ore_coal_lower",
        "minecraft:ore_iron_upper",
        "minecraft:ore_iron_middle",
        "minecraft:ore_iron_small",
        "minecraft:ore_gold",
        "minecraft:ore_gold_lower",
        "minecraft:ore_redstone",
        "minecraft:ore_redstone_lower",
        "minecraft:ore_diamond",
        "minecraft:ore_diamond_medium",
        "minecraft:ore_diamond_large",
        "minecraft:ore_diamond_buried",
        "minecraft:ore_lapis",
        "minecraft:ore_lapis_buried",
        "minecraft:ore_copper",
        "minecraft:underwater_magma",
        "minecraft:disk_sand",
        "minecraft:disk_clay",
        "minecraft:disk_gravel"
      ],
      [],
      [
        "minecraft:spring_water",
        "minecraft:spring_lava"
      ],
      [
        "minecraft:glow_lichen",
        "minecraft:trees_water",
        "minecraft:flower_default",
        "minecraft:patch_grass_badlands",
        "minecraft:brown_mushroom_normal",
        "minecraft:red_mushroom_normal",
        "minecraft:patch_pumpkin",
        "minecraft:patch_sugar_cane",
        "minecraft:patch_firefly_bush_near_water",
        "minecraft:seagrass_deep_warm",
        "minecraft:kelp_warm"
      ],
      [
        "minecraft:freeze_top_layer"
      ]
    ],
    "spawners": {
      "ambient": [
        {
          "type": "minecraft:bat",
          "minCount": 8,
          "maxCount": 8,
          "weight": 10
        }
      ],
      "axolotls": [],
      "creature": [],
      "misc": [],
      "monster": [
        {
          "type": "minecraft:spider",
          "minCount": 4,
          "maxCount": 4,
          "weight": 100
        },
        {
          "type": "minecraft:zombie",
          "minCount": 4,
          "maxCount": 4,
          "weight": 95
        },
        {
          "type": "minecraft:zombie_villager",
          "minCount": 1,
          "maxCount": 1,
          "weight": 5
        },
        {
          "type": "minecraft:skeleton",
          "minCount": 4,
          "maxCount": 4,
          "weight": 100
        },
        {
          "type": "minecraft:creeper",
          "minCount": 4,
          "maxCount": 4,
          "weight": 100
        },
        {
          "type": "minecraft:slime",
          "minCount": 4,
          "maxCount": 4,
          "weight": 100
        },
        {
          "type": "minecraft:enderman",
          "minCount": 1,
          "maxCount": 4,
          "weight": 10
        },
        {
          "type": "minecraft:witch",
          "minCount": 1,
          "maxCount": 1,
          "weight": 5
        },
        {
          "type": "minecraft:drowned",
          "minCount": 1,
          "maxCount": 1,
          "weight": 5
        }
      ],
      "underground_water_creature": [
        {
          "type": "minecraft:glow_squid",
          "minCount": 4,
          "maxCount": 6,
          "weight": 10
        }
      ],
      "water_ambient": [
        {
          "type": "minecraft:cod",
          "minCount": 3,
          "maxCount": 6,
          "weight": 8
        },
        {
          "type": "minecraft:pufferfish",
          "minCount": 1,
          "maxCount": 3,
          "weight": 5
        },
        {
          "type": "minecraft:tropical_fish",
          "minCount": 8,
          "maxCount": 8,
          "weight": 25
        }
      ],
      "water_creature": [
        {
          "type": "minecraft:squid",
          "minCount": 1,
          "maxCount": 4,
          "weight": 8
        },
        {
          "type": "minecraft:dolphin",
          "minCount": 1,
          "maxCount": 2,
          "weight": 2
        }
      ]
    },
    "spawn_costs": {}
  },
  "deep_ocean": {
    "has_precipitation": true,
    "temperature": 0.5,
    "downfall": 0.5,
    "effects": {
      "mood_sound": {
        "sound": "minecraft:ambient.cave",
        "tick_delay": 6000,
        "block_search_extent": 8,
        "offset": 2.0
      },
      "music_volume": 1.0,
      "sky_color": 8103167,
      "fog_color": 12638463,
      "water_color": 4159204,
      "water_fog_color": 329011
    },
    "carvers": [
      "minecraft:cave",
      "minecraft:cave_extra_underground",
      "minecraft:canyon"
    ],
    "features": [
      [],
      [
        "minecraft:lake_lava_underground",
        "minecraft:lake_lava_surface"
      ],
      [
        "minecraft:amethyst_geode"
      ],
      [
        "minecraft:monster_room",
        "minecraft:monster_room_deep"
      ],
      [],
      [],
      [
        "minecraft:ore_dirt",
        "minecraft:ore_gravel",
        "minecraft:ore_granite_upper",
        "minecraft:ore_granite_lower",
        "minecraft:ore_diorite_upper",
        "minecraft:ore_diorite_lower",
        "minecraft:ore_andesite_upper",
        "minecraft:ore_andesite_lower",
        "minecraft:ore_tuff",
        "minecraft:ore_coal_upper",
        "minecraft:ore_coal_lower",
        "minecraft:ore_iron_upper",
        "minecraft:ore_iron_middle",
        "minecraft:ore_iron_small",
        "minecraft:ore_gold",
        "minecraft:ore_gold_lower",
        "minecraft:ore_redstone",
        "minecraft:ore_redstone_lower",
        "minecraft:ore_diamond",
        "minecraft:ore_diamond_medium",
        "minecraft:ore_diamond_large",
        "minecraft:ore_diamond_buried",
        "minecraft:ore_lapis",
        "minecraft:ore_lapis_buried",
        "minecraft:ore_copper",
        "minecraft:underwater_magma",
        "minecraft:disk_sand",
        "minecraft:disk_clay",
        "minecraft:disk_gravel"
      ],
      [],
      [
        "minecraft:spring_water",
        "minecraft:spring_lava"
      ],
      [
        "minecraft:glow_lichen",
        "minecraft:trees_water",
        "minecraft:flower_default",
        "minecraft:patch_grass_badlands",
        "minecraft:brown_mushroom_normal",
        "minecraft:red_mushroom_normal",
        "minecraft:patch_pumpkin",
        "minecraft:patch_sugar_cane",
        "minecraft:patch_firefly_bush_near_water",
        "minecraft:seagrass_deep",
        "minecraft:kelp_cold"
      ],
      [
        "minecraft:freeze_top_layer"
      ]
    ],
    "spawners": {
      "ambient": [
        {
          "type": "minecraft:bat",
          "minCount": 8,
          "maxCount": 8,
          "weight": 10
        }
      ],
      "axolotls": [],
      "creature": [],
      "misc": [],
      "monster": [
        {
          "type": "minecraft:spider",
          "minCount": 4,
          "maxCount": 4,
          "weight": 100
        },
        {
          "type": "minecraft:zombie",
          "minCount": 4,
          "maxCount": 4,
          "weight": 95
        },
        {
          "type": "minecraft:zombie_villager",
          "minCount": 1,
          "maxCount": 1,
          "weight": 5
        },
        {
          "type": "minecraft:skeleton",
          "minCount": 4,
          "maxCount": 4,
          "weight": 100
        },
        {
          "type": "minecraft:creeper",
          "minCount": 4,
          "maxCount": 4,
          "weight": 100
        },
        {
          "type": "minecraft:slime",
          "minCount": 4,
          "maxCount": 4,
          "weight": 100
        },
        {
          "type": "minecraft:enderman",
          "minCount": 1,
          "maxCount": 4,
          "weight": 10
        },
        {
          "type": "minecraft:witch",
          "minCount": 1,
          "maxCount": 1,
          "weight": 5
        },
        {
          "type": "minecraft:drowned",
          "minCount": 1,
          "maxCount": 1,
          "weight": 5
        }
      ],
      "underground_water_creature": [
        {
          "type": "minecraft:glow_squid",
          "minCount": 4,
          "maxCount": 6,
          "weight": 10
        }
      ],
      "water_ambient": [
        {
          "type": "minecraft:cod",
          "minCount": 3,
          "maxCount": 6,
          "weight": 10
        }
      ],
      "water_creature": [
        {
          "type": "minecraft:squid",
          "minCount": 1,
          "maxCount": 4,
          "weight": 1
        },
        {
          "type": "minecraft:dolphin",
          "minCount": 1,
          "maxCount": 2,
          "weight": 1
        }
      ]
    },
    "spawn_costs": {}
  },
  "desert": {
    "has_precipitation": false,
    "temperature": 2.0,
    "downfall": 0.0,
    "effects": {
      "mood_sound": {
        "sound": "minecraft:ambient.cave",
        "tick_delay": 6000,
        "block_search_extent": 8,
        "offset": 2.0
      },
      "music": [
        {
          "data": {
            "sound": "minecraft:music.overworld.desert",
            "min_delay": 12000,
            "max_delay": 24000,
            "replace_current_music": false
          },
          "weight": 1
        }
      ],
      "music_volume": 1.0,
      "sky_color": 7254527,
      "fog_color": 12638463,
      "water_color": 4159204,
      "water_fog_color": 329011
    },
    "carvers": [
      "minecraft:cave",
      "minecraft:cave_extra_underground",
      "minecraft:canyon"
    ],
    "features": [
      [],
      [
        "minecraft:lake_lava_underground",
        "minecraft:lake_lava_surface"
      ],
      [
        "minecraft:amethyst_geode"
      ],
      [
        "minecraft:fossil_upper",
        "minecraft:fossil_lower",
        "minecraft:monster_room",
        "minecraft:monster_room_deep"
      ],
      [
        "minecraft:desert_well"
      ],
      [],
      [
        "minecraft:ore_dirt",
        "minecraft:ore_gravel",
        "minecraft:ore_granite_upper",
        "minecraft:ore_granite_lower",
        "minecraft:ore_diorite_upper",
        "minecraft:ore_diorite_lower",
        "minecraft:ore_andesite_upper",
        "minecraft:ore_andesite_lower",
        "minecraft:ore_tuff",
        "minecraft:ore_coal_upper",
        "minecraft:ore_coal_lower",
        "minecraft:ore_iron_upper",
        "minecraft:ore_iron_middle",
        "minecraft:ore_iron_small",
        "minecraft:ore_gold",
        "minecraft:ore_gold_lower",
        "minecraft:ore_redstone",
        "minecraft:ore_redstone_lower",
        "minecraft:ore_diamond",
        "minecraft:ore_diamond_medium",
        "minecraft:ore_diamond_large",
        "minecraft:ore_diamond_buried",
        "minecraft:ore_lapis",
        "minecraft:ore_lapis_buried",
        "minecraft:ore_copper",
        "minecraft:underwater_magma",
        "minecraft:disk_sand",
        "minecraft:disk_clay",
        "minecraft:disk_gravel"
      ],
      [],
      [
        "minecraft:spring_water",
        "minecraft:spring_lava"
      ],
      [
        "minecraft:glow_lichen",
        "minecraft:flower_default",
        "minecraft:patch_grass_badlands",
        "minecraft:patch_dry_grass_desert",
        "minecraft:patch_dead_bush_2",
        "minecraft:brown_mushroom_normal",
        "minecraft:red_mushroom_normal",
        "minecraft:patch_sugar_cane_desert",
        "minecraft:patch_pumpkin",
        "minecraft:patch_cactus_desert"
      ],
      [
        "minecraft:freeze_top_layer"
      ]
    ],
    "spawners": {
      "ambient": [
        {
          "type": "minecraft:bat",
          "minCount": 8,
          "maxCount": 8,
          "weight": 10
        }
      ],
      "axolotls": [],
      "creature": [
        {
          "type": "minecraft:rabbit",
          "minCount": 2,
          "maxCount": 3,
          "weight": 12
        },
        {
          "type": "minecraft:camel",
          "minCount": 1,
          "maxCount": 1,
          "weight": 1
        }
      ],
      "misc": [],
      "monster": [
        {
          "type": "minecraft:spider",
          "minCount": 4,
          "maxCount": 4,
          "weight": 100
        },
        {
          "type": "minecraft:zombie",
          "minCount": 4,
          "maxCount": 4,
          "weight": 19
        },
        {
          "type": "minecraft:zombie_villager",
          "minCount": 1,
          "maxCount": 1,
          "weight": 1
        },
        {
          "type": "minecraft:skeleton",
          "minCount": 4,
          "maxCount": 4,
          "weight": 100
        },
        {
          "type": "minecraft:creeper",
          "minCount": 4,
          "maxCount": 4,
          "weight": 100
        },
        {
          "type": "minecraft:slime",
          "minCount": 4,
          "maxCount": 4,
          "weight": 100
        },
        {
          "type": "minecraft:enderman",
          "minCount": 1,
          "maxCount": 4,
          "weight": 10
        },
        {
          "type": "minecraft:witch",
          "minCount": 1,
          "maxCount": 1,
          "weight": 5
        },
        {
          "type": "minecraft:husk",
          "minCount": 4,
          "maxCount": 4,
          "weight": 80
        }
      ],
      "underground_water_creature": [
        {
          "type": "minecraft:glow_squid",
          "minCount": 4,
          "maxCount": 6,
          "weight": 10
        }
      ],
      "water_ambient": [],
      "water_creature": []
    },
    "spawn_costs": {}
  },
  "dripstone_caves": {
    "has_precipitation": true,
    "temperature": 0.8,
    "downfall": 0.4,
    "effects": {
      "mood_sound": {
        "sound": "minecraft:ambient.cave",
        "tick_delay": 6000,
        "block_search_extent": 8,
        "offset": 2.0
      },
      "music": [
        {
          "data": {
            "sound": "minecraft:music.overworld.dripstone_caves",
            "min_delay": 12000,
            "max_delay": 24000,
            "replace_current_music": false
          },
          "weight": 1
        }
      ],
      "music_volume": 1.0,
      "sky_color": 7907327,
      "fog_color": 12638463,
      "water_color": 4159204,
      "water_fog_color": 329011
    },
    "carvers": [
      "minecraft:cave",
      "minecraft:cave_extra_underground",
      "minecraft:canyon"
    ],
    "features": [
      [],
      [
        "minecraft:lake_lava_underground",
        "minecraft:lake_lava_surface"
      ],
      [
        "minecraft:amethyst_geode",
        "minecraft:large_dripstone"
      ],
      [
        "minecraft:monster_room",
        "minecraft:monster_room_deep"
      ],
      [],
      [],
      [
        "minecraft:ore_dirt",
        "minecraft:ore_gravel",
        "minecraft:ore_granite_upper",
        "minecraft:ore_granite_lower",
        "minecraft:ore_diorite_upper",
        "minecraft:ore_diorite_lower",
        "minecraft:ore_andesite_upper",
        "minecraft:ore_andesite_lower",
        "minecraft:ore_tuff",
        "minecraft:ore_coal_upper",
        "minecraft:ore_coal_lower",
        "minecraft:ore_iron_upper",
        "minecraft:ore_iron_middle",
        "minecraft:ore_iron_small",
        "minecraft:ore_gold",
        "minecraft:ore_gold_lower",
        "minecraft:ore_redstone",
        "minecraft:ore_redstone_lower",
        "minecraft:ore_diamond",
        "minecraft:ore_diamond_medium",
        "minecraft:ore_diamond_large",
        "minecraft:ore_diamond_buried",
        "minecraft:ore_lapis",
        "minecraft:ore_lapis_buried",
        "minecraft:ore_copper_large",
        "minecraft:underwater_magma",
        "minecraft:disk_sand",
        "minecraft:disk_clay",
        "minecraft:disk_gravel"
      ],
      [
        "minecraft:dripstone_cluster",
        "minecraft:pointed_dripstone"
      ],
      [
        "minecraft:spring_water",
        "minecraft:spring_lava"
      ],
      [
        "minecraft:glow_lichen",
        "minecraft:patch_tall_grass_2",
        "minecraft:trees_plains",
        "minecraft:flower_plains",
        "minecraft:patch_grass_plain",
        "minecraft:brown_mushroom_normal",
        "minecraft:red_mushroom_normal",
        "minecraft:patch_pumpkin"
      ],
      [
        "minecraft:freeze_top_layer"
      ]
    ],
    "spawners": {
      "ambient": [
        {
          "type": "minecraft:bat",
          "minCount": 8,
          "maxCount": 8,
          "weight": 10
        }
      ],
      "axolotls": [],
      "creature": [],
      "misc": [],
      "monster": [
        {
          "type": "minecraft:spider",
          "minCount": 4,
          "maxCount": 4,
          "weight": 100
        },
        {
          "type": "minecraft:zombie",
          "minCount": 4,
          "maxCount": 4,
          "weight": 95
        },
        {
          "type": "minecraft:zombie_villager",
          "minCount": 1,
          "maxCount": 1,
          "weight": 5
        },
        {
          "type": "minecraft:skeleton",
          "minCount": 4,
          "maxCount": 4,
          "weight": 100
        },
        {
          "type": "minecraft:creeper",
          "minCount": 4,
          "maxCount": 4,
          "weight": 100
        },
        {
          "type": "minecraft:slime",
          "minCount": 4,
          "maxCount": 4,
          "weight": 100
        },
        {
          "type": "minecraft:enderman",
          "minCount": 1,
          "maxCount": 4,
          "weight": 10
        },
        {
          "type": "minecraft:witch",
          "minCount": 1,
          "maxCount": 1,
          "weight": 5
        },
        {
          "type": "minecraft:drowned",
          "minCount": 4,
          "maxCount": 4,
          "weight": 95
        }
      ],
      "underground_water_creature": [
        {
          "type": "minecraft:glow_squid",
          "minCount": 4,
          "maxCount": 6,
          "weight": 10
        }
      ],
      "water_ambient": [],
      "water_creature": []
    },
    "spawn_costs": {}
  },
  "end_barrens": {
    "has_precipitation": false,
    "temperature": 0.5,
    "downfall": 0.5,
    "effects": {
      "mood_sound": {
        "sound": "minecraft:ambient.cave",
        "tick_delay": 6000,
        "block_search_extent": 8,
        "offset": 2.0
      },
      "music_volume": 1.0,
      "sky_color": 0,
      "fog_color": 10518688,
      "water_color": 4159204,
      "water_fog_color": 329011
    },
    "carvers": [],
    "features": [],
    "spawners": {
      "ambient": [],
      "axolotls": [],
      "creature": [],
      "misc": [],
      "monster": [
        {
          "type": "minecraft:enderman",
          "minCount": 4,
          "maxCount": 4,
          "weight": 10
        }
      ],
      "underground_water_creature": [],
      "water_ambient": [],
      "water_creature": []
    },
    "spawn_costs": {}
  },
  "end_highlands": {
    "has_precipitation": false,
    "temperature": 0.5,
    "downfall": 0.5,
    "effects": {
      "mood_sound": {
        "sound": "minecraft:ambient.cave",
        "tick_delay": 6000,
        "block_search_extent": 8,
        "offset": 2.0
      },
      "music_volume": 1.0,
      "sky_color": 0,
      "fog_color": 10518688,
      "water_color": 4159204,
      "water_fog_color": 329011
    },
    "carvers": [],
    "features": [
      [],
      [],
      [],
      [],
      [
        "minecraft:end_gateway_return"
      ],
      [],
      [],
      [],
      [],
      [
        "minecraft:chorus_plant"
      ]
    ],
    "spawners": {
      "ambient": [],
      "axolotls": [],
      "creature": [],
      "misc": [],
      "monster": [
        {
          "type": "minecraft:enderman",
          "minCount": 4,
          "maxCount": 4,
          "weight": 10
        }
      ],
      "underground_water_creature": [],
      "water_ambient": [],
      "water_creature": []
    },
    "spawn_costs": {}
  },
  "end_midlands": {
    "has_precipitation": false,
    "temperature": 0.5,
    "downfall": 0.5,
    "effects": {
      "mood_sound": {
        "sound": "minecraft:ambient.cave",
        "tick_delay": 6000,
        "block_search_extent": 8,
        "offset": 2.0
      },
      "music_volume": 1.0,
      "sky_color": 0,
      "fog_color": 10518688,
      "water_color": 4159204,
      "water_fog_color": 329011
    },
    "carvers": [],
    "features": [],
    "spawners": {
      "ambient": [],
      "axolotls": [],
      "creature": [],
      "misc": [],
      "monster": [
        {
          "type": "minecraft:enderman",
          "minCount": 4,
          "maxCount": 4,
          "weight": 10
        }
      ],
      "underground_water_creature": [],
      "water_ambient": [],
      "water_creature": []
    },
    "spawn_costs": {}
  },
  "eroded_badlands": {
    "has_precipitation": false,
    "temperature": 2.0,
    "downfall": 0.0,
    "effects": {
      "mood_sound": {
        "sound": "minecraft:ambient.cave",
        "tick_delay": 6000,
        "block_search_extent": 8,
        "offset": 2.0
      },
      "music": [
        {
          "data": {
            "sound": "minecraft:music.overworld.badlands",
            "min_delay": 12000,
            "max_delay": 24000,
            "replace_current_music": false
          },
          "weight": 1
        }
      ],
      "music_volume": 1.0,
      "sky_color": 7254527,
      "foliage_color": 10387789,
      "grass_color": 9470285,
      "fog_color": 12638463,
      "water_color": 4159204,
      "water_fog_color": 329011
    },
    "carvers": [
      "minecraft:cave",
      "minecraft:cave_extra_underground",
      "minecraft:canyon"
    ],
    "features": [
      [],
      [
        "minecraft:lake_lava_underground",
        "minecraft:lake_lava_surface"
      ],
      [
        "minecraft:amethyst_geode"
      ],
      [
        "minecraft:monster_room",
        "minecraft:monster_room_deep"
      ],
      [],
      [],
      [
        "minecraft:ore_dirt",
        "minecraft:ore_gravel",
        "minecraft:ore_granite_upper",
        "minecraft:ore_granite_lower",
        "minecraft:ore_diorite_upper",
        "minecraft:ore_diorite_lower",
        "minecraft:ore_andesite_upper",
        "minecraft:ore_andesite_lower",
        "minecraft:ore_tuff",
        "minecraft:ore_coal_upper",
        "minecraft:ore_coal_lower",
        "minecraft:ore_iron_upper",
        "minecraft:ore_iron_middle",
        "minecraft:ore_iron_small",
        "minecraft:ore_gold",
        "minecraft:ore_gold_lower",
        "minecraft:ore_redstone",
        "minecraft:ore_redstone_lower",
        "minecraft:ore_diamond",
        "minecraft:ore_diamond_medium",
        "minecraft:ore_diamond_large",
        "minecraft:ore_diamond_buried",
        "minecraft:ore_lapis",
        "minecraft:ore_lapis_buried",
        "minecraft:ore_copper",
        "minecraft:underwater_magma",
        "minecraft:ore_gold_extra",
        "minecraft:disk_sand",
        "minecraft:disk_clay",
        "minecraft:disk_gravel"
      ],
      [],
      [
        "minecraft:spring_water",
        "minecraft:spring_lava"
      ],
      [
        "minecraft:glow_lichen",
        "minecraft:patch_grass_badlands",
        "minecraft:patch_dry_grass_badlands",
        "minecraft:patch_dead_bush_badlands",
        "minecraft:brown_mushroom_normal",
        "minecraft:red_mushroom_normal",
        "minecraft:patch_sugar_cane_badlands",
        "minecraft:patch_pumpkin",
        "minecraft:patch_cactus_decorated",
        "minecraft:patch_firefly_bush_near_water"
      ],
      [
        "minecraft:freeze_top_layer"
      ]
    ],
    "creature_spawn_probability": 0.03,
    "spawners": {
      "ambient": [
        {
          "type": "minecraft:bat",
          "minCount": 8,
          "maxCount": 8,
          "weight": 10
        }
      ],
      "axolotls": [],
      "creature": [
        {
          "type": "minecraft:sheep",
          "minCount": 4,
          "maxCount": 4,
          "weight": 12
        },
        {
          "type": "minecraft:pig",
          "minCount": 4,
          "maxCount": 4,
          "weight": 10
        },
        {
          "type": "minecraft:chicken",
          "minCount": 4,
          "maxCount": 4,
          "weight": 10
        },
        {
          "type": "minecraft:cow",
          "minCount": 4,
          "maxCount": 4,
          "weight": 8
        },
        {
          "type": "minecraft:armadillo",
          "minCount": 1,
          "maxCount": 2,
          "weight": 6
        }
      ],
      "misc": [],
      "monster": [
        {
          "type": "minecraft:spider",
          "minCount": 4,
          "maxCount": 4,
          "weight": 100
        },
        {
          "type": "minecraft:zombie",
          "minCount": 4,
          "maxCount": 4,
          "weight": 95
        },
        {
          "type": "minecraft:zombie_villager",
          "minCount": 1,
          "maxCount": 1,
          "weight": 5
        },
        {
          "type": "minecraft:skeleton",
          "minCount": 4,
          "maxCount": 4,
          "weight": 100
        },
        {
          "type": "minecraft:creeper",
          "minCount": 4,
          "maxCount": 4,
          "weight": 100
        },
        {
          "type": "minecraft:slime",
          "minCount": 4,
          "maxCount": 4,
          "weight": 100
        },
        {
          "type": "minecraft:enderman",
          "minCount": 1,
          "maxCount": 4,
          "weight": 10
        },
        {
          "type": "minecraft:witch",
          "minCount": 1,
          "maxCount": 1,
          "weight": 5
        }
      ],
      "underground_water_creature": [
        {
          "type": "minecraft:glow_squid",
          "minCount": 4,
          "maxCount": 6,
          "weight": 10
        }
      ],
      "water_ambient": [],
      "water_creature": []
    },
    "spawn_costs": {}
  },
  "flower_forest": {
    "has_precipitation": true,
    "temperature": 0.7,
    "downfall": 0.8,
    "effects": {
      "mood_sound": {
        "sound": "minecraft:ambient.cave",
        "tick_delay": 6000,
        "block_search_extent": 8,
        "offset": 2.0
      },
      "music": [
        {
          "data": {
            "sound": "minecraft:music.overworld.flower_forest",
            "min_delay": 12000,
            "max_delay": 24000,
            "replace_current_music": false
          },
          "weight": 1
        }
      ],
      "music_volume": 1.0,
      "sky_color": 7972607,
      "fog_color": 12638463,
      "water_color": 4159204,
      "water_fog_color": 329011
    },
    "carvers": [
      "minecraft:cave",
      "minecraft:cave_extra_underground",
      "minecraft:canyon"
    ],
    "features": [
      [],
      [
        "minecraft:lake_lava_underground",
        "minecraft:lake_lava_surface"
      ],
      [
        "minecraft:amethyst_geode"
      ],
      [
        "minecraft:monster_room",
        "minecraft:monster_room_deep"
      ],
      [],
      [],
      [
        "minecraft:ore_dirt",
        "minecraft:ore_gravel",
        "minecraft:ore_granite_upper",
        "minecraft:ore_granite_lower",
        "minecraft:ore_diorite_upper",
        "minecraft:ore_diorite_lower",
        "minecraft:ore_andesite_upper",
        "minecraft:ore_andesite_lower",
        "minecraft:ore_tuff",
        "minecraft:ore_coal_upper",
        "minecraft:ore_coal_lower",
        "minecraft:ore_iron_upper",
        "minecraft:ore_iron_middle",
        "minecraft:ore_iron_small",
        "minecraft:ore_gold",
        "minecraft:ore_gold_lower",
        "minecraft:ore_redstone",
        "minecraft:ore_redstone_lower",
        "minecraft:ore_diamond",
        "minecraft:ore_diamond_medium",
        "minecraft:ore_diamond_large",
        "minecraft:ore_diamond_buried",
        "minecraft:ore_lapis",
        "minecraft:ore_lapis_buried",
        "minecraft:ore_copper",
        "minecraft:underwater_magma",
        "minecraft:disk_sand",
        "minecraft:disk_clay",
        "minecraft:disk_gravel"
      ],
      [],
      [
        "minecraft:spring_water",
        "minecraft:spring_lava"
      ],
      [
        "minecraft:glow_lichen",
        "minecraft:flower_forest_flowers",
        "minecraft:trees_flower_forest",
        "minecraft:flower_flower_forest",
        "minecraft:patch_grass_badlands",
        "minecraft:brown_mushroom_normal",
        "minecraft:red_mushroom_normal",
        "minecraft:patch_pumpkin",
        "minecraft:patch_sugar_cane",
        "minecraft:patch_firefly_bush_near_water"
      ],
      [
        "minecraft:freeze_top_layer"
      ]
    ],
    "spawners": {
      "ambient": [
        {
          "type": "minecraft:bat",
          "minCount": 8,
          "maxCount": 8,
          "weight": 10
        }
      ],
      "axolotls": [],
      "creature": [
        {
          "type": "minecraft:sheep",
          "minCount": 4,
          "maxCount": 4,
          "weight": 12
        },
        {
          "type": "minecraft:pig",
          "minCount": 4,
          "maxCount": 4,
          "weight": 10
        },
        {
          "type": "minecraft:chicken",
          "minCount": 4,
          "maxCount": 4,
          "weight": 10
        },
        {
          "type": "minecraft:cow",
          "minCount": 4,
          "maxCount": 4,
          "weight": 8
        },
        {
          "type": "minecraft:rabbit",
          "minCount": 2,
          "maxCount": 3,
          "weight": 4
        }
      ],
      "misc": [],
      "monster": [
        {
          "type": "minecraft:spider",
          "minCount": 4,
          "maxCount": 4,
          "weight": 100
        },
        {
          "type": "minecraft:zombie",
          "minCount": 4,
          "maxCount": 4,
          "weight": 95
        },
        {
          "type": "minecraft:zombie_villager",
          "minCount": 1,
          "maxCount": 1,
          "weight": 5
        },
        {
          "type": "minecraft:skeleton",
          "minCount": 4,
          "maxCount": 4,
          "weight": 100
        },
        {
          "type": "minecraft:creeper",
          "minCount": 4,
          "maxCount": 4,
          "weight": 100
        },
        {
          "type": "minecraft:slime",
          "minCount": 4,
          "maxCount": 4,
          "weight": 100
        },
        {
          "type": "minecraft:enderman",
          "minCount": 1,
          "maxCount": 4,
          "weight": 10
        },
        {
          "type": "minecraft:witch",
          "minCount": 1,
          "maxCount": 1,
          "weight": 5
        }
      ],
      "underground_water_creature": [
        {
          "type": "minecraft:glow_squid",
          "minCount": 4,
          "maxCount": 6,
          "weight": 10
        }
      ],
      "water_ambient": [],
      "water_creature": []
    },
    "spawn_costs": {}
  },
  "forest": {
    "has_precipitation": true,
    "temperature": 0.7,
    "downfall": 0.8,
    "effects": {
      "mood_sound": {
        "sound": "minecraft:ambient.cave",
        "tick_delay": 6000,
        "block_search_extent": 8,
        "offset": 2.0
      },
      "music": [
        {
          "data": {
            "sound": "minecraft:music.overworld.forest",
            "min_delay": 12000,
            "max_delay": 24000,
            "replace_current_music": false
          },
          "weight": 1
        }
      ],
      "music_volume": 1.0,
      "sky_color": 7972607,
      "fog_color": 12638463,
      "water_color": 4159204,
      "water_fog_color": 329011
    },
    "carvers": [
      "minecraft:cave",
      "minecraft:cave_extra_underground",
      "minecraft:canyon"
    ],
    "features": [
      [],
      [
        "minecraft:lake_lava_underground",
        "minecraft:lake_lava_surface"
      ],
      [
        "minecraft:amethyst_geode"
      ],
      [
        "minecraft:monster_room",
        "minecraft:monster_room_deep"
      ],
      [],
      [],
      [
        "minecraft:ore_dirt",
        "minecraft:ore_gravel",
        "minecraft:ore_granite_upper",
        "minecraft:ore_granite_lower",
        "minecraft:ore_diorite_upper",
        "minecraft:ore_diorite_lower",
        "minecraft:ore_andesite_upper",
        "minecraft:ore_andesite_lower",
        "minecraft:ore_tuff",
        "minecraft:ore_coal_upper",
        "minecraft:ore_coal_lower",
        "minecraft:ore_iron_upper",
        "minecraft:ore_iron_middle",
        "minecraft:ore_iron_small",
        "minecraft:ore_gold",
        "minecraft:ore_gold_lower",
        "minecraft:ore_redstone",
        "minecraft:ore_redstone_lower",
        "minecraft:ore_diamond",
        "minecraft:ore_diamond_medium",
        "minecraft:ore_diamond_large",
        "minecraft:ore_diamond_buried",
        "minecraft:ore_lapis",
        "minecraft:ore_lapis_buried",
        "minecraft:ore_copper",
        "minecraft:underwater_magma",
        "minecraft:disk_sand",
        "minecraft:disk_clay",
        "minecraft:disk_gravel"
      ],
      [],
      [
        "minecraft:spring_water",
        "minecraft:spring_lava"
      ],
      [
        "minecraft:glow_lichen",
        "minecraft:forest_flowers",
        "minecraft:trees_birch_and_oak_leaf_litter",
        "minecraft:patch_bush",
        "minecraft:flower_default",
        "minecraft:patch_grass_forest",
        "minecraft:brown_mushroom_normal",
        "minecraft:red_mushroom_normal",
        "minecraft:patch_pumpkin",
        "minecraft:patch_sugar_cane",
        "minecraft:patch_firefly_bush_near_water"
      ],
      [
        "minecraft:freeze_top_layer"
      ]
    ],
    "spawners": {
      "ambient": [
        {
          "type": "minecraft:bat",
          "minCount": 8,
          "maxCount": 8,
          "weight": 10
        }
      ],
      "axolotls": [],
      "creature": [
        {
          "type": "minecraft:sheep",
          "minCount": 4,
          "maxCount": 4,
          "weight": 12
        },
        {
          "type": "minecraft:pig",
          "minCount": 4,
          "maxCount": 4,
          "weight": 10
        },
        {
          "type": "minecraft:chicken",
          "minCount": 4,
          "maxCount": 4,
          "weight": 10
        },
        {
          "type": "minecraft:cow",
          "minCount": 4,
          "maxCount": 4,
          "weight": 8
        },
        {
          "type": "minecraft:wolf",
          "minCount": 4,
          "maxCount": 4,
          "weight": 5
        }
      ],
      "misc": [],
      "monster": [
        {
          "type": "minecraft:spider",
          "minCount": 4,
          "maxCount": 4,
          "weight": 100
        },
        {
          "type": "minecraft:zombie",
          "minCount": 4,
          "maxCount": 4,
          "weight": 95
        },
        {
          "type": "minecraft:zombie_villager",
          "minCount": 1,
          "maxCount": 1,
          "weight": 5
        },
        {
          "type": "minecraft:skeleton",
          "minCount": 4,
          "maxCount": 4,
          "weight": 100
        },
        {
          "type": "minecraft:creeper",
          "minCount": 4,
          "maxCount": 4,
          "weight": 100
        },
        {
          "type": "minecraft:slime",
          "minCount": 4,
          "maxCount": 4,
          "weight": 100
        },
        {
          "type": "minecraft:enderman",
          "minCount": 1,
          "maxCount": 4,
          "weight": 10
        },
        {
          "type": "minecraft:witch",
          "minCount": 1,
          "maxCount": 1,
          "weight": 5
        }
      ],
      "underground_water_creature": [
        {
          "type": "minecraft:glow_squid",
          "minCount": 4,
          "maxCount": 6,
          "weight": 10
        }
      ],
      "water_ambient": [],
      "water_creature": []
    },
    "spawn_costs": {}
  },
  "frozen_ocean": {
    "has_precipitation": true,
    "temperature": 0.0,
    "temperature_modifier": "frozen",
    "downfall": 0.5,
    "effects": {
      "mood_sound": {
        "sound": "minecraft:ambient.cave",
        "tick_delay": 6000,
        "block_search_extent": 8,
        "offset": 2.0
      },
      "music_volume": 1.0,
      "sky_color": 8364543,
      "fog_color": 12638463,
      "water_color": 3750089,
      "water_fog_color": 329011
    },
    "carvers": [
      "minecraft:cave",
      "minecraft:cave_extra_underground",
      "minecraft:canyon"
    ],
    "features": [
      [],
      [
        "minecraft:lake_lava_underground",
        "minecraft:lake_lava_surface"
      ],
      [
        "minecraft:iceberg_packed",
        "minecraft:iceberg_blue",
        "minecraft:amethyst_geode"
      ],
      [
        "minecraft:monster_room",
        "minecraft:monster_room_deep"
      ],
      [
        "minecraft:blue_ice"
      ],
      [],
      [
        "minecraft:ore_dirt",
        "minecraft:ore_gravel",
        "minecraft:ore_granite_upper",
        "minecraft:ore_granite_lower",
        "minecraft:ore_diorite_upper",
        "minecraft:ore_diorite_lower",
        "minecraft:ore_andesite_upper",
        "minecraft:ore_andesite_lower",
        "minecraft:ore_tuff",
        "minecraft:ore_coal_upper",
        "minecraft:ore_coal_lower",
        "minecraft:ore_iron_upper",
        "minecraft:ore_iron_middle",
        "minecraft:ore_iron_small",
        "minecraft:ore_gold",
        "minecraft:ore_gold_lower",
        "minecraft:ore_redstone",
        "minecraft:ore_redstone_lower",
        "minecraft:ore_diamond",
        "minecraft:ore_diamond_medium",
        "minecraft:ore_diamond_large",
        "minecraft:ore_diamond_buried",
        "minecraft:ore_lapis",
        "minecraft:ore_lapis_buried",
        "minecraft:ore_copper",
        "minecraft:underwater_magma",
        "minecraft:disk_sand",
        "minecraft:disk_clay",
        "minecraft:disk_gravel"
      ],
      [],
      [
        "minecraft:spring_water",
        "minecraft:spring_lava"
      ],
      [
        "minecraft:glow_lichen",
        "minecraft:trees_water",
        "minecraft:flower_default",
        "minecraft:patch_grass_badlands",
        "minecraft:brown_mushroom_normal",
        "minecraft:red_mushroom_normal",
        "minecraft:patch_pumpkin",
        "minecraft:patch_sugar_cane",
        "minecraft:patch_firefly_bush_near_water"
      ],
      [
        "minecraft:freeze_top_layer"
      ]
    ],
    "spawners": {
      "ambient": [
        {
          "type": "minecraft:bat",
          "minCount": 8,
          "maxCount": 8,
          "weight": 10
        }
      ],
      "axolotls": [],
      "creature": [
        {
          "type": "minecraft:polar_bear",
          "minCount": 1,
          "maxCount": 2,
          "weight": 1
        }
      ],
      "misc": [],
      "monster": [
        {
          "type": "minecraft:spider",
          "minCount": 4,
          "maxCount": 4,
          "weight": 100
        },
        {
          "type": "minecraft:zombie",
          "minCount": 4,
          "maxCount": 4,
          "weight": 95
        },
        {
          "type": "minecraft:zombie_villager",
          "minCount": 1,
          "maxCount": 1,
          "weight": 5
        },
        {
          "type": "minecraft:skeleton",
          "minCount": 4,
          "maxCount": 4,
          "weight": 100
        },
        {
          "type": "minecraft:creeper",
          "minCount": 4,
          "maxCount": 4,
          "weight": 100
        },
        {
          "type": "minecraft:slime",
          "minCount": 4,
          "maxCount": 4,
          "weight": 100
        },
        {
          "type": "minecraft:enderman",
          "minCount": 1,
          "maxCount": 4,
          "weight": 10
        },
        {
          "type": "minecraft:witch",
          "minCount": 1,
          "maxCount": 1,
          "weight": 5
        },
        {
          "type": "minecraft:drowned",
          "minCount": 1,
          "maxCount": 1,
          "weight": 5
        }
      ],
      "underground_water_creature": [
        {
          "type": "minecraft:glow_squid",
          "minCount": 4,
          "maxCount": 6,
          "weight": 10
        }
      ],
      "water_ambient": [
        {
          "type": "minecraft:salmon",
          "minCount": 1,
          "maxCount": 5,
          "weight": 15
        }
      ],
      "water_creature": [
        {
          "type": "minecraft:squid",
          "minCount": 1,
          "maxCount": 4,
          "weight": 1
        }
      ]
    },
    "spawn_costs": {}
  },
  "frozen_peaks": {
    "has_precipitation": true,
    "temperature": -0.7,
    "downfall": 0.9,
    "effects": {
      "mood_sound": {
        "sound": "minecraft:ambient.cave",
        "tick_delay": 6000,
        "block_search_extent": 8,
        "offset": 2.0
      },
      "music": [
        {
          "data": {
            "sound": "minecraft:music.overworld.frozen_peaks",
            "min_delay": 12000,
            "max_delay": 24000,
            "replace_current_music": false
          },
          "weight": 1
        }
      ],
      "music_volume": 1.0,
      "sky_color": 8756735,
      "fog_color": 12638463,
      "water_color": 4159204,
      "water_fog_color": 329011
    },
    "carvers": [
      "minecraft:cave",
      "minecraft:cave_extra_underground",
      "minecraft:canyon"
    ],
    "features": [
      [],
      [
        "minecraft:lake_lava_underground",
        "minecraft:lake_lava_surface"
      ],
      [
        "minecraft:amethyst_geode"
      ],
      [
        "minecraft:monster_room",
        "minecraft:monster_room_deep"
      ],
      [],
      [],
      [
        "minecraft:ore_dirt",
        "minecraft:ore_gravel",
        "minecraft:ore_granite_upper",
        "minecraft:ore_granite_lower",
        "minecraft:ore_diorite_upper",
        "minecraft:ore_diorite_lower",
        "minecraft:ore_andesite_upper",
        "minecraft:ore_andesite_lower",
        "minecraft:ore_tuff",
        "minecraft:ore_coal_upper",
        "minecraft:ore_coal_lower",
        "minecraft:ore_iron_upper",
        "minecraft:ore_iron_middle",
        "minecraft:ore_iron_small",
        "minecraft:ore_gold",
        "minecraft:ore_gold_lower",
        "minecraft:ore_redstone",
        "minecraft:ore_redstone_lower",
        "minecraft:ore_diamond",
        "minecraft:ore_diamond_medium",
        "minecraft:ore_diamond_large",
        "minecraft:ore_diamond_buried",
        "minecraft:ore_lapis",
        "minecraft:ore_lapis_buried",
        "minecraft:ore_copper",
        "minecraft:underwater_magma",
        "minecraft:disk_sand",
        "minecraft:disk_clay",
        "minecraft:disk_gravel",
        "minecraft:ore_emerald"
      ],
      [
        "minecraft:ore_infested"
      ],
      [
        "minecraft:spring_water",
        "minecraft:spring_lava",
        "minecraft:spring_lava_frozen"
      ],
      [
        "minecraft:glow_lichen"
      ],
      [
        "minecraft:freeze_top_layer"
      ]
    ],
    "spawners": {
      "ambient": [
        {
          "type": "minecraft:bat",
          "minCount": 8,
          "maxCount": 8,
          "weight": 10
        }
      ],
      "axolotls": [],
      "creature": [
        {
          "type": "minecraft:goat",
          "minCount": 1,
          "maxCount": 3,
          "weight": 5
        }
      ],
      "misc": [],
      "monster": [
        {
          "type": "minecraft:spider",
          "minCount": 4,
          "maxCount": 4,
          "weight": 100
        },
        {
          "type": "minecraft:zombie",
          "minCount": 4,
          "maxCount": 4,
          "weight": 95
        },
        {
          "type": "minecraft:zombie_villager",
          "minCount": 1,
          "maxCount": 1,
          "weight": 5
        },
        {
          "type": "minecraft:skeleton",
          "minCount": 4,
          "maxCount": 4,
          "weight": 100
        },
        {
          "type": "minecraft:creeper",
          "minCount": 4,
          "maxCount": 4,
          "weight": 100
        },
        {
          "type": "minecraft:slime",
          "minCount": 4,
          "maxCount": 4,
          "weight": 100
        },
        {
          "type": "minecraft:enderman",
          "minCount": 1,
          "maxCount": 4,
          "weight": 10
        },
        {
          "type": "minecraft:witch",
          "minCount": 1,
          "maxCount": 1,
          "weight": 5
        }
      ],
      "underground_water_creature": [
        {
          "type": "minecraft:glow_squid",
          "minCount": 4,
          "maxCount": 6,
          "weight": 10
        }
      ],
      "water_ambient": [],
      "water_creature": []
    },
    "spawn_costs": {}
  },
  "frozen_river": {
    "has_precipitation": true,
    "temperature": 0.0,
    "downfall": 0.5,
    "effects": {
      "mood_sound": {
        "sound": "minecraft:ambient.cave",
        "tick_delay": 6000,
        "block_search_extent": 8,
        "offset": 2.0
      },
      "music_volume": 1.0,
      "sky_color": 8364543,
      "fog_color": 12638463,
      "water_color": 3750089,
      "water_fog_color": 329011
    },
    "carvers": [
      "minecraft:cave",
      "minecraft:cave_extra_underground",
      "minecraft:canyon"
    ],
    "features": [
      [],
      [
        "minecraft:lake_lava_underground",
        "minecraft:lake_lava_surface"
      ],
      [
        "minecraft:amethyst_geode"
      ],
      [
        "minecraft:monster_room",
        "minecraft:monster_room_deep"
      ],
      [],
      [],
      [
        "minecraft:ore_dirt",
        "minecraft:ore_gravel",
        "minecraft:ore_granite_upper",
        "minecraft:ore_granite_lower",
        "minecraft:ore_diorite_upper",
        "minecraft:ore_diorite_lower",
        "minecraft:ore_andesite_upper",
        "minecraft:ore_andesite_lower",
        "minecraft:ore_tuff",
        "minecraft:ore_coal_upper",
        "minecraft:ore_coal_lower",
        "minecraft:ore_iron_upper",
        "minecraft:ore_iron_middle",
        "minecraft:ore_iron_small",
        "minecraft:ore_gold",
        "minecraft:ore_gold_lower",
        "minecraft:ore_redstone",
        "minecraft:ore_redstone_lower",
        "minecraft:ore_diamond",
        "minecraft:ore_diamond_medium",
        "minecraft:ore_diamond_large",
        "minecraft:ore_diamond_buried",
        "minecraft:ore_lapis",
        "minecraft:ore_lapis_buried",
        "minecraft:ore_copper",
        "minecraft:underwater_magma",
        "minecraft:disk_sand",
        "minecraft:disk_clay",
        "minecraft:disk_gravel"
      ],
      [],
      [
        "minecraft:spring_water",
        "minecraft:spring_lava"
      ],
      [
        "minecraft:glow_lichen",
        "minecraft:trees_water",
        "minecraft:patch_bush",
        "minecraft:flower_default",
        "minecraft:patch_grass_badlands",
        "minecraft:brown_mushroom_normal",
        "minecraft:red_mushroom_normal",
        "minecraft:patch_pumpkin",
        "minecraft:patch_sugar_cane",
        "minecraft:patch_firefly_bush_near_water"
      ],
      [
        "minecraft:freeze_top_layer"
      ]
    ],
    "spawners": {
      "ambient": [
        {
          "type": "minecraft:bat",
          "minCount": 8,
          "maxCount": 8,
          "weight": 10
        }
      ],
      "axolotls": [],
      "creature": [],
      "misc": [],
      "monster": [
        {
          "type": "minecraft:spider",
          "minCount": 4,
          "maxCount": 4,
          "weight": 100
        },
        {
          "type": "minecraft:zombie",
          "minCount": 4,
          "maxCount": 4,
          "weight": 95
        },
        {
          "type": "minecraft:zombie_villager",
          "minCount": 1,
          "maxCount": 1,
          "weight": 5
        },
        {
          "type": "minecraft:skeleton",
          "minCount": 4,
          "maxCount": 4,
          "weight": 100
        },
        {
          "type": "minecraft:creeper",
          "minCount": 4,
          "maxCount": 4,
          "weight": 100
        },
        {
          "type": "minecraft:slime",
          "minCount": 4,
          "maxCount": 4,
          "weight": 100
        },
        {
          "type": "minecraft:enderman",
          "minCount": 1,
          "maxCount": 4,
          "weight": 10
        },
        {
          "type": "minecraft:witch",
          "minCount": 1,
          "maxCount": 1,
          "weight": 5
        },
        {
          "type": "minecraft:drowned",
          "minCount": 1,
          "maxCount": 1,
          "weight": 1
        }
      ],
      "underground_water_creature": [
        {
          "type": "minecraft:glow_squid",
          "minCount": 4,
          "maxCount": 6,
          "weight": 10
        }
      ],
      "water_ambient": [
        {
          "type": "minecraft:salmon",
          "minCount": 1,
          "maxCount": 5,
          "weight": 5
        }
      ],
      "water_creature": [
        {
          "type": "minecraft:squid",
          "minCount": 1,
          "maxCount": 4,
          "weight": 2
        }
      ]
    },
    "spawn_costs": {}
  },
  "grove": {
    "has_precipitation": true,
    "temperature": -0.2,
    "downfall": 0.8,
    "effects": {
      "mood_sound": {
        "sound": "minecraft:ambient.cave",
        "tick_delay": 6000,
        "block_search_extent": 8,
        "offset": 2.0
      },
      "music": [
        {
          "data": {
            "sound": "minecraft:music.overworld.grove",
            "min_delay": 12000,
            "max_delay": 24000,
            "replace_current_music": false
          },
          "weight": 1
        }
      ],
      "music_volume": 1.0,
      "sky_color": 8495359,
      "fog_color": 12638463,
      "water_color": 4159204,
      "water_fog_color": 329011
    },
    "carvers": [
      "minecraft:cave",
      "minecraft:cave_extra_underground",
      "minecraft:canyon"
    ],
    "features": [
      [],
      [
        "minecraft:lake_lava_underground",
        "minecraft:lake_lava_surface"
      ],
      [
        "minecraft:amethyst_geode"
      ],
      [
        "minecraft:monster_room",
        "minecraft:monster_room_deep"
      ],
      [],
      [],
      [
        "minecraft:ore_dirt",
        "minecraft:ore_gravel",
        "minecraft:ore_granite_upper",
        "minecraft:ore_granite_lower",
        "minecraft:ore_diorite_upper",
        "minecraft:ore_diorite_lower",
        "minecraft:ore_andesite_upper",
        "minecraft:ore_andesite_lower",
        "minecraft:ore_tuff",
        "minecraft:ore_coal_upper",
        "minecraft:ore_coal_lower",
        "minecraft:ore_iron_upper",
        "minecraft:ore_iron_middle",
        "minecraft:ore_iron_small",
        "minecraft:ore_gold",
        "minecraft:ore_gold_lower",
        "minecraft:ore_redstone",
        "minecraft:ore_redstone_lower",
        "minecraft:ore_diamond",
        "minecraft:ore_diamond_medium",
        "minecraft:ore_diamond_large",
        "minecraft:ore_diamond_buried",
        "minecraft:ore_lapis",
        "minecraft:ore_lapis_buried",
        "minecraft:ore_copper",
        "minecraft:underwater_magma",
        "minecraft:disk_sand",
        "minecraft:disk_clay",
        "minecraft:disk_gravel",
        "minecraft:ore_emerald"
      ],
      [
        "minecraft:ore_infested"
      ],
      [
        "minecraft:spring_water",
        "minecraft:spring_lava",
        "minecraft:spring_lava_frozen"
      ],
      [
        "minecraft:glow_lichen",
        "minecraft:trees_grove",
        "minecraft:patch_pumpkin"
      ],
      [
        "minecraft:freeze_top_layer"
      ]
    ],
    "spawners": {
      "ambient": [
        {
          "type": "minecraft:bat",
          "minCount": 8,
          "maxCount": 8,
          "weight": 10
        }
      ],
      "axolotls": [],
      "creature": [
        {
          "type": "minecraft:wolf",
          "minCount": 1,
          "maxCount": 1,
          "weight": 1
        },
        {
          "type": "minecraft:rabbit",
          "minCount": 2,
          "maxCount": 3,
          "weight": 8
        },
        {
          "type": "minecraft:fox",
          "minCount": 2,
          "maxCount": 4,
          "weight": 4
        }
      ],
      "misc": [],
      "monster": [
        {
          "type": "minecraft:spider",
          "minCount": 4,
          "maxCount": 4,
          "weight": 100
        },
        {
          "type": "minecraft:zombie",
          "minCount": 4,
          "maxCount": 4,
          "weight": 95
        },
        {
          "type": "minecraft:zombie_villager",
          "minCount": 1,
          "maxCount": 1,
          "weight": 5
        },
        {
          "type": "minecraft:skeleton",
          "minCount": 4,
          "maxCount": 4,
          "weight": 100
        },
        {
          "type": "minecraft:creeper",
          "minCount": 4,
          "maxCount": 4,
          "weight": 100
        },
        {
          "type": "minecraft:slime",
          "minCount": 4,
          "maxCount": 4,
          "weight": 100
        },
        {
          "type": "minecraft:enderman",
          "minCount": 1,
          "maxCount": 4,
          "weight": 10
        },
        {
          "type": "minecraft:witch",
          "minCount": 1,
          "maxCount": 1,
          "weight": 5
        }
      ],
      "underground_water_creature": [
        {
          "type": "minecraft:glow_squid",
          "minCount": 4,
          "maxCount": 6,
          "weight": 10
        }
      ],
      "water_ambient": [],
      "water_creature": []
    },
    "spawn_costs": {}
  },
  "ice_spikes": {
    "has_precipitation": true,
    "temperature": 0.0,
    "downfall": 0.5,
    "effects": {
      "mood_sound": {
        "sound": "minecraft:ambient.cave",
        "tick_delay": 6000,
        "block_search_extent": 8,
        "offset": 2.0
      },
      "music_volume": 1.0,
      "sky_color": 8364543,
      "fog_color": 12638463,
      "water_color": 4159204,
      "water_fog_color": 329011
    },
    "carvers": [
      "minecraft:cave",
      "minecraft:cave_extra_underground",
      "minecraft:canyon"
    ],
    "features": [
      [],
      [
        "minecraft:lake_lava_underground",
        "minecraft:lake_lava_surface"
      ],
      [
        "minecraft:amethyst_geode"
      ],
      [
        "minecraft:monster_room",
        "minecraft:monster_room_deep"
      ],
      [
        "minecraft:ice_spike",
        "minecraft:ice_patch"
      ],
      [],
      [
        "minecraft:ore_dirt",
        "minecraft:ore_gravel",
        "minecraft:ore_granite_upper",
        "minecraft:ore_granite_lower",
        "minecraft:ore_diorite_upper",
        "minecraft:ore_diorite_lower",
        "minecraft:ore_andesite_upper",
        "minecraft:ore_andesite_lower",
        "minecraft:ore_tuff",
        "minecraft:ore_coal_upper",
        "minecraft:ore_coal_lower",
        "minecraft:ore_iron_upper",
        "minecraft:ore_iron_middle",
        "minecraft:ore_iron_small",
        "minecraft:ore_gold",
        "minecraft:ore_gold_lower",
        "minecraft:ore_redstone",
        "minecraft:ore_redstone_lower",
        "minecraft:ore_diamond",
        "minecraft:ore_diamond_medium",
        "minecraft:ore_diamond_large",
        "minecraft:ore_diamond_buried",
        "minecraft:ore_lapis",
        "minecraft:ore_lapis_buried",
        "minecraft:ore_copper",
        "minecraft:underwater_magma",
        "minecraft:disk_sand",
        "minecraft:disk_clay",
        "minecraft:disk_gravel"
      ],
      [],
      [
        "minecraft:spring_water",
        "minecraft:spring_lava"
      ],
      [
        "minecraft:glow_lichen",
        "minecraft:trees_snowy",
        "minecraft:flower_default",
        "minecraft:patch_grass_badlands",
        "minecraft:brown_mushroom_normal",
        "minecraft:red_mushroom_normal",
        "minecraft:patch_pumpkin",
        "minecraft:patch_sugar_cane",
        "minecraft:patch_firefly_bush_near_water"
      ],
      [
        "minecraft:freeze_top_layer"
      ]
    ],
    "creature_spawn_probability": 0.07,
    "spawners": {
      "ambient": [
        {
          "type": "minecraft:bat",
          "minCount": 8,
          "maxCount": 8,
          "weight": 10
        }
      ],
      "axolotls": [],
      "creature": [
        {
          "type": "minecraft:rabbit",
          "minCount": 2,
          "maxCount": 3,
          "weight": 10
        },
        {
          "type": "minecraft:polar_bear",
          "minCount": 1,
          "maxCount": 2,
          "weight": 1
        }
      ],
      "misc": [],
      "monster": [
        {
          "type": "minecraft:spider",
          "minCount": 4,
          "maxCount": 4,
          "weight": 100
        },
        {
          "type": "minecraft:zombie",
          "minCount": 4,
          "maxCount": 4,
          "weight": 95
        },
        {
          "type": "minecraft:zombie_villager",
          "minCount": 1,
          "maxCount": 1,
          "weight": 5
        },
        {
          "type": "minecraft:skeleton",
          "minCount": 4,
          "maxCount": 4,
          "weight": 20
        },
        {
          "type": "minecraft:creeper",
          "minCount": 4,
          "maxCount": 4,
          "weight": 100
        },
        {
          "type": "minecraft:slime",
          "minCount": 4,
          "maxCount": 4,
          "weight": 100
        },
        {
          "type": "minecraft:enderman",
          "minCount": 1,
          "maxCount": 4,
          "weight": 10
        },
        {
          "type": "minecraft:witch",
          "minCount": 1,
          "maxCount": 1,
          "weight": 5
        },
        {
          "type": "minecraft:stray",
          "minCount": 4,
          "maxCount": 4,
          "weight": 80
        }
      ],
      "underground_water_creature": [
        {
          "type": "minecraft:glow_squid",
          "minCount": 4,
          "maxCount": 6,
          "weight": 10
        }
      ],
      "water_ambient": [],
      "water_creature": []
    },
    "spawn_costs": {}
  },
  "jagged_peaks": {
    "has_precipitation": true,
    "temperature": -0.7,
    "downfall": 0.9,
    "effects": {
      "mood_sound": {
        "sound": "minecraft:ambient.cave",
        "tick_delay": 6000,
        "block_search_extent": 8,
        "offset": 2.0
      },
      "music": [
        {
          "data": {
            "sound": "minecraft:music.overworld.jagged_peaks",
            "min_delay": 12000,
            "max_delay": 24000,
            "replace_current_music": false
          },
          "weight": 1
        }
      ],
      "music_volume": 1.0,
      "sky_color": 8756735,
      "fog_color": 12638463,
      "water_color": 4159204,
      "water_fog_color": 329011
    },
    "carvers": [
      "minecraft:cave",
      "minecraft:cave_extra_underground",
      "minecraft:canyon"
    ],
    "features": [
      [],
      [
        "minecraft:lake_lava_underground",
        "minecraft:lake_lava_surface"
      ],
      [
        "minecraft:amethyst_geode"
      ],
      [
        "minecraft:monster_room",
        "minecraft:monster_room_deep"
      ],
      [],
      [],
      [
        "minecraft:ore_dirt",
        "minecraft:ore_gravel",
        "minecraft:ore_granite_upper",
        "minecraft:ore_granite_lower",
        "minecraft:ore_diorite_upper",
        "minecraft:ore_diorite_lower",
        "minecraft:ore_andesite_upper",
        "minecraft:ore_andesite_lower",
        "minecraft:ore_tuff",
        "minecraft:ore_coal_upper",
        "minecraft:ore_coal_lower",
        "minecraft:ore_iron_upper",
        "minecraft:ore_iron_middle",
        "minecraft:ore_iron_small",
        "minecraft:ore_gold",
        "minecraft:ore_gold_lower",
        "minecraft:ore_redstone",
        "minecraft:ore_redstone_lower",
        "minecraft:ore_diamond",
        "minecraft:ore_diamond_medium",
        "minecraft:ore_diamond_large",
        "minecraft:ore_diamond_buried",
        "minecraft:ore_lapis",
        "minecraft:ore_lapis_buried",
        "minecraft:ore_copper",
        "minecraft:underwater_magma",
        "minecraft:disk_sand",
        "minecraft:disk_clay",
        "minecraft:disk_gravel",
        "minecraft:ore_emerald"
      ],
      [
        "minecraft:ore_infested"
      ],
      [
        "minecraft:spring_water",
        "minecraft:spring_lava",
        "minecraft:spring_lava_frozen"
      ],
      [
        "minecraft:glow_lichen"
      ],
      [
        "minecraft:freeze_top_layer"
      ]
    ],
    "spawners": {
      "ambient": [
        {
          "type": "minecraft:bat",
          "minCount": 8,
          "maxCount": 8,
          "weight": 10
        }
      ],
      "axolotls": [],
      "creature": [
        {
          "type": "minecraft:goat",
          "minCount": 1,
          "maxCount": 3,
          "weight": 5
        }
      ],
      "misc": [],
      "monster": [
        {
          "type": "minecraft:spider",
          "minCount": 4,
          "maxCount": 4,
          "weight": 100
        },
        {
          "type": "minecraft:zombie",
          "minCount": 4,
          "maxCount": 4,
          "weight": 95
        },
        {
          "type": "minecraft:zombie_villager",
          "minCount": 1,
          "maxCount": 1,
          "weight": 5
        },
        {
          "type": "minecraft:skeleton",
          "minCount": 4,
          "maxCount": 4,
          "weight": 100
        },
        {
          "type": "minecraft:creeper",
          "minCount": 4,
          "maxCount": 4,
          "weight": 100
        },
        {
          "type": "minecraft:slime",
          "minCount": 4,
          "maxCount": 4,
          "weight": 100
        },
        {
          "type": "minecraft:enderman",
          "minCount": 1,
          "maxCount": 4,
          "weight": 10
        },
        {
          "type": "minecraft:witch",
          "minCount": 1,
          "maxCount": 1,
          "weight": 5
        }
      ],
      "underground_water_creature": [
        {
          "type": "minecraft:glow_squid",
          "minCount": 4,
          "maxCount": 6,
          "weight": 10
        }
      ],
      "water_ambient": [],
      "water_creature": []
    },
    "spawn_costs": {}
  },
  "jungle": {
    "has_precipitation": true,
    "temperature": 0.95,
    "downfall": 0.9,
    "effects": {
      "mood_sound": {
        "sound": "minecraft:ambient.cave",
        "tick_delay": 6000,
        "block_search_extent": 8,
        "offset": 2.0
      },
      "music": [
        {
          "data": {
            "sound": "minecraft:music.overworld.jungle",
            "min_delay": 12000,
            "max_delay": 24000,
            "replace_current_music": false
          },
          "weight": 1
        }
      ],
      "music_volume": 1.0,
      "sky_color": 7842047,
      "fog_color": 12638463,
      "water_color": 4159204,
      "water_fog_color": 329011
    },
    "carvers": [
      "minecraft:cave",
      "minecraft:cave_extra_underground",
      "minecraft:canyon"
    ],
    "features": [
      [],
      [
        "minecraft:lake_lava_underground",
        "minecraft:lake_lava_surface"
      ],
      [
        "minecraft:amethyst_geode"
      ],
      [
        "minecraft:monster_room",
        "minecraft:monster_room_deep"
      ],
      [],
      [],
      [
        "minecraft:ore_dirt",
        "minecraft:ore_gravel",
        "minecraft:ore_granite_upper",
        "minecraft:ore_granite_lower",
        "minecraft:ore_diorite_upper",
        "minecraft:ore_diorite_lower",
        "minecraft:ore_andesite_upper",
        "minecraft:ore_andesite_lower",
        "minecraft:ore_tuff",
        "minecraft:ore_coal_upper",
        "minecraft:ore_coal_lower",
        "minecraft:ore_iron_upper",
        "minecraft:ore_iron_middle",
        "minecraft:ore_iron_small",
        "minecraft:ore_gold",
        "minecraft:ore_gold_lower",
        "minecraft:ore_redstone",
        "minecraft:ore_redstone_lower",
        "minecraft:ore_diamond",
        "minecraft:ore_diamond_medium",
        "minecraft:ore_diamond_large",
        "minecraft:ore_diamond_buried",
        "minecraft:ore_lapis",
        "minecraft:ore_lapis_buried",
        "minecraft:ore_copper",
        "minecraft:underwater_magma",
        "minecraft:disk_sand",
        "minecraft:disk_clay",
        "minecraft:disk_gravel"
      ],
      [],
      [
        "minecraft:spring_water",
        "minecraft:spring_lava"
      ],
      [
        "minecraft:glow_lichen",
        "minecraft:bamboo_light",
        "minecraft:trees_jungle",
        "minecraft:flower_warm",
        "minecraft:patch_grass_jungle",
        "minecraft:brown_mushroom_normal",
        "minecraft:red_mushroom_normal",
        "minecraft:patch_pumpkin",
        "minecraft:patch_sugar_cane",
        "minecraft:patch_firefly_bush_near_water",
        "minecraft:vines",
        "minecraft:patch_melon"
      ],
      [
        "minecraft:freeze_top_layer"
      ]
    ],
    "spawners": {
      "ambient": [
        {
          "type": "minecraft:bat",
          "minCount": 8,
          "maxCount": 8,
          "weight": 10
        }
      ],
      "axolotls": [],
      "creature": [
        {
          "type": "minecraft:sheep",
          "minCount": 4,
          "maxCount": 4,
          "weight": 12
        },
        {
          "type": "minecraft:pig",
          "minCount": 4,
          "maxCount": 4,
          "weight": 10
        },
        {
          "type": "minecraft:chicken",
          "minCount": 4,
          "maxCount": 4,
          "weight": 10
        },
        {
          "type": "minecraft:cow",
          "minCount": 4,
          "maxCount": 4,
          "weight": 8
        },
        {
          "type": "minecraft:chicken",
          "minCount": 4,
          "maxCount": 4,
          "weight": 10
        },
        {
          "type": "minecraft:parrot",
          "minCount": 1,
          "maxCount": 2,
          "weight": 40
        },
        {
          "type": "minecraft:panda",
          "minCount": 1,
          "maxCount": 2,
          "weight": 1
        }
      ],
      "misc": [],
      "monster": [
        {
          "type": "minecraft:spider",
          "minCount": 4,
          "maxCount": 4,
          "weight": 100
        },
        {
          "type": "minecraft:zombie",
          "minCount": 4,
          "maxCount": 4,
          "weight": 95
        },
        {
          "type": "minecraft:zombie_villager",
          "minCount": 1,
          "maxCount": 1,
          "weight": 5
        },
        {
          "type": "minecraft:skeleton",
          "minCount": 4,
          "maxCount": 4,
          "weight": 100
        },
        {
          "type": "minecraft:creeper",
          "minCount": 4,
          "maxCount": 4,
          "weight": 100
        },
        {
          "type": "minecraft:slime",
          "minCount": 4,
          "maxCount": 4,
          "weight": 100
        },
        {
          "type": "minecraft:enderman",
          "minCount": 1,
          "maxCount": 4,
          "weight": 10
        },
        {
          "type": "minecraft:witch",
          "minCount": 1,
          "maxCount": 1,
          "weight": 5
        },
        {
          "type": "minecraft:ocelot",
          "minCount": 1,
          "maxCount": 3,
          "weight": 2
        }
      ],
      "underground_water_creature": [
        {
          "type": "minecraft:glow_squid",
          "minCount": 4,
          "maxCount": 6,
          "weight": 10
        }
      ],
      "water_ambient": [],
      "water_creature": []
    },
    "spawn_costs": {}
  },
  "lukewarm_ocean": {
    "has_precipitation": true,
    "temperature": 0.5,
    "downfall": 0.5,
    "effects": {
      "mood_sound": {
        "sound": "minecraft:ambient.cave",
        "tick_delay": 6000,
        "block_search_extent": 8,
        "offset": 2.0
      },
      "music_volume": 1.0,
      "sky_color": 8103167,
      "fog_color": 12638463,
      "water_color": 4566514,
      "water_fog_color": 267827
    },
    "carvers": [
      "minecraft:cave",
      "minecraft:cave_extra_underground",
      "minecraft:canyon"
    ],
    "features": [
      [],
      [
        "minecraft:lake_lava_underground",
        "minecraft:lake_lava_surface"
      ],
      [
        "minecraft:amethyst_geode"
      ],
      [
        "minecraft:monster_room",
        "minecraft:monster_room_deep"
      ],
      [],
      [],
      [
        "minecraft:ore_dirt",
        "minecraft:ore_gravel",
        "minecraft:ore_granite_upper",
        "minecraft:ore_granite_lower",
        "minecraft:ore_diorite_upper",
        "minecraft:ore_diorite_lower",
        "minecraft:ore_andesite_upper",
        "minecraft:ore_andesite_lower",
        "minecraft:ore_tuff",
        "minecraft:ore_coal_upper",
        "minecraft:ore_coal_lower",
        "minecraft:ore_iron_upper",
        "minecraft:ore_iron_middle",
        "minecraft:ore_iron_small",
        "minecraft:ore_gold",
        "minecraft:ore_gold_lower",
        "minecraft:ore_redstone",
        "minecraft:ore_redstone_lower",
        "minecraft:ore_diamond",
        "minecraft:ore_diamond_medium",
        "minecraft:ore_diamond_large",
        "minecraft:ore_diamond_buried",
        "minecraft:ore_lapis",
        "minecraft:ore_lapis_buried",
        "minecraft:ore_copper",
        "minecraft:underwater_magma",
        "minecraft:disk_sand",
        "minecraft:disk_clay",
        "minecraft:disk_gravel"
      ],
      [],
      [
        "minecraft:spring_water",
        "minecraft:spring_lava"
      ],
      [
        "minecraft:glow_lichen",
        "minecraft:trees_water",
        "minecraft:flower_default",
        "minecraft:patch_grass_badlands",
        "minecraft:brown_mushroom_normal",
        "minecraft:red_mushroom_normal",
        "minecraft:patch_pumpkin",
        "minecraft:patch_sugar_cane",
        "minecraft:patch_firefly_bush_near_water",
        "minecraft:seagrass_warm",
        "minecraft:kelp_warm"
      ],
      [
        "minecraft:freeze_top_layer"
      ]
    ],
    "spawners": {
      "ambient": [
        {
          "type": "minecraft:bat",
          "minCount": 8,
          "maxCount": 8,
          "weight": 10
        }
      ],
      "axolotls": [],
      "creature": [],
      "misc": [],
      "monster": [
        {
          "type": "minecraft:spider",
          "minCount": 4,
          "maxCount": 4,
          "weight": 100
        },
        {
          "type": "minecraft:zombie",
          "minCount": 4,
          "maxCount": 4,
          "weight": 95
        },
        {
          "type": "minecraft:zombie_villager",
          "minCount": 1,
          "maxCount": 1,
          "weight": 5
        },
        {
          "type": "minecraft:skeleton",
          "minCount": 4,
          "maxCount": 4,
          "weight": 100
        },
        {
          "type": "minecraft:creeper",
          "minCount": 4,
          "maxCount": 4,
          "weight": 100
        },
        {
          "type": "minecraft:slime",
          "minCount": 4,
          "maxCount": 4,
          "weight": 100
        },
        {
          "type": "minecraft:enderman",
          "minCount": 1,
          "maxCount": 4,
          "weight": 10
        },
        {
          "type": "minecraft:witch",
          "minCount": 1,
          "maxCount": 1,
          "weight": 5
        },
        {
          "type": "minecraft:drowned",
          "minCount": 1,
          "maxCount": 1,
          "weight": 5
        }
      ],
      "underground_water_creature": [
        {
          "type": "minecraft:glow_squid",
          "minCount": 4,
          "maxCount": 6,
          "weight": 10
        }
      ],
      "water_ambient": [
        {
          "type": "minecraft:cod",
          "minCount": 3,
          "maxCount": 6,
          "weight": 15
        },
        {
          "type": "minecraft:pufferfish",
          "minCount": 1,
          "maxCount": 3,
          "weight": 5
        },
        {
          "type": "minecraft:tropical_fish",
          "minCount": 8,
          "maxCount": 8,
          "weight": 25
        }
      ],
      "water_creature": [
        {
          "type": "minecraft:squid",
          "minCount": 1,
          "maxCount": 2,
          "weight": 10
        },
        {
          "type": "minecraft:dolphin",
          "minCount": 1,
          "maxCount": 2,
          "weight": 2
        }
      ]
    },
    "spawn_costs": {}
  },
  "lush_caves": {
    "has_precipitation": true,
    "temperature": 0.5,
    "downfall": 0.5,
    "effects": {
      "mood_sound": {
        "sound": "minecraft:ambient.cave",
        "tick_delay": 6000,
        "block_search_extent": 8,
        "offset": 2.0
      },
      "music": [
        {
          "data": {
            "sound": "minecraft:music.overworld.lush_caves",
            "min_delay": 12000,
            "max_delay": 24000,
            "replace_current_music": false
          },
          "weight": 1
        }
      ],
      "music_volume": 1.0,
      "sky_color": 8103167,
      "fog_color": 12638463,
      "water_color": 4159204,
      "water_fog_color": 329011
    },
    "carvers": [
      "minecraft:cave",
      "minecraft:cave_extra_underground",
      "minecraft:canyon"
    ],
    "features": [
      [],
      [
        "minecraft:lake_lava_underground",
        "minecraft:lake_lava_surface"
      ],
      [
        "minecraft:amethyst_geode"
      ],
      [
        "minecraft:monster_room",
        "minecraft:monster_room_deep"
      ],
      [],
      [],
      [
        "minecraft:ore_dirt",
        "minecraft:ore_gravel",
        "minecraft:ore_granite_upper",
        "minecraft:ore_granite_lower",
        "minecraft:ore_diorite_upper",
        "minecraft:ore_diorite_lower",
        "minecraft:ore_andesite_upper",
        "minecraft:ore_andesite_lower",
        "minecraft:ore_tuff",
        "minecraft:ore_coal_upper",
        "minecraft:ore_coal_lower",
        "minecraft:ore_iron_upper",
        "minecraft:ore_iron_middle",
        "minecraft:ore_iron_small",
        "minecraft:ore_gold",
        "minecraft:ore_gold_lower",
        "minecraft:ore_redstone",
        "minecraft:ore_redstone_lower",
        "minecraft:ore_diamond",
        "minecraft:ore_diamond_medium",
        "minecraft:ore_diamond_large",
        "minecraft:ore_diamond_buried",
        "minecraft:ore_lapis",
        "minecraft:ore_lapis_buried",
        "minecraft:ore_copper",
        "minecraft:underwater_magma",
        "minecraft:ore_clay",
        "minecraft:disk_sand",
        "minecraft:disk_clay",
        "minecraft:disk_gravel"
      ],
      [],
      [
        "minecraft:spring_water",
        "minecraft:spring_lava"
      ],
      [
        "minecraft:glow_lichen",
        "minecraft:patch_tall_grass_2",
        "minecraft:lush_caves_ceiling_vegetation",
        "minecraft:cave_vines",
        "minecraft:lush_caves_clay",
        "minecraft:lush_caves_vegetation",
        "minecraft:rooted_azalea_tree",
        "minecraft:spore_blossom",
        "minecraft:classic_vines_cave_feature"
      ],
      [
        "minecraft:freeze_top_layer"
      ]
    ],
    "spawners": {
      "ambient": [
        {
          "type": "minecraft:bat",
          "minCount": 8,
          "maxCount": 8,
          "weight": 10
        }
      ],
      "axolotls": [
        {
          "type": "minecraft:axolotl",
          "minCount": 4,
          "maxCount": 6,
          "weight": 10
        }
      ],
      "creature": [],
      "misc": [],
      "monster": [
        {
          "type": "minecraft:spider",
          "minCount": 4,
          "maxCount": 4,
          "weight": 100
        },
        {
          "type": "minecraft:zombie",
          "minCount": 4,
          "maxCount": 4,
          "weight": 95
        },
        {
          "type": "minecraft:zombie_villager",
          "minCount": 1,
          "maxCount": 1,
          "weight": 5
        },
        {
          "type": "minecraft:skeleton",
          "minCount": 4,
          "maxCount": 4,
          "weight": 100
        },
        {
          "type": "minecraft:creeper",
          "minCount": 4,
          "maxCount": 4,
          "weight": 100
        },
        {
          "type": "minecraft:slime",
          "minCount": 4,
          "maxCount": 4,
          "weight": 100
        },
        {
          "type": "minecraft:enderman",
          "minCount": 1,
          "maxCount": 4,
          "weight": 10
        },
        {
          "type": "minecraft:witch",
          "minCount": 1,
          "maxCount": 1,
          "weight": 5
        }
      ],
      "underground_water_creature": [
        {
          "type": "minecraft:glow_squid",
          "minCount": 4,
          "maxCount": 6,
          "weight": 10
        }
      ],
      "water_ambient": [
        {
          "type": "minecraft:tropical_fish",
          "minCount": 8,
          "maxCount": 8,
          "weight": 25
        }
      ],
      "water_creature": []
    },
    "spawn_costs": {}
  },
  "mangrove_swamp": {
    "has_precipitation": true,
    "temperature": 0.8,
    "downfall": 0.9,
    "effects": {
      "mood_sound": {
        "sound": "minecraft:ambient.cave",
        "tick_delay": 6000,
        "block_search_extent": 8,
        "offset": 2.0
      },
      "music": [
        {
          "data": {
            "sound": "minecraft:music.overworld.swamp",
            "min_delay": 12000,
            "max_delay": 24000,
            "replace_current_music": false
          },
          "weight": 1
        }
      ],
      "music_volume": 1.0,
      "grass_color_modifier": "swamp",
      "sky_color": 7907327,
      "foliage_color": 9285927,
      "dry_foliage_color": 8082228,
      "fog_color": 12638463,
      "water_color": 3832426,
      "water_fog_color": 5077600
    },
    "carvers": [
      "minecraft:cave",
      "minecraft:cave_extra_underground",
      "minecraft:canyon"
    ],
    "features": [
      [],
      [
        "minecraft:lake_lava_underground",
        "minecraft:lake_lava_surface"
      ],
      [
        "minecraft:amethyst_geode"
      ],
      [
        "minecraft:fossil_upper",
        "minecraft:fossil_lower",
        "minecraft:monster_room",
        "minecraft:monster_room_deep"
      ],
      [],
      [],
      [
        "minecraft:ore_dirt",
        "minecraft:ore_gravel",
        "minecraft:ore_granite_upper",
        "minecraft:ore_granite_lower",
        "minecraft:ore_diorite_upper",
        "minecraft:ore_diorite_lower",
        "minecraft:ore_andesite_upper",
        "minecraft:ore_andesite_lower",
        "minecraft:ore_tuff",
        "minecraft:ore_coal_upper",
        "minecraft:ore_coal_lower",
        "minecraft:ore_iron_upper",
        "minecraft:ore_iron_middle",
        "minecraft:ore_iron_small",
        "minecraft:ore_gold",
        "minecraft:ore_gold_lower",
        "minecraft:ore_redstone",
        "minecraft:ore_redstone_lower",
        "minecraft:ore_diamond",
        "minecraft:ore_diamond_medium",
        "minecraft:ore_diamond_large",
        "minecraft:ore_diamond_buried",
        "minecraft:ore_lapis",
        "minecraft:ore_lapis_buried",
        "minecraft:ore_copper",
        "minecraft:underwater_magma",
        "minecraft:disk_grass",
        "minecraft:disk_clay"
      ],
      [],
      [
        "minecraft:spring_water",
        "minecraft:spring_lava"
      ],
      [
        "minecraft:glow_lichen",
        "minecraft:trees_mangrove",
        "minecraft:patch_grass_normal",
        "minecraft:patch_dead_bush",
        "minecraft:patch_waterlily",
        "minecraft:seagrass_swamp",
        "minecraft:patch_firefly_bush_near_water"
      ],
      [
        "minecraft:freeze_top_layer"
      ]
    ],
    "spawners": {
      "ambient": [
        {
          "type": "minecraft:bat",
          "minCount": 8,
          "maxCount": 8,
          "weight": 10
        }
      ],
      "axolotls": [],
      "creature": [
        {
          "type": "minecraft:frog",
          "minCount": 2,
          "maxCount": 5,
          "weight": 10
        }
      ],
      "misc": [],
      "monster": [
        {
          "type": "minecraft:spider",
          "minCount": 4,
          "maxCount": 4,
          "weight": 100
        },
        {
          "type": "minecraft:zombie",
          "minCount": 4,
          "maxCount": 4,
          "weight": 95
        },
        {
          "type": "minecraft:zombie_villager",
          "minCount": 1,
          "maxCount": 1,
          "weight": 5
        },
        {
          "type": "minecraft:skeleton",
          "minCount": 4,
          "maxCount": 4,
          "weight": 70
        },
        {
          "type": "minecraft:creeper",
          "minCount": 4,
          "maxCount": 4,
          "weight": 100
        },
        {
          "type": "minecraft:slime",
          "minCount": 4,
          "maxCount": 4,
          "weight": 100
        },
        {
          "type": "minecraft:enderman",
          "minCount": 1,
          "maxCount": 4,
          "weight": 10
        },
        {
          "type": "minecraft:witch",
          "minCount": 1,
          "maxCount": 1,
          "weight": 5
        },
        {
          "type": "minecraft:slime",
          "minCount": 1,
          "maxCount": 1,
          "weight": 1
        },
        {
          "type": "minecraft:bogged",
          "minCount": 4,
          "maxCount": 4,
          "weight": 30
        }
      ],
      "underground_water_creature": [
        {
          "type": "minecraft:glow_squid",
          "minCount": 4,
          "maxCount": 6,
          "weight": 10
        }
      ],
      "water_ambient": [
        {
          "type": "minecraft:tropical_fish",
          "minCount": 8,
          "maxCount": 8,
          "weight": 25
        }
      ],
      "water_creature": []
    },
    "spawn_costs": {}
  },
  "meadow": {
    "has_precipitation": true,
    "temperature": 0.5,
    "downfall": 0.8,
    "effects": {
      "mood_sound": {
        "sound": "minecraft:ambient.cave",
        "tick_delay": 6000,
        "block_search_extent": 8,
        "offset": 2.0
      },
      "music": [
        {
          "data": {
            "sound": "minecraft:music.overworld.meadow",
            "min_delay": 12000,
            "max_delay": 24000,
            "replace_current_music": false
          },
          "weight": 1
        }
      ],
      "music_volume": 1.0,
      "sky_color": 8103167,
      "fog_color": 12638463,
      "water_color": 937679,
      "water_fog_color": 329011
    },
    "carvers": [
      "minecraft:cave",
      "minecraft:cave_extra_underground",
      "minecraft:canyon"
    ],
    "features": [
      [],
      [
        "minecraft:lake_lava_underground",
        "minecraft:lake_lava_surface"
      ],
      [
        "minecraft:amethyst_geode"
      ],
      [
        "minecraft:monster_room",
        "minecraft:monster_room_deep"
      ],
      [],
      [],
      [
        "minecraft:ore_dirt",
        "minecraft:ore_gravel",
        "minecraft:ore_granite_upper",
        "minecraft:ore_granite_lower",
        "minecraft:ore_diorite_upper",
        "minecraft:ore_diorite_lower",
        "minecraft:ore_andesite_upper",
        "minecraft:ore_andesite_lower",
        "minecraft:ore_tuff",
        "minecraft:ore_coal_upper",
        "minecraft:ore_coal_lower",
        "minecraft:ore_iron_upper",
        "minecraft:ore_iron_middle",
        "minecraft:ore_iron_small",
        "minecraft:ore_gold",
        "minecraft:ore_gold_lower",
        "minecraft:ore_redstone",
        "minecraft:ore_redstone_lower",
        "minecraft:ore_diamond",
        "minecraft:ore_diamond_medium",
        "minecraft:ore_diamond_large",
        "minecraft:ore_diamond_buried",
        "minecraft:ore_lapis",
        "minecraft:ore_lapis_buried",
        "minecraft:ore_copper",
        "minecraft:underwater_magma",
        "minecraft:disk_sand",
        "minecraft:disk_clay",
        "minecraft:disk_gravel",
        "minecraft:ore_emerald"
      ],
      [
        "minecraft:ore_infested"
      ],
      [
        "minecraft:spring_water",
        "minecraft:spring_lava"
      ],
      [
        "minecraft:glow_lichen",
        "minecraft:patch_tall_grass_2",
        "minecraft:patch_grass_meadow",
        "minecraft:flower_meadow",
        "minecraft:trees_meadow",
        "minecraft:wildflowers_meadow"
      ],
      [
        "minecraft:freeze_top_layer"
      ]
    ],
    "spawners": {
      "ambient": [
        {
          "type": "minecraft:bat",
          "minCount": 8,
          "maxCount": 8,
          "weight": 10
        }
      ],
      "axolotls": [],
      "creature": [
        {
          "type": "minecraft:donkey",
          "minCount": 1,
          "maxCount": 2,
          "weight": 1
        },
        {
          "type": "minecraft:rabbit",
          "minCount": 2,
          "maxCount": 6,
          "weight": 2
        },
        {
          "type": "minecraft:sheep",
          "minCount": 2,
          "maxCount": 4,
          "weight": 2
        }
      ],
      "misc": [],
      "monster": [
        {
          "type": "minecraft:spider",
          "minCount": 4,
          "maxCount": 4,
          "weight": 100
        },
        {
          "type": "minecraft:zombie",
          "minCount": 4,
          "maxCount": 4,
          "weight": 95
        },
        {
          "type": "minecraft:zombie_villager",
          "minCount": 1,
          "maxCount": 1,
          "weight": 5
        },
        {
          "type": "minecraft:skeleton",
          "minCount": 4,
          "maxCount": 4,
          "weight": 100
        },
        {
          "type": "minecraft:creeper",
          "minCount": 4,
          "maxCount": 4,
          "weight": 100
        },
        {
          "type": "minecraft:slime",
          "minCount": 4,
          "maxCount": 4,
          "weight": 100
        },
        {
          "type": "minecraft:enderman",
          "minCount": 1,
          "maxCount": 4,
          "weight": 10
        },
        {
          "type": "minecraft:witch",
          "minCount": 1,
          "maxCount": 1,
          "weight": 5
        }
      ],
      "underground_water_creature": [
        {
          "type": "minecraft:glow_squid",
          "minCount": 4,
          "maxCount": 6,
          "weight": 10
        }
      ],
      "water_ambient": [],
      "water_creature": []
    },
    "spawn_costs": {}
  },
  "mushroom_fields": {
    "has_precipitation": true,
    "temperature": 0.9,
    "downfall": 1.0,
    "effects": {
      "mood_sound": {
        "sound": "minecraft:ambient.cave",
        "tick_delay": 6000,
        "block_search_extent": 8,
        "offset": 2.0
      },
      "music_volume": 1.0,
      "sky_color": 7842047,
      "fog_color": 12638463,
      "water_color": 4159204,
      "water_fog_color": 329011
    },
    "carvers": [
      "minecraft:cave",
      "minecraft:cave_extra_underground",
      "minecraft:canyon"
    ],
    "features": [
      [],
      [
        "minecraft:lake_lava_underground",
        "minecraft:lake_lava_surface"
      ],
      [
        "minecraft:amethyst_geode"
      ],
      [
        "minecraft:monster_room",
        "minecraft:monster_room_deep"
      ],
      [],
      [],
      [
        "minecraft:ore_dirt",
        "minecraft:ore_gravel",
        "minecraft:ore_granite_upper",
        "minecraft:ore_granite_lower",
        "minecraft:ore_diorite_upper",
        "minecraft:ore_diorite_lower",
        "minecraft:ore_andesite_upper",
        "minecraft:ore_andesite_lower",
        "minecraft:ore_tuff",
        "minecraft:ore_coal_upper",
        "minecraft:ore_coal_lower",
        "minecraft:ore_iron_upper",
        "minecraft:ore_iron_middle",
        "minecraft:ore_iron_small",
        "minecraft:ore_gold",
        "minecraft:ore_gold_lower",
        "minecraft:ore_redstone",
        "minecraft:ore_redstone_lower",
        "minecraft:ore_diamond",
        "minecraft:ore_diamond_medium",
        "minecraft:ore_diamond_large",
        "minecraft:ore_diamond_buried",
        "minecraft:ore_lapis",
        "minecraft:ore_lapis_buried",
        "minecraft:ore_copper",
        "minecraft:underwater_magma",
        "minecraft:disk_sand",
        "minecraft:disk_clay",
        "minecraft:disk_gravel"
      ],
      [],
      [
        "minecraft:spring_water",
        "minecraft:spring_lava"
      ],
      [
        "minecraft:glow_lichen",
        "minecraft:mushroom_island_vegetation",
        "minecraft:brown_mushroom_taiga",
        "minecraft:red_mushroom_taiga",
        "minecraft:patch_pumpkin",
        "minecraft:patch_sugar_cane",
        "minecraft:patch_firefly_bush_near_water"
      ],
      [
        "minecraft:freeze_top_layer"
      ]
    ],
    "spawners": {
      "ambient": [
        {
          "type": "minecraft:bat",
          "minCount": 8,
          "maxCount": 8,
          "weight": 10
        }
      ],
      "axolotls": [],
      "creature": [
        {
          "type": "minecraft:mooshroom",
          "minCount": 4,
          "maxCount": 8,
          "weight": 8
        }
      ],
      "misc": [],
      "monster": [],
      "underground_water_creature": [
        {
          "type": "minecraft:glow_squid",
          "minCount": 4,
          "maxCount": 6,
          "weight": 10
        }
      ],
      "water_ambient": [],
      "water_creature": []
    },
    "spawn_costs": {}
  },
  "nether_wastes": {
    "has_precipitation": false,
    "temperature": 2.0,
    "downfall": 0.0,
    "effects": {
      "mood_sound": {
        "sound": "minecraft:ambient.nether_wastes.mood",
        "tick_delay": 6000,
        "block_search_extent": 8,
        "offset": 2.0
      },
      "additions_sound": {
        "sound": "minecraft:ambient.nether_wastes.additions",
        "tick_chance": 0.0111
      },
      "music": [
        {
          "data": {
            "sound": "minecraft:music.nether.nether_wastes",
            "min_delay": 12000,
            "max_delay": 24000,
            "replace_current_music": false
          },
          "weight": 1
        }
      ],
      "music_volume": 1.0,
      "ambient_sound": "minecraft:ambient.nether_wastes.loop",
      "sky_color": 7254527,
      "fog_color": 3344392,
      "water_color": 4159204,
      "water_fog_color": 329011
    },
    "carvers": "minecraft:nether_cave",
    "features": [
      [],
      [],
      [],
      [],
      [],
      [],
      [],
      [
        "minecraft:spring_open",
        "minecraft:patch_fire",
        "minecraft:patch_soul_fire",
        "minecraft:glowstone_extra",
        "minecraft:glowstone",
        "minecraft:brown_mushroom_nether",
        "minecraft:red_mushroom_nether",
        "minecraft:ore_magma",
        "minecraft:spring_closed",
        "minecraft:ore_gravel_nether",
        "minecraft:ore_blackstone",
        "minecraft:ore_gold_nether",
        "minecraft:ore_quartz_nether",
        "minecraft:ore_ancient_debris_large",
        "minecraft:ore_debris_small"
      ],
      [],
      [
        "minecraft:spring_lava",
        "minecraft:brown_mushroom_normal",
        "minecraft:red_mushroom_normal"
      ]
    ],
    "spawners": {
      "ambient": [],
      "axolotls": [],
      "creature": [
        {
          "type": "minecraft:strider",
          "minCount": 1,
          "maxCount": 2,
          "weight": 60
        }
      ],
      "misc": [],
      "monster": [
        {
          "type": "minecraft:ghast",
          "minCount": 4,
          "maxCount": 4,
          "weight": 50
        },
        {
          "type": "minecraft:zombified_piglin",
          "minCount": 4,
          "maxCount": 4,
          "weight": 100
        },
        {
          "type": "minecraft:magma_cube",
          "minCount": 4,
          "maxCount": 4,
          "weight": 2
        },
        {
          "type": "minecraft:enderman",
          "minCount": 4,
          "maxCount": 4,
          "weight": 1
        },
        {
          "type": "minecraft:piglin",
          "minCount": 4,
          "maxCount": 4,
          "weight": 15
        }
      ],
      "underground_water_creature": [],
      "water_ambient": [],
      "water_creature": []
    },
    "spawn_costs": {}
  },
  "ocean": {
    "has_precipitation": true,
    "temperature": 0.5,
    "downfall": 0.5,
    "effects": {
      "mood_sound": {
        "sound": "minecraft:ambient.cave",
        "tick_delay": 6000,
        "block_search_extent": 8,
        "offset": 2.0
      },
      "music_volume": 1.0,
      "sky_color": 8103167,
      "fog_color": 12638463,
      "water_color": 4159204,
      "water_fog_color": 329011
    },
    "carvers": [
      "minecraft:cave",
      "minecraft:cave_extra_underground",
      "minecraft:canyon"
    ],
    "features": [
      [],
      [
        "minecraft:lake_lava_underground",
        "minecraft:lake_lava_surface"
      ],
      [
        "minecraft:amethyst_geode"
      ],
      [
        "minecraft:monster_room",
        "minecraft:monster_room_deep"
      ],
      [],
      [],
      [
        "minecraft:ore_dirt",
        "minecraft:ore_gravel",
        "minecraft:ore_granite_upper",
        "minecraft:ore_granite_lower",
        "minecraft:ore_diorite_upper",
        "minecraft:ore_diorite_lower",
        "minecraft:ore_andesite_upper",
        "minecraft:ore_andesite_lower",
        "minecraft:ore_tuff",
        "minecraft:ore_coal_upper",
        "minecraft:ore_coal_lower",
        "minecraft:ore_iron_upper",
        "minecraft:ore_iron_middle",
        "minecraft:ore_iron_small",
        "minecraft:ore_gold",
        "minecraft:ore_gold_lower",
        "minecraft:ore_redstone",
        "minecraft:ore_redstone_lower",
        "minecraft:ore_diamond",
        "minecraft:ore_diamond_medium",
        "minecraft:ore_diamond_large",
        "minecraft:ore_diamond_buried",
        "minecraft:ore_lapis",
        "minecraft:ore_lapis_buried",
        "minecraft:ore_copper",
        "minecraft:underwater_magma",
        "minecraft:disk_sand",
        "minecraft:disk_clay",
        "minecraft:disk_gravel"
      ],
      [],
      [
        "minecraft:spring_water",
        "minecraft:spring_lava"
      ],
      [
        "minecraft:glow_lichen",
        "minecraft:trees_water",
        "minecraft:flower_default",
        "minecraft:patch_grass_badlands",
        "minecraft:brown_mushroom_normal",
        "minecraft:red_mushroom_normal",
        "minecraft:patch_pumpkin",
        "minecraft:patch_sugar_cane",
        "minecraft:patch_firefly_bush_near_water",
        "minecraft:seagrass_normal",
        "minecraft:kelp_cold"
      ],
      [
        "minecraft:freeze_top_layer"
      ]
    ],
    "spawners": {
      "ambient": [
        {
          "type": "minecraft:bat",
          "minCount": 8,
          "maxCount": 8,
          "weight": 10
        }
      ],
      "axolotls": [],
      "creature": [],
      "misc": [],
      "monster": [
        {
          "type": "minecraft:spider",
          "minCount": 4,
          "maxCount": 4,
          "weight": 100
        },
        {
          "type": "minecraft:zombie",
          "minCount": 4,
          "maxCount": 4,
          "weight": 95
        },
        {
          "type": "minecraft:zombie_villager",
          "minCount": 1,
          "maxCount": 1,
          "weight": 5
        },
        {
          "type": "minecraft:skeleton",
          "minCount": 4,
          "maxCount": 4,
          "weight": 100
        },
        {
          "type": "minecraft:creeper",
          "minCount": 4,
          "maxCount": 4,
          "weight": 100
        },
        {
          "type": "minecraft:slime",
          "minCount": 4,
          "maxCount": 4,
          "weight": 100
        },
        {
          "type": "minecraft:enderman",
          "minCount": 1,
          "maxCount": 4,
          "weight": 10
        },
        {
          "type": "minecraft:witch",
          "minCount": 1,
          "maxCount": 1,
          "weight": 5
        },
        {
          "type": "minecraft:drowned",
          "minCount": 1,
          "maxCount": 1,
          "weight": 5
        }
      ],
      "underground_water_creature": [
        {
          "type": "minecraft:glow_squid",
          "minCount": 4,
          "maxCount": 6,
          "weight": 10
        }
      ],
      "water_ambient": [
        {
          "type": "minecraft:cod",
          "minCount": 3,
          "maxCount": 6,
          "weight": 10
        }
      ],
      "water_creature": [
        {
          "type": "minecraft:squid",
          "minCount": 1,
          "maxCount": 4,
          "weight": 1
        },
        {
          "type": "minecraft:dolphin",
          "minCount": 1,
          "maxCount": 2,
          "weight": 1
        }
      ]
    },
    "spawn_costs": {}
  },
  "old_growth_birch_forest": {
    "has_precipitation": true,
    "temperature": 0.6,
    "downfall": 0.6,
    "effects": {
      "mood_sound": {
        "sound": "minecraft:ambient.cave",
        "tick_delay": 6000,
        "block_search_extent": 8,
        "offset": 2.0
      },
      "music": [
        {
          "data": {
            "sound": "minecraft:music.overworld.forest",
            "min_delay": 12000,
            "max_delay": 24000,
            "replace_current_music": false
          },
          "weight": 1
        }
      ],
      "music_volume": 1.0,
      "sky_color": 8037887,
      "fog_color": 12638463,
      "water_color": 4159204,
      "water_fog_color": 329011
    },
    "carvers": [
      "minecraft:cave",
      "minecraft:cave_extra_underground",
      "minecraft:canyon"
    ],
    "features": [
      [],
      [
        "minecraft:lake_lava_underground",
        "minecraft:lake_lava_surface"
      ],
      [
        "minecraft:amethyst_geode"
      ],
      [
        "minecraft:monster_room",
        "minecraft:monster_room_deep"
      ],
      [],
      [],
      [
        "minecraft:ore_dirt",
        "minecraft:ore_gravel",
        "minecraft:ore_granite_upper",
        "minecraft:ore_granite_lower",
        "minecraft:ore_diorite_upper",
        "minecraft:ore_diorite_lower",
        "minecraft:ore_andesite_upper",
        "minecraft:ore_andesite_lower",
        "minecraft:ore_tuff",
        "minecraft:ore_coal_upper",
        "minecraft:ore_coal_lower",
        "minecraft:ore_iron_upper",
        "minecraft:ore_iron_middle",
        "minecraft:ore_iron_small",
        "minecraft:ore_gold",
        "minecraft:ore_gold_lower",
        "minecraft:ore_redstone",
        "minecraft:ore_redstone_lower",
        "minecraft:ore_diamond",
        "minecraft:ore_diamond_medium",
        "minecraft:ore_diamond_large",
        "minecraft:ore_diamond_buried",
        "minecraft:ore_lapis",
        "minecraft:ore_lapis_buried",
        "minecraft:ore_copper",
        "minecraft:underwater_magma",
        "minecraft:disk_sand",
        "minecraft:disk_clay",
        "minecraft:disk_gravel"
      ],
      [],
      [
        "minecraft:spring_water",
        "minecraft:spring_lava"
      ],
      [
        "minecraft:glow_lichen",
        "minecraft:forest_flowers",
        "minecraft:wildflowers_birch_forest",
        "minecraft:birch_tall",
        "minecraft:patch_bush",
        "minecraft:flower_default",
        "minecraft:patch_grass_forest",
        "minecraft:brown_mushroom_normal",
        "minecraft:red_mushroom_normal",
        "minecraft:patch_pumpkin",
        "minecraft:patch_sugar_cane",
        "minecraft:patch_firefly_bush_near_water"
      ],
      [
        "minecraft:freeze_top_layer"
      ]
    ],
    "spawners": {
      "ambient": [
        {
          "type": "minecraft:bat",
          "minCount": 8,
          "maxCount": 8,
          "weight": 10
        }
      ],
      "axolotls": [],
      "creature": [
        {
          "type": "minecraft:sheep",
          "minCount": 4,
          "maxCount": 4,
          "weight": 12
        },
        {
          "type": "minecraft:pig",
          "minCount": 4,
          "maxCount": 4,
          "weight": 10
        },
        {
          "type": "minecraft:chicken",
          "minCount": 4,
          "maxCount": 4,
          "weight": 10
        },
        {
          "type": "minecraft:cow",
          "minCount": 4,
          "maxCount": 4,
          "weight": 8
        }
      ],
      "misc": [],
      "monster": [
        {
          "type": "minecraft:spider",
          "minCount": 4,
          "maxCount": 4,
          "weight": 100
        },
        {
          "type": "minecraft:zombie",
          "minCount": 4,
          "maxCount": 4,
          "weight": 95
        },
        {
          "type": "minecraft:zombie_villager",
          "minCount": 1,
          "maxCount": 1,
          "weight": 5
        },
        {
          "type": "minecraft:skeleton",
          "minCount": 4,
          "maxCount": 4,
          "weight": 100
        },
        {
          "type": "minecraft:creeper",
          "minCount": 4,
          "maxCount": 4,
          "weight": 100
        },
        {
          "type": "minecraft:slime",
          "minCount": 4,
          "maxCount": 4,
          "weight": 100
        },
        {
          "type": "minecraft:enderman",
          "minCount": 1,
          "maxCount": 4,
          "weight": 10
        },
        {
          "type": "minecraft:witch",
          "minCount": 1,
          "maxCount": 1,
          "weight": 5
        }
      ],
      "underground_water_creature": [
        {
          "type": "minecraft:glow_squid",
          "minCount": 4,
          "maxCount": 6,
          "weight": 10
        }
      ],
      "water_ambient": [],
      "water_creature": []
    },
    "spawn_costs": {}
  },
  "old_growth_pine_taiga": {
    "has_precipitation": true,
    "temperature": 0.3,
    "downfall": 0.8,
    "effects": {
      "mood_sound": {
        "sound": "minecraft:ambient.cave",
        "tick_delay": 6000,
        "block_search_extent": 8,
        "offset": 2.0
      },
      "music": [
        {
          "data": {
            "sound": "minecraft:music.overworld.old_growth_taiga",
            "min_delay": 12000,
            "max_delay": 24000,
            "replace_current_music": false
          },
          "weight": 1
        }
      ],
      "music_volume": 1.0,
      "sky_color": 8168447,
      "fog_color": 12638463,
      "water_color": 4159204,
      "water_fog_color": 329011
    },
    "carvers": [
      "minecraft:cave",
      "minecraft:cave_extra_underground",
      "minecraft:canyon"
    ],
    "features": [
      [],
      [
        "minecraft:lake_lava_underground",
        "minecraft:lake_lava_surface"
      ],
      [
        "minecraft:amethyst_geode",
        "minecraft:forest_rock"
      ],
      [
        "minecraft:monster_room",
        "minecraft:monster_room_deep"
      ],
      [],
      [],
      [
        "minecraft:ore_dirt",
        "minecraft:ore_gravel",
        "minecraft:ore_granite_upper",
        "minecraft:ore_granite_lower",
        "minecraft:ore_diorite_upper",
        "minecraft:ore_diorite_lower",
        "minecraft:ore_andesite_upper",
        "minecraft:ore_andesite_lower",
        "minecraft:ore_tuff",
        "minecraft:ore_coal_upper",
        "minecraft:ore_coal_lower",
        "minecraft:ore_iron_upper",
        "minecraft:ore_iron_middle",
        "minecraft:ore_iron_small",
        "minecraft:ore_gold",
        "minecraft:ore_gold_lower",
        "minecraft:ore_redstone",
        "minecraft:ore_redstone_lower",
        "minecraft:ore_diamond",
        "minecraft:ore_diamond_medium",
        "minecraft:ore_diamond_large",
        "minecraft:ore_diamond_buried",
        "minecraft:ore_lapis",
        "minecraft:ore_lapis_buried",
        "minecraft:ore_copper",
        "minecraft:underwater_magma",
        "minecraft:disk_sand",
        "minecraft:disk_clay",
        "minecraft:disk_gravel"
      ],
      [],
      [
        "minecraft:spring_water",
        "minecraft:spring_lava"
      ],
      [
        "minecraft:glow_lichen",
        "minecraft:patch_large_fern",
        "minecraft:trees_old_growth_pine_taiga",
        "minecraft:flower_default",
        "minecraft:patch_grass_taiga",
        "minecraft:patch_dead_bush",
        "minecraft:brown_mushroom_old_growth",
        "minecraft:red_mushroom_old_growth",
        "minecraft:brown_mushroom_normal",
        "minecraft:red_mushroom_normal",
        "minecraft:patch_pumpkin",
        "minecraft:patch_sugar_cane",
        "minecraft:patch_firefly_bush_near_water",
        "minecraft:patch_berry_common"
      ],
      [
        "minecraft:freeze_top_layer"
      ]
    ],
    "spawners": {
      "ambient": [
        {
          "type": "minecraft:bat",
          "minCount": 8,
          "maxCount": 8,
          "weight": 10
        }
      ],
      "axolotls": [],
      "creature": [
        {
          "type": "minecraft:sheep",
          "minCount": 4,
          "maxCount": 4,
          "weight": 12
        },
        {
          "type": "minecraft:pig",
          "minCount": 4,
          "maxCount": 4,
          "weight": 10
        },
        {
          "type": "minecraft:chicken",
          "minCount": 4,
          "maxCount": 4,
          "weight": 10
        },
        {
          "type": "minecraft:cow",
          "minCount": 4,
          "maxCount": 4,
          "weight": 8
        },
        {
          "type": "minecraft:wolf",
          "minCount": 4,
          "maxCount": 4,
          "weight": 8
        },
        {
          "type": "minecraft:rabbit",
          "minCount": 2,
          "maxCount": 3,
          "weight": 4
        },
        {
          "type": "minecraft:fox",
          "minCount": 2,
          "maxCount": 4,
          "weight": 8
        }
      ],
      "misc": [],
      "monster": [
        {
          "type": "minecraft:spider",
          "minCount": 4,
          "maxCount": 4,
          "weight": 100
        },
        {
          "type": "minecraft:zombie",
          "minCount": 4,
          "maxCount": 4,
          "weight": 100
        },
        {
          "type": "minecraft:zombie_villager",
          "minCount": 1,
          "maxCount": 1,
          "weight": 25
        },
        {
          "type": "minecraft:skeleton",
          "minCount": 4,
          "maxCount": 4,
          "weight": 100
        },
        {
          "type": "minecraft:creeper",
          "minCount": 4,
          "maxCount": 4,
          "weight": 100
        },
        {
          "type": "minecraft:slime",
          "minCount": 4,
          "maxCount": 4,
          "weight": 100
        },
        {
          "type": "minecraft:enderman",
          "minCount": 1,
          "maxCount": 4,
          "weight": 10
        },
        {
          "type": "minecraft:witch",
          "minCount": 1,
          "maxCount": 1,
          "weight": 5
        }
      ],
      "underground_water_creature": [
        {
          "type": "minecraft:glow_squid",
          "minCount": 4,
          "maxCount": 6,
          "weight": 10
        }
      ],
      "water_ambient": [],
      "water_creature": []
    },
    "spawn_costs": {}
  },
  "old_growth_spruce_taiga": {
    "has_precipitation": true,
    "temperature": 0.25,
    "downfall": 0.8,
    "effects": {
      "mood_sound": {
        "sound": "minecraft:ambient.cave",
        "tick_delay": 6000,
        "block_search_extent": 8,
        "offset": 2.0
      },
      "music": [
        {
          "data": {
            "sound": "minecraft:music.overworld.old_growth_taiga",
            "min_delay": 12000,
            "max_delay": 24000,
            "replace_current_music": false
          },
          "weight": 1
        }
      ],
      "music_volume": 1.0,
      "sky_color": 8233983,
      "fog_color": 12638463,
      "water_color": 4159204,
      "water_fog_color": 329011
    },
    "carvers": [
      "minecraft:cave",
      "minecraft:cave_extra_underground",
      "minecraft:canyon"
    ],
    "features": [
      [],
      [
        "minecraft:lake_lava_underground",
        "minecraft:lake_lava_surface"
      ],
      [
        "minecraft:amethyst_geode",
        "minecraft:forest_rock"
      ],
      [
        "minecraft:monster_room",
        "minecraft:monster_room_deep"
      ],
      [],
      [],
      [
        "minecraft:ore_dirt",
        "minecraft:ore_gravel",
        "minecraft:ore_granite_upper",
        "minecraft:ore_granite_lower",
        "minecraft:ore_diorite_upper",
        "minecraft:ore_diorite_lower",
        "minecraft:ore_andesite_upper",
        "minecraft:ore_andesite_lower",
        "minecraft:ore_tuff",
        "minecraft:ore_coal_upper",
        "minecraft:ore_coal_lower",
        "minecraft:ore_iron_upper",
        "minecraft:ore_iron_middle",
        "minecraft:ore_iron_small",
        "minecraft:ore_gold",
        "minecraft:ore_gold_lower",
        "minecraft:ore_redstone",
        "minecraft:ore_redstone_lower",
        "minecraft:ore_diamond",
        "minecraft:ore_diamond_medium",
        "minecraft:ore_diamond_large",
        "minecraft:ore_diamond_buried",
        "minecraft:ore_lapis",
        "minecraft:ore_lapis_buried",
        "minecraft:ore_copper",
        "minecraft:underwater_magma",
        "minecraft:disk_sand",
        "minecraft:disk_clay",
        "minecraft:disk_gravel"
      ],
      [],
      [
        "minecraft:spring_water",
        "minecraft:spring_lava"
      ],
      [
        "minecraft:glow_lichen",
        "minecraft:patch_large_fern",
        "minecraft:trees_old_growth_spruce_taiga",
        "minecraft:flower_default",
        "minecraft:patch_grass_taiga",
        "minecraft:patch_dead_bush",
        "minecraft:brown_mushroom_old_growth",
        "minecraft:red_mushroom_old_growth",
        "minecraft:brown_mushroom_normal",
        "minecraft:red_mushroom_normal",
        "minecraft:patch_pumpkin",
        "minecraft:patch_sugar_cane",
        "minecraft:patch_firefly_bush_near_water",
        "minecraft:patch_berry_common"
      ],
      [
        "minecraft:freeze_top_layer"
      ]
    ],
    "spawners": {
      "ambient": [
        {
          "type": "minecraft:bat",
          "minCount": 8,
          "maxCount": 8,
          "weight": 10
        }
      ],
      "axolotls": [],
      "creature": [
        {
          "type": "minecraft:sheep",
          "minCount": 4,
          "maxCount": 4,
          "weight": 12
        },
        {
          "type": "minecraft:pig",
          "minCount": 4,
          "maxCount": 4,
          "weight": 10
        },
        {
          "type": "minecraft:chicken",
          "minCount": 4,
          "maxCount": 4,
          "weight": 10
        },
        {
          "type": "minecraft:cow",
          "minCount": 4,
          "maxCount": 4,
          "weight": 8
        },
        {
          "type": "minecraft:wolf",
          "minCount": 4,
          "maxCount": 4,
          "weight": 8
        },
        {
          "type": "minecraft:rabbit",
          "minCount": 2,
          "maxCount": 3,
          "weight": 4
        },
        {
          "type": "minecraft:fox",
          "minCount": 2,
          "maxCount": 4,
          "weight": 8
        }
      ],
      "misc": [],
      "monster": [
        {
          "type": "minecraft:spider",
          "minCount": 4,
          "maxCount": 4,
          "weight": 100
        },
        {
          "type": "minecraft:zombie",
          "minCount": 4,
          "maxCount": 4,
          "weight": 95
        },
        {
          "type": "minecraft:zombie_villager",
          "minCount": 1,
          "maxCount": 1,
          "weight": 5
        },
        {
          "type": "minecraft:skeleton",
          "minCount": 4,
          "maxCount": 4,
          "weight": 100
        },
        {
          "type": "minecraft:creeper",
          "minCount": 4,
          "maxCount": 4,
          "weight": 100
        },
        {
          "type": "minecraft:slime",
          "minCount": 4,
          "maxCount": 4,
          "weight": 100
        },
        {
          "type": "minecraft:enderman",
          "minCount": 1,
          "maxCount": 4,
          "weight": 10
        },
        {
          "type": "minecraft:witch",
          "minCount": 1,
          "maxCount": 1,
          "weight": 5
        }
      ],
      "underground_water_creature": [
        {
          "type": "minecraft:glow_squid",
          "minCount": 4,
          "maxCount": 6,
          "weight": 10
        }
      ],
      "water_ambient": [],
      "water_creature": []
    },
    "spawn_costs": {}
  },
  "pale_garden": {
    "has_precipitation": true,
    "temperature": 0.7,
    "downfall": 0.8,
    "effects": {
      "mood_sound": {
        "sound": "minecraft:ambient.cave",
        "tick_delay": 6000,
        "block_search_extent": 8,
        "offset": 2.0
      },
      "music": [],
      "music_volume": 0.0,
      "sky_color": 12171705,
      "foliage_color": 8883574,
      "dry_foliage_color": 10528412,
      "grass_color": 7832178,
      "fog_color": 8484720,
      "water_color": 7768221,
      "water_fog_color": 5597568
    },
    "carvers": [
      "minecraft:cave",
      "minecraft:cave_extra_underground",
      "minecraft:canyon"
    ],
    "features": [
      [],
      [
        "minecraft:lake_lava_underground",
        "minecraft:lake_lava_surface"
      ],
      [
        "minecraft:amethyst_geode"
      ],
      [
        "minecraft:monster_room",
        "minecraft:monster_room_deep"
      ],
      [],
      [],
      [
        "minecraft:ore_dirt",
        "minecraft:ore_gravel",
        "minecraft:ore_granite_upper",
        "minecraft:ore_granite_lower",
        "minecraft:ore_diorite_upper",
        "minecraft:ore_diorite_lower",
        "minecraft:ore_andesite_upper",
        "minecraft:ore_andesite_lower",
        "minecraft:ore_tuff",
        "minecraft:ore_coal_upper",
        "minecraft:ore_coal_lower",
        "minecraft:ore_iron_upper",
        "minecraft:ore_iron_middle",
        "minecraft:ore_iron_small",
        "minecraft:ore_gold",
        "minecraft:ore_gold_lower",
        "minecraft:ore_redstone",
        "minecraft:ore_redstone_lower",
        "minecraft:ore_diamond",
        "minecraft:ore_diamond_medium",
        "minecraft:ore_diamond_large",
        "minecraft:ore_diamond_buried",
        "minecraft:ore_lapis",
        "minecraft:ore_lapis_buried",
        "minecraft:ore_copper",
        "minecraft:underwater_magma",
        "minecraft:disk_sand",
        "minecraft:disk_clay",
        "minecraft:disk_gravel"
      ],
      [],
      [
        "minecraft:spring_water",
        "minecraft:spring_lava"
      ],
      [
        "minecraft:glow_lichen",
        "minecraft:pale_garden_vegetation",
        "minecraft:pale_moss_patch",
        "minecraft:pale_garden_flowers",
        "minecraft:flower_pale_garden",
        "minecraft:patch_grass_forest",
        "minecraft:patch_pumpkin",
        "minecraft:patch_sugar_cane",
        "minecraft:patch_firefly_bush_near_water"
      ],
      [
        "minecraft:freeze_top_layer"
      ]
    ],
    "spawners": {
      "ambient": [
        {
          "type": "minecraft:bat",
          "minCount": 8,
          "maxCount": 8,
          "weight": 10
        }
      ],
      "axolotls": [],
      "creature": [],
      "misc": [],
      "monster": [
        {
          "type": "minecraft:spider",
          "minCount": 4,
          "maxCount": 4,
          "weight": 100
        },
        {
          "type": "minecraft:zombie",
          "minCount": 4,
          "maxCount": 4,
          "weight": 95
        },
        {
          "type": "minecraft:zombie_villager",
          "minCount": 1,
          "maxCount": 1,
          "weight": 5
        },
        {
          "type": "minecraft:skeleton",
          "minCount": 4,
          "maxCount": 4,
          "weight": 100
        },
        {
          "type": "minecraft:creeper",
          "minCount": 4,
          "maxCount": 4,
          "weight": 100
        },
        {
          "type": "minecraft:slime",
          "minCount": 4,
          "maxCount": 4,
          "weight": 100
        },
        {
          "type": "minecraft:enderman",
          "minCount": 1,
          "maxCount": 4,
          "weight": 10
        },
        {
          "type": "minecraft:witch",
          "minCount": 1,
          "maxCount": 1,
          "weight": 5
        }
      ],
      "underground_water_creature": [
        {
          "type": "minecraft:glow_squid",
          "minCount": 4,
          "maxCount": 6,
          "weight": 10
        }
      ],
      "water_ambient": [],
      "water_creature": []
    },
    "spawn_costs": {}
  },
  "plains": {
    "has_precipitation": true,
    "temperature": 0.8,
    "downfall": 0.4,
    "effects": {
      "mood_sound": {
        "sound": "minecraft:ambient.cave",
        "tick_delay": 6000,
        "block_search_extent": 8,
        "offset": 2.0
      },
      "music_volume": 1.0,
      "sky_color": 7907327,
      "fog_color": 12638463,
      "water_color": 4159204,
      "water_fog_color": 329011
    },
    "carvers": [
      "minecraft:cave",
      "minecraft:cave_extra_underground",
      "minecraft:canyon"
    ],
    "features": [
      [],
      [
        "minecraft:lake_lava_underground",
        "minecraft:lake_lava_surface"
      ],
      [
        "minecraft:amethyst_geode"
      ],
      [
        "minecraft:monster_room",
        "minecraft:monster_room_deep"
      ],
      [],
      [],
      [
        "minecraft:ore_dirt",
        "minecraft:ore_gravel",
        "minecraft:ore_granite_upper",
        "minecraft:ore_granite_lower",
        "minecraft:ore_diorite_upper",
        "minecraft:ore_diorite_lower",
        "minecraft:ore_andesite_upper",
        "minecraft:ore_andesite_lower",
        "minecraft:ore_tuff",
        "minecraft:ore_coal_upper",
        "minecraft:ore_coal_lower",
        "minecraft:ore_iron_upper",
        "minecraft:ore_iron_middle",
        "minecraft:ore_iron_small",
        "minecraft:ore_gold",
        "minecraft:ore_gold_lower",
        "minecraft:ore_redstone",
        "minecraft:ore_redstone_lower",
        "minecraft:ore_diamond",
        "minecraft:ore_diamond_medium",
        "minecraft:ore_diamond_large",
        "minecraft:ore_diamond_buried",
        "minecraft:ore_lapis",
        "minecraft:ore_lapis_buried",
        "minecraft:ore_copper",
        "minecraft:underwater_magma",
        "minecraft:disk_sand",
        "minecraft:disk_clay",
        "minecraft:disk_gravel"
      ],
      [],
      [
        "minecraft:spring_water",
        "minecraft:spring_lava"
      ],
      [
        "minecraft:glow_lichen",
        "minecraft:patch_tall_grass_2",
        "minecraft:patch_bush",
        "minecraft:trees_plains",
        "minecraft:flower_plains",
        "minecraft:patch_grass_plain",
        "minecraft:brown_mushroom_normal",
        "minecraft:red_mushroom_normal",
        "minecraft:patch_pumpkin",
        "minecraft:patch_sugar_cane",
        "minecraft:patch_firefly_bush_near_water"
      ],
      [
        "minecraft:freeze_top_layer"
      ]
    ],
    "spawners": {
      "ambient": [
        {
          "type": "minecraft:bat",
          "minCount": 8,
          "maxCount": 8,
          "weight": 10
        }
      ],
      "axolotls": [],
      "creature": [
        {
          "type": "minecraft:sheep",
          "minCount": 4,
          "maxCount": 4,
          "weight": 12
        },
        {
          "type": "minecraft:pig",
          "minCount": 4,
          "maxCount": 4,
          "weight": 10
        },
        {
          "type": "minecraft:chicken",
          "minCount": 4,
          "maxCount": 4,
          "weight": 10
        },
        {
          "type": "minecraft:cow",
          "minCount": 4,
          "maxCount": 4,
          "weight": 8
        },
        {
          "type": "minecraft:horse",
          "minCount": 2,
          "maxCount": 6,
          "weight": 5
        },
        {
          "type": "minecraft:donkey",
          "minCount": 1,
          "maxCount": 3,
          "weight": 1
        }
      ],
      "misc": [],
      "monster": [
        {
          "type": "minecraft:spider",
          "minCount": 4,
          "maxCount": 4,
          "weight": 100
        },
        {
          "type": "minecraft:zombie",
          "minCount": 4,
          "maxCount": 4,
          "weight": 95
        },
        {
          "type": "minecraft:zombie_villager",
          "minCount": 1,
          "maxCount": 1,
          "weight": 5
        },
        {
          "type": "minecraft:skeleton",
          "minCount": 4,
          "maxCount": 4,
          "weight": 100
        },
        {
          "type": "minecraft:creeper",
          "minCount": 4,
          "maxCount": 4,
          "weight": 100
        },
        {
          "type": "minecraft:slime",
          "minCount": 4,
          "maxCount": 4,
          "weight": 100
        },
        {
          "type": "minecraft:enderman",
          "minCount": 1,
          "maxCount": 4,
          "weight": 10
        },
        {
          "type": "minecraft:witch",
          "minCount": 1,
          "maxCount": 1,
          "weight": 5
        }
      ],
      "underground_water_creature": [
        {
          "type": "minecraft:glow_squid",
          "minCount": 4,
          "maxCount": 6,
          "weight": 10
        }
      ],
      "water_ambient": [],
      "water_creature": []
    },
    "spawn_costs": {}
  },
  "river": {
    "has_precipitation": true,
    "temperature": 0.5,
    "downfall": 0.5,
    "effects": {
      "mood_sound": {
        "sound": "minecraft:ambient.cave",
        "tick_delay": 6000,
        "block_search_extent": 8,
        "offset": 2.0
      },
      "music_volume": 1.0,
      "sky_color": 8103167,
      "fog_color": 12638463,
      "water_color": 4159204,
      "water_fog_color": 329011
    },
    "carvers": [
      "minecraft:cave",
      "minecraft:cave_extra_underground",
      "minecraft:canyon"
    ],
    "features": [
      [],
      [
        "minecraft:lake_lava_underground",
        "minecraft:lake_lava_surface"
      ],
      [
        "minecraft:amethyst_geode"
      ],
      [
        "minecraft:monster_room",
        "minecraft:monster_room_deep"
      ],
      [],
      [],
      [
        "minecraft:ore_dirt",
        "minecraft:ore_gravel",
        "minecraft:ore_granite_upper",
        "minecraft:ore_granite_lower",
        "minecraft:ore_diorite_upper",
        "minecraft:ore_diorite_lower",
        "minecraft:ore_andesite_upper",
        "minecraft:ore_andesite_lower",
        "minecraft:ore_tuff",
        "minecraft:ore_coal_upper",
        "minecraft:ore_coal_lower",
        "minecraft:ore_iron_upper",
        "minecraft:ore_iron_middle",
        "minecraft:ore_iron_small",
        "minecraft:ore_gold",
        "minecraft:ore_gold_lower",
        "minecraft:ore_redstone",
        "minecraft:ore_redstone_lower",
        "minecraft:ore_diamond",
        "minecraft:ore_diamond_medium",
        "minecraft:ore_diamond_large",
        "minecraft:ore_diamond_buried",
        "minecraft:ore_lapis",
        "minecraft:ore_lapis_buried",
        "minecraft:ore_copper",
        "minecraft:underwater_magma",
        "minecraft:disk_sand",
        "minecraft:disk_clay",
        "minecraft:disk_gravel"
      ],
      [],
      [
        "minecraft:spring_water",
        "minecraft:spring_lava"
      ],
      [
        "minecraft:glow_lichen",
        "minecraft:trees_water",
        "minecraft:patch_bush",
        "minecraft:flower_default",
        "minecraft:patch_grass_badlands",
        "minecraft:brown_mushroom_normal",
        "minecraft:red_mushroom_normal",
        "minecraft:patch_pumpkin",
        "minecraft:patch_sugar_cane",
        "minecraft:patch_firefly_bush_near_water",
        "minecraft:seagrass_river"
      ],
      [
        "minecraft:freeze_top_layer"
      ]
    ],
    "spawners": {
      "ambient": [
        {
          "type": "minecraft:bat",
          "minCount": 8,
          "maxCount": 8,
          "weight": 10
        }
      ],
      "axolotls": [],
      "creature": [],
      "misc": [],
      "monster": [
        {
          "type": "minecraft:spider",
          "minCount": 4,
          "maxCount": 4,
          "weight": 100
        },
        {
          "type": "minecraft:zombie",
          "minCount": 4,
          "maxCount": 4,
          "weight": 95
        },
        {
          "type": "minecraft:zombie_villager",
          "minCount": 1,
          "maxCount": 1,
          "weight": 5
        },
        {
          "type": "minecraft:skeleton",
          "minCount": 4,
          "maxCount": 4,
          "weight": 100
        },
        {
          "type": "minecraft:creeper",
          "minCount": 4,
          "maxCount": 4,
          "weight": 100
        },
        {
          "type": "minecraft:slime",
          "minCount": 4,
          "maxCount": 4,
          "weight": 100
        },
        {
          "type": "minecraft:enderman",
          "minCount": 1,
          "maxCount": 4,
          "weight": 10
        },
        {
          "type": "minecraft:witch",
          "minCount": 1,
          "maxCount": 1,
          "weight": 5
        },
        {
          "type": "minecraft:drowned",
          "minCount": 1,
          "maxCount": 1,
          "weight": 100
        }
      ],
      "underground_water_creature": [
        {
          "type": "minecraft:glow_squid",
          "minCount": 4,
          "maxCount": 6,
          "weight": 10
        }
      ],
      "water_ambient": [
        {
          "type": "minecraft:salmon",
          "minCount": 1,
          "maxCount": 5,
          "weight": 5
        }
      ],
      "water_creature": [
        {
          "type": "minecraft:squid",
          "minCount": 1,
          "maxCount": 4,
          "weight": 2
        }
      ]
    },
    "spawn_costs": {}
  },
  "savanna": {
    "has_precipitation": false,
    "temperature": 2.0,
    "downfall": 0.0,
    "effects": {
      "mood_sound": {
        "sound": "minecraft:ambient.cave",
        "tick_delay": 6000,
        "block_search_extent": 8,
        "offset": 2.0
      },
      "music_volume": 1.0,
      "sky_color": 7254527,
      "fog_color": 12638463,
      "water_color": 4159204,
      "water_fog_color": 329011
    },
    "carvers": [
      "minecraft:cave",
      "minecraft:cave_extra_underground",
      "minecraft:canyon"
    ],
    "features": [
      [],
      [
        "minecraft:lake_lava_underground",
        "minecraft:lake_lava_surface"
      ],
      [
        "minecraft:amethyst_geode"
      ],
      [
        "minecraft:monster_room",
        "minecraft:monster_room_deep"
      ],
      [],
      [],
      [
        "minecraft:ore_dirt",
        "minecraft:ore_gravel",
        "minecraft:ore_granite_upper",
        "minecraft:ore_granite_lower",
        "minecraft:ore_diorite_upper",
        "minecraft:ore_diorite_lower",
        "minecraft:ore_andesite_upper",
        "minecraft:ore_andesite_lower",
        "minecraft:ore_tuff",
        "minecraft:ore_coal_upper",
        "minecraft:ore_coal_lower",
        "minecraft:ore_iron_upper",
        "minecraft:ore_iron_middle",
        "minecraft:ore_iron_small",
        "minecraft:ore_gold",
        "minecraft:ore_gold_lower",
        "minecraft:ore_redstone",
        "minecraft:ore_redstone_lower",
        "minecraft:ore_diamond",
        "minecraft:ore_diamond_medium",
        "minecraft:ore_diamond_large",
        "minecraft:ore_diamond_buried",
        "minecraft:ore_lapis",
        "minecraft:ore_lapis_buried",
        "minecraft:ore_copper",
        "minecraft:underwater_magma",
        "minecraft:disk_sand",
        "minecraft:disk_clay",
        "minecraft:disk_gravel"
      ],
      [],
      [
        "minecraft:spring_water",
        "minecraft:spring_lava"
      ],
      [
        "minecraft:glow_lichen",
        "minecraft:patch_tall_grass",
        "minecraft:trees_savanna",
        "minecraft:flower_warm",
        "minecraft:patch_grass_savanna",
        "minecraft:brown_mushroom_normal",
        "minecraft:red_mushroom_normal",
        "minecraft:patch_pumpkin",
        "minecraft:patch_sugar_cane",
        "minecraft:patch_firefly_bush_near_water"
      ],
      [
        "minecraft:freeze_top_layer"
      ]
    ],
    "spawners": {
      "ambient": [
        {
          "type": "minecraft:bat",
          "minCount": 8,
          "maxCount": 8,
          "weight": 10
        }
      ],
      "axolotls": [],
      "creature": [
        {
          "type": "minecraft:sheep",
          "minCount": 4,
          "maxCount": 4,
          "weight": 12
        },
        {
          "type": "minecraft:pig",
          "minCount": 4,
          "maxCount": 4,
          "weight": 10
        },
        {
          "type": "minecraft:chicken",
          "minCount": 4,
          "maxCount": 4,
          "weight": 10
        },
        {
          "type": "minecraft:cow",
          "minCount": 4,
          "maxCount": 4,
          "weight": 8
        },
        {
          "type": "minecraft:horse",
          "minCount": 2,
          "maxCount": 6,
          "weight": 1
        },
        {
          "type": "minecraft:donkey",
          "minCount": 1,
          "maxCount": 1,
          "weight": 1
        },
        {
          "type": "minecraft:armadillo",
          "minCount": 2,
          "maxCount": 3,
          "weight": 10
        }
      ],
      "misc": [],
      "monster": [
        {
          "type": "minecraft:spider",
          "minCount": 4,
          "maxCount": 4,
          "weight": 100
        },
        {
          "type": "minecraft:zombie",
          "minCount": 4,
          "maxCount": 4,
          "weight": 95
        },
        {
          "type": "minecraft:zombie_villager",
          "minCount": 1,
          "maxCount": 1,
          "weight": 5
        },
        {
          "type": "minecraft:skeleton",
          "minCount": 4,
          "maxCount": 4,
          "weight": 100
        },
        {
          "type": "minecraft:creeper",
          "minCount": 4,
          "maxCount": 4,
          "weight": 100
        },
        {
          "type": "minecraft:slime",
          "minCount": 4,
          "maxCount": 4,
          "weight": 100
        },
        {
          "type": "minecraft:enderman",
          "minCount": 1,
          "maxCount": 4,
          "weight": 10
        },
        {
          "type": "minecraft:witch",
          "minCount": 1,
          "maxCount": 1,
          "weight": 5
        }
      ],
      "underground_water_creature": [
        {
          "type": "minecraft:glow_squid",
          "minCount": 4,
          "maxCount": 6,
          "weight": 10
        }
      ],
      "water_ambient": [],
      "water_creature": []
    },
    "spawn_costs": {}
  },
  "savanna_plateau": {
    "has_precipitation": false,
    "temperature": 2.0,
    "downfall": 0.0,
    "effects": {
      "mood_sound": {
        "sound": "minecraft:ambient.cave",
        "tick_delay": 6000,
        "block_search_extent": 8,
        "offset": 2.0
      },
      "music_volume": 1.0,
      "sky_color": 7254527,
      "fog_color": 12638463,
      "water_color": 4159204,
      "water_fog_color": 329011
    },
    "carvers": [
      "minecraft:cave",
      "minecraft:cave_extra_underground",
      "minecraft:canyon"
    ],
    "features": [
      [],
      [
        "minecraft:lake_lava_underground",
        "minecraft:lake_lava_surface"
      ],
      [
        "minecraft:amethyst_geode"
      ],
      [
        "minecraft:monster_room",
        "minecraft:monster_room_deep"
      ],
      [],
      [],
      [
        "minecraft:ore_dirt",
        "minecraft:ore_gravel",
        "minecraft:ore_granite_upper",
        "minecraft:ore_granite_lower",
        "minecraft:ore_diorite_upper",
        "minecraft:ore_diorite_lower",
        "minecraft:ore_andesite_upper",
        "minecraft:ore_andesite_lower",
        "minecraft:ore_tuff",
        "minecraft:ore_coal_upper",
        "minecraft:ore_coal_lower",
        "minecraft:ore_iron_upper",
        "minecraft:ore_iron_middle",
        "minecraft:ore_iron_small",
        "minecraft:ore_gold",
        "minecraft:ore_gold_lower",
        "minecraft:ore_redstone",
        "minecraft:ore_redstone_lower",
        "minecraft:ore_diamond",
        "minecraft:ore_diamond_medium",
        "minecraft:ore_diamond_large",
        "minecraft:ore_diamond_buried",
        "minecraft:ore_lapis",
        "minecraft:ore_lapis_buried",
        "minecraft:ore_copper",
        "minecraft:underwater_magma",
        "minecraft:disk_sand",
        "minecraft:disk_clay",
        "minecraft:disk_gravel"
      ],
      [],
      [
        "minecraft:spring_water",
        "minecraft:spring_lava"
      ],
      [
        "minecraft:glow_lichen",
        "minecraft:patch_tall_grass",
        "minecraft:trees_savanna",
        "minecraft:flower_warm",
        "minecraft:patch_grass_savanna",
        "minecraft:brown_mushroom_normal",
        "minecraft:red_mushroom_normal",
        "minecraft:patch_pumpkin",
        "minecraft:patch_sugar_cane",
        "minecraft:patch_firefly_bush_near_water"
      ],
      [
        "minecraft:freeze_top_layer"
      ]
    ],
    "spawners": {
      "ambient": [
        {
          "type": "minecraft:bat",
          "minCount": 8,
          "maxCount": 8,
          "weight": 10
        }
      ],
      "axolotls": [],
      "creature": [
        {
          "type": "minecraft:sheep",
          "minCount": 4,
          "maxCount": 4,
          "weight": 12
        },
        {
          "type": "minecraft:pig",
          "minCount": 4,
          "maxCount": 4,
          "weight": 10
        },
        {
          "type": "minecraft:chicken",
          "minCount": 4,
          "maxCount": 4,
          "weight": 10
        },
        {
          "type": "minecraft:cow",
          "minCount": 4,
          "maxCount": 4,
          "weight": 8
        },
        {
          "type": "minecraft:horse",
          "minCount": 2,
          "maxCount": 6,
          "weight": 1
        },
        {
          "type": "minecraft:donkey",
          "minCount": 1,
          "maxCount": 1,
          "weight": 1
        },
        {
          "type": "minecraft:armadillo",
          "minCount": 2,
          "maxCount": 3,
          "weight": 10
        },
        {
          "type": "minecraft:llama",
          "minCount": 4,
          "maxCount": 4,
          "weight": 8
        },
        {
          "type": "minecraft:wolf",
          "minCount": 4,
          "maxCount": 8,
          "weight": 8
        }
      ],
      "misc": [],
      "monster": [
        {
          "type": "minecraft:spider",
          "minCount": 4,
          "maxCount": 4,
          "weight": 100
        },
        {
          "type": "minecraft:zombie",
          "minCount": 4,
          "maxCount": 4,
          "weight": 95
        },
        {
          "type": "minecraft:zombie_villager",
          "minCount": 1,
          "maxCount": 1,
          "weight": 5
        },
        {
          "type": "minecraft:skeleton",
          "minCount": 4,
          "maxCount": 4,
          "weight": 100
        },
        {
          "type": "minecraft:creeper",
          "minCount": 4,
          "maxCount": 4,
          "weight": 100
        },
        {
          "type": "minecraft:slime",
          "minCount": 4,
          "maxCount": 4,
          "weight": 100
        },
        {
          "type": "minecraft:enderman",
          "minCount": 1,
          "maxCount": 4,
          "weight": 10
        },
        {
          "type": "minecraft:witch",
          "minCount": 1,
          "maxCount": 1,
          "weight": 5
        }
      ],
      "underground_water_creature": [
        {
          "type": "minecraft:glow_squid",
          "minCount": 4,
          "maxCount": 6,
          "weight": 10
        }
      ],
      "water_ambient": [],
      "water_creature": []
    },
    "spawn_costs": {}
  },
  "small_end_islands": {
    "has_precipitation": false,
    "temperature": 0.5,
    "downfall": 0.5,
    "effects": {
      "mood_sound": {
        "sound": "minecraft:ambient.cave",
        "tick_delay": 6000,
        "block_search_extent": 8,
        "offset": 2.0
      },
      "music_volume": 1.0,
      "sky_color": 0,
      "fog_color": 10518688,
      "water_color": 4159204,
      "water_fog_color": 329011
    },
    "carvers": [],
    "features": [
      [
        "minecraft:end_island_decorated"
      ]
    ],
    "spawners": {
      "ambient": [],
      "axolotls": [],
      "creature": [],
      "misc": [],
      "monster": [
        {
          "type": "minecraft:enderman",
          "minCount": 4,
          "maxCount": 4,
          "weight": 10
        }
      ],
      "underground_water_creature": [],
      "water_ambient": [],
      "water_creature": []
    },
    "spawn_costs": {}
  },
  "snowy_beach": {
    "has_precipitation": true,
    "temperature": 0.05,
    "downfall": 0.3,
    "effects": {
      "mood_sound": {
        "sound": "minecraft:ambient.cave",
        "tick_delay": 6000,
        "block_search_extent": 8,
        "offset": 2.0
      },
      "music_volume": 1.0,
      "sky_color": 8364543,
      "fog_color": 12638463,
      "water_color": 4020182,
      "water_fog_color": 329011
    },
    "carvers": [
      "minecraft:cave",
      "minecraft:cave_extra_underground",
      "minecraft:canyon"
    ],
    "features": [
      [],
      [
        "minecraft:lake_lava_underground",
        "minecraft:lake_lava_surface"
      ],
      [
        "minecraft:amethyst_geode"
      ],
      [
        "minecraft:monster_room",
        "minecraft:monster_room_deep"
      ],
      [],
      [],
      [
        "minecraft:ore_dirt",
        "minecraft:ore_gravel",
        "minecraft:ore_granite_upper",
        "minecraft:ore_granite_lower",
        "minecraft:ore_diorite_upper",
        "minecraft:ore_diorite_lower",
        "minecraft:ore_andesite_upper",
        "minecraft:ore_andesite_lower",
        "minecraft:ore_tuff",
        "minecraft:ore_coal_upper",
        "minecraft:ore_coal_lower",
        "minecraft:ore_iron_upper",
        "minecraft:ore_iron_middle",
        "minecraft:ore_iron_small",
        "minecraft:ore_gold",
        "minecraft:ore_gold_lower",
        "minecraft:ore_redstone",
        "minecraft:ore_redstone_lower",
        "minecraft:ore_diamond",
        "minecraft:ore_diamond_medium",
        "minecraft:ore_diamond_large",
        "minecraft:ore_diamond_buried",
        "minecraft:ore_lapis",
        "minecraft:ore_lapis_buried",
        "minecraft:ore_copper",
        "minecraft:underwater_magma",
        "minecraft:disk_sand",
        "minecraft:disk_clay",
        "minecraft:disk_gravel"
      ],
      [],
      [
        "minecraft:spring_water",
        "minecraft:spring_lava"
      ],
      [
        "minecraft:glow_lichen",
        "minecraft:flower_default",
        "minecraft:patch_grass_badlands",
        "minecraft:brown_mushroom_normal",
        "minecraft:red_mushroom_normal",
        "minecraft:patch_pumpkin",
        "minecraft:patch_sugar_cane",
        "minecraft:patch_firefly_bush_near_water"
      ],
      [
        "minecraft:freeze_top_layer"
      ]
    ],
    "spawners": {
      "ambient": [
        {
          "type": "minecraft:bat",
          "minCount": 8,
          "maxCount": 8,
          "weight": 10
        }
      ],
      "axolotls": [],
      "creature": [],
      "misc": [],
      "monster": [
        {
          "type": "minecraft:spider",
          "minCount": 4,
          "maxCount": 4,
          "weight": 100
        },
        {
          "type": "minecraft:zombie",
          "minCount": 4,
          "maxCount": 4,
          "weight": 95
        },
        {
          "type": "minecraft:zombie_villager",
          "minCount": 1,
          "maxCount": 1,
          "weight": 5
        },
        {
          "type": "minecraft:skeleton",
          "minCount": 4,
          "maxCount": 4,
          "weight": 100
        },
        {
          "type": "minecraft:creeper",
          "minCount": 4,
          "maxCount": 4,
          "weight": 100
        },
        {
          "type": "minecraft:slime",
          "minCount": 4,
          "maxCount": 4,
          "weight": 100
        },
        {
          "type": "minecraft:enderman",
          "minCount": 1,
          "maxCount": 4,
          "weight": 10
        },
        {
          "type": "minecraft:witch",
          "minCount": 1,
          "maxCount": 1,
          "weight": 5
        }
      ],
      "underground_water_creature": [
        {
          "type": "minecraft:glow_squid",
          "minCount": 4,
          "maxCount": 6,
          "weight": 10
        }
      ],
      "water_ambient": [],
      "water_creature": []
    },
    "spawn_costs": {}
  },
  "snowy_plains": {
    "has_precipitation": true,
    "temperature": 0.0,
    "downfall": 0.5,
    "effects": {
      "mood_sound": {
        "sound": "minecraft:ambient.cave",
        "tick_delay": 6000,
        "block_search_extent": 8,
        "offset": 2.0
      },
      "music_volume": 1.0,
      "sky_color": 8364543,
      "fog_color": 12638463,
      "water_color": 4159204,
      "water_fog_color": 329011
    },
    "carvers": [
      "minecraft:cave",
      "minecraft:cave_extra_underground",
      "minecraft:canyon"
    ],
    "features": [
      [],
      [
        "minecraft:lake_lava_underground",
        "minecraft:lake_lava_surface"
      ],
      [
        "minecraft:amethyst_geode"
      ],
      [
        "minecraft:monster_room",
        "minecraft:monster_room_deep"
      ],
      [],
      [],
      [
        "minecraft:ore_dirt",
        "minecraft:ore_gravel",
        "minecraft:ore_granite_upper",
        "minecraft:ore_granite_lower",
        "minecraft:ore_diorite_upper",
        "minecraft:ore_diorite_lower",
        "minecraft:ore_andesite_upper",
        "minecraft:ore_andesite_lower",
        "minecraft:ore_tuff",
        "minecraft:ore_coal_upper",
        "minecraft:ore_coal_lower",
        "minecraft:ore_iron_upper",
        "minecraft:ore_iron_middle",
        "minecraft:ore_iron_small",
        "minecraft:ore_gold",
        "minecraft:ore_gold_lower",
        "minecraft:ore_redstone",
        "minecraft:ore_redstone_lower",
        "minecraft:ore_diamond",
        "minecraft:ore_diamond_medium",
        "minecraft:ore_diamond_large",
        "minecraft:ore_diamond_buried",
        "minecraft:ore_lapis",
        "minecraft:ore_lapis_buried",
        "minecraft:ore_copper",
        "minecraft:underwater_magma",
        "minecraft:disk_sand",
        "minecraft:disk_clay",
        "minecraft:disk_gravel"
      ],
      [],
      [
        "minecraft:spring_water",
        "minecraft:spring_lava"
      ],
      [
        "minecraft:glow_lichen",
        "minecraft:trees_snowy",
        "minecraft:flower_default",
        "minecraft:patch_grass_badlands",
        "minecraft:brown_mushroom_normal",
        "minecraft:red_mushroom_normal",
        "minecraft:patch_pumpkin",
        "minecraft:patch_sugar_cane",
        "minecraft:patch_firefly_bush_near_water"
      ],
      [
        "minecraft:freeze_top_layer"
      ]
    ],
    "creature_spawn_probability": 0.07,
    "spawners": {
      "ambient": [
        {
          "type": "minecraft:bat",
          "minCount": 8,
          "maxCount": 8,
          "weight": 10
        }
      ],
      "axolotls": [],
      "creature": [
        {
          "type": "minecraft:rabbit",
          "minCount": 2,
          "maxCount": 3,
          "weight": 10
        },
        {
          "type": "minecraft:polar_bear",
          "minCount": 1,
          "maxCount": 2,
          "weight": 1
        }
      ],
      "misc": [],
      "monster": [
        {
          "type": "minecraft:spider",
          "minCount": 4,
          "maxCount": 4,
          "weight": 100
        },
        {
          "type": "minecraft:zombie",
          "minCount": 4,
          "maxCount": 4,
          "weight": 95
        },
        {
          "type": "minecraft:zombie_villager",
          "minCount": 1,
          "maxCount": 1,
          "weight": 5
        },
        {
          "type": "minecraft:skeleton",
          "minCount": 4,
          "maxCount": 4,
          "weight": 20
        },
        {
          "type": "minecraft:creeper",
          "minCount": 4,
          "maxCount": 4,
          "weight": 100
        },
        {
          "type": "minecraft:slime",
          "minCount": 4,
          "maxCount": 4,
          "weight": 100
        },
        {
          "type": "minecraft:enderman",
          "minCount": 1,
          "maxCount": 4,
          "weight": 10
        },
        {
          "type": "minecraft:witch",
          "minCount": 1,
          "maxCount": 1,
          "weight": 5
        },
        {
          "type": "minecraft:stray",
          "minCount": 4,
          "maxCount": 4,
          "weight": 80
        }
      ],
      "underground_water_creature": [
        {
          "type": "minecraft:glow_squid",
          "minCount": 4,
          "maxCount": 6,
          "weight": 10
        }
      ],
      "water_ambient": [],
      "water_creature": []
    },
    "spawn_costs": {}
  },
  "snowy_slopes": {
    "has_precipitation": true,
    "temperature": -0.3,
    "downfall": 0.9,
    "effects": {
      "mood_sound": {
        "sound": "minecraft:ambient.cave",
        "tick_delay": 6000,
        "block_search_extent": 8,
        "offset": 2.0
      },
      "music": [
        {
          "data": {
            "sound": "minecraft:music.overworld.snowy_slopes",
            "min_delay": 12000,
            "max_delay": 24000,
            "replace_current_music": false
          },
          "weight": 1
        }
      ],
      "music_volume": 1.0,
      "sky_color": 8560639,
      "fog_color": 12638463,
      "water_color": 4159204,
      "water_fog_color": 329011
    },
    "carvers": [
      "minecraft:cave",
      "minecraft:cave_extra_underground",
      "minecraft:canyon"
    ],
    "features": [
      [],
      [
        "minecraft:lake_lava_underground",
        "minecraft:lake_lava_surface"
      ],
      [
        "minecraft:amethyst_geode"
      ],
      [
        "minecraft:monster_room",
        "minecraft:monster_room_deep"
      ],
      [],
      [],
      [
        "minecraft:ore_dirt",
        "minecraft:ore_gravel",
        "minecraft:ore_granite_upper",
        "minecraft:ore_granite_lower",
        "minecraft:ore_diorite_upper",
        "minecraft:ore_diorite_lower",
        "minecraft:ore_andesite_upper",
        "minecraft:ore_andesite_lower",
        "minecraft:ore_tuff",
        "minecraft:ore_coal_upper",
        "minecraft:ore_coal_lower",
        "minecraft:ore_iron_upper",
        "minecraft:ore_iron_middle",
        "minecraft:ore_iron_small",
        "minecraft:ore_gold",
        "minecraft:ore_gold_lower",
        "minecraft:ore_redstone",
        "minecraft:ore_redstone_lower",
        "minecraft:ore_diamond",
        "minecraft:ore_diamond_medium",
        "minecraft:ore_diamond_large",
        "minecraft:ore_diamond_buried",
        "minecraft:ore_lapis",
        "minecraft:ore_lapis_buried",
        "minecraft:ore_copper",
        "minecraft:underwater_magma",
        "minecraft:disk_sand",
        "minecraft:disk_clay",
        "minecraft:disk_gravel",
        "minecraft:ore_emerald"
      ],
      [
        "minecraft:ore_infested"
      ],
      [
        "minecraft:spring_water",
        "minecraft:spring_lava",
        "minecraft:spring_lava_frozen"
      ],
      [
        "minecraft:glow_lichen",
        "minecraft:patch_pumpkin"
      ],
      [
        "minecraft:freeze_top_layer"
      ]
    ],
    "spawners": {
      "ambient": [
        {
          "type": "minecraft:bat",
          "minCount": 8,
          "maxCount": 8,
          "weight": 10
        }
      ],
      "axolotls": [],
      "creature": [
        {
          "type": "minecraft:rabbit",
          "minCount": 2,
          "maxCount": 3,
          "weight": 4
        },
        {
          "type": "minecraft:goat",
          "minCount": 1,
          "maxCount": 3,
          "weight": 5
        }
      ],
      "misc": [],
      "monster": [
        {
          "type": "minecraft:spider",
          "minCount": 4,
          "maxCount": 4,
          "weight": 100
        },
        {
          "type": "minecraft:zombie",
          "minCount": 4,
          "maxCount": 4,
          "weight": 95
        },
        {
          "type": "minecraft:zombie_villager",
          "minCount": 1,
          "maxCount": 1,
          "weight": 5
        },
        {
          "type": "minecraft:skeleton",
          "minCount": 4,
          "maxCount": 4,
          "weight": 100
        },
        {
          "type": "minecraft:creeper",
          "minCount": 4,
          "maxCount": 4,
          "weight": 100
        },
        {
          "type": "minecraft:slime",
          "minCount": 4,
          "maxCount": 4,
          "weight": 100
        },
        {
          "type": "minecraft:enderman",
          "minCount": 1,
          "maxCount": 4,
          "weight": 10
        },
        {
          "type": "minecraft:witch",
          "minCount": 1,
          "maxCount": 1,
          "weight": 5
        }
      ],
      "underground_water_creature": [
        {
          "type": "minecraft:glow_squid",
          "minCount": 4,
          "maxCount": 6,
          "weight": 10
        }
      ],
      "water_ambient": [],
      "water_creature": []
    },
    "spawn_costs": {}
  },
  "snowy_taiga": {
    "has_precipitation": true,
    "temperature": -0.5,
    "downfall": 0.4,
    "effects": {
      "mood_sound": {
        "sound": "minecraft:ambient.cave",
        "tick_delay": 6000,
        "block_search_extent": 8,
        "offset": 2.0
      },
      "music_volume": 1.0,
      "sky_color": 8625919,
      "fog_color": 12638463,
      "water_color": 4020182,
      "water_fog_color": 329011
    },
    "carvers": [
      "minecraft:cave",
      "minecraft:cave_extra_underground",
      "minecraft:canyon"
    ],
    "features": [
      [],
      [
        "minecraft:lake_lava_underground",
        "minecraft:lake_lava_surface"
      ],
      [
        "minecraft:amethyst_geode"
      ],
      [
        "minecraft:monster_room",
        "minecraft:monster_room_deep"
      ],
      [],
      [],
      [
        "minecraft:ore_dirt",
        "minecraft:ore_gravel",
        "minecraft:ore_granite_upper",
        "minecraft:ore_granite_lower",
        "minecraft:ore_diorite_upper",
        "minecraft:ore_diorite_lower",
        "minecraft:ore_andesite_upper",
        "minecraft:ore_andesite_lower",
        "minecraft:ore_tuff",
        "minecraft:ore_coal_upper",
        "minecraft:ore_coal_lower",
        "minecraft:ore_iron_upper",
        "minecraft:ore_iron_middle",
        "minecraft:ore_iron_small",
        "minecraft:ore_gold",
        "minecraft:ore_gold_lower",
        "minecraft:ore_redstone",
        "minecraft:ore_redstone_lower",
        "minecraft:ore_diamond",
        "minecraft:ore_diamond_medium",
        "minecraft:ore_diamond_large",
        "minecraft:ore_diamond_buried",
        "minecraft:ore_lapis",
        "minecraft:ore_lapis_buried",
        "minecraft:ore_copper",
        "minecraft:underwater_magma",
        "minecraft:disk_sand",
        "minecraft:disk_clay",
        "minecraft:disk_gravel"
      ],
      [],
      [
        "minecraft:spring_water",
        "minecraft:spring_lava"
      ],
      [
        "minecraft:glow_lichen",
        "minecraft:patch_large_fern",
        "minecraft:trees_taiga",
        "minecraft:flower_default",
        "minecraft:patch_grass_taiga_2",
        "minecraft:brown_mushroom_taiga",
        "minecraft:red_mushroom_taiga",
        "minecraft:patch_pumpkin",
        "minecraft:patch_sugar_cane",
        "minecraft:patch_firefly_bush_near_water",
        "minecraft:patch_berry_rare"
      ],
      [
        "minecraft:freeze_top_layer"
      ]
    ],
    "spawners": {
      "ambient": [
        {
          "type": "minecraft:bat",
          "minCount": 8,
          "maxCount": 8,
          "weight": 10
        }
      ],
      "axolotls": [],
      "creature": [
        {
          "type": "minecraft:sheep",
          "minCount": 4,
          "maxCount": 4,
          "weight": 12
        },
        {
          "type": "minecraft:pig",
          "minCount": 4,
          "maxCount": 4,
          "weight": 10
        },
        {
          "type": "minecraft:chicken",
          "minCount": 4,
          "maxCount": 4,
          "weight": 10
        },
        {
          "type": "minecraft:cow",
          "minCount": 4,
          "maxCount": 4,
          "weight": 8
        },
        {
          "type": "minecraft:wolf",
          "minCount": 4,
          "maxCount": 4,
          "weight": 8
        },
        {
          "type": "minecraft:rabbit",
          "minCount": 2,
          "maxCount": 3,
          "weight": 4
        },
        {
          "type": "minecraft:fox",
          "minCount": 2,
          "maxCount": 4,
          "weight": 8
        }
      ],
      "misc": [],
      "monster": [
        {
          "type": "minecraft:spider",
          "minCount": 4,
          "maxCount": 4,
          "weight": 100
        },
        {
          "type": "minecraft:zombie",
          "minCount": 4,
          "maxCount": 4,
          "weight": 95
        },
        {
          "type": "minecraft:zombie_villager",
          "minCount": 1,
          "maxCount": 1,
          "weight": 5
        },
        {
          "type": "minecraft:skeleton",
          "minCount": 4,
          "maxCount": 4,
          "weight": 100
        },
        {
          "type": "minecraft:creeper",
          "minCount": 4,
          "maxCount": 4,
          "weight": 100
        },
        {
          "type": "minecraft:slime",
          "minCount": 4,
          "maxCount": 4,
          "weight": 100
        },
        {
          "type": "minecraft:enderman",
          "minCount": 1,
          "maxCount": 4,
          "weight": 10
        },
        {
          "type": "minecraft:witch",
          "minCount": 1,
          "maxCount": 1,
          "weight": 5
        }
      ],
      "underground_water_creature": [
        {
          "type": "minecraft:glow_squid",
          "minCount": 4,
          "maxCount": 6,
          "weight": 10
        }
      ],
      "water_ambient": [],
      "water_creature": []
    },
    "spawn_costs": {}
  },
  "soul_sand_valley": {
    "has_precipitation": false,
    "temperature": 2.0,
    "downfall": 0.0,
    "effects": {
      "mood_sound": {
        "sound": "minecraft:ambient.soul_sand_valley.mood",
        "tick_delay": 6000,
        "block_search_extent": 8,
        "offset": 2.0
      },
      "additions_sound": {
        "sound": "minecraft:ambient.soul_sand_valley.additions",
        "tick_chance": 0.0111
      },
      "music": [
        {
          "data": {
            "sound": "minecraft:music.nether.soul_sand_valley",
            "min_delay": 12000,
            "max_delay": 24000,
            "replace_current_music": false
          },
          "weight": 1
        }
      ],
      "music_volume": 1.0,
      "particle": {
        "options": {
          "type": "minecraft:ash"
        },
        "probability": 0.00625
      },
      "ambient_sound": "minecraft:ambient.soul_sand_valley.loop",
      "sky_color": 7254527,
      "fog_color": 1787717,
      "water_color": 4159204,
      "water_fog_color": 329011
    },
    "carvers": "minecraft:nether_cave",
    "features": [
      [],
      [],
      [
        "minecraft:basalt_pillar"
      ],
      [],
      [],
      [],
      [],
      [
        "minecraft:spring_open",
        "minecraft:patch_fire",
        "minecraft:patch_soul_fire",
        "minecraft:glowstone_extra",
        "minecraft:glowstone",
        "minecraft:patch_crimson_roots",
        "minecraft:ore_magma",
        "minecraft:spring_closed",
        "minecraft:ore_soul_sand",
        "minecraft:ore_gravel_nether",
        "minecraft:ore_blackstone",
        "minecraft:ore_gold_nether",
        "minecraft:ore_quartz_nether",
        "minecraft:ore_ancient_debris_large",
        "minecraft:ore_debris_small"
      ],
      [],
      [
        "minecraft:spring_lava"
      ]
    ],
    "spawners": {
      "ambient": [],
      "axolotls": [],
      "creature": [
        {
          "type": "minecraft:strider",
          "minCount": 1,
          "maxCount": 2,
          "weight": 60
        }
      ],
      "misc": [],
      "monster": [
        {
          "type": "minecraft:skeleton",
          "minCount": 5,
          "maxCount": 5,
          "weight": 20
        },
        {
          "type": "minecraft:ghast",
          "minCount": 4,
          "maxCount": 4,
          "weight": 50
        },
        {
          "type": "minecraft:enderman",
          "minCount": 4,
          "maxCount": 4,
          "weight": 1
        }
      ],
      "underground_water_creature": [],
      "water_ambient": [],
      "water_creature": []
    },
    "spawn_costs": {
      "minecraft:enderman": {
        "energy_budget": 0.15,
        "charge": 0.7
      },
      "minecraft:ghast": {
        "energy_budget": 0.15,
        "charge": 0.7
      },
      "minecraft:skeleton": {
        "energy_budget": 0.15,
        "charge": 0.7
      },
      "minecraft:strider": {
        "energy_budget": 0.15,
        "charge": 0.7
      }
    }
  },
  "sparse_jungle": {
    "has_precipitation": true,
    "temperature": 0.95,
    "downfall": 0.8,
    "effects": {
      "mood_sound": {
        "sound": "minecraft:ambient.cave",
        "tick_delay": 6000,
        "block_search_extent": 8,
        "offset": 2.0
      },
      "music": [
        {
          "data": {
            "sound": "minecraft:music.overworld.sparse_jungle",
            "min_delay": 12000,
            "max_delay": 24000,
            "replace_current_music": false
          },
          "weight": 1
        }
      ],
      "music_volume": 1.0,
      "sky_color": 7842047,
      "fog_color": 12638463,
      "water_color": 4159204,
      "water_fog_color": 329011
    },
    "carvers": [
      "minecraft:cave",
      "minecraft:cave_extra_underground",
      "minecraft:canyon"
    ],
    "features": [
      [],
      [
        "minecraft:lake_lava_underground",
        "minecraft:lake_lava_surface"
      ],
      [
        "minecraft:amethyst_geode"
      ],
      [
        "minecraft:monster_room",
        "minecraft:monster_room_deep"
      ],
      [],
      [],
      [
        "minecraft:ore_dirt",
        "minecraft:ore_gravel",
        "minecraft:ore_granite_upper",
        "minecraft:ore_granite_lower",
        "minecraft:ore_diorite_upper",
        "minecraft:ore_diorite_lower",
        "minecraft:ore_andesite_upper",
        "minecraft:ore_andesite_lower",
        "minecraft:ore_tuff",
        "minecraft:ore_coal_upper",
        "minecraft:ore_coal_lower",
        "minecraft:ore_iron_upper",
        "minecraft:ore_iron_middle",
        "minecraft:ore_iron_small",
        "minecraft:ore_gold",
        "minecraft:ore_gold_lower",
        "minecraft:ore_redstone",
        "minecraft:ore_redstone_lower",
        "minecraft:ore_diamond",
        "minecraft:ore_diamond_medium",
        "minecraft:ore_diamond_large",
        "minecraft:ore_diamond_buried",
        "minecraft:ore_lapis",
        "minecraft:ore_lapis_buried",
        "minecraft:ore_copper",
        "minecraft:underwater_magma",
        "minecraft:disk_sand",
        "minecraft:disk_clay",
        "minecraft:disk_gravel"
      ],
      [],
      [
        "minecraft:spring_water",
        "minecraft:spring_lava"
      ],
      [
        "minecraft:glow_lichen",
        "minecraft:trees_sparse_jungle",
        "minecraft:flower_warm",
        "minecraft:patch_grass_jungle",
        "minecraft:brown_mushroom_normal",
        "minecraft:red_mushroom_normal",
        "minecraft:patch_pumpkin",
        "minecraft:patch_sugar_cane",
        "minecraft:patch_firefly_bush_near_water",
        "minecraft:vines",
        "minecraft:patch_melon_sparse"
      ],
      [
        "minecraft:freeze_top_layer"
      ]
    ],
    "spawners": {
      "ambient": [
        {
          "type": "minecraft:bat",
          "minCount": 8,
          "maxCount": 8,
          "weight": 10
        }
      ],
      "axolotls": [],
      "creature": [
        {
          "type": "minecraft:sheep",
          "minCount": 4,
          "maxCount": 4,
          "weight": 12
        },
        {
          "type": "minecraft:pig",
          "minCount": 4,
          "maxCount": 4,
          "weight": 10
        },
        {
          "type": "minecraft:chicken",
          "minCount": 4,
          "maxCount": 4,
          "weight": 10
        },
        {
          "type": "minecraft:cow",
          "minCount": 4,
          "maxCount": 4,
          "weight": 8
        },
        {
          "type": "minecraft:chicken",
          "minCount": 4,
          "maxCount": 4,
          "weight": 10
        },
        {
          "type": "minecraft:wolf",
          "minCount": 2,
          "maxCount": 4,
          "weight": 8
        }
      ],
      "misc": [],
      "monster": [
        {
          "type": "minecraft:spider",
          "minCount": 4,
          "maxCount": 4,
          "weight": 100
        },
        {
          "type": "minecraft:zombie",
          "minCount": 4,
          "maxCount": 4,
          "weight": 95
        },
        {
          "type": "minecraft:zombie_villager",
          "minCount": 1,
          "maxCount": 1,
          "weight": 5
        },
        {
          "type": "minecraft:skeleton",
          "minCount": 4,
          "maxCount": 4,
          "weight": 100
        },
        {
          "type": "minecraft:creeper",
          "minCount": 4,
          "maxCount": 4,
          "weight": 100
        },
        {
          "type": "minecraft:slime",
          "minCount": 4,
          "maxCount": 4,
          "weight": 100
        },
        {
          "type": "minecraft:enderman",
          "minCount": 1,
          "maxCount": 4,
          "weight": 10
        },
        {
          "type": "minecraft:witch",
          "minCount": 1,
          "maxCount": 1,
          "weight": 5
        }
      ],
      "underground_water_creature": [
        {
          "type": "minecraft:glow_squid",
          "minCount": 4,
          "maxCount": 6,
          "weight": 10
        }
      ],
      "water_ambient": [],
      "water_creature": []
    },
    "spawn_costs": {}
  },
  "stony_peaks": {
    "has_precipitation": true,
    "temperature": 1.0,
    "downfall": 0.3,
    "effects": {
      "mood_sound": {
        "sound": "minecraft:ambient.cave",
        "tick_delay": 6000,
        "block_search_extent": 8,
        "offset": 2.0
      },
      "music": [
        {
          "data": {
            "sound": "minecraft:music.overworld.stony_peaks",
            "min_delay": 12000,
            "max_delay": 24000,
            "replace_current_music": false
          },
          "weight": 1
        }
      ],
      "music_volume": 1.0,
      "sky_color": 7776511,
      "fog_color": 12638463,
      "water_color": 4159204,
      "water_fog_color": 329011
    },
    "carvers": [
      "minecraft:cave",
      "minecraft:cave_extra_underground",
      "minecraft:canyon"
    ],
    "features": [
      [],
      [
        "minecraft:lake_lava_underground",
        "minecraft:lake_lava_surface"
      ],
      [
        "minecraft:amethyst_geode"
      ],
      [
        "minecraft:monster_room",
        "minecraft:monster_room_deep"
      ],
      [],
      [],
      [
        "minecraft:ore_dirt",
        "minecraft:ore_gravel",
        "minecraft:ore_granite_upper",
        "minecraft:ore_granite_lower",
        "minecraft:ore_diorite_upper",
        "minecraft:ore_diorite_lower",
        "minecraft:ore_andesite_upper",
        "minecraft:ore_andesite_lower",
        "minecraft:ore_tuff",
        "minecraft:ore_coal_upper",
        "minecraft:ore_coal_lower",
        "minecraft:ore_iron_upper",
        "minecraft:ore_iron_middle",
        "minecraft:ore_iron_small",
        "minecraft:ore_gold",
        "minecraft:ore_gold_lower",
        "minecraft:ore_redstone",
        "minecraft:ore_redstone_lower",
        "minecraft:ore_diamond",
        "minecraft:ore_diamond_medium",
        "minecraft:ore_diamond_large",
        "minecraft:ore_diamond_buried",
        "minecraft:ore_lapis",
        "minecraft:ore_lapis_buried",
        "minecraft:ore_copper",
        "minecraft:underwater_magma",
        "minecraft:disk_sand",
        "minecraft:disk_clay",
        "minecraft:disk_gravel",
        "minecraft:ore_emerald"
      ],
      [
        "minecraft:ore_infested"
      ],
      [
        "minecraft:spring_water",
        "minecraft:spring_lava"
      ],
      [
        "minecraft:glow_lichen"
      ],
      [
        "minecraft:freeze_top_layer"
      ]
    ],
    "spawners": {
      "ambient": [
        {
          "type": "minecraft:bat",
          "minCount": 8,
          "maxCount": 8,
          "weight": 10
        }
      ],
      "axolotls": [],
      "creature": [],
      "misc": [],
      "monster": [
        {
          "type": "minecraft:spider",
          "minCount": 4,
          "maxCount": 4,
          "weight": 100
        },
        {
          "type": "minecraft:zombie",
          "minCount": 4,
          "maxCount": 4,
          "weight": 95
        },
        {
          "type": "minecraft:zombie_villager",
          "minCount": 1,
          "maxCount": 1,
          "weight": 5
        },
        {
          "type": "minecraft:skeleton",
          "minCount": 4,
          "maxCount": 4,
          "weight": 100
        },
        {
          "type": "minecraft:creeper",
          "minCount": 4,
          "maxCount": 4,
          "weight": 100
        },
        {
          "type": "minecraft:slime",
          "minCount": 4,
          "maxCount": 4,
          "weight": 100
        },
        {
          "type": "minecraft:enderman",
          "minCount": 1,
          "maxCount": 4,
          "weight": 10
        },
        {
          "type": "minecraft:witch",
          "minCount": 1,
          "maxCount": 1,
          "weight": 5
        }
      ],
      "underground_water_creature": [
        {
          "type": "minecraft:glow_squid",
          "minCount": 4,
          "maxCount": 6,
          "weight": 10
        }
      ],
      "water_ambient": [],
      "water_creature": []
    },
    "spawn_costs": {}
  },
  "stony_shore": {
    "has_precipitation": true,
    "temperature": 0.2,
    "downfall": 0.3,
    "effects": {
      "mood_sound": {
        "sound": "minecraft:ambient.cave",
        "tick_delay": 6000,
        "block_search_extent": 8,
        "offset": 2.0
      },
      "music_volume": 1.0,
      "sky_color": 8233727,
      "fog_color": 12638463,
      "water_color": 4159204,
      "water_fog_color": 329011
    },
    "carvers": [
      "minecraft:cave",
      "minecraft:cave_extra_underground",
      "minecraft:canyon"
    ],
    "features": [
      [],
      [
        "minecraft:lake_lava_underground",
        "minecraft:lake_lava_surface"
      ],
      [
        "minecraft:amethyst_geode"
      ],
      [
        "minecraft:monster_room",
        "minecraft:monster_room_deep"
      ],
      [],
      [],
      [
        "minecraft:ore_dirt",
        "minecraft:ore_gravel",
        "minecraft:ore_granite_upper",
        "minecraft:ore_granite_lower",
        "minecraft:ore_diorite_upper",
        "minecraft:ore_diorite_lower",
        "minecraft:ore_andesite_upper",
        "minecraft:ore_andesite_lower",
        "minecraft:ore_tuff",
        "minecraft:ore_coal_upper",
        "minecraft:ore_coal_lower",
        "minecraft:ore_iron_upper",
        "minecraft:ore_iron_middle",
        "minecraft:ore_iron_small",
        "minecraft:ore_gold",
        "minecraft:ore_gold_lower",
        "minecraft:ore_redstone",
        "minecraft:ore_redstone_lower",
        "minecraft:ore_diamond",
        "minecraft:ore_diamond_medium",
        "minecraft:ore_diamond_large",
        "minecraft:ore_diamond_buried",
        "minecraft:ore_lapis",
        "minecraft:ore_lapis_buried",
        "minecraft:ore_copper",
        "minecraft:underwater_magma",
        "minecraft:disk_sand",
        "minecraft:disk_clay",
        "minecraft:disk_gravel"
      ],
      [],
      [
        "minecraft:spring_water",
        "minecraft:spring_lava"
      ],
      [
        "minecraft:glow_lichen",
        "minecraft:flower_default",
        "minecraft:patch_grass_badlands",
        "minecraft:brown_mushroom_normal",
        "minecraft:red_mushroom_normal",
        "minecraft:patch_pumpkin",
        "minecraft:patch_sugar_cane",
        "minecraft:patch_firefly_bush_near_water"
      ],
      [
        "minecraft:freeze_top_layer"
      ]
    ],
    "spawners": {
      "ambient": [
        {
          "type": "minecraft:bat",
          "minCount": 8,
          "maxCount": 8,
          "weight": 10
        }
      ],
      "axolotls": [],
      "creature": [],
      "misc": [],
      "monster": [
        {
          "type": "minecraft:spider",
          "minCount": 4,
          "maxCount": 4,
          "weight": 100
        },
        {
          "type": "minecraft:zombie",
          "minCount": 4,
          "maxCount": 4,
          "weight": 95
        },
        {
          "type": "minecraft:zombie_villager",
          "minCount": 1,
          "maxCount": 1,
          "weight": 5
        },
        {
          "type": "minecraft:skeleton",
          "minCount": 4,
          "maxCount": 4,
          "weight": 100
        },
        {
          "type": "minecraft:creeper",
          "minCount": 4,
          "maxCount": 4,
          "weight": 100
        },
        {
          "type": "minecraft:slime",
          "minCount": 4,
          "maxCount": 4,
          "weight": 100
        },
        {
          "type": "minecraft:enderman",
          "minCount": 1,
          "maxCount": 4,
          "weight": 10
        },
        {
          "type": "minecraft:witch",
          "minCount": 1,
          "maxCount": 1,
          "weight": 5
        }
      ],
      "underground_water_creature": [
        {
          "type": "minecraft:glow_squid",
          "minCount": 4,
          "maxCount": 6,
          "weight": 10
        }
      ],
      "water_ambient": [],
      "water_creature": []
    },
    "spawn_costs": {}
  },
  "sunflower_plains": {
    "has_precipitation": true,
    "temperature": 0.8,
    "downfall": 0.4,
    "effects": {
      "mood_sound": {
        "sound": "minecraft:ambient.cave",
        "tick_delay": 6000,
        "block_search_extent": 8,
        "offset": 2.0
      },
      "music_volume": 1.0,
      "sky_color": 7907327,
      "fog_color": 12638463,
      "water_color": 4159204,
      "water_fog_color": 329011
    },
    "carvers": [
      "minecraft:cave",
      "minecraft:cave_extra_underground",
      "minecraft:canyon"
    ],
    "features": [
      [],
      [
        "minecraft:lake_lava_underground",
        "minecraft:lake_lava_surface"
      ],
      [
        "minecraft:amethyst_geode"
      ],
      [
        "minecraft:monster_room",
        "minecraft:monster_room_deep"
      ],
      [],
      [],
      [
        "minecraft:ore_dirt",
        "minecraft:ore_gravel",
        "minecraft:ore_granite_upper",
        "minecraft:ore_granite_lower",
        "minecraft:ore_diorite_upper",
        "minecraft:ore_diorite_lower",
        "minecraft:ore_andesite_upper",
        "minecraft:ore_andesite_lower",
        "minecraft:ore_tuff",
        "minecraft:ore_coal_upper",
        "minecraft:ore_coal_lower",
        "minecraft:ore_iron_upper",
        "minecraft:ore_iron_middle",
        "minecraft:ore_iron_small",
        "minecraft:ore_gold",
        "minecraft:ore_gold_lower",
        "minecraft:ore_redstone",
        "minecraft:ore_redstone_lower",
        "minecraft:ore_diamond",
        "minecraft:ore_diamond_medium",
        "minecraft:ore_diamond_large",
        "minecraft:ore_diamond_buried",
        "minecraft:ore_lapis",
        "minecraft:ore_lapis_buried",
        "minecraft:ore_copper",
        "minecraft:underwater_magma",
        "minecraft:disk_sand",
        "minecraft:disk_clay",
        "minecraft:disk_gravel"
      ],
      [],
      [
        "minecraft:spring_water",
        "minecraft:spring_lava"
      ],
      [
        "minecraft:glow_lichen",
        "minecraft:patch_tall_grass_2",
        "minecraft:patch_sunflower",
        "minecraft:trees_plains",
        "minecraft:flower_plains",
        "minecraft:patch_grass_plain",
        "minecraft:brown_mushroom_normal",
        "minecraft:red_mushroom_normal",
        "minecraft:patch_pumpkin",
        "minecraft:patch_sugar_cane",
        "minecraft:patch_firefly_bush_near_water"
      ],
      [
        "minecraft:freeze_top_layer"
      ]
    ],
    "spawners": {
      "ambient": [
        {
          "type": "minecraft:bat",
          "minCount": 8,
          "maxCount": 8,
          "weight": 10
        }
      ],
      "axolotls": [],
      "creature": [
        {
          "type": "minecraft:sheep",
          "minCount": 4,
          "maxCount": 4,
          "weight": 12
        },
        {
          "type": "minecraft:pig",
          "minCount": 4,
          "maxCount": 4,
          "weight": 10
        },
        {
          "type": "minecraft:chicken",
          "minCount": 4,
          "maxCount": 4,
          "weight": 10
        },
        {
          "type": "minecraft:cow",
          "minCount": 4,
          "maxCount": 4,
          "weight": 8
        },
        {
          "type": "minecraft:horse",
          "minCount": 2,
          "maxCount": 6,
          "weight": 5
        },
        {
          "type": "minecraft:donkey",
          "minCount": 1,
          "maxCount": 3,
          "weight": 1
        }
      ],
      "misc": [],
      "monster": [
        {
          "type": "minecraft:spider",
          "minCount": 4,
          "maxCount": 4,
          "weight": 100
        },
        {
          "type": "minecraft:zombie",
          "minCount": 4,
          "maxCount": 4,
          "weight": 95
        },
        {
          "type": "minecraft:zombie_villager",
          "minCount": 1,
          "maxCount": 1,
          "weight": 5
        },
        {
          "type": "minecraft:skeleton",
          "minCount": 4,
          "maxCount": 4,
          "weight": 100
        },
        {
          "type": "minecraft:creeper",
          "minCount": 4,
          "maxCount": 4,
          "weight": 100
        },
        {
          "type": "minecraft:slime",
          "minCount": 4,
          "maxCount": 4,
          "weight": 100
        },
        {
          "type": "minecraft:enderman",
          "minCount": 1,
          "maxCount": 4,
          "weight": 10
        },
        {
          "type": "minecraft:witch",
          "minCount": 1,
          "maxCount": 1,
          "weight": 5
        }
      ],
      "underground_water_creature": [
        {
          "type": "minecraft:glow_squid",
          "minCount": 4,
          "maxCount": 6,
          "weight": 10
        }
      ],
      "water_ambient": [],
      "water_creature": []
    },
    "spawn_costs": {}
  },
  "swamp": {
    "has_precipitation": true,
    "temperature": 0.8,
    "downfall": 0.9,
    "effects": {
      "mood_sound": {
        "sound": "minecraft:ambient.cave",
        "tick_delay": 6000,
        "block_search_extent": 8,
        "offset": 2.0
      },
      "music": [
        {
          "data": {
            "sound": "minecraft:music.overworld.swamp",
            "min_delay": 12000,
            "max_delay": 24000,
            "replace_current_music": false
          },
          "weight": 1
        }
      ],
      "music_volume": 1.0,
      "grass_color_modifier": "swamp",
      "sky_color": 7907327,
      "foliage_color": 6975545,
      "dry_foliage_color": 8082228,
      "fog_color": 12638463,
      "water_color": 6388580,
      "water_fog_color": 2302743
    },
    "carvers": [
      "minecraft:cave",
      "minecraft:cave_extra_underground",
      "minecraft:canyon"
    ],
    "features": [
      [],
      [
        "minecraft:lake_lava_underground",
        "minecraft:lake_lava_surface"
      ],
      [
        "minecraft:amethyst_geode"
      ],
      [
        "minecraft:fossil_upper",
        "minecraft:fossil_lower",
        "minecraft:monster_room",
        "minecraft:monster_room_deep"
      ],
      [],
      [],
      [
        "minecraft:ore_dirt",
        "minecraft:ore_gravel",
        "minecraft:ore_granite_upper",
        "minecraft:ore_granite_lower",
        "minecraft:ore_diorite_upper",
        "minecraft:ore_diorite_lower",
        "minecraft:ore_andesite_upper",
        "minecraft:ore_andesite_lower",
        "minecraft:ore_tuff",
        "minecraft:ore_coal_upper",
        "minecraft:ore_coal_lower",
        "minecraft:ore_iron_upper",
        "minecraft:ore_iron_middle",
        "minecraft:ore_iron_small",
        "minecraft:ore_gold",
        "minecraft:ore_gold_lower",
        "minecraft:ore_redstone",
        "minecraft:ore_redstone_lower",
        "minecraft:ore_diamond",
        "minecraft:ore_diamond_medium",
        "minecraft:ore_diamond_large",
        "minecraft:ore_diamond_buried",
        "minecraft:ore_lapis",
        "minecraft:ore_lapis_buried",
        "minecraft:ore_copper",
        "minecraft:underwater_magma",
        "minecraft:disk_clay"
      ],
      [],
      [
        "minecraft:spring_water",
        "minecraft:spring_lava"
      ],
      [
        "minecraft:glow_lichen",
        "minecraft:trees_swamp",
        "minecraft:flower_swamp",
        "minecraft:patch_grass_normal",
        "minecraft:patch_dead_bush",
        "minecraft:patch_waterlily",
        "minecraft:brown_mushroom_swamp",
        "minecraft:red_mushroom_swamp",
        "minecraft:brown_mushroom_normal",
        "minecraft:red_mushroom_normal",
        "minecraft:patch_sugar_cane_swamp",
        "minecraft:patch_pumpkin",
        "minecraft:patch_firefly_bush_swamp",
        "minecraft:patch_firefly_bush_near_water_swamp",
        "minecraft:seagrass_swamp"
      ],
      [
        "minecraft:freeze_top_layer"
      ]
    ],
    "spawners": {
      "ambient": [
        {
          "type": "minecraft:bat",
          "minCount": 8,
          "maxCount": 8,
          "weight": 10
        }
      ],
      "axolotls": [],
      "creature": [
        {
          "type": "minecraft:sheep",
          "minCount": 4,
          "maxCount": 4,
          "weight": 12
        },
        {
          "type": "minecraft:pig",
          "minCount": 4,
          "maxCount": 4,
          "weight": 10
        },
        {
          "type": "minecraft:chicken",
          "minCount": 4,
          "maxCount": 4,
          "weight": 10
        },
        {
          "type": "minecraft:cow",
          "minCount": 4,
          "maxCount": 4,
          "weight": 8
        },
        {
          "type": "minecraft:frog",
          "minCount": 2,
          "maxCount": 5,
          "weight": 10
        }
      ],
      "misc": [],
      "monster": [
        {
          "type": "minecraft:spider",
          "minCount": 4,
          "maxCount": 4,
          "weight": 100
        },
        {
          "type": "minecraft:zombie",
          "minCount": 4,
          "maxCount": 4,
          "weight": 95
        },
        {
          "type": "minecraft:zombie_villager",
          "minCount": 1,
          "maxCount": 1,
          "weight": 5
        },
        {
          "type": "minecraft:skeleton",
          "minCount": 4,
          "maxCount": 4,
          "weight": 70
        },
        {
          "type": "minecraft:creeper",
          "minCount": 4,
          "maxCount": 4,
          "weight": 100
        },
        {
          "type": "minecraft:slime",
          "minCount": 4,
          "maxCount": 4,
          "weight": 100
        },
        {
          "type": "minecraft:enderman",
          "minCount": 1,
          "maxCount": 4,
          "weight": 10
        },
        {
          "type": "minecraft:witch",
          "minCount": 1,
          "maxCount": 1,
          "weight": 5
        },
        {
          "type": "minecraft:slime",
          "minCount": 1,
          "maxCount": 1,
          "weight": 1
        },
        {
          "type": "minecraft:bogged",
          "minCount": 4,
          "maxCount": 4,
          "weight": 30
        }
      ],
      "underground_water_creature": [
        {
          "type": "minecraft:glow_squid",
          "minCount": 4,
          "maxCount": 6,
          "weight": 10
        }
      ],
      "water_ambient": [],
      "water_creature": []
    },
    "spawn_costs": {}
  },
  "taiga": {
    "has_precipitation": true,
    "temperature": 0.25,
    "downfall": 0.8,
    "effects": {
      "mood_sound": {
        "sound": "minecraft:ambient.cave",
        "tick_delay": 6000,
        "block_search_extent": 8,
        "offset": 2.0
      },
      "music_volume": 1.0,
      "sky_color": 8233983,
      "fog_color": 12638463,
      "water_color": 4159204,
      "water_fog_color": 329011
    },
    "carvers": [
      "minecraft:cave",
      "minecraft:cave_extra_underground",
      "minecraft:canyon"
    ],
    "features": [
      [],
      [
        "minecraft:lake_lava_underground",
        "minecraft:lake_lava_surface"
      ],
      [
        "minecraft:amethyst_geode"
      ],
      [
        "minecraft:monster_room",
        "minecraft:monster_room_deep"
      ],
      [],
      [],
      [
        "minecraft:ore_dirt",
        "minecraft:ore_gravel",
        "minecraft:ore_granite_upper",
        "minecraft:ore_granite_lower",
        "minecraft:ore_diorite_upper",
        "minecraft:ore_diorite_lower",
        "minecraft:ore_andesite_upper",
        "minecraft:ore_andesite_lower",
        "minecraft:ore_tuff",
        "minecraft:ore_coal_upper",
        "minecraft:ore_coal_lower",
        "minecraft:ore_iron_upper",
        "minecraft:ore_iron_middle",
        "minecraft:ore_iron_small",
        "minecraft:ore_gold",
        "minecraft:ore_gold_lower",
        "minecraft:ore_redstone",
        "minecraft:ore_redstone_lower",
        "minecraft:ore_diamond",
        "minecraft:ore_diamond_medium",
        "minecraft:ore_diamond_large",
        "minecraft:ore_diamond_buried",
        "minecraft:ore_lapis",
        "minecraft:ore_lapis_buried",
        "minecraft:ore_copper",
        "minecraft:underwater_magma",
        "minecraft:disk_sand",
        "minecraft:disk_clay",
        "minecraft:disk_gravel"
      ],
      [],
      [
        "minecraft:spring_water",
        "minecraft:spring_lava"
      ],
      [
        "minecraft:glow_lichen",
        "minecraft:patch_large_fern",
        "minecraft:trees_taiga",
        "minecraft:flower_default",
        "minecraft:patch_grass_taiga_2",
        "minecraft:brown_mushroom_taiga",
        "minecraft:red_mushroom_taiga",
        "minecraft:patch_pumpkin",
        "minecraft:patch_sugar_cane",
        "minecraft:patch_firefly_bush_near_water",
        "minecraft:patch_berry_common"
      ],
      [
        "minecraft:freeze_top_layer"
      ]
    ],
    "spawners": {
      "ambient": [
        {
          "type": "minecraft:bat",
          "minCount": 8,
          "maxCount": 8,
          "weight": 10
        }
      ],
      "axolotls": [],
      "creature": [
        {
          "type": "minecraft:sheep",
          "minCount": 4,
          "maxCount": 4,
          "weight": 12
        },
        {
          "type": "minecraft:pig",
          "minCount": 4,
          "maxCount": 4,
          "weight": 10
        },
        {
          "type": "minecraft:chicken",
          "minCount": 4,
          "maxCount": 4,
          "weight": 10
        },
        {
          "type": "minecraft:cow",
          "minCount": 4,
          "maxCount": 4,
          "weight": 8
        },
        {
          "type": "minecraft:wolf",
          "minCount": 4,
          "maxCount": 4,
          "weight": 8
        },
        {
          "type": "minecraft:rabbit",
          "minCount": 2,
          "maxCount": 3,
          "weight": 4
        },
        {
          "type": "minecraft:fox",
          "minCount": 2,
          "maxCount": 4,
          "weight": 8
        }
      ],
      "misc": [],
      "monster": [
        {
          "type": "minecraft:spider",
          "minCount": 4,
          "maxCount": 4,
          "weight": 100
        },
        {
          "type": "minecraft:zombie",
          "minCount": 4,
          "maxCount": 4,
          "weight": 95
        },
        {
          "type": "minecraft:zombie_villager",
          "minCount": 1,
          "maxCount": 1,
          "weight": 5
        },
        {
          "type": "minecraft:skeleton",
          "minCount": 4,
          "maxCount": 4,
          "weight": 100
        },
        {
          "type": "minecraft:creeper",
          "minCount": 4,
          "maxCount": 4,
          "weight": 100
        },
        {
          "type": "minecraft:slime",
          "minCount": 4,
          "maxCount": 4,
          "weight": 100
        },
        {
          "type": "minecraft:enderman",
          "minCount": 1,
          "maxCount": 4,
          "weight": 10
        },
        {
          "type": "minecraft:witch",
          "minCount": 1,
          "maxCount": 1,
          "weight": 5
        }
      ],
      "underground_water_creature": [
        {
          "type": "minecraft:glow_squid",
          "minCount": 4,
          "maxCount": 6,
          "weight": 10
        }
      ],
      "water_ambient": [],
      "water_creature": []
    },
    "spawn_costs": {}
  },
  "the_end": {
    "has_precipitation": false,
    "temperature": 0.5,
    "downfall": 0.5,
    "effects": {
      "mood_sound": {
        "sound": "minecraft:ambient.cave",
        "tick_delay": 6000,
        "block_search_extent": 8,
        "offset": 2.0
      },
      "music_volume": 1.0,
      "sky_color": 0,
      "fog_color": 10518688,
      "water_color": 4159204,
      "water_fog_color": 329011
    },
    "carvers": [],
    "features": [
      [],
      [],
      [],
      [],
      [
        "minecraft:end_spike"
      ],
      [],
      [],
      [],
      [],
      [],
      [
        "minecraft:end_platform"
      ]
    ],
    "spawners": {
      "ambient": [],
      "axolotls": [],
      "creature": [],
      "misc": [],
      "monster": [
        {
          "type": "minecraft:enderman",
          "minCount": 4,
          "maxCount": 4,
          "weight": 10
        }
      ],
      "underground_water_creature": [],
      "water_ambient": [],
      "water_creature": []
    },
    "spawn_costs": {}
  },
  "the_void": {
    "has_precipitation": false,
    "temperature": 0.5,
    "downfall": 0.5,
    "effects": {
      "mood_sound": {
        "sound": "minecraft:ambient.cave",
        "tick_delay": 6000,
        "block_search_extent": 8,
        "offset": 2.0
      },
      "music_volume": 1.0,
      "sky_color": 8103167,
      "fog_color": 12638463,
      "water_color": 4159204,
      "water_fog_color": 329011
    },
    "carvers": [],
    "features": [
      [],
      [],
      [],
      [],
      [],
      [],
      [],
      [],
      [],
      [],
      [
        "minecraft:void_start_platform"
      ]
    ],
    "spawners": {
      "ambient": [],
      "axolotls": [],
      "creature": [],
      "misc": [],
      "monster": [],
      "underground_water_creature": [],
      "water_ambient": [],
      "water_creature": []
    },
    "spawn_costs": {}
  },
  "warm_ocean": {
    "has_precipitation": true,
    "temperature": 0.5,
    "downfall": 0.5,
    "effects": {
      "mood_sound": {
        "sound": "minecraft:ambient.cave",
        "tick_delay": 6000,
        "block_search_extent": 8,
        "offset": 2.0
      },
      "music_volume": 1.0,
      "sky_color": 8103167,
      "fog_color": 12638463,
      "water_color": 4445678,
      "water_fog_color": 270131
    },
    "carvers": [
      "minecraft:cave",
      "minecraft:cave_extra_underground",
      "minecraft:canyon"
    ],
    "features": [
      [],
      [
        "minecraft:lake_lava_underground",
        "minecraft:lake_lava_surface"
      ],
      [
        "minecraft:amethyst_geode"
      ],
      [
        "minecraft:monster_room",
        "minecraft:monster_room_deep"
      ],
      [],
      [],
      [
        "minecraft:ore_dirt",
        "minecraft:ore_gravel",
        "minecraft:ore_granite_upper",
        "minecraft:ore_granite_lower",
        "minecraft:ore_diorite_upper",
        "minecraft:ore_diorite_lower",
        "minecraft:ore_andesite_upper",
        "minecraft:ore_andesite_lower",
        "minecraft:ore_tuff",
        "minecraft:ore_coal_upper",
        "minecraft:ore_coal_lower",
        "minecraft:ore_iron_upper",
        "minecraft:ore_iron_middle",
        "minecraft:ore_iron_small",
        "minecraft:ore_gold",
        "minecraft:ore_gold_lower",
        "minecraft:ore_redstone",
        "minecraft:ore_redstone_lower",
        "minecraft:ore_diamond",
        "minecraft:ore_diamond_medium",
        "minecraft:ore_diamond_large",
        "minecraft:ore_diamond_buried",
        "minecraft:ore_lapis",
        "minecraft:ore_lapis_buried",
        "minecraft:ore_copper",
        "minecraft:underwater_magma",
        "minecraft:disk_sand",
        "minecraft:disk_clay",
        "minecraft:disk_gravel"
      ],
      [],
      [
        "minecraft:spring_water",
        "minecraft:spring_lava"
      ],
      [
        "minecraft:glow_lichen",
        "minecraft:trees_water",
        "minecraft:flower_default",
        "minecraft:patch_grass_badlands",
        "minecraft:brown_mushroom_normal",
        "minecraft:red_mushroom_normal",
        "minecraft:patch_pumpkin",
        "minecraft:patch_sugar_cane",
        "minecraft:patch_firefly_bush_near_water",
        "minecraft:warm_ocean_vegetation",
        "minecraft:seagrass_warm",
        "minecraft:sea_pickle"
      ],
      [
        "minecraft:freeze_top_layer"
      ]
    ],
    "spawners": {
      "ambient": [
        {
          "type": "minecraft:bat",
          "minCount": 8,
          "maxCount": 8,
          "weight": 10
        }
      ],
      "axolotls": [],
      "creature": [],
      "misc": [],
      "monster": [
        {
          "type": "minecraft:drowned",
          "minCount": 1,
          "maxCount": 1,
          "weight": 5
        },
        {
          "type": "minecraft:spider",
          "minCount": 4,
          "maxCount": 4,
          "weight": 100
        },
        {
          "type": "minecraft:zombie",
          "minCount": 4,
          "maxCount": 4,
          "weight": 95
        },
        {
          "type": "minecraft:zombie_villager",
          "minCount": 1,
          "maxCount": 1,
          "weight": 5
        },
        {
          "type": "minecraft:skeleton",
          "minCount": 4,
          "maxCount": 4,
          "weight": 100
        },
        {
          "type": "minecraft:creeper",
          "minCount": 4,
          "maxCount": 4,
          "weight": 100
        },
        {
          "type": "minecraft:slime",
          "minCount": 4,
          "maxCount": 4,
          "weight": 100
        },
        {
          "type": "minecraft:enderman",
          "minCount": 1,
          "maxCount": 4,
          "weight": 10
        },
        {
          "type": "minecraft:witch",
          "minCount": 1,
          "maxCount": 1,
          "weight": 5
        }
      ],
      "underground_water_creature": [
        {
          "type": "minecraft:glow_squid",
          "minCount": 4,
          "maxCount": 6,
          "weight": 10
        }
      ],
      "water_ambient": [
        {
          "type": "minecraft:pufferfish",
          "minCount": 1,
          "maxCount": 3,
          "weight": 15
        },
        {
          "type": "minecraft:tropical_fish",
          "minCount": 8,
          "maxCount": 8,
          "weight": 25
        }
      ],
      "water_creature": [
        {
          "type": "minecraft:squid",
          "minCount": 4,
          "maxCount": 4,
          "weight": 10
        },
        {
          "type": "minecraft:dolphin",
          "minCount": 1,
          "maxCount": 2,
          "weight": 2
        }
      ]
    },
    "spawn_costs": {}
  },
  "warped_forest": {
    "has_precipitation": false,
    "temperature": 2.0,
    "downfall": 0.0,
    "effects": {
      "mood_sound": {
        "sound": "minecraft:ambient.warped_forest.mood",
        "tick_delay": 6000,
        "block_search_extent": 8,
        "offset": 2.0
      },
      "additions_sound": {
        "sound": "minecraft:ambient.warped_forest.additions",
        "tick_chance": 0.0111
      },
      "music": [
        {
          "data": {
            "sound": "minecraft:music.nether.warped_forest",
            "min_delay": 12000,
            "max_delay": 24000,
            "replace_current_music": false
          },
          "weight": 1
        }
      ],
      "music_volume": 1.0,
      "particle": {
        "options": {
          "type": "minecraft:warped_spore"
        },
        "probability": 0.01428
      },
      "ambient_sound": "minecraft:ambient.warped_forest.loop",
      "sky_color": 7254527,
      "fog_color": 1705242,
      "water_color": 4159204,
      "water_fog_color": 329011
    },
    "carvers": "minecraft:nether_cave",
    "features": [
      [],
      [],
      [],
      [],
      [],
      [],
      [],
      [
        "minecraft:spring_open",
        "minecraft:patch_fire",
        "minecraft:patch_soul_fire",
        "minecraft:glowstone_extra",
        "minecraft:glowstone",
        "minecraft:ore_magma",
        "minecraft:spring_closed",
        "minecraft:ore_gravel_nether",
        "minecraft:ore_blackstone",
        "minecraft:ore_gold_nether",
        "minecraft:ore_quartz_nether",
        "minecraft:ore_ancient_debris_large",
        "minecraft:ore_debris_small"
      ],
      [],
      [
        "minecraft:spring_lava",
        "minecraft:brown_mushroom_normal",
        "minecraft:red_mushroom_normal",
        "minecraft:warped_fungi",
        "minecraft:warped_forest_vegetation",
        "minecraft:nether_sprouts",
        "minecraft:twisting_vines"
      ]
    ],
    "spawners": {
      "ambient": [],
      "axolotls": [],
      "creature": [
        {
          "type": "minecraft:strider",
          "minCount": 1,
          "maxCount": 2,
          "weight": 60
        }
      ],
      "misc": [],
      "monster": [
        {
          "type": "minecraft:enderman",
          "minCount": 4,
          "maxCount": 4,
          "weight": 1
        }
      ],
      "underground_water_creature": [],
      "water_ambient": [],
      "water_creature": []
    },
    "spawn_costs": {
      "minecraft:enderman": {
        "energy_budget": 0.12,
        "charge": 1.0
      }
    }
  },
  "windswept_forest": {
    "has_precipitation": true,
    "temperature": 0.2,
    "downfall": 0.3,
    "effects": {
      "mood_sound": {
        "sound": "minecraft:ambient.cave",
        "tick_delay": 6000,
        "block_search_extent": 8,
        "offset": 2.0
      },
      "music_volume": 1.0,
      "sky_color": 8233727,
      "fog_color": 12638463,
      "water_color": 4159204,
      "water_fog_color": 329011
    },
    "carvers": [
      "minecraft:cave",
      "minecraft:cave_extra_underground",
      "minecraft:canyon"
    ],
    "features": [
      [],
      [
        "minecraft:lake_lava_underground",
        "minecraft:lake_lava_surface"
      ],
      [
        "minecraft:amethyst_geode"
      ],
      [
        "minecraft:monster_room",
        "minecraft:monster_room_deep"
      ],
      [],
      [],
      [
        "minecraft:ore_dirt",
        "minecraft:ore_gravel",
        "minecraft:ore_granite_upper",
        "minecraft:ore_granite_lower",
        "minecraft:ore_diorite_upper",
        "minecraft:ore_diorite_lower",
        "minecraft:ore_andesite_upper",
        "minecraft:ore_andesite_lower",
        "minecraft:ore_tuff",
        "minecraft:ore_coal_upper",
        "minecraft:ore_coal_lower",
        "minecraft:ore_iron_upper",
        "minecraft:ore_iron_middle",
        "minecraft:ore_iron_small",
        "minecraft:ore_gold",
        "minecraft:ore_gold_lower",
        "minecraft:ore_redstone",
        "minecraft:ore_redstone_lower",
        "minecraft:ore_diamond",
        "minecraft:ore_diamond_medium",
        "minecraft:ore_diamond_large",
        "minecraft:ore_diamond_buried",
        "minecraft:ore_lapis",
        "minecraft:ore_lapis_buried",
        "minecraft:ore_copper",
        "minecraft:underwater_magma",
        "minecraft:disk_sand",
        "minecraft:disk_clay",
        "minecraft:disk_gravel",
        "minecraft:ore_emerald"
      ],
      [
        "minecraft:ore_infested"
      ],
      [
        "minecraft:spring_water",
        "minecraft:spring_lava"
      ],
      [
        "minecraft:glow_lichen",
        "minecraft:trees_windswept_forest",
        "minecraft:patch_bush",
        "minecraft:flower_default",
        "minecraft:patch_grass_badlands",
        "minecraft:brown_mushroom_normal",
        "minecraft:red_mushroom_normal",
        "minecraft:patch_pumpkin",
        "minecraft:patch_sugar_cane",
        "minecraft:patch_firefly_bush_near_water"
      ],
      [
        "minecraft:freeze_top_layer"
      ]
    ],
    "spawners": {
      "ambient": [
        {
          "type": "minecraft:bat",
          "minCount": 8,
          "maxCount": 8,
          "weight": 10
        }
      ],
      "axolotls": [],
      "creature": [
        {
          "type": "minecraft:sheep",
          "minCount": 4,
          "maxCount": 4,
          "weight": 12
        },
        {
          "type": "minecraft:pig",
          "minCount": 4,
          "maxCount": 4,
          "weight": 10
        },
        {
          "type": "minecraft:chicken",
          "minCount": 4,
          "maxCount": 4,
          "weight": 10
        },
        {
          "type": "minecraft:cow",
          "minCount": 4,
          "maxCount": 4,
          "weight": 8
        },
        {
          "type": "minecraft:llama",
          "minCount": 4,
          "maxCount": 6,
          "weight": 5
        }
      ],
      "misc": [],
      "monster": [
        {
          "type": "minecraft:spider",
          "minCount": 4,
          "maxCount": 4,
          "weight": 100
        },
        {
          "type": "minecraft:zombie",
          "minCount": 4,
          "maxCount": 4,
          "weight": 95
        },
        {
          "type": "minecraft:zombie_villager",
          "minCount": 1,
          "maxCount": 1,
          "weight": 5
        },
        {
          "type": "minecraft:skeleton",
          "minCount": 4,
          "maxCount": 4,
          "weight": 100
        },
        {
          "type": "minecraft:creeper",
          "minCount": 4,
          "maxCount": 4,
          "weight": 100
        },
        {
          "type": "minecraft:slime",
          "minCount": 4,
          "maxCount": 4,
          "weight": 100
        },
        {
          "type": "minecraft:enderman",
          "minCount": 1,
          "maxCount": 4,
          "weight": 10
        },
        {
          "type": "minecraft:witch",
          "minCount": 1,
          "maxCount": 1,
          "weight": 5
        }
      ],
      "underground_water_creature": [
        {
          "type": "minecraft:glow_squid",
          "minCount": 4,
          "maxCount": 6,
          "weight": 10
        }
      ],
      "water_ambient": [],
      "water_creature": []
    },
    "spawn_costs": {}
  },
  "windswept_gravelly_hills": {
    "has_precipitation": true,
    "temperature": 0.2,
    "downfall": 0.3,
    "effects": {
      "mood_sound": {
        "sound": "minecraft:ambient.cave",
        "tick_delay": 6000,
        "block_search_extent": 8,
        "offset": 2.0
      },
      "music_volume": 1.0,
      "sky_color": 8233727,
      "fog_color": 12638463,
      "water_color": 4159204,
      "water_fog_color": 329011
    },
    "carvers": [
      "minecraft:cave",
      "minecraft:cave_extra_underground",
      "minecraft:canyon"
    ],
    "features": [
      [],
      [
        "minecraft:lake_lava_underground",
        "minecraft:lake_lava_surface"
      ],
      [
        "minecraft:amethyst_geode"
      ],
      [
        "minecraft:monster_room",
        "minecraft:monster_room_deep"
      ],
      [],
      [],
      [
        "minecraft:ore_dirt",
        "minecraft:ore_gravel",
        "minecraft:ore_granite_upper",
        "minecraft:ore_granite_lower",
        "minecraft:ore_diorite_upper",
        "minecraft:ore_diorite_lower",
        "minecraft:ore_andesite_upper",
        "minecraft:ore_andesite_lower",
        "minecraft:ore_tuff",
        "minecraft:ore_coal_upper",
        "minecraft:ore_coal_lower",
        "minecraft:ore_iron_upper",
        "minecraft:ore_iron_middle",
        "minecraft:ore_iron_small",
        "minecraft:ore_gold",
        "minecraft:ore_gold_lower",
        "minecraft:ore_redstone",
        "minecraft:ore_redstone_lower",
        "minecraft:ore_diamond",
        "minecraft:ore_diamond_medium",
        "minecraft:ore_diamond_large",
        "minecraft:ore_diamond_buried",
        "minecraft:ore_lapis",
        "minecraft:ore_lapis_buried",
        "minecraft:ore_copper",
        "minecraft:underwater_magma",
        "minecraft:disk_sand",
        "minecraft:disk_clay",
        "minecraft:disk_gravel",
        "minecraft:ore_emerald"
      ],
      [
        "minecraft:ore_infested"
      ],
      [
        "minecraft:spring_water",
        "minecraft:spring_lava"
      ],
      [
        "minecraft:glow_lichen",
        "minecraft:trees_windswept_hills",
        "minecraft:patch_bush",
        "minecraft:flower_default",
        "minecraft:patch_grass_badlands",
        "minecraft:brown_mushroom_normal",
        "minecraft:red_mushroom_normal",
        "minecraft:patch_pumpkin",
        "minecraft:patch_sugar_cane",
        "minecraft:patch_firefly_bush_near_water"
      ],
      [
        "minecraft:freeze_top_layer"
      ]
    ],
    "spawners": {
      "ambient": [
        {
          "type": "minecraft:bat",
          "minCount": 8,
          "maxCount": 8,
          "weight": 10
        }
      ],
      "axolotls": [],
      "creature": [
        {
          "type": "minecraft:sheep",
          "minCount": 4,
          "maxCount": 4,
          "weight": 12
        },
        {
          "type": "minecraft:pig",
          "minCount": 4,
          "maxCount": 4,
          "weight": 10
        },
        {
          "type": "minecraft:chicken",
          "minCount": 4,
          "maxCount": 4,
          "weight": 10
        },
        {
          "type": "minecraft:cow",
          "minCount": 4,
          "maxCount": 4,
          "weight": 8
        },
        {
          "type": "minecraft:llama",
          "minCount": 4,
          "maxCount": 6,
          "weight": 5
        }
      ],
      "misc": [],
      "monster": [
        {
          "type": "minecraft:spider",
          "minCount": 4,
          "maxCount": 4,
          "weight": 100
        },
        {
          "type": "minecraft:zombie",
          "minCount": 4,
          "maxCount": 4,
          "weight": 95
        },
        {
          "type": "minecraft:zombie_villager",
          "minCount": 1,
          "maxCount": 1,
          "weight": 5
        },
        {
          "type": "minecraft:skeleton",
          "minCount": 4,
          "maxCount": 4,
          "weight": 100
        },
        {
          "type": "minecraft:creeper",
          "minCount": 4,
          "maxCount": 4,
          "weight": 100
        },
        {
          "type": "minecraft:slime",
          "minCount": 4,
          "maxCount": 4,
          "weight": 100
        },
        {
          "type": "minecraft:enderman",
          "minCount": 1,
          "maxCount": 4,
          "weight": 10
        },
        {
          "type": "minecraft:witch",
          "minCount": 1,
          "maxCount": 1,
          "weight": 5
        }
      ],
      "underground_water_creature": [
        {
          "type": "minecraft:glow_squid",
          "minCount": 4,
          "maxCount": 6,
          "weight": 10
        }
      ],
      "water_ambient": [],
      "water_creature": []
    },
    "spawn_costs": {}
  },
  "windswept_hills": {
    "has_precipitation": true,
    "temperature": 0.2,
    "downfall": 0.3,
    "effects": {
      "mood_sound": {
        "sound": "minecraft:ambient.cave",
        "tick_delay": 6000,
        "block_search_extent": 8,
        "offset": 2.0
      },
      "music_volume": 1.0,
      "sky_color": 8233727,
      "fog_color": 12638463,
      "water_color": 4159204,
      "water_fog_color": 329011
    },
    "carvers": [
      "minecraft:cave",
      "minecraft:cave_extra_underground",
      "minecraft:canyon"
    ],
    "features": [
      [],
      [
        "minecraft:lake_lava_underground",
        "minecraft:lake_lava_surface"
      ],
      [
        "minecraft:amethyst_geode"
      ],
      [
        "minecraft:monster_room",
        "minecraft:monster_room_deep"
      ],
      [],
      [],
      [
        "minecraft:ore_dirt",
        "minecraft:ore_gravel",
        "minecraft:ore_granite_upper",
        "minecraft:ore_granite_lower",
        "minecraft:ore_diorite_upper",
        "minecraft:ore_diorite_lower",
        "minecraft:ore_andesite_upper",
        "minecraft:ore_andesite_lower",
        "minecraft:ore_tuff",
        "minecraft:ore_coal_upper",
        "minecraft:ore_coal_lower",
        "minecraft:ore_iron_upper",
        "minecraft:ore_iron_middle",
        "minecraft:ore_iron_small",
        "minecraft:ore_gold",
        "minecraft:ore_gold_lower",
        "minecraft:ore_redstone",
        "minecraft:ore_redstone_lower",
        "minecraft:ore_diamond",
        "minecraft:ore_diamond_medium",
        "minecraft:ore_diamond_large",
        "minecraft:ore_diamond_buried",
        "minecraft:ore_lapis",
        "minecraft:ore_lapis_buried",
        "minecraft:ore_copper",
        "minecraft:underwater_magma",
        "minecraft:disk_sand",
        "minecraft:disk_clay",
        "minecraft:disk_gravel",
        "minecraft:ore_emerald"
      ],
      [
        "minecraft:ore_infested"
      ],
      [
        "minecraft:spring_water",
        "minecraft:spring_lava"
      ],
      [
        "minecraft:glow_lichen",
        "minecraft:trees_windswept_hills",
        "minecraft:patch_bush",
        "minecraft:flower_default",
        "minecraft:patch_grass_badlands",
        "minecraft:brown_mushroom_normal",
        "minecraft:red_mushroom_normal",
        "minecraft:patch_pumpkin",
        "minecraft:patch_sugar_cane",
        "minecraft:patch_firefly_bush_near_water"
      ],
      [
        "minecraft:freeze_top_layer"
      ]
    ],
    "spawners": {
      "ambient": [
        {
          "type": "minecraft:bat",
          "minCount": 8,
          "maxCount": 8,
          "weight": 10
        }
      ],
      "axolotls": [],
      "creature": [
        {
          "type": "minecraft:sheep",
          "minCount": 4,
          "maxCount": 4,
          "weight": 12
        },
        {
          "type": "minecraft:pig",
          "minCount": 4,
          "maxCount": 4,
          "weight": 10
        },
        {
          "type": "minecraft:chicken",
          "minCount": 4,
          "maxCount": 4,
          "weight": 10
        },
        {
          "type": "minecraft:cow",
          "minCount": 4,
          "maxCount": 4,
          "weight": 8
        },
        {
          "type": "minecraft:llama",
          "minCount": 4,
          "maxCount": 6,
          "weight": 5
        }
      ],
      "misc": [],
      "monster": [
        {
          "type": "minecraft:spider",
          "minCount": 4,
          "maxCount": 4,
          "weight": 100
        },
        {
          "type": "minecraft:zombie",
          "minCount": 4,
          "maxCount": 4,
          "weight": 95
        },
        {
          "type": "minecraft:zombie_villager",
          "minCount": 1,
          "maxCount": 1,
          "weight": 5
        },
        {
          "type": "minecraft:skeleton",
          "minCount": 4,
          "maxCount": 4,
          "weight": 100
        },
        {
          "type": "minecraft:creeper",
          "minCount": 4,
          "maxCount": 4,
          "weight": 100
        },
        {
          "type": "minecraft:slime",
          "minCount": 4,
          "maxCount": 4,
          "weight": 100
        },
        {
          "type": "minecraft:enderman",
          "minCount": 1,
          "maxCount": 4,
          "weight": 10
        },
        {
          "type": "minecraft:witch",
          "minCount": 1,
          "maxCount": 1,
          "weight": 5
        }
      ],
      "underground_water_creature": [
        {
          "type": "minecraft:glow_squid",
          "minCount": 4,
          "maxCount": 6,
          "weight": 10
        }
      ],
      "water_ambient": [],
      "water_creature": []
    },
    "spawn_costs": {}
  },
  "windswept_savanna": {
    "has_precipitation": false,
    "temperature": 2.0,
    "downfall": 0.0,
    "effects": {
      "mood_sound": {
        "sound": "minecraft:ambient.cave",
        "tick_delay": 6000,
        "block_search_extent": 8,
        "offset": 2.0
      },
      "music_volume": 1.0,
      "sky_color": 7254527,
      "fog_color": 12638463,
      "water_color": 4159204,
      "water_fog_color": 329011
    },
    "carvers": [
      "minecraft:cave",
      "minecraft:cave_extra_underground",
      "minecraft:canyon"
    ],
    "features": [
      [],
      [
        "minecraft:lake_lava_underground",
        "minecraft:lake_lava_surface"
      ],
      [
        "minecraft:amethyst_geode"
      ],
      [
        "minecraft:monster_room",
        "minecraft:monster_room_deep"
      ],
      [],
      [],
      [
        "minecraft:ore_dirt",
        "minecraft:ore_gravel",
        "minecraft:ore_granite_upper",
        "minecraft:ore_granite_lower",
        "minecraft:ore_diorite_upper",
        "minecraft:ore_diorite_lower",
        "minecraft:ore_andesite_upper",
        "minecraft:ore_andesite_lower",
        "minecraft:ore_tuff",
        "minecraft:ore_coal_upper",
        "minecraft:ore_coal_lower",
        "minecraft:ore_iron_upper",
        "minecraft:ore_iron_middle",
        "minecraft:ore_iron_small",
        "minecraft:ore_gold",
        "minecraft:ore_gold_lower",
        "minecraft:ore_redstone",
        "minecraft:ore_redstone_lower",
        "minecraft:ore_diamond",
        "minecraft:ore_diamond_medium",
        "minecraft:ore_diamond_large",
        "minecraft:ore_diamond_buried",
        "minecraft:ore_lapis",
        "minecraft:ore_lapis_buried",
        "minecraft:ore_copper",
        "minecraft:underwater_magma",
        "minecraft:disk_sand",
        "minecraft:disk_clay",
        "minecraft:disk_gravel"
      ],
      [],
      [
        "minecraft:spring_water",
        "minecraft:spring_lava"
      ],
      [
        "minecraft:glow_lichen",
        "minecraft:trees_windswept_savanna",
        "minecraft:flower_default",
        "minecraft:patch_grass_normal",
        "minecraft:brown_mushroom_normal",
        "minecraft:red_mushroom_normal",
        "minecraft:patch_pumpkin",
        "minecraft:patch_sugar_cane",
        "minecraft:patch_firefly_bush_near_water"
      ],
      [
        "minecraft:freeze_top_layer"
      ]
    ],
    "spawners": {
      "ambient": [
        {
          "type": "minecraft:bat",
          "minCount": 8,
          "maxCount": 8,
          "weight": 10
        }
      ],
      "axolotls": [],
      "creature": [
        {
          "type": "minecraft:sheep",
          "minCount": 4,
          "maxCount": 4,
          "weight": 12
        },
        {
          "type": "minecraft:pig",
          "minCount": 4,
          "maxCount": 4,
          "weight": 10
        },
        {
          "type": "minecraft:chicken",
          "minCount": 4,
          "maxCount": 4,
          "weight": 10
        },
        {
          "type": "minecraft:cow",
          "minCount": 4,
          "maxCount": 4,
          "weight": 8
        },
        {
          "type": "minecraft:horse",
          "minCount": 2,
          "maxCount": 6,
          "weight": 1
        },
        {
          "type": "minecraft:donkey",
          "minCount": 1,
          "maxCount": 1,
          "weight": 1
        },
        {
          "type": "minecraft:armadillo",
          "minCount": 2,
          "maxCount": 3,
          "weight": 10
        }
      ],
      "misc": [],
      "monster": [
        {
          "type": "minecraft:spider",
          "minCount": 4,
          "maxCount": 4,
          "weight": 100
        },
        {
          "type": "minecraft:zombie",
          "minCount": 4,
          "maxCount": 4,
          "weight": 95
        },
        {
          "type": "minecraft:zombie_villager",
          "minCount": 1,
          "maxCount": 1,
          "weight": 5
        },
        {
          "type": "minecraft:skeleton",
          "minCount": 4,
          "maxCount": 4,
          "weight": 100
        },
        {
          "type": "minecraft:creeper",
          "minCount": 4,
          "maxCount": 4,
          "weight": 100
        },
        {
          "type": "minecraft:slime",
          "minCount": 4,
          "maxCount": 4,
          "weight": 100
        },
        {
          "type": "minecraft:enderman",
          "minCount": 1,
          "maxCount": 4,
          "weight": 10
        },
        {
          "type": "minecraft:witch",
          "minCount": 1,
          "maxCount": 1,
          "weight": 5
        }
      ],
      "underground_water_creature": [
        {
          "type": "minecraft:glow_squid",
          "minCount": 4,
          "maxCount": 6,
          "weight": 10
        }
      ],
      "water_ambient": [],
      "water_creature": []
    },
    "spawn_costs": {}
  },
  "wooded_badlands": {
    "has_precipitation": false,
    "temperature": 2.0,
    "downfall": 0.0,
    "effects": {
      "mood_sound": {
        "sound": "minecraft:ambient.cave",
        "tick_delay": 6000,
        "block_search_extent": 8,
        "offset": 2.0
      },
      "music": [
        {
          "data": {
            "sound": "minecraft:music.overworld.badlands",
            "min_delay": 12000,
            "max_delay": 24000,
            "replace_current_music": false
          },
          "weight": 1
        }
      ],
      "music_volume": 1.0,
      "sky_color": 7254527,
      "foliage_color": 10387789,
      "grass_color": 9470285,
      "fog_color": 12638463,
      "water_color": 4159204,
      "water_fog_color": 329011
    },
    "carvers": [
      "minecraft:cave",
      "minecraft:cave_extra_underground",
      "minecraft:canyon"
    ],
    "features": [
      [],
      [
        "minecraft:lake_lava_underground",
        "minecraft:lake_lava_surface"
      ],
      [
        "minecraft:amethyst_geode"
      ],
      [
        "minecraft:monster_room",
        "minecraft:monster_room_deep"
      ],
      [],
      [],
      [
        "minecraft:ore_dirt",
        "minecraft:ore_gravel",
        "minecraft:ore_granite_upper",
        "minecraft:ore_granite_lower",
        "minecraft:ore_diorite_upper",
        "minecraft:ore_diorite_lower",
        "minecraft:ore_andesite_upper",
        "minecraft:ore_andesite_lower",
        "minecraft:ore_tuff",
        "minecraft:ore_coal_upper",
        "minecraft:ore_coal_lower",
        "minecraft:ore_iron_upper",
        "minecraft:ore_iron_middle",
        "minecraft:ore_iron_small",
        "minecraft:ore_gold",
        "minecraft:ore_gold_lower",
        "minecraft:ore_redstone",
        "minecraft:ore_redstone_lower",
        "minecraft:ore_diamond",
        "minecraft:ore_diamond_medium",
        "minecraft:ore_diamond_large",
        "minecraft:ore_diamond_buried",
        "minecraft:ore_lapis",
        "minecraft:ore_lapis_buried",
        "minecraft:ore_copper",
        "minecraft:underwater_magma",
        "minecraft:ore_gold_extra",
        "minecraft:disk_sand",
        "minecraft:disk_clay",
        "minecraft:disk_gravel"
      ],
      [],
      [
        "minecraft:spring_water",
        "minecraft:spring_lava"
      ],
      [
        "minecraft:glow_lichen",
        "minecraft:trees_badlands",
        "minecraft:patch_grass_badlands",
        "minecraft:patch_dry_grass_badlands",
        "minecraft:patch_dead_bush_badlands",
        "minecraft:brown_mushroom_normal",
        "minecraft:red_mushroom_normal",
        "minecraft:patch_sugar_cane_badlands",
        "minecraft:patch_pumpkin",
        "minecraft:patch_cactus_decorated",
        "minecraft:patch_firefly_bush_near_water"
      ],
      [
        "minecraft:freeze_top_layer"
      ]
    ],
    "creature_spawn_probability": 0.04,
    "spawners": {
      "ambient": [
        {
          "type": "minecraft:bat",
          "minCount": 8,
          "maxCount": 8,
          "weight": 10
        }
      ],
      "axolotls": [],
      "creature": [
        {
          "type": "minecraft:sheep",
          "minCount": 4,
          "maxCount": 4,
          "weight": 12
        },
        {
          "type": "minecraft:pig",
          "minCount": 4,
          "maxCount": 4,
          "weight": 10
        },
        {
          "type": "minecraft:chicken",
          "minCount": 4,
          "maxCount": 4,
          "weight": 10
        },
        {
          "type": "minecraft:cow",
          "minCount": 4,
          "maxCount": 4,
          "weight": 8
        },
        {
          "type": "minecraft:armadillo",
          "minCount": 1,
          "maxCount": 2,
          "weight": 6
        },
        {
          "type": "minecraft:wolf",
          "minCount": 4,
          "maxCount": 8,
          "weight": 2
        }
      ],
      "misc": [],
      "monster": [
        {
          "type": "minecraft:spider",
          "minCount": 4,
          "maxCount": 4,
          "weight": 100
        },
        {
          "type": "minecraft:zombie",
          "minCount": 4,
          "maxCount": 4,
          "weight": 95
        },
        {
          "type": "minecraft:zombie_villager",
          "minCount": 1,
          "maxCount": 1,
          "weight": 5
        },
        {
          "type": "minecraft:skeleton",
          "minCount": 4,
          "maxCount": 4,
          "weight": 100
        },
        {
          "type": "minecraft:creeper",
          "minCount": 4,
          "maxCount": 4,
          "weight": 100
        },
        {
          "type": "minecraft:slime",
          "minCount": 4,
          "maxCount": 4,
          "weight": 100
        },
        {
          "type": "minecraft:enderman",
          "minCount": 1,
          "maxCount": 4,
          "weight": 10
        },
        {
          "type": "minecraft:witch",
          "minCount": 1,
          "maxCount": 1,
          "weight": 5
        }
      ],
      "underground_water_creature": [
        {
          "type": "minecraft:glow_squid",
          "minCount": 4,
          "maxCount": 6,
          "weight": 10
        }
      ],
      "water_ambient": [],
      "water_creature": []
    },
    "spawn_costs": {}
  }
}
>>>>>>> ce608811
<|MERGE_RESOLUTION|>--- conflicted
+++ resolved
@@ -1,11966 +1,11311 @@
-<<<<<<< HEAD
-[
-  {
-    "name": "badlands",
-    "id": 0,
-    "weather": {
-      "has_precipitation": false,
-      "temperature": 2.0,
-      "temperature_modifier": "NONE",
-      "downfall": 0.0
+{
+    "badlands": {
+        "has_precipitation": false,
+        "temperature": 2.0,
+        "downfall": 0.0,
+        "effects": {
+            "mood_sound": {
+                "sound": "minecraft:ambient.cave",
+                "tick_delay": 6000,
+                "block_search_extent": 8,
+                "offset": 2.0
+            },
+            "music": [
+                {
+                    "data": {
+                        "sound": "minecraft:music.overworld.badlands",
+                        "min_delay": 12000,
+                        "max_delay": 24000,
+                        "replace_current_music": false
+                    },
+                    "weight": 1
+                }
+            ],
+            "music_volume": 1.0,
+            "sky_color": 7254527,
+            "foliage_color": 10387789,
+            "grass_color": 9470285,
+            "fog_color": 12638463,
+            "water_color": 4159204,
+            "water_fog_color": 329011
+        },
+        "carvers": [
+            "minecraft:cave",
+            "minecraft:cave_extra_underground",
+            "minecraft:canyon"
+        ],
+        "features": [
+            [],
+            [
+                "minecraft:lake_lava_underground",
+                "minecraft:lake_lava_surface"
+            ],
+            [
+                "minecraft:amethyst_geode"
+            ],
+            [
+                "minecraft:monster_room",
+                "minecraft:monster_room_deep"
+            ],
+            [],
+            [],
+            [
+                "minecraft:ore_dirt",
+                "minecraft:ore_gravel",
+                "minecraft:ore_granite_upper",
+                "minecraft:ore_granite_lower",
+                "minecraft:ore_diorite_upper",
+                "minecraft:ore_diorite_lower",
+                "minecraft:ore_andesite_upper",
+                "minecraft:ore_andesite_lower",
+                "minecraft:ore_tuff",
+                "minecraft:ore_coal_upper",
+                "minecraft:ore_coal_lower",
+                "minecraft:ore_iron_upper",
+                "minecraft:ore_iron_middle",
+                "minecraft:ore_iron_small",
+                "minecraft:ore_gold",
+                "minecraft:ore_gold_lower",
+                "minecraft:ore_redstone",
+                "minecraft:ore_redstone_lower",
+                "minecraft:ore_diamond",
+                "minecraft:ore_diamond_medium",
+                "minecraft:ore_diamond_large",
+                "minecraft:ore_diamond_buried",
+                "minecraft:ore_lapis",
+                "minecraft:ore_lapis_buried",
+                "minecraft:ore_copper",
+                "minecraft:underwater_magma",
+                "minecraft:ore_gold_extra",
+                "minecraft:disk_sand",
+                "minecraft:disk_clay",
+                "minecraft:disk_gravel"
+            ],
+            [],
+            [
+                "minecraft:spring_water",
+                "minecraft:spring_lava"
+            ],
+            [
+                "minecraft:glow_lichen",
+                "minecraft:patch_grass_badlands",
+                "minecraft:patch_dry_grass_badlands",
+                "minecraft:patch_dead_bush_badlands",
+                "minecraft:brown_mushroom_normal",
+                "minecraft:red_mushroom_normal",
+                "minecraft:patch_sugar_cane_badlands",
+                "minecraft:patch_pumpkin",
+                "minecraft:patch_cactus_decorated",
+                "minecraft:patch_firefly_bush_near_water"
+            ],
+            [
+                "minecraft:freeze_top_layer"
+            ]
+        ],
+        "creature_spawn_probability": 0.03,
+        "spawners": {
+            "ambient": [
+                {
+                    "type": "minecraft:bat",
+                    "minCount": 8,
+                    "maxCount": 8,
+                    "weight": 10
+                }
+            ],
+            "axolotls": [],
+            "creature": [
+                {
+                    "type": "minecraft:sheep",
+                    "minCount": 4,
+                    "maxCount": 4,
+                    "weight": 12
+                },
+                {
+                    "type": "minecraft:pig",
+                    "minCount": 4,
+                    "maxCount": 4,
+                    "weight": 10
+                },
+                {
+                    "type": "minecraft:chicken",
+                    "minCount": 4,
+                    "maxCount": 4,
+                    "weight": 10
+                },
+                {
+                    "type": "minecraft:cow",
+                    "minCount": 4,
+                    "maxCount": 4,
+                    "weight": 8
+                },
+                {
+                    "type": "minecraft:armadillo",
+                    "minCount": 1,
+                    "maxCount": 2,
+                    "weight": 6
+                }
+            ],
+            "misc": [],
+            "monster": [
+                {
+                    "type": "minecraft:spider",
+                    "minCount": 4,
+                    "maxCount": 4,
+                    "weight": 100
+                },
+                {
+                    "type": "minecraft:zombie",
+                    "minCount": 4,
+                    "maxCount": 4,
+                    "weight": 95
+                },
+                {
+                    "type": "minecraft:zombie_villager",
+                    "minCount": 1,
+                    "maxCount": 1,
+                    "weight": 5
+                },
+                {
+                    "type": "minecraft:skeleton",
+                    "minCount": 4,
+                    "maxCount": 4,
+                    "weight": 100
+                },
+                {
+                    "type": "minecraft:creeper",
+                    "minCount": 4,
+                    "maxCount": 4,
+                    "weight": 100
+                },
+                {
+                    "type": "minecraft:slime",
+                    "minCount": 4,
+                    "maxCount": 4,
+                    "weight": 100
+                },
+                {
+                    "type": "minecraft:enderman",
+                    "minCount": 1,
+                    "maxCount": 4,
+                    "weight": 10
+                },
+                {
+                    "type": "minecraft:witch",
+                    "minCount": 1,
+                    "maxCount": 1,
+                    "weight": 5
+                }
+            ],
+            "underground_water_creature": [
+                {
+                    "type": "minecraft:glow_squid",
+                    "minCount": 4,
+                    "maxCount": 6,
+                    "weight": 10
+                }
+            ],
+            "water_ambient": [],
+            "water_creature": []
+        },
+        "spawn_costs": {}
+    },
+    "bamboo_jungle": {
+        "has_precipitation": true,
+        "temperature": 0.95,
+        "downfall": 0.9,
+        "effects": {
+            "mood_sound": {
+                "sound": "minecraft:ambient.cave",
+                "tick_delay": 6000,
+                "block_search_extent": 8,
+                "offset": 2.0
+            },
+            "music": [
+                {
+                    "data": {
+                        "sound": "minecraft:music.overworld.bamboo_jungle",
+                        "min_delay": 12000,
+                        "max_delay": 24000,
+                        "replace_current_music": false
+                    },
+                    "weight": 1
+                }
+            ],
+            "music_volume": 1.0,
+            "sky_color": 7842047,
+            "fog_color": 12638463,
+            "water_color": 4159204,
+            "water_fog_color": 329011
+        },
+        "carvers": [
+            "minecraft:cave",
+            "minecraft:cave_extra_underground",
+            "minecraft:canyon"
+        ],
+        "features": [
+            [],
+            [
+                "minecraft:lake_lava_underground",
+                "minecraft:lake_lava_surface"
+            ],
+            [
+                "minecraft:amethyst_geode"
+            ],
+            [
+                "minecraft:monster_room",
+                "minecraft:monster_room_deep"
+            ],
+            [],
+            [],
+            [
+                "minecraft:ore_dirt",
+                "minecraft:ore_gravel",
+                "minecraft:ore_granite_upper",
+                "minecraft:ore_granite_lower",
+                "minecraft:ore_diorite_upper",
+                "minecraft:ore_diorite_lower",
+                "minecraft:ore_andesite_upper",
+                "minecraft:ore_andesite_lower",
+                "minecraft:ore_tuff",
+                "minecraft:ore_coal_upper",
+                "minecraft:ore_coal_lower",
+                "minecraft:ore_iron_upper",
+                "minecraft:ore_iron_middle",
+                "minecraft:ore_iron_small",
+                "minecraft:ore_gold",
+                "minecraft:ore_gold_lower",
+                "minecraft:ore_redstone",
+                "minecraft:ore_redstone_lower",
+                "minecraft:ore_diamond",
+                "minecraft:ore_diamond_medium",
+                "minecraft:ore_diamond_large",
+                "minecraft:ore_diamond_buried",
+                "minecraft:ore_lapis",
+                "minecraft:ore_lapis_buried",
+                "minecraft:ore_copper",
+                "minecraft:underwater_magma",
+                "minecraft:disk_sand",
+                "minecraft:disk_clay",
+                "minecraft:disk_gravel"
+            ],
+            [],
+            [
+                "minecraft:spring_water",
+                "minecraft:spring_lava"
+            ],
+            [
+                "minecraft:glow_lichen",
+                "minecraft:bamboo",
+                "minecraft:bamboo_vegetation",
+                "minecraft:flower_warm",
+                "minecraft:patch_grass_jungle",
+                "minecraft:brown_mushroom_normal",
+                "minecraft:red_mushroom_normal",
+                "minecraft:patch_pumpkin",
+                "minecraft:patch_sugar_cane",
+                "minecraft:patch_firefly_bush_near_water",
+                "minecraft:vines",
+                "minecraft:patch_melon"
+            ],
+            [
+                "minecraft:freeze_top_layer"
+            ]
+        ],
+        "spawners": {
+            "ambient": [
+                {
+                    "type": "minecraft:bat",
+                    "minCount": 8,
+                    "maxCount": 8,
+                    "weight": 10
+                }
+            ],
+            "axolotls": [],
+            "creature": [
+                {
+                    "type": "minecraft:sheep",
+                    "minCount": 4,
+                    "maxCount": 4,
+                    "weight": 12
+                },
+                {
+                    "type": "minecraft:pig",
+                    "minCount": 4,
+                    "maxCount": 4,
+                    "weight": 10
+                },
+                {
+                    "type": "minecraft:chicken",
+                    "minCount": 4,
+                    "maxCount": 4,
+                    "weight": 10
+                },
+                {
+                    "type": "minecraft:cow",
+                    "minCount": 4,
+                    "maxCount": 4,
+                    "weight": 8
+                },
+                {
+                    "type": "minecraft:chicken",
+                    "minCount": 4,
+                    "maxCount": 4,
+                    "weight": 10
+                },
+                {
+                    "type": "minecraft:parrot",
+                    "minCount": 1,
+                    "maxCount": 2,
+                    "weight": 40
+                },
+                {
+                    "type": "minecraft:panda",
+                    "minCount": 1,
+                    "maxCount": 2,
+                    "weight": 80
+                }
+            ],
+            "misc": [],
+            "monster": [
+                {
+                    "type": "minecraft:spider",
+                    "minCount": 4,
+                    "maxCount": 4,
+                    "weight": 100
+                },
+                {
+                    "type": "minecraft:zombie",
+                    "minCount": 4,
+                    "maxCount": 4,
+                    "weight": 95
+                },
+                {
+                    "type": "minecraft:zombie_villager",
+                    "minCount": 1,
+                    "maxCount": 1,
+                    "weight": 5
+                },
+                {
+                    "type": "minecraft:skeleton",
+                    "minCount": 4,
+                    "maxCount": 4,
+                    "weight": 100
+                },
+                {
+                    "type": "minecraft:creeper",
+                    "minCount": 4,
+                    "maxCount": 4,
+                    "weight": 100
+                },
+                {
+                    "type": "minecraft:slime",
+                    "minCount": 4,
+                    "maxCount": 4,
+                    "weight": 100
+                },
+                {
+                    "type": "minecraft:enderman",
+                    "minCount": 1,
+                    "maxCount": 4,
+                    "weight": 10
+                },
+                {
+                    "type": "minecraft:witch",
+                    "minCount": 1,
+                    "maxCount": 1,
+                    "weight": 5
+                },
+                {
+                    "type": "minecraft:ocelot",
+                    "minCount": 1,
+                    "maxCount": 1,
+                    "weight": 2
+                }
+            ],
+            "underground_water_creature": [
+                {
+                    "type": "minecraft:glow_squid",
+                    "minCount": 4,
+                    "maxCount": 6,
+                    "weight": 10
+                }
+            ],
+            "water_ambient": [],
+            "water_creature": []
+        },
+        "spawn_costs": {}
+    },
+    "basalt_deltas": {
+        "has_precipitation": false,
+        "temperature": 2.0,
+        "downfall": 0.0,
+        "effects": {
+            "mood_sound": {
+                "sound": "minecraft:ambient.basalt_deltas.mood",
+                "tick_delay": 6000,
+                "block_search_extent": 8,
+                "offset": 2.0
+            },
+            "additions_sound": {
+                "sound": "minecraft:ambient.basalt_deltas.additions",
+                "tick_chance": 0.0111
+            },
+            "music": [
+                {
+                    "data": {
+                        "sound": "minecraft:music.nether.basalt_deltas",
+                        "min_delay": 12000,
+                        "max_delay": 24000,
+                        "replace_current_music": false
+                    },
+                    "weight": 1
+                }
+            ],
+            "music_volume": 1.0,
+            "particle": {
+                "options": {
+                    "type": "minecraft:white_ash"
+                },
+                "probability": 0.118093334
+            },
+            "ambient_sound": "minecraft:ambient.basalt_deltas.loop",
+            "sky_color": 7254527,
+            "fog_color": 6840176,
+            "water_color": 4159204,
+            "water_fog_color": 329011
+        },
+        "carvers": "minecraft:nether_cave",
+        "features": [
+            [],
+            [],
+            [],
+            [],
+            [
+                "minecraft:delta",
+                "minecraft:small_basalt_columns",
+                "minecraft:large_basalt_columns"
+            ],
+            [],
+            [],
+            [
+                "minecraft:basalt_blobs",
+                "minecraft:blackstone_blobs",
+                "minecraft:spring_delta",
+                "minecraft:patch_fire",
+                "minecraft:patch_soul_fire",
+                "minecraft:glowstone_extra",
+                "minecraft:glowstone",
+                "minecraft:brown_mushroom_nether",
+                "minecraft:red_mushroom_nether",
+                "minecraft:ore_magma",
+                "minecraft:spring_closed_double",
+                "minecraft:ore_gold_deltas",
+                "minecraft:ore_quartz_deltas",
+                "minecraft:ore_ancient_debris_large",
+                "minecraft:ore_debris_small"
+            ]
+        ],
+        "spawners": {
+            "ambient": [],
+            "axolotls": [],
+            "creature": [
+                {
+                    "type": "minecraft:strider",
+                    "minCount": 1,
+                    "maxCount": 2,
+                    "weight": 60
+                }
+            ],
+            "misc": [],
+            "monster": [
+                {
+                    "type": "minecraft:ghast",
+                    "minCount": 1,
+                    "maxCount": 1,
+                    "weight": 40
+                },
+                {
+                    "type": "minecraft:magma_cube",
+                    "minCount": 2,
+                    "maxCount": 5,
+                    "weight": 100
+                }
+            ],
+            "underground_water_creature": [],
+            "water_ambient": [],
+            "water_creature": []
+        },
+        "spawn_costs": {}
+    },
+    "beach": {
+        "has_precipitation": true,
+        "temperature": 0.8,
+        "downfall": 0.4,
+        "effects": {
+            "mood_sound": {
+                "sound": "minecraft:ambient.cave",
+                "tick_delay": 6000,
+                "block_search_extent": 8,
+                "offset": 2.0
+            },
+            "music_volume": 1.0,
+            "sky_color": 7907327,
+            "fog_color": 12638463,
+            "water_color": 4159204,
+            "water_fog_color": 329011
+        },
+        "carvers": [
+            "minecraft:cave",
+            "minecraft:cave_extra_underground",
+            "minecraft:canyon"
+        ],
+        "features": [
+            [],
+            [
+                "minecraft:lake_lava_underground",
+                "minecraft:lake_lava_surface"
+            ],
+            [
+                "minecraft:amethyst_geode"
+            ],
+            [
+                "minecraft:monster_room",
+                "minecraft:monster_room_deep"
+            ],
+            [],
+            [],
+            [
+                "minecraft:ore_dirt",
+                "minecraft:ore_gravel",
+                "minecraft:ore_granite_upper",
+                "minecraft:ore_granite_lower",
+                "minecraft:ore_diorite_upper",
+                "minecraft:ore_diorite_lower",
+                "minecraft:ore_andesite_upper",
+                "minecraft:ore_andesite_lower",
+                "minecraft:ore_tuff",
+                "minecraft:ore_coal_upper",
+                "minecraft:ore_coal_lower",
+                "minecraft:ore_iron_upper",
+                "minecraft:ore_iron_middle",
+                "minecraft:ore_iron_small",
+                "minecraft:ore_gold",
+                "minecraft:ore_gold_lower",
+                "minecraft:ore_redstone",
+                "minecraft:ore_redstone_lower",
+                "minecraft:ore_diamond",
+                "minecraft:ore_diamond_medium",
+                "minecraft:ore_diamond_large",
+                "minecraft:ore_diamond_buried",
+                "minecraft:ore_lapis",
+                "minecraft:ore_lapis_buried",
+                "minecraft:ore_copper",
+                "minecraft:underwater_magma",
+                "minecraft:disk_sand",
+                "minecraft:disk_clay",
+                "minecraft:disk_gravel"
+            ],
+            [],
+            [
+                "minecraft:spring_water",
+                "minecraft:spring_lava"
+            ],
+            [
+                "minecraft:glow_lichen",
+                "minecraft:flower_default",
+                "minecraft:patch_grass_badlands",
+                "minecraft:brown_mushroom_normal",
+                "minecraft:red_mushroom_normal",
+                "minecraft:patch_pumpkin",
+                "minecraft:patch_sugar_cane",
+                "minecraft:patch_firefly_bush_near_water"
+            ],
+            [
+                "minecraft:freeze_top_layer"
+            ]
+        ],
+        "spawners": {
+            "ambient": [
+                {
+                    "type": "minecraft:bat",
+                    "minCount": 8,
+                    "maxCount": 8,
+                    "weight": 10
+                }
+            ],
+            "axolotls": [],
+            "creature": [
+                {
+                    "type": "minecraft:turtle",
+                    "minCount": 2,
+                    "maxCount": 5,
+                    "weight": 5
+                }
+            ],
+            "misc": [],
+            "monster": [
+                {
+                    "type": "minecraft:spider",
+                    "minCount": 4,
+                    "maxCount": 4,
+                    "weight": 100
+                },
+                {
+                    "type": "minecraft:zombie",
+                    "minCount": 4,
+                    "maxCount": 4,
+                    "weight": 95
+                },
+                {
+                    "type": "minecraft:zombie_villager",
+                    "minCount": 1,
+                    "maxCount": 1,
+                    "weight": 5
+                },
+                {
+                    "type": "minecraft:skeleton",
+                    "minCount": 4,
+                    "maxCount": 4,
+                    "weight": 100
+                },
+                {
+                    "type": "minecraft:creeper",
+                    "minCount": 4,
+                    "maxCount": 4,
+                    "weight": 100
+                },
+                {
+                    "type": "minecraft:slime",
+                    "minCount": 4,
+                    "maxCount": 4,
+                    "weight": 100
+                },
+                {
+                    "type": "minecraft:enderman",
+                    "minCount": 1,
+                    "maxCount": 4,
+                    "weight": 10
+                },
+                {
+                    "type": "minecraft:witch",
+                    "minCount": 1,
+                    "maxCount": 1,
+                    "weight": 5
+                }
+            ],
+            "underground_water_creature": [
+                {
+                    "type": "minecraft:glow_squid",
+                    "minCount": 4,
+                    "maxCount": 6,
+                    "weight": 10
+                }
+            ],
+            "water_ambient": [],
+            "water_creature": []
+        },
+        "spawn_costs": {}
+    },
+    "birch_forest": {
+        "has_precipitation": true,
+        "temperature": 0.6,
+        "downfall": 0.6,
+        "effects": {
+            "mood_sound": {
+                "sound": "minecraft:ambient.cave",
+                "tick_delay": 6000,
+                "block_search_extent": 8,
+                "offset": 2.0
+            },
+            "music": [
+                {
+                    "data": {
+                        "sound": "minecraft:music.overworld.forest",
+                        "min_delay": 12000,
+                        "max_delay": 24000,
+                        "replace_current_music": false
+                    },
+                    "weight": 1
+                }
+            ],
+            "music_volume": 1.0,
+            "sky_color": 8037887,
+            "fog_color": 12638463,
+            "water_color": 4159204,
+            "water_fog_color": 329011
+        },
+        "carvers": [
+            "minecraft:cave",
+            "minecraft:cave_extra_underground",
+            "minecraft:canyon"
+        ],
+        "features": [
+            [],
+            [
+                "minecraft:lake_lava_underground",
+                "minecraft:lake_lava_surface"
+            ],
+            [
+                "minecraft:amethyst_geode"
+            ],
+            [
+                "minecraft:monster_room",
+                "minecraft:monster_room_deep"
+            ],
+            [],
+            [],
+            [
+                "minecraft:ore_dirt",
+                "minecraft:ore_gravel",
+                "minecraft:ore_granite_upper",
+                "minecraft:ore_granite_lower",
+                "minecraft:ore_diorite_upper",
+                "minecraft:ore_diorite_lower",
+                "minecraft:ore_andesite_upper",
+                "minecraft:ore_andesite_lower",
+                "minecraft:ore_tuff",
+                "minecraft:ore_coal_upper",
+                "minecraft:ore_coal_lower",
+                "minecraft:ore_iron_upper",
+                "minecraft:ore_iron_middle",
+                "minecraft:ore_iron_small",
+                "minecraft:ore_gold",
+                "minecraft:ore_gold_lower",
+                "minecraft:ore_redstone",
+                "minecraft:ore_redstone_lower",
+                "minecraft:ore_diamond",
+                "minecraft:ore_diamond_medium",
+                "minecraft:ore_diamond_large",
+                "minecraft:ore_diamond_buried",
+                "minecraft:ore_lapis",
+                "minecraft:ore_lapis_buried",
+                "minecraft:ore_copper",
+                "minecraft:underwater_magma",
+                "minecraft:disk_sand",
+                "minecraft:disk_clay",
+                "minecraft:disk_gravel"
+            ],
+            [],
+            [
+                "minecraft:spring_water",
+                "minecraft:spring_lava"
+            ],
+            [
+                "minecraft:glow_lichen",
+                "minecraft:forest_flowers",
+                "minecraft:wildflowers_birch_forest",
+                "minecraft:trees_birch",
+                "minecraft:patch_bush",
+                "minecraft:flower_default",
+                "minecraft:patch_grass_forest",
+                "minecraft:brown_mushroom_normal",
+                "minecraft:red_mushroom_normal",
+                "minecraft:patch_pumpkin",
+                "minecraft:patch_sugar_cane",
+                "minecraft:patch_firefly_bush_near_water"
+            ],
+            [
+                "minecraft:freeze_top_layer"
+            ]
+        ],
+        "spawners": {
+            "ambient": [
+                {
+                    "type": "minecraft:bat",
+                    "minCount": 8,
+                    "maxCount": 8,
+                    "weight": 10
+                }
+            ],
+            "axolotls": [],
+            "creature": [
+                {
+                    "type": "minecraft:sheep",
+                    "minCount": 4,
+                    "maxCount": 4,
+                    "weight": 12
+                },
+                {
+                    "type": "minecraft:pig",
+                    "minCount": 4,
+                    "maxCount": 4,
+                    "weight": 10
+                },
+                {
+                    "type": "minecraft:chicken",
+                    "minCount": 4,
+                    "maxCount": 4,
+                    "weight": 10
+                },
+                {
+                    "type": "minecraft:cow",
+                    "minCount": 4,
+                    "maxCount": 4,
+                    "weight": 8
+                }
+            ],
+            "misc": [],
+            "monster": [
+                {
+                    "type": "minecraft:spider",
+                    "minCount": 4,
+                    "maxCount": 4,
+                    "weight": 100
+                },
+                {
+                    "type": "minecraft:zombie",
+                    "minCount": 4,
+                    "maxCount": 4,
+                    "weight": 95
+                },
+                {
+                    "type": "minecraft:zombie_villager",
+                    "minCount": 1,
+                    "maxCount": 1,
+                    "weight": 5
+                },
+                {
+                    "type": "minecraft:skeleton",
+                    "minCount": 4,
+                    "maxCount": 4,
+                    "weight": 100
+                },
+                {
+                    "type": "minecraft:creeper",
+                    "minCount": 4,
+                    "maxCount": 4,
+                    "weight": 100
+                },
+                {
+                    "type": "minecraft:slime",
+                    "minCount": 4,
+                    "maxCount": 4,
+                    "weight": 100
+                },
+                {
+                    "type": "minecraft:enderman",
+                    "minCount": 1,
+                    "maxCount": 4,
+                    "weight": 10
+                },
+                {
+                    "type": "minecraft:witch",
+                    "minCount": 1,
+                    "maxCount": 1,
+                    "weight": 5
+                }
+            ],
+            "underground_water_creature": [
+                {
+                    "type": "minecraft:glow_squid",
+                    "minCount": 4,
+                    "maxCount": 6,
+                    "weight": 10
+                }
+            ],
+            "water_ambient": [],
+            "water_creature": []
+        },
+        "spawn_costs": {}
+    },
+    "cherry_grove": {
+        "has_precipitation": true,
+        "temperature": 0.5,
+        "downfall": 0.8,
+        "effects": {
+            "mood_sound": {
+                "sound": "minecraft:ambient.cave",
+                "tick_delay": 6000,
+                "block_search_extent": 8,
+                "offset": 2.0
+            },
+            "music": [
+                {
+                    "data": {
+                        "sound": "minecraft:music.overworld.cherry_grove",
+                        "min_delay": 12000,
+                        "max_delay": 24000,
+                        "replace_current_music": false
+                    },
+                    "weight": 1
+                }
+            ],
+            "music_volume": 1.0,
+            "sky_color": 8103167,
+            "foliage_color": 11983713,
+            "grass_color": 11983713,
+            "fog_color": 12638463,
+            "water_color": 6141935,
+            "water_fog_color": 6141935
+        },
+        "carvers": [
+            "minecraft:cave",
+            "minecraft:cave_extra_underground",
+            "minecraft:canyon"
+        ],
+        "features": [
+            [],
+            [
+                "minecraft:lake_lava_underground",
+                "minecraft:lake_lava_surface"
+            ],
+            [
+                "minecraft:amethyst_geode"
+            ],
+            [
+                "minecraft:monster_room",
+                "minecraft:monster_room_deep"
+            ],
+            [],
+            [],
+            [
+                "minecraft:ore_dirt",
+                "minecraft:ore_gravel",
+                "minecraft:ore_granite_upper",
+                "minecraft:ore_granite_lower",
+                "minecraft:ore_diorite_upper",
+                "minecraft:ore_diorite_lower",
+                "minecraft:ore_andesite_upper",
+                "minecraft:ore_andesite_lower",
+                "minecraft:ore_tuff",
+                "minecraft:ore_coal_upper",
+                "minecraft:ore_coal_lower",
+                "minecraft:ore_iron_upper",
+                "minecraft:ore_iron_middle",
+                "minecraft:ore_iron_small",
+                "minecraft:ore_gold",
+                "minecraft:ore_gold_lower",
+                "minecraft:ore_redstone",
+                "minecraft:ore_redstone_lower",
+                "minecraft:ore_diamond",
+                "minecraft:ore_diamond_medium",
+                "minecraft:ore_diamond_large",
+                "minecraft:ore_diamond_buried",
+                "minecraft:ore_lapis",
+                "minecraft:ore_lapis_buried",
+                "minecraft:ore_copper",
+                "minecraft:underwater_magma",
+                "minecraft:disk_sand",
+                "minecraft:disk_clay",
+                "minecraft:disk_gravel",
+                "minecraft:ore_emerald"
+            ],
+            [
+                "minecraft:ore_infested"
+            ],
+            [
+                "minecraft:spring_water",
+                "minecraft:spring_lava"
+            ],
+            [
+                "minecraft:glow_lichen",
+                "minecraft:patch_tall_grass_2",
+                "minecraft:patch_grass_plain",
+                "minecraft:flower_cherry",
+                "minecraft:trees_cherry"
+            ],
+            [
+                "minecraft:freeze_top_layer"
+            ]
+        ],
+        "spawners": {
+            "ambient": [
+                {
+                    "type": "minecraft:bat",
+                    "minCount": 8,
+                    "maxCount": 8,
+                    "weight": 10
+                }
+            ],
+            "axolotls": [],
+            "creature": [
+                {
+                    "type": "minecraft:pig",
+                    "minCount": 1,
+                    "maxCount": 2,
+                    "weight": 1
+                },
+                {
+                    "type": "minecraft:rabbit",
+                    "minCount": 2,
+                    "maxCount": 6,
+                    "weight": 2
+                },
+                {
+                    "type": "minecraft:sheep",
+                    "minCount": 2,
+                    "maxCount": 4,
+                    "weight": 2
+                }
+            ],
+            "misc": [],
+            "monster": [
+                {
+                    "type": "minecraft:spider",
+                    "minCount": 4,
+                    "maxCount": 4,
+                    "weight": 100
+                },
+                {
+                    "type": "minecraft:zombie",
+                    "minCount": 4,
+                    "maxCount": 4,
+                    "weight": 95
+                },
+                {
+                    "type": "minecraft:zombie_villager",
+                    "minCount": 1,
+                    "maxCount": 1,
+                    "weight": 5
+                },
+                {
+                    "type": "minecraft:skeleton",
+                    "minCount": 4,
+                    "maxCount": 4,
+                    "weight": 100
+                },
+                {
+                    "type": "minecraft:creeper",
+                    "minCount": 4,
+                    "maxCount": 4,
+                    "weight": 100
+                },
+                {
+                    "type": "minecraft:slime",
+                    "minCount": 4,
+                    "maxCount": 4,
+                    "weight": 100
+                },
+                {
+                    "type": "minecraft:enderman",
+                    "minCount": 1,
+                    "maxCount": 4,
+                    "weight": 10
+                },
+                {
+                    "type": "minecraft:witch",
+                    "minCount": 1,
+                    "maxCount": 1,
+                    "weight": 5
+                }
+            ],
+            "underground_water_creature": [
+                {
+                    "type": "minecraft:glow_squid",
+                    "minCount": 4,
+                    "maxCount": 6,
+                    "weight": 10
+                }
+            ],
+            "water_ambient": [],
+            "water_creature": []
+        },
+        "spawn_costs": {}
+    },
+    "cold_ocean": {
+        "has_precipitation": true,
+        "temperature": 0.5,
+        "downfall": 0.5,
+        "effects": {
+            "mood_sound": {
+                "sound": "minecraft:ambient.cave",
+                "tick_delay": 6000,
+                "block_search_extent": 8,
+                "offset": 2.0
+            },
+            "music_volume": 1.0,
+            "sky_color": 8103167,
+            "fog_color": 12638463,
+            "water_color": 4020182,
+            "water_fog_color": 329011
+        },
+        "carvers": [
+            "minecraft:cave",
+            "minecraft:cave_extra_underground",
+            "minecraft:canyon"
+        ],
+        "features": [
+            [],
+            [
+                "minecraft:lake_lava_underground",
+                "minecraft:lake_lava_surface"
+            ],
+            [
+                "minecraft:amethyst_geode"
+            ],
+            [
+                "minecraft:monster_room",
+                "minecraft:monster_room_deep"
+            ],
+            [],
+            [],
+            [
+                "minecraft:ore_dirt",
+                "minecraft:ore_gravel",
+                "minecraft:ore_granite_upper",
+                "minecraft:ore_granite_lower",
+                "minecraft:ore_diorite_upper",
+                "minecraft:ore_diorite_lower",
+                "minecraft:ore_andesite_upper",
+                "minecraft:ore_andesite_lower",
+                "minecraft:ore_tuff",
+                "minecraft:ore_coal_upper",
+                "minecraft:ore_coal_lower",
+                "minecraft:ore_iron_upper",
+                "minecraft:ore_iron_middle",
+                "minecraft:ore_iron_small",
+                "minecraft:ore_gold",
+                "minecraft:ore_gold_lower",
+                "minecraft:ore_redstone",
+                "minecraft:ore_redstone_lower",
+                "minecraft:ore_diamond",
+                "minecraft:ore_diamond_medium",
+                "minecraft:ore_diamond_large",
+                "minecraft:ore_diamond_buried",
+                "minecraft:ore_lapis",
+                "minecraft:ore_lapis_buried",
+                "minecraft:ore_copper",
+                "minecraft:underwater_magma",
+                "minecraft:disk_sand",
+                "minecraft:disk_clay",
+                "minecraft:disk_gravel"
+            ],
+            [],
+            [
+                "minecraft:spring_water",
+                "minecraft:spring_lava"
+            ],
+            [
+                "minecraft:glow_lichen",
+                "minecraft:trees_water",
+                "minecraft:flower_default",
+                "minecraft:patch_grass_badlands",
+                "minecraft:brown_mushroom_normal",
+                "minecraft:red_mushroom_normal",
+                "minecraft:patch_pumpkin",
+                "minecraft:patch_sugar_cane",
+                "minecraft:patch_firefly_bush_near_water",
+                "minecraft:seagrass_cold",
+                "minecraft:kelp_cold"
+            ],
+            [
+                "minecraft:freeze_top_layer"
+            ]
+        ],
+        "spawners": {
+            "ambient": [
+                {
+                    "type": "minecraft:bat",
+                    "minCount": 8,
+                    "maxCount": 8,
+                    "weight": 10
+                }
+            ],
+            "axolotls": [],
+            "creature": [],
+            "misc": [],
+            "monster": [
+                {
+                    "type": "minecraft:spider",
+                    "minCount": 4,
+                    "maxCount": 4,
+                    "weight": 100
+                },
+                {
+                    "type": "minecraft:zombie",
+                    "minCount": 4,
+                    "maxCount": 4,
+                    "weight": 95
+                },
+                {
+                    "type": "minecraft:zombie_villager",
+                    "minCount": 1,
+                    "maxCount": 1,
+                    "weight": 5
+                },
+                {
+                    "type": "minecraft:skeleton",
+                    "minCount": 4,
+                    "maxCount": 4,
+                    "weight": 100
+                },
+                {
+                    "type": "minecraft:creeper",
+                    "minCount": 4,
+                    "maxCount": 4,
+                    "weight": 100
+                },
+                {
+                    "type": "minecraft:slime",
+                    "minCount": 4,
+                    "maxCount": 4,
+                    "weight": 100
+                },
+                {
+                    "type": "minecraft:enderman",
+                    "minCount": 1,
+                    "maxCount": 4,
+                    "weight": 10
+                },
+                {
+                    "type": "minecraft:witch",
+                    "minCount": 1,
+                    "maxCount": 1,
+                    "weight": 5
+                },
+                {
+                    "type": "minecraft:drowned",
+                    "minCount": 1,
+                    "maxCount": 1,
+                    "weight": 5
+                }
+            ],
+            "underground_water_creature": [
+                {
+                    "type": "minecraft:glow_squid",
+                    "minCount": 4,
+                    "maxCount": 6,
+                    "weight": 10
+                }
+            ],
+            "water_ambient": [
+                {
+                    "type": "minecraft:cod",
+                    "minCount": 3,
+                    "maxCount": 6,
+                    "weight": 15
+                },
+                {
+                    "type": "minecraft:salmon",
+                    "minCount": 1,
+                    "maxCount": 5,
+                    "weight": 15
+                }
+            ],
+            "water_creature": [
+                {
+                    "type": "minecraft:squid",
+                    "minCount": 1,
+                    "maxCount": 4,
+                    "weight": 3
+                }
+            ]
+        },
+        "spawn_costs": {}
+    },
+    "crimson_forest": {
+        "has_precipitation": false,
+        "temperature": 2.0,
+        "downfall": 0.0,
+        "effects": {
+            "mood_sound": {
+                "sound": "minecraft:ambient.crimson_forest.mood",
+                "tick_delay": 6000,
+                "block_search_extent": 8,
+                "offset": 2.0
+            },
+            "additions_sound": {
+                "sound": "minecraft:ambient.crimson_forest.additions",
+                "tick_chance": 0.0111
+            },
+            "music": [
+                {
+                    "data": {
+                        "sound": "minecraft:music.nether.crimson_forest",
+                        "min_delay": 12000,
+                        "max_delay": 24000,
+                        "replace_current_music": false
+                    },
+                    "weight": 1
+                }
+            ],
+            "music_volume": 1.0,
+            "particle": {
+                "options": {
+                    "type": "minecraft:crimson_spore"
+                },
+                "probability": 0.025
+            },
+            "ambient_sound": "minecraft:ambient.crimson_forest.loop",
+            "sky_color": 7254527,
+            "fog_color": 3343107,
+            "water_color": 4159204,
+            "water_fog_color": 329011
+        },
+        "carvers": "minecraft:nether_cave",
+        "features": [
+            [],
+            [],
+            [],
+            [],
+            [],
+            [],
+            [],
+            [
+                "minecraft:spring_open",
+                "minecraft:patch_fire",
+                "minecraft:glowstone_extra",
+                "minecraft:glowstone",
+                "minecraft:ore_magma",
+                "minecraft:spring_closed",
+                "minecraft:ore_gravel_nether",
+                "minecraft:ore_blackstone",
+                "minecraft:ore_gold_nether",
+                "minecraft:ore_quartz_nether",
+                "minecraft:ore_ancient_debris_large",
+                "minecraft:ore_debris_small"
+            ],
+            [],
+            [
+                "minecraft:spring_lava",
+                "minecraft:brown_mushroom_normal",
+                "minecraft:red_mushroom_normal",
+                "minecraft:weeping_vines",
+                "minecraft:crimson_fungi",
+                "minecraft:crimson_forest_vegetation"
+            ]
+        ],
+        "spawners": {
+            "ambient": [],
+            "axolotls": [],
+            "creature": [
+                {
+                    "type": "minecraft:strider",
+                    "minCount": 1,
+                    "maxCount": 2,
+                    "weight": 60
+                }
+            ],
+            "misc": [],
+            "monster": [
+                {
+                    "type": "minecraft:zombified_piglin",
+                    "minCount": 2,
+                    "maxCount": 4,
+                    "weight": 1
+                },
+                {
+                    "type": "minecraft:hoglin",
+                    "minCount": 3,
+                    "maxCount": 4,
+                    "weight": 9
+                },
+                {
+                    "type": "minecraft:piglin",
+                    "minCount": 3,
+                    "maxCount": 4,
+                    "weight": 5
+                }
+            ],
+            "underground_water_creature": [],
+            "water_ambient": [],
+            "water_creature": []
+        },
+        "spawn_costs": {}
+    },
+    "dark_forest": {
+        "has_precipitation": true,
+        "temperature": 0.7,
+        "downfall": 0.8,
+        "effects": {
+            "mood_sound": {
+                "sound": "minecraft:ambient.cave",
+                "tick_delay": 6000,
+                "block_search_extent": 8,
+                "offset": 2.0
+            },
+            "music": [
+                {
+                    "data": {
+                        "sound": "minecraft:music.overworld.forest",
+                        "min_delay": 12000,
+                        "max_delay": 24000,
+                        "replace_current_music": false
+                    },
+                    "weight": 1
+                }
+            ],
+            "music_volume": 1.0,
+            "grass_color_modifier": "dark_forest",
+            "sky_color": 7972607,
+            "dry_foliage_color": 8082228,
+            "fog_color": 12638463,
+            "water_color": 4159204,
+            "water_fog_color": 329011
+        },
+        "carvers": [
+            "minecraft:cave",
+            "minecraft:cave_extra_underground",
+            "minecraft:canyon"
+        ],
+        "features": [
+            [],
+            [
+                "minecraft:lake_lava_underground",
+                "minecraft:lake_lava_surface"
+            ],
+            [
+                "minecraft:amethyst_geode"
+            ],
+            [
+                "minecraft:monster_room",
+                "minecraft:monster_room_deep"
+            ],
+            [],
+            [],
+            [
+                "minecraft:ore_dirt",
+                "minecraft:ore_gravel",
+                "minecraft:ore_granite_upper",
+                "minecraft:ore_granite_lower",
+                "minecraft:ore_diorite_upper",
+                "minecraft:ore_diorite_lower",
+                "minecraft:ore_andesite_upper",
+                "minecraft:ore_andesite_lower",
+                "minecraft:ore_tuff",
+                "minecraft:ore_coal_upper",
+                "minecraft:ore_coal_lower",
+                "minecraft:ore_iron_upper",
+                "minecraft:ore_iron_middle",
+                "minecraft:ore_iron_small",
+                "minecraft:ore_gold",
+                "minecraft:ore_gold_lower",
+                "minecraft:ore_redstone",
+                "minecraft:ore_redstone_lower",
+                "minecraft:ore_diamond",
+                "minecraft:ore_diamond_medium",
+                "minecraft:ore_diamond_large",
+                "minecraft:ore_diamond_buried",
+                "minecraft:ore_lapis",
+                "minecraft:ore_lapis_buried",
+                "minecraft:ore_copper",
+                "minecraft:underwater_magma",
+                "minecraft:disk_sand",
+                "minecraft:disk_clay",
+                "minecraft:disk_gravel"
+            ],
+            [],
+            [
+                "minecraft:spring_water",
+                "minecraft:spring_lava"
+            ],
+            [
+                "minecraft:glow_lichen",
+                "minecraft:dark_forest_vegetation",
+                "minecraft:forest_flowers",
+                "minecraft:flower_default",
+                "minecraft:patch_grass_forest",
+                "minecraft:brown_mushroom_normal",
+                "minecraft:red_mushroom_normal",
+                "minecraft:patch_leaf_litter",
+                "minecraft:patch_pumpkin",
+                "minecraft:patch_sugar_cane",
+                "minecraft:patch_firefly_bush_near_water"
+            ],
+            [
+                "minecraft:freeze_top_layer"
+            ]
+        ],
+        "spawners": {
+            "ambient": [
+                {
+                    "type": "minecraft:bat",
+                    "minCount": 8,
+                    "maxCount": 8,
+                    "weight": 10
+                }
+            ],
+            "axolotls": [],
+            "creature": [
+                {
+                    "type": "minecraft:sheep",
+                    "minCount": 4,
+                    "maxCount": 4,
+                    "weight": 12
+                },
+                {
+                    "type": "minecraft:pig",
+                    "minCount": 4,
+                    "maxCount": 4,
+                    "weight": 10
+                },
+                {
+                    "type": "minecraft:chicken",
+                    "minCount": 4,
+                    "maxCount": 4,
+                    "weight": 10
+                },
+                {
+                    "type": "minecraft:cow",
+                    "minCount": 4,
+                    "maxCount": 4,
+                    "weight": 8
+                }
+            ],
+            "misc": [],
+            "monster": [
+                {
+                    "type": "minecraft:spider",
+                    "minCount": 4,
+                    "maxCount": 4,
+                    "weight": 100
+                },
+                {
+                    "type": "minecraft:zombie",
+                    "minCount": 4,
+                    "maxCount": 4,
+                    "weight": 95
+                },
+                {
+                    "type": "minecraft:zombie_villager",
+                    "minCount": 1,
+                    "maxCount": 1,
+                    "weight": 5
+                },
+                {
+                    "type": "minecraft:skeleton",
+                    "minCount": 4,
+                    "maxCount": 4,
+                    "weight": 100
+                },
+                {
+                    "type": "minecraft:creeper",
+                    "minCount": 4,
+                    "maxCount": 4,
+                    "weight": 100
+                },
+                {
+                    "type": "minecraft:slime",
+                    "minCount": 4,
+                    "maxCount": 4,
+                    "weight": 100
+                },
+                {
+                    "type": "minecraft:enderman",
+                    "minCount": 1,
+                    "maxCount": 4,
+                    "weight": 10
+                },
+                {
+                    "type": "minecraft:witch",
+                    "minCount": 1,
+                    "maxCount": 1,
+                    "weight": 5
+                }
+            ],
+            "underground_water_creature": [
+                {
+                    "type": "minecraft:glow_squid",
+                    "minCount": 4,
+                    "maxCount": 6,
+                    "weight": 10
+                }
+            ],
+            "water_ambient": [],
+            "water_creature": []
+        },
+        "spawn_costs": {}
+    },
+    "deep_cold_ocean": {
+        "has_precipitation": true,
+        "temperature": 0.5,
+        "downfall": 0.5,
+        "effects": {
+            "mood_sound": {
+                "sound": "minecraft:ambient.cave",
+                "tick_delay": 6000,
+                "block_search_extent": 8,
+                "offset": 2.0
+            },
+            "music_volume": 1.0,
+            "sky_color": 8103167,
+            "fog_color": 12638463,
+            "water_color": 4020182,
+            "water_fog_color": 329011
+        },
+        "carvers": [
+            "minecraft:cave",
+            "minecraft:cave_extra_underground",
+            "minecraft:canyon"
+        ],
+        "features": [
+            [],
+            [
+                "minecraft:lake_lava_underground",
+                "minecraft:lake_lava_surface"
+            ],
+            [
+                "minecraft:amethyst_geode"
+            ],
+            [
+                "minecraft:monster_room",
+                "minecraft:monster_room_deep"
+            ],
+            [],
+            [],
+            [
+                "minecraft:ore_dirt",
+                "minecraft:ore_gravel",
+                "minecraft:ore_granite_upper",
+                "minecraft:ore_granite_lower",
+                "minecraft:ore_diorite_upper",
+                "minecraft:ore_diorite_lower",
+                "minecraft:ore_andesite_upper",
+                "minecraft:ore_andesite_lower",
+                "minecraft:ore_tuff",
+                "minecraft:ore_coal_upper",
+                "minecraft:ore_coal_lower",
+                "minecraft:ore_iron_upper",
+                "minecraft:ore_iron_middle",
+                "minecraft:ore_iron_small",
+                "minecraft:ore_gold",
+                "minecraft:ore_gold_lower",
+                "minecraft:ore_redstone",
+                "minecraft:ore_redstone_lower",
+                "minecraft:ore_diamond",
+                "minecraft:ore_diamond_medium",
+                "minecraft:ore_diamond_large",
+                "minecraft:ore_diamond_buried",
+                "minecraft:ore_lapis",
+                "minecraft:ore_lapis_buried",
+                "minecraft:ore_copper",
+                "minecraft:underwater_magma",
+                "minecraft:disk_sand",
+                "minecraft:disk_clay",
+                "minecraft:disk_gravel"
+            ],
+            [],
+            [
+                "minecraft:spring_water",
+                "minecraft:spring_lava"
+            ],
+            [
+                "minecraft:glow_lichen",
+                "minecraft:trees_water",
+                "minecraft:flower_default",
+                "minecraft:patch_grass_badlands",
+                "minecraft:brown_mushroom_normal",
+                "minecraft:red_mushroom_normal",
+                "minecraft:patch_pumpkin",
+                "minecraft:patch_sugar_cane",
+                "minecraft:patch_firefly_bush_near_water",
+                "minecraft:seagrass_deep_cold",
+                "minecraft:kelp_cold"
+            ],
+            [
+                "minecraft:freeze_top_layer"
+            ]
+        ],
+        "spawners": {
+            "ambient": [
+                {
+                    "type": "minecraft:bat",
+                    "minCount": 8,
+                    "maxCount": 8,
+                    "weight": 10
+                }
+            ],
+            "axolotls": [],
+            "creature": [],
+            "misc": [],
+            "monster": [
+                {
+                    "type": "minecraft:spider",
+                    "minCount": 4,
+                    "maxCount": 4,
+                    "weight": 100
+                },
+                {
+                    "type": "minecraft:zombie",
+                    "minCount": 4,
+                    "maxCount": 4,
+                    "weight": 95
+                },
+                {
+                    "type": "minecraft:zombie_villager",
+                    "minCount": 1,
+                    "maxCount": 1,
+                    "weight": 5
+                },
+                {
+                    "type": "minecraft:skeleton",
+                    "minCount": 4,
+                    "maxCount": 4,
+                    "weight": 100
+                },
+                {
+                    "type": "minecraft:creeper",
+                    "minCount": 4,
+                    "maxCount": 4,
+                    "weight": 100
+                },
+                {
+                    "type": "minecraft:slime",
+                    "minCount": 4,
+                    "maxCount": 4,
+                    "weight": 100
+                },
+                {
+                    "type": "minecraft:enderman",
+                    "minCount": 1,
+                    "maxCount": 4,
+                    "weight": 10
+                },
+                {
+                    "type": "minecraft:witch",
+                    "minCount": 1,
+                    "maxCount": 1,
+                    "weight": 5
+                },
+                {
+                    "type": "minecraft:drowned",
+                    "minCount": 1,
+                    "maxCount": 1,
+                    "weight": 5
+                }
+            ],
+            "underground_water_creature": [
+                {
+                    "type": "minecraft:glow_squid",
+                    "minCount": 4,
+                    "maxCount": 6,
+                    "weight": 10
+                }
+            ],
+            "water_ambient": [
+                {
+                    "type": "minecraft:cod",
+                    "minCount": 3,
+                    "maxCount": 6,
+                    "weight": 15
+                },
+                {
+                    "type": "minecraft:salmon",
+                    "minCount": 1,
+                    "maxCount": 5,
+                    "weight": 15
+                }
+            ],
+            "water_creature": [
+                {
+                    "type": "minecraft:squid",
+                    "minCount": 1,
+                    "maxCount": 4,
+                    "weight": 3
+                }
+            ]
+        },
+        "spawn_costs": {}
+    },
+    "deep_dark": {
+        "has_precipitation": true,
+        "temperature": 0.8,
+        "downfall": 0.4,
+        "effects": {
+            "mood_sound": {
+                "sound": "minecraft:ambient.cave",
+                "tick_delay": 6000,
+                "block_search_extent": 8,
+                "offset": 2.0
+            },
+            "music": [
+                {
+                    "data": {
+                        "sound": "minecraft:music.overworld.deep_dark",
+                        "min_delay": 12000,
+                        "max_delay": 24000,
+                        "replace_current_music": false
+                    },
+                    "weight": 1
+                }
+            ],
+            "music_volume": 1.0,
+            "sky_color": 7907327,
+            "fog_color": 12638463,
+            "water_color": 4159204,
+            "water_fog_color": 329011
+        },
+        "carvers": [
+            "minecraft:cave",
+            "minecraft:cave_extra_underground",
+            "minecraft:canyon"
+        ],
+        "features": [
+            [],
+            [],
+            [
+                "minecraft:amethyst_geode"
+            ],
+            [
+                "minecraft:monster_room",
+                "minecraft:monster_room_deep"
+            ],
+            [],
+            [],
+            [
+                "minecraft:ore_dirt",
+                "minecraft:ore_gravel",
+                "minecraft:ore_granite_upper",
+                "minecraft:ore_granite_lower",
+                "minecraft:ore_diorite_upper",
+                "minecraft:ore_diorite_lower",
+                "minecraft:ore_andesite_upper",
+                "minecraft:ore_andesite_lower",
+                "minecraft:ore_tuff",
+                "minecraft:ore_coal_upper",
+                "minecraft:ore_coal_lower",
+                "minecraft:ore_iron_upper",
+                "minecraft:ore_iron_middle",
+                "minecraft:ore_iron_small",
+                "minecraft:ore_gold",
+                "minecraft:ore_gold_lower",
+                "minecraft:ore_redstone",
+                "minecraft:ore_redstone_lower",
+                "minecraft:ore_diamond",
+                "minecraft:ore_diamond_medium",
+                "minecraft:ore_diamond_large",
+                "minecraft:ore_diamond_buried",
+                "minecraft:ore_lapis",
+                "minecraft:ore_lapis_buried",
+                "minecraft:ore_copper",
+                "minecraft:underwater_magma",
+                "minecraft:disk_sand",
+                "minecraft:disk_clay",
+                "minecraft:disk_gravel"
+            ],
+            [
+                "minecraft:sculk_vein",
+                "minecraft:sculk_patch_deep_dark"
+            ],
+            [],
+            [
+                "minecraft:glow_lichen",
+                "minecraft:patch_tall_grass_2",
+                "minecraft:trees_plains",
+                "minecraft:flower_plains",
+                "minecraft:patch_grass_plain",
+                "minecraft:brown_mushroom_normal",
+                "minecraft:red_mushroom_normal",
+                "minecraft:patch_pumpkin"
+            ],
+            [
+                "minecraft:freeze_top_layer"
+            ]
+        ],
+        "spawners": {
+            "ambient": [],
+            "axolotls": [],
+            "creature": [],
+            "misc": [],
+            "monster": [],
+            "underground_water_creature": [],
+            "water_ambient": [],
+            "water_creature": []
+        },
+        "spawn_costs": {}
+    },
+    "deep_frozen_ocean": {
+        "has_precipitation": true,
+        "temperature": 0.5,
+        "temperature_modifier": "frozen",
+        "downfall": 0.5,
+        "effects": {
+            "mood_sound": {
+                "sound": "minecraft:ambient.cave",
+                "tick_delay": 6000,
+                "block_search_extent": 8,
+                "offset": 2.0
+            },
+            "music_volume": 1.0,
+            "sky_color": 8103167,
+            "fog_color": 12638463,
+            "water_color": 3750089,
+            "water_fog_color": 329011
+        },
+        "carvers": [
+            "minecraft:cave",
+            "minecraft:cave_extra_underground",
+            "minecraft:canyon"
+        ],
+        "features": [
+            [],
+            [
+                "minecraft:lake_lava_underground",
+                "minecraft:lake_lava_surface"
+            ],
+            [
+                "minecraft:iceberg_packed",
+                "minecraft:iceberg_blue",
+                "minecraft:amethyst_geode"
+            ],
+            [
+                "minecraft:monster_room",
+                "minecraft:monster_room_deep"
+            ],
+            [
+                "minecraft:blue_ice"
+            ],
+            [],
+            [
+                "minecraft:ore_dirt",
+                "minecraft:ore_gravel",
+                "minecraft:ore_granite_upper",
+                "minecraft:ore_granite_lower",
+                "minecraft:ore_diorite_upper",
+                "minecraft:ore_diorite_lower",
+                "minecraft:ore_andesite_upper",
+                "minecraft:ore_andesite_lower",
+                "minecraft:ore_tuff",
+                "minecraft:ore_coal_upper",
+                "minecraft:ore_coal_lower",
+                "minecraft:ore_iron_upper",
+                "minecraft:ore_iron_middle",
+                "minecraft:ore_iron_small",
+                "minecraft:ore_gold",
+                "minecraft:ore_gold_lower",
+                "minecraft:ore_redstone",
+                "minecraft:ore_redstone_lower",
+                "minecraft:ore_diamond",
+                "minecraft:ore_diamond_medium",
+                "minecraft:ore_diamond_large",
+                "minecraft:ore_diamond_buried",
+                "minecraft:ore_lapis",
+                "minecraft:ore_lapis_buried",
+                "minecraft:ore_copper",
+                "minecraft:underwater_magma",
+                "minecraft:disk_sand",
+                "minecraft:disk_clay",
+                "minecraft:disk_gravel"
+            ],
+            [],
+            [
+                "minecraft:spring_water",
+                "minecraft:spring_lava"
+            ],
+            [
+                "minecraft:glow_lichen",
+                "minecraft:trees_water",
+                "minecraft:flower_default",
+                "minecraft:patch_grass_badlands",
+                "minecraft:brown_mushroom_normal",
+                "minecraft:red_mushroom_normal",
+                "minecraft:patch_pumpkin",
+                "minecraft:patch_sugar_cane",
+                "minecraft:patch_firefly_bush_near_water"
+            ],
+            [
+                "minecraft:freeze_top_layer"
+            ]
+        ],
+        "spawners": {
+            "ambient": [
+                {
+                    "type": "minecraft:bat",
+                    "minCount": 8,
+                    "maxCount": 8,
+                    "weight": 10
+                }
+            ],
+            "axolotls": [],
+            "creature": [
+                {
+                    "type": "minecraft:polar_bear",
+                    "minCount": 1,
+                    "maxCount": 2,
+                    "weight": 1
+                }
+            ],
+            "misc": [],
+            "monster": [
+                {
+                    "type": "minecraft:spider",
+                    "minCount": 4,
+                    "maxCount": 4,
+                    "weight": 100
+                },
+                {
+                    "type": "minecraft:zombie",
+                    "minCount": 4,
+                    "maxCount": 4,
+                    "weight": 95
+                },
+                {
+                    "type": "minecraft:zombie_villager",
+                    "minCount": 1,
+                    "maxCount": 1,
+                    "weight": 5
+                },
+                {
+                    "type": "minecraft:skeleton",
+                    "minCount": 4,
+                    "maxCount": 4,
+                    "weight": 100
+                },
+                {
+                    "type": "minecraft:creeper",
+                    "minCount": 4,
+                    "maxCount": 4,
+                    "weight": 100
+                },
+                {
+                    "type": "minecraft:slime",
+                    "minCount": 4,
+                    "maxCount": 4,
+                    "weight": 100
+                },
+                {
+                    "type": "minecraft:enderman",
+                    "minCount": 1,
+                    "maxCount": 4,
+                    "weight": 10
+                },
+                {
+                    "type": "minecraft:witch",
+                    "minCount": 1,
+                    "maxCount": 1,
+                    "weight": 5
+                },
+                {
+                    "type": "minecraft:drowned",
+                    "minCount": 1,
+                    "maxCount": 1,
+                    "weight": 5
+                }
+            ],
+            "underground_water_creature": [
+                {
+                    "type": "minecraft:glow_squid",
+                    "minCount": 4,
+                    "maxCount": 6,
+                    "weight": 10
+                }
+            ],
+            "water_ambient": [
+                {
+                    "type": "minecraft:salmon",
+                    "minCount": 1,
+                    "maxCount": 5,
+                    "weight": 15
+                }
+            ],
+            "water_creature": [
+                {
+                    "type": "minecraft:squid",
+                    "minCount": 1,
+                    "maxCount": 4,
+                    "weight": 1
+                }
+            ]
+        },
+        "spawn_costs": {}
+    },
+    "deep_lukewarm_ocean": {
+        "has_precipitation": true,
+        "temperature": 0.5,
+        "downfall": 0.5,
+        "effects": {
+            "mood_sound": {
+                "sound": "minecraft:ambient.cave",
+                "tick_delay": 6000,
+                "block_search_extent": 8,
+                "offset": 2.0
+            },
+            "music_volume": 1.0,
+            "sky_color": 8103167,
+            "fog_color": 12638463,
+            "water_color": 4566514,
+            "water_fog_color": 267827
+        },
+        "carvers": [
+            "minecraft:cave",
+            "minecraft:cave_extra_underground",
+            "minecraft:canyon"
+        ],
+        "features": [
+            [],
+            [
+                "minecraft:lake_lava_underground",
+                "minecraft:lake_lava_surface"
+            ],
+            [
+                "minecraft:amethyst_geode"
+            ],
+            [
+                "minecraft:monster_room",
+                "minecraft:monster_room_deep"
+            ],
+            [],
+            [],
+            [
+                "minecraft:ore_dirt",
+                "minecraft:ore_gravel",
+                "minecraft:ore_granite_upper",
+                "minecraft:ore_granite_lower",
+                "minecraft:ore_diorite_upper",
+                "minecraft:ore_diorite_lower",
+                "minecraft:ore_andesite_upper",
+                "minecraft:ore_andesite_lower",
+                "minecraft:ore_tuff",
+                "minecraft:ore_coal_upper",
+                "minecraft:ore_coal_lower",
+                "minecraft:ore_iron_upper",
+                "minecraft:ore_iron_middle",
+                "minecraft:ore_iron_small",
+                "minecraft:ore_gold",
+                "minecraft:ore_gold_lower",
+                "minecraft:ore_redstone",
+                "minecraft:ore_redstone_lower",
+                "minecraft:ore_diamond",
+                "minecraft:ore_diamond_medium",
+                "minecraft:ore_diamond_large",
+                "minecraft:ore_diamond_buried",
+                "minecraft:ore_lapis",
+                "minecraft:ore_lapis_buried",
+                "minecraft:ore_copper",
+                "minecraft:underwater_magma",
+                "minecraft:disk_sand",
+                "minecraft:disk_clay",
+                "minecraft:disk_gravel"
+            ],
+            [],
+            [
+                "minecraft:spring_water",
+                "minecraft:spring_lava"
+            ],
+            [
+                "minecraft:glow_lichen",
+                "minecraft:trees_water",
+                "minecraft:flower_default",
+                "minecraft:patch_grass_badlands",
+                "minecraft:brown_mushroom_normal",
+                "minecraft:red_mushroom_normal",
+                "minecraft:patch_pumpkin",
+                "minecraft:patch_sugar_cane",
+                "minecraft:patch_firefly_bush_near_water",
+                "minecraft:seagrass_deep_warm",
+                "minecraft:kelp_warm"
+            ],
+            [
+                "minecraft:freeze_top_layer"
+            ]
+        ],
+        "spawners": {
+            "ambient": [
+                {
+                    "type": "minecraft:bat",
+                    "minCount": 8,
+                    "maxCount": 8,
+                    "weight": 10
+                }
+            ],
+            "axolotls": [],
+            "creature": [],
+            "misc": [],
+            "monster": [
+                {
+                    "type": "minecraft:spider",
+                    "minCount": 4,
+                    "maxCount": 4,
+                    "weight": 100
+                },
+                {
+                    "type": "minecraft:zombie",
+                    "minCount": 4,
+                    "maxCount": 4,
+                    "weight": 95
+                },
+                {
+                    "type": "minecraft:zombie_villager",
+                    "minCount": 1,
+                    "maxCount": 1,
+                    "weight": 5
+                },
+                {
+                    "type": "minecraft:skeleton",
+                    "minCount": 4,
+                    "maxCount": 4,
+                    "weight": 100
+                },
+                {
+                    "type": "minecraft:creeper",
+                    "minCount": 4,
+                    "maxCount": 4,
+                    "weight": 100
+                },
+                {
+                    "type": "minecraft:slime",
+                    "minCount": 4,
+                    "maxCount": 4,
+                    "weight": 100
+                },
+                {
+                    "type": "minecraft:enderman",
+                    "minCount": 1,
+                    "maxCount": 4,
+                    "weight": 10
+                },
+                {
+                    "type": "minecraft:witch",
+                    "minCount": 1,
+                    "maxCount": 1,
+                    "weight": 5
+                },
+                {
+                    "type": "minecraft:drowned",
+                    "minCount": 1,
+                    "maxCount": 1,
+                    "weight": 5
+                }
+            ],
+            "underground_water_creature": [
+                {
+                    "type": "minecraft:glow_squid",
+                    "minCount": 4,
+                    "maxCount": 6,
+                    "weight": 10
+                }
+            ],
+            "water_ambient": [
+                {
+                    "type": "minecraft:cod",
+                    "minCount": 3,
+                    "maxCount": 6,
+                    "weight": 8
+                },
+                {
+                    "type": "minecraft:pufferfish",
+                    "minCount": 1,
+                    "maxCount": 3,
+                    "weight": 5
+                },
+                {
+                    "type": "minecraft:tropical_fish",
+                    "minCount": 8,
+                    "maxCount": 8,
+                    "weight": 25
+                }
+            ],
+            "water_creature": [
+                {
+                    "type": "minecraft:squid",
+                    "minCount": 1,
+                    "maxCount": 4,
+                    "weight": 8
+                },
+                {
+                    "type": "minecraft:dolphin",
+                    "minCount": 1,
+                    "maxCount": 2,
+                    "weight": 2
+                }
+            ]
+        },
+        "spawn_costs": {}
+    },
+    "deep_ocean": {
+        "has_precipitation": true,
+        "temperature": 0.5,
+        "downfall": 0.5,
+        "effects": {
+            "mood_sound": {
+                "sound": "minecraft:ambient.cave",
+                "tick_delay": 6000,
+                "block_search_extent": 8,
+                "offset": 2.0
+            },
+            "music_volume": 1.0,
+            "sky_color": 8103167,
+            "fog_color": 12638463,
+            "water_color": 4159204,
+            "water_fog_color": 329011
+        },
+        "carvers": [
+            "minecraft:cave",
+            "minecraft:cave_extra_underground",
+            "minecraft:canyon"
+        ],
+        "features": [
+            [],
+            [
+                "minecraft:lake_lava_underground",
+                "minecraft:lake_lava_surface"
+            ],
+            [
+                "minecraft:amethyst_geode"
+            ],
+            [
+                "minecraft:monster_room",
+                "minecraft:monster_room_deep"
+            ],
+            [],
+            [],
+            [
+                "minecraft:ore_dirt",
+                "minecraft:ore_gravel",
+                "minecraft:ore_granite_upper",
+                "minecraft:ore_granite_lower",
+                "minecraft:ore_diorite_upper",
+                "minecraft:ore_diorite_lower",
+                "minecraft:ore_andesite_upper",
+                "minecraft:ore_andesite_lower",
+                "minecraft:ore_tuff",
+                "minecraft:ore_coal_upper",
+                "minecraft:ore_coal_lower",
+                "minecraft:ore_iron_upper",
+                "minecraft:ore_iron_middle",
+                "minecraft:ore_iron_small",
+                "minecraft:ore_gold",
+                "minecraft:ore_gold_lower",
+                "minecraft:ore_redstone",
+                "minecraft:ore_redstone_lower",
+                "minecraft:ore_diamond",
+                "minecraft:ore_diamond_medium",
+                "minecraft:ore_diamond_large",
+                "minecraft:ore_diamond_buried",
+                "minecraft:ore_lapis",
+                "minecraft:ore_lapis_buried",
+                "minecraft:ore_copper",
+                "minecraft:underwater_magma",
+                "minecraft:disk_sand",
+                "minecraft:disk_clay",
+                "minecraft:disk_gravel"
+            ],
+            [],
+            [
+                "minecraft:spring_water",
+                "minecraft:spring_lava"
+            ],
+            [
+                "minecraft:glow_lichen",
+                "minecraft:trees_water",
+                "minecraft:flower_default",
+                "minecraft:patch_grass_badlands",
+                "minecraft:brown_mushroom_normal",
+                "minecraft:red_mushroom_normal",
+                "minecraft:patch_pumpkin",
+                "minecraft:patch_sugar_cane",
+                "minecraft:patch_firefly_bush_near_water",
+                "minecraft:seagrass_deep",
+                "minecraft:kelp_cold"
+            ],
+            [
+                "minecraft:freeze_top_layer"
+            ]
+        ],
+        "spawners": {
+            "ambient": [
+                {
+                    "type": "minecraft:bat",
+                    "minCount": 8,
+                    "maxCount": 8,
+                    "weight": 10
+                }
+            ],
+            "axolotls": [],
+            "creature": [],
+            "misc": [],
+            "monster": [
+                {
+                    "type": "minecraft:spider",
+                    "minCount": 4,
+                    "maxCount": 4,
+                    "weight": 100
+                },
+                {
+                    "type": "minecraft:zombie",
+                    "minCount": 4,
+                    "maxCount": 4,
+                    "weight": 95
+                },
+                {
+                    "type": "minecraft:zombie_villager",
+                    "minCount": 1,
+                    "maxCount": 1,
+                    "weight": 5
+                },
+                {
+                    "type": "minecraft:skeleton",
+                    "minCount": 4,
+                    "maxCount": 4,
+                    "weight": 100
+                },
+                {
+                    "type": "minecraft:creeper",
+                    "minCount": 4,
+                    "maxCount": 4,
+                    "weight": 100
+                },
+                {
+                    "type": "minecraft:slime",
+                    "minCount": 4,
+                    "maxCount": 4,
+                    "weight": 100
+                },
+                {
+                    "type": "minecraft:enderman",
+                    "minCount": 1,
+                    "maxCount": 4,
+                    "weight": 10
+                },
+                {
+                    "type": "minecraft:witch",
+                    "minCount": 1,
+                    "maxCount": 1,
+                    "weight": 5
+                },
+                {
+                    "type": "minecraft:drowned",
+                    "minCount": 1,
+                    "maxCount": 1,
+                    "weight": 5
+                }
+            ],
+            "underground_water_creature": [
+                {
+                    "type": "minecraft:glow_squid",
+                    "minCount": 4,
+                    "maxCount": 6,
+                    "weight": 10
+                }
+            ],
+            "water_ambient": [
+                {
+                    "type": "minecraft:cod",
+                    "minCount": 3,
+                    "maxCount": 6,
+                    "weight": 10
+                }
+            ],
+            "water_creature": [
+                {
+                    "type": "minecraft:squid",
+                    "minCount": 1,
+                    "maxCount": 4,
+                    "weight": 1
+                },
+                {
+                    "type": "minecraft:dolphin",
+                    "minCount": 1,
+                    "maxCount": 2,
+                    "weight": 1
+                }
+            ]
+        },
+        "spawn_costs": {}
+    },
+    "desert": {
+        "has_precipitation": false,
+        "temperature": 2.0,
+        "downfall": 0.0,
+        "effects": {
+            "mood_sound": {
+                "sound": "minecraft:ambient.cave",
+                "tick_delay": 6000,
+                "block_search_extent": 8,
+                "offset": 2.0
+            },
+            "music": [
+                {
+                    "data": {
+                        "sound": "minecraft:music.overworld.desert",
+                        "min_delay": 12000,
+                        "max_delay": 24000,
+                        "replace_current_music": false
+                    },
+                    "weight": 1
+                }
+            ],
+            "music_volume": 1.0,
+            "sky_color": 7254527,
+            "fog_color": 12638463,
+            "water_color": 4159204,
+            "water_fog_color": 329011
+        },
+        "carvers": [
+            "minecraft:cave",
+            "minecraft:cave_extra_underground",
+            "minecraft:canyon"
+        ],
+        "features": [
+            [],
+            [
+                "minecraft:lake_lava_underground",
+                "minecraft:lake_lava_surface"
+            ],
+            [
+                "minecraft:amethyst_geode"
+            ],
+            [
+                "minecraft:fossil_upper",
+                "minecraft:fossil_lower",
+                "minecraft:monster_room",
+                "minecraft:monster_room_deep"
+            ],
+            [
+                "minecraft:desert_well"
+            ],
+            [],
+            [
+                "minecraft:ore_dirt",
+                "minecraft:ore_gravel",
+                "minecraft:ore_granite_upper",
+                "minecraft:ore_granite_lower",
+                "minecraft:ore_diorite_upper",
+                "minecraft:ore_diorite_lower",
+                "minecraft:ore_andesite_upper",
+                "minecraft:ore_andesite_lower",
+                "minecraft:ore_tuff",
+                "minecraft:ore_coal_upper",
+                "minecraft:ore_coal_lower",
+                "minecraft:ore_iron_upper",
+                "minecraft:ore_iron_middle",
+                "minecraft:ore_iron_small",
+                "minecraft:ore_gold",
+                "minecraft:ore_gold_lower",
+                "minecraft:ore_redstone",
+                "minecraft:ore_redstone_lower",
+                "minecraft:ore_diamond",
+                "minecraft:ore_diamond_medium",
+                "minecraft:ore_diamond_large",
+                "minecraft:ore_diamond_buried",
+                "minecraft:ore_lapis",
+                "minecraft:ore_lapis_buried",
+                "minecraft:ore_copper",
+                "minecraft:underwater_magma",
+                "minecraft:disk_sand",
+                "minecraft:disk_clay",
+                "minecraft:disk_gravel"
+            ],
+            [],
+            [
+                "minecraft:spring_water",
+                "minecraft:spring_lava"
+            ],
+            [
+                "minecraft:glow_lichen",
+                "minecraft:flower_default",
+                "minecraft:patch_grass_badlands",
+                "minecraft:patch_dry_grass_desert",
+                "minecraft:patch_dead_bush_2",
+                "minecraft:brown_mushroom_normal",
+                "minecraft:red_mushroom_normal",
+                "minecraft:patch_sugar_cane_desert",
+                "minecraft:patch_pumpkin",
+                "minecraft:patch_cactus_desert"
+            ],
+            [
+                "minecraft:freeze_top_layer"
+            ]
+        ],
+        "spawners": {
+            "ambient": [
+                {
+                    "type": "minecraft:bat",
+                    "minCount": 8,
+                    "maxCount": 8,
+                    "weight": 10
+                }
+            ],
+            "axolotls": [],
+            "creature": [
+                {
+                    "type": "minecraft:rabbit",
+                    "minCount": 2,
+                    "maxCount": 3,
+                    "weight": 12
+                },
+                {
+                    "type": "minecraft:camel",
+                    "minCount": 1,
+                    "maxCount": 1,
+                    "weight": 1
+                }
+            ],
+            "misc": [],
+            "monster": [
+                {
+                    "type": "minecraft:spider",
+                    "minCount": 4,
+                    "maxCount": 4,
+                    "weight": 100
+                },
+                {
+                    "type": "minecraft:zombie",
+                    "minCount": 4,
+                    "maxCount": 4,
+                    "weight": 19
+                },
+                {
+                    "type": "minecraft:zombie_villager",
+                    "minCount": 1,
+                    "maxCount": 1,
+                    "weight": 1
+                },
+                {
+                    "type": "minecraft:skeleton",
+                    "minCount": 4,
+                    "maxCount": 4,
+                    "weight": 100
+                },
+                {
+                    "type": "minecraft:creeper",
+                    "minCount": 4,
+                    "maxCount": 4,
+                    "weight": 100
+                },
+                {
+                    "type": "minecraft:slime",
+                    "minCount": 4,
+                    "maxCount": 4,
+                    "weight": 100
+                },
+                {
+                    "type": "minecraft:enderman",
+                    "minCount": 1,
+                    "maxCount": 4,
+                    "weight": 10
+                },
+                {
+                    "type": "minecraft:witch",
+                    "minCount": 1,
+                    "maxCount": 1,
+                    "weight": 5
+                },
+                {
+                    "type": "minecraft:husk",
+                    "minCount": 4,
+                    "maxCount": 4,
+                    "weight": 80
+                }
+            ],
+            "underground_water_creature": [
+                {
+                    "type": "minecraft:glow_squid",
+                    "minCount": 4,
+                    "maxCount": 6,
+                    "weight": 10
+                }
+            ],
+            "water_ambient": [],
+            "water_creature": []
+        },
+        "spawn_costs": {}
+    },
+    "dripstone_caves": {
+        "has_precipitation": true,
+        "temperature": 0.8,
+        "downfall": 0.4,
+        "effects": {
+            "mood_sound": {
+                "sound": "minecraft:ambient.cave",
+                "tick_delay": 6000,
+                "block_search_extent": 8,
+                "offset": 2.0
+            },
+            "music": [
+                {
+                    "data": {
+                        "sound": "minecraft:music.overworld.dripstone_caves",
+                        "min_delay": 12000,
+                        "max_delay": 24000,
+                        "replace_current_music": false
+                    },
+                    "weight": 1
+                }
+            ],
+            "music_volume": 1.0,
+            "sky_color": 7907327,
+            "fog_color": 12638463,
+            "water_color": 4159204,
+            "water_fog_color": 329011
+        },
+        "carvers": [
+            "minecraft:cave",
+            "minecraft:cave_extra_underground",
+            "minecraft:canyon"
+        ],
+        "features": [
+            [],
+            [
+                "minecraft:lake_lava_underground",
+                "minecraft:lake_lava_surface"
+            ],
+            [
+                "minecraft:amethyst_geode",
+                "minecraft:large_dripstone"
+            ],
+            [
+                "minecraft:monster_room",
+                "minecraft:monster_room_deep"
+            ],
+            [],
+            [],
+            [
+                "minecraft:ore_dirt",
+                "minecraft:ore_gravel",
+                "minecraft:ore_granite_upper",
+                "minecraft:ore_granite_lower",
+                "minecraft:ore_diorite_upper",
+                "minecraft:ore_diorite_lower",
+                "minecraft:ore_andesite_upper",
+                "minecraft:ore_andesite_lower",
+                "minecraft:ore_tuff",
+                "minecraft:ore_coal_upper",
+                "minecraft:ore_coal_lower",
+                "minecraft:ore_iron_upper",
+                "minecraft:ore_iron_middle",
+                "minecraft:ore_iron_small",
+                "minecraft:ore_gold",
+                "minecraft:ore_gold_lower",
+                "minecraft:ore_redstone",
+                "minecraft:ore_redstone_lower",
+                "minecraft:ore_diamond",
+                "minecraft:ore_diamond_medium",
+                "minecraft:ore_diamond_large",
+                "minecraft:ore_diamond_buried",
+                "minecraft:ore_lapis",
+                "minecraft:ore_lapis_buried",
+                "minecraft:ore_copper_large",
+                "minecraft:underwater_magma",
+                "minecraft:disk_sand",
+                "minecraft:disk_clay",
+                "minecraft:disk_gravel"
+            ],
+            [
+                "minecraft:dripstone_cluster",
+                "minecraft:pointed_dripstone"
+            ],
+            [
+                "minecraft:spring_water",
+                "minecraft:spring_lava"
+            ],
+            [
+                "minecraft:glow_lichen",
+                "minecraft:patch_tall_grass_2",
+                "minecraft:trees_plains",
+                "minecraft:flower_plains",
+                "minecraft:patch_grass_plain",
+                "minecraft:brown_mushroom_normal",
+                "minecraft:red_mushroom_normal",
+                "minecraft:patch_pumpkin"
+            ],
+            [
+                "minecraft:freeze_top_layer"
+            ]
+        ],
+        "spawners": {
+            "ambient": [
+                {
+                    "type": "minecraft:bat",
+                    "minCount": 8,
+                    "maxCount": 8,
+                    "weight": 10
+                }
+            ],
+            "axolotls": [],
+            "creature": [],
+            "misc": [],
+            "monster": [
+                {
+                    "type": "minecraft:spider",
+                    "minCount": 4,
+                    "maxCount": 4,
+                    "weight": 100
+                },
+                {
+                    "type": "minecraft:zombie",
+                    "minCount": 4,
+                    "maxCount": 4,
+                    "weight": 95
+                },
+                {
+                    "type": "minecraft:zombie_villager",
+                    "minCount": 1,
+                    "maxCount": 1,
+                    "weight": 5
+                },
+                {
+                    "type": "minecraft:skeleton",
+                    "minCount": 4,
+                    "maxCount": 4,
+                    "weight": 100
+                },
+                {
+                    "type": "minecraft:creeper",
+                    "minCount": 4,
+                    "maxCount": 4,
+                    "weight": 100
+                },
+                {
+                    "type": "minecraft:slime",
+                    "minCount": 4,
+                    "maxCount": 4,
+                    "weight": 100
+                },
+                {
+                    "type": "minecraft:enderman",
+                    "minCount": 1,
+                    "maxCount": 4,
+                    "weight": 10
+                },
+                {
+                    "type": "minecraft:witch",
+                    "minCount": 1,
+                    "maxCount": 1,
+                    "weight": 5
+                },
+                {
+                    "type": "minecraft:drowned",
+                    "minCount": 4,
+                    "maxCount": 4,
+                    "weight": 95
+                }
+            ],
+            "underground_water_creature": [
+                {
+                    "type": "minecraft:glow_squid",
+                    "minCount": 4,
+                    "maxCount": 6,
+                    "weight": 10
+                }
+            ],
+            "water_ambient": [],
+            "water_creature": []
+        },
+        "spawn_costs": {}
+    },
+    "end_barrens": {
+        "has_precipitation": false,
+        "temperature": 0.5,
+        "downfall": 0.5,
+        "effects": {
+            "mood_sound": {
+                "sound": "minecraft:ambient.cave",
+                "tick_delay": 6000,
+                "block_search_extent": 8,
+                "offset": 2.0
+            },
+            "music_volume": 1.0,
+            "sky_color": 0,
+            "fog_color": 10518688,
+            "water_color": 4159204,
+            "water_fog_color": 329011
+        },
+        "carvers": [],
+        "features": [],
+        "spawners": {
+            "ambient": [],
+            "axolotls": [],
+            "creature": [],
+            "misc": [],
+            "monster": [
+                {
+                    "type": "minecraft:enderman",
+                    "minCount": 4,
+                    "maxCount": 4,
+                    "weight": 10
+                }
+            ],
+            "underground_water_creature": [],
+            "water_ambient": [],
+            "water_creature": []
+        },
+        "spawn_costs": {}
+    },
+    "end_highlands": {
+        "has_precipitation": false,
+        "temperature": 0.5,
+        "downfall": 0.5,
+        "effects": {
+            "mood_sound": {
+                "sound": "minecraft:ambient.cave",
+                "tick_delay": 6000,
+                "block_search_extent": 8,
+                "offset": 2.0
+            },
+            "music_volume": 1.0,
+            "sky_color": 0,
+            "fog_color": 10518688,
+            "water_color": 4159204,
+            "water_fog_color": 329011
+        },
+        "carvers": [],
+        "features": [
+            [],
+            [],
+            [],
+            [],
+            [
+                "minecraft:end_gateway_return"
+            ],
+            [],
+            [],
+            [],
+            [],
+            [
+                "minecraft:chorus_plant"
+            ]
+        ],
+        "spawners": {
+            "ambient": [],
+            "axolotls": [],
+            "creature": [],
+            "misc": [],
+            "monster": [
+                {
+                    "type": "minecraft:enderman",
+                    "minCount": 4,
+                    "maxCount": 4,
+                    "weight": 10
+                }
+            ],
+            "underground_water_creature": [],
+            "water_ambient": [],
+            "water_creature": []
+        },
+        "spawn_costs": {}
+    },
+    "end_midlands": {
+        "has_precipitation": false,
+        "temperature": 0.5,
+        "downfall": 0.5,
+        "effects": {
+            "mood_sound": {
+                "sound": "minecraft:ambient.cave",
+                "tick_delay": 6000,
+                "block_search_extent": 8,
+                "offset": 2.0
+            },
+            "music_volume": 1.0,
+            "sky_color": 0,
+            "fog_color": 10518688,
+            "water_color": 4159204,
+            "water_fog_color": 329011
+        },
+        "carvers": [],
+        "features": [],
+        "spawners": {
+            "ambient": [],
+            "axolotls": [],
+            "creature": [],
+            "misc": [],
+            "monster": [
+                {
+                    "type": "minecraft:enderman",
+                    "minCount": 4,
+                    "maxCount": 4,
+                    "weight": 10
+                }
+            ],
+            "underground_water_creature": [],
+            "water_ambient": [],
+            "water_creature": []
+        },
+        "spawn_costs": {}
+    },
+    "eroded_badlands": {
+        "has_precipitation": false,
+        "temperature": 2.0,
+        "downfall": 0.0,
+        "effects": {
+            "mood_sound": {
+                "sound": "minecraft:ambient.cave",
+                "tick_delay": 6000,
+                "block_search_extent": 8,
+                "offset": 2.0
+            },
+            "music": [
+                {
+                    "data": {
+                        "sound": "minecraft:music.overworld.badlands",
+                        "min_delay": 12000,
+                        "max_delay": 24000,
+                        "replace_current_music": false
+                    },
+                    "weight": 1
+                }
+            ],
+            "music_volume": 1.0,
+            "sky_color": 7254527,
+            "foliage_color": 10387789,
+            "grass_color": 9470285,
+            "fog_color": 12638463,
+            "water_color": 4159204,
+            "water_fog_color": 329011
+        },
+        "carvers": [
+            "minecraft:cave",
+            "minecraft:cave_extra_underground",
+            "minecraft:canyon"
+        ],
+        "features": [
+            [],
+            [
+                "minecraft:lake_lava_underground",
+                "minecraft:lake_lava_surface"
+            ],
+            [
+                "minecraft:amethyst_geode"
+            ],
+            [
+                "minecraft:monster_room",
+                "minecraft:monster_room_deep"
+            ],
+            [],
+            [],
+            [
+                "minecraft:ore_dirt",
+                "minecraft:ore_gravel",
+                "minecraft:ore_granite_upper",
+                "minecraft:ore_granite_lower",
+                "minecraft:ore_diorite_upper",
+                "minecraft:ore_diorite_lower",
+                "minecraft:ore_andesite_upper",
+                "minecraft:ore_andesite_lower",
+                "minecraft:ore_tuff",
+                "minecraft:ore_coal_upper",
+                "minecraft:ore_coal_lower",
+                "minecraft:ore_iron_upper",
+                "minecraft:ore_iron_middle",
+                "minecraft:ore_iron_small",
+                "minecraft:ore_gold",
+                "minecraft:ore_gold_lower",
+                "minecraft:ore_redstone",
+                "minecraft:ore_redstone_lower",
+                "minecraft:ore_diamond",
+                "minecraft:ore_diamond_medium",
+                "minecraft:ore_diamond_large",
+                "minecraft:ore_diamond_buried",
+                "minecraft:ore_lapis",
+                "minecraft:ore_lapis_buried",
+                "minecraft:ore_copper",
+                "minecraft:underwater_magma",
+                "minecraft:ore_gold_extra",
+                "minecraft:disk_sand",
+                "minecraft:disk_clay",
+                "minecraft:disk_gravel"
+            ],
+            [],
+            [
+                "minecraft:spring_water",
+                "minecraft:spring_lava"
+            ],
+            [
+                "minecraft:glow_lichen",
+                "minecraft:patch_grass_badlands",
+                "minecraft:patch_dry_grass_badlands",
+                "minecraft:patch_dead_bush_badlands",
+                "minecraft:brown_mushroom_normal",
+                "minecraft:red_mushroom_normal",
+                "minecraft:patch_sugar_cane_badlands",
+                "minecraft:patch_pumpkin",
+                "minecraft:patch_cactus_decorated",
+                "minecraft:patch_firefly_bush_near_water"
+            ],
+            [
+                "minecraft:freeze_top_layer"
+            ]
+        ],
+        "creature_spawn_probability": 0.03,
+        "spawners": {
+            "ambient": [
+                {
+                    "type": "minecraft:bat",
+                    "minCount": 8,
+                    "maxCount": 8,
+                    "weight": 10
+                }
+            ],
+            "axolotls": [],
+            "creature": [
+                {
+                    "type": "minecraft:sheep",
+                    "minCount": 4,
+                    "maxCount": 4,
+                    "weight": 12
+                },
+                {
+                    "type": "minecraft:pig",
+                    "minCount": 4,
+                    "maxCount": 4,
+                    "weight": 10
+                },
+                {
+                    "type": "minecraft:chicken",
+                    "minCount": 4,
+                    "maxCount": 4,
+                    "weight": 10
+                },
+                {
+                    "type": "minecraft:cow",
+                    "minCount": 4,
+                    "maxCount": 4,
+                    "weight": 8
+                },
+                {
+                    "type": "minecraft:armadillo",
+                    "minCount": 1,
+                    "maxCount": 2,
+                    "weight": 6
+                }
+            ],
+            "misc": [],
+            "monster": [
+                {
+                    "type": "minecraft:spider",
+                    "minCount": 4,
+                    "maxCount": 4,
+                    "weight": 100
+                },
+                {
+                    "type": "minecraft:zombie",
+                    "minCount": 4,
+                    "maxCount": 4,
+                    "weight": 95
+                },
+                {
+                    "type": "minecraft:zombie_villager",
+                    "minCount": 1,
+                    "maxCount": 1,
+                    "weight": 5
+                },
+                {
+                    "type": "minecraft:skeleton",
+                    "minCount": 4,
+                    "maxCount": 4,
+                    "weight": 100
+                },
+                {
+                    "type": "minecraft:creeper",
+                    "minCount": 4,
+                    "maxCount": 4,
+                    "weight": 100
+                },
+                {
+                    "type": "minecraft:slime",
+                    "minCount": 4,
+                    "maxCount": 4,
+                    "weight": 100
+                },
+                {
+                    "type": "minecraft:enderman",
+                    "minCount": 1,
+                    "maxCount": 4,
+                    "weight": 10
+                },
+                {
+                    "type": "minecraft:witch",
+                    "minCount": 1,
+                    "maxCount": 1,
+                    "weight": 5
+                }
+            ],
+            "underground_water_creature": [
+                {
+                    "type": "minecraft:glow_squid",
+                    "minCount": 4,
+                    "maxCount": 6,
+                    "weight": 10
+                }
+            ],
+            "water_ambient": [],
+            "water_creature": []
+        },
+        "spawn_costs": {}
+    },
+    "flower_forest": {
+        "has_precipitation": true,
+        "temperature": 0.7,
+        "downfall": 0.8,
+        "effects": {
+            "mood_sound": {
+                "sound": "minecraft:ambient.cave",
+                "tick_delay": 6000,
+                "block_search_extent": 8,
+                "offset": 2.0
+            },
+            "music": [
+                {
+                    "data": {
+                        "sound": "minecraft:music.overworld.flower_forest",
+                        "min_delay": 12000,
+                        "max_delay": 24000,
+                        "replace_current_music": false
+                    },
+                    "weight": 1
+                }
+            ],
+            "music_volume": 1.0,
+            "sky_color": 7972607,
+            "fog_color": 12638463,
+            "water_color": 4159204,
+            "water_fog_color": 329011
+        },
+        "carvers": [
+            "minecraft:cave",
+            "minecraft:cave_extra_underground",
+            "minecraft:canyon"
+        ],
+        "features": [
+            [],
+            [
+                "minecraft:lake_lava_underground",
+                "minecraft:lake_lava_surface"
+            ],
+            [
+                "minecraft:amethyst_geode"
+            ],
+            [
+                "minecraft:monster_room",
+                "minecraft:monster_room_deep"
+            ],
+            [],
+            [],
+            [
+                "minecraft:ore_dirt",
+                "minecraft:ore_gravel",
+                "minecraft:ore_granite_upper",
+                "minecraft:ore_granite_lower",
+                "minecraft:ore_diorite_upper",
+                "minecraft:ore_diorite_lower",
+                "minecraft:ore_andesite_upper",
+                "minecraft:ore_andesite_lower",
+                "minecraft:ore_tuff",
+                "minecraft:ore_coal_upper",
+                "minecraft:ore_coal_lower",
+                "minecraft:ore_iron_upper",
+                "minecraft:ore_iron_middle",
+                "minecraft:ore_iron_small",
+                "minecraft:ore_gold",
+                "minecraft:ore_gold_lower",
+                "minecraft:ore_redstone",
+                "minecraft:ore_redstone_lower",
+                "minecraft:ore_diamond",
+                "minecraft:ore_diamond_medium",
+                "minecraft:ore_diamond_large",
+                "minecraft:ore_diamond_buried",
+                "minecraft:ore_lapis",
+                "minecraft:ore_lapis_buried",
+                "minecraft:ore_copper",
+                "minecraft:underwater_magma",
+                "minecraft:disk_sand",
+                "minecraft:disk_clay",
+                "minecraft:disk_gravel"
+            ],
+            [],
+            [
+                "minecraft:spring_water",
+                "minecraft:spring_lava"
+            ],
+            [
+                "minecraft:glow_lichen",
+                "minecraft:flower_forest_flowers",
+                "minecraft:trees_flower_forest",
+                "minecraft:flower_flower_forest",
+                "minecraft:patch_grass_badlands",
+                "minecraft:brown_mushroom_normal",
+                "minecraft:red_mushroom_normal",
+                "minecraft:patch_pumpkin",
+                "minecraft:patch_sugar_cane",
+                "minecraft:patch_firefly_bush_near_water"
+            ],
+            [
+                "minecraft:freeze_top_layer"
+            ]
+        ],
+        "spawners": {
+            "ambient": [
+                {
+                    "type": "minecraft:bat",
+                    "minCount": 8,
+                    "maxCount": 8,
+                    "weight": 10
+                }
+            ],
+            "axolotls": [],
+            "creature": [
+                {
+                    "type": "minecraft:sheep",
+                    "minCount": 4,
+                    "maxCount": 4,
+                    "weight": 12
+                },
+                {
+                    "type": "minecraft:pig",
+                    "minCount": 4,
+                    "maxCount": 4,
+                    "weight": 10
+                },
+                {
+                    "type": "minecraft:chicken",
+                    "minCount": 4,
+                    "maxCount": 4,
+                    "weight": 10
+                },
+                {
+                    "type": "minecraft:cow",
+                    "minCount": 4,
+                    "maxCount": 4,
+                    "weight": 8
+                },
+                {
+                    "type": "minecraft:rabbit",
+                    "minCount": 2,
+                    "maxCount": 3,
+                    "weight": 4
+                }
+            ],
+            "misc": [],
+            "monster": [
+                {
+                    "type": "minecraft:spider",
+                    "minCount": 4,
+                    "maxCount": 4,
+                    "weight": 100
+                },
+                {
+                    "type": "minecraft:zombie",
+                    "minCount": 4,
+                    "maxCount": 4,
+                    "weight": 95
+                },
+                {
+                    "type": "minecraft:zombie_villager",
+                    "minCount": 1,
+                    "maxCount": 1,
+                    "weight": 5
+                },
+                {
+                    "type": "minecraft:skeleton",
+                    "minCount": 4,
+                    "maxCount": 4,
+                    "weight": 100
+                },
+                {
+                    "type": "minecraft:creeper",
+                    "minCount": 4,
+                    "maxCount": 4,
+                    "weight": 100
+                },
+                {
+                    "type": "minecraft:slime",
+                    "minCount": 4,
+                    "maxCount": 4,
+                    "weight": 100
+                },
+                {
+                    "type": "minecraft:enderman",
+                    "minCount": 1,
+                    "maxCount": 4,
+                    "weight": 10
+                },
+                {
+                    "type": "minecraft:witch",
+                    "minCount": 1,
+                    "maxCount": 1,
+                    "weight": 5
+                }
+            ],
+            "underground_water_creature": [
+                {
+                    "type": "minecraft:glow_squid",
+                    "minCount": 4,
+                    "maxCount": 6,
+                    "weight": 10
+                }
+            ],
+            "water_ambient": [],
+            "water_creature": []
+        },
+        "spawn_costs": {}
+    },
+    "forest": {
+        "has_precipitation": true,
+        "temperature": 0.7,
+        "downfall": 0.8,
+        "effects": {
+            "mood_sound": {
+                "sound": "minecraft:ambient.cave",
+                "tick_delay": 6000,
+                "block_search_extent": 8,
+                "offset": 2.0
+            },
+            "music": [
+                {
+                    "data": {
+                        "sound": "minecraft:music.overworld.forest",
+                        "min_delay": 12000,
+                        "max_delay": 24000,
+                        "replace_current_music": false
+                    },
+                    "weight": 1
+                }
+            ],
+            "music_volume": 1.0,
+            "sky_color": 7972607,
+            "fog_color": 12638463,
+            "water_color": 4159204,
+            "water_fog_color": 329011
+        },
+        "carvers": [
+            "minecraft:cave",
+            "minecraft:cave_extra_underground",
+            "minecraft:canyon"
+        ],
+        "features": [
+            [],
+            [
+                "minecraft:lake_lava_underground",
+                "minecraft:lake_lava_surface"
+            ],
+            [
+                "minecraft:amethyst_geode"
+            ],
+            [
+                "minecraft:monster_room",
+                "minecraft:monster_room_deep"
+            ],
+            [],
+            [],
+            [
+                "minecraft:ore_dirt",
+                "minecraft:ore_gravel",
+                "minecraft:ore_granite_upper",
+                "minecraft:ore_granite_lower",
+                "minecraft:ore_diorite_upper",
+                "minecraft:ore_diorite_lower",
+                "minecraft:ore_andesite_upper",
+                "minecraft:ore_andesite_lower",
+                "minecraft:ore_tuff",
+                "minecraft:ore_coal_upper",
+                "minecraft:ore_coal_lower",
+                "minecraft:ore_iron_upper",
+                "minecraft:ore_iron_middle",
+                "minecraft:ore_iron_small",
+                "minecraft:ore_gold",
+                "minecraft:ore_gold_lower",
+                "minecraft:ore_redstone",
+                "minecraft:ore_redstone_lower",
+                "minecraft:ore_diamond",
+                "minecraft:ore_diamond_medium",
+                "minecraft:ore_diamond_large",
+                "minecraft:ore_diamond_buried",
+                "minecraft:ore_lapis",
+                "minecraft:ore_lapis_buried",
+                "minecraft:ore_copper",
+                "minecraft:underwater_magma",
+                "minecraft:disk_sand",
+                "minecraft:disk_clay",
+                "minecraft:disk_gravel"
+            ],
+            [],
+            [
+                "minecraft:spring_water",
+                "minecraft:spring_lava"
+            ],
+            [
+                "minecraft:glow_lichen",
+                "minecraft:forest_flowers",
+                "minecraft:trees_birch_and_oak_leaf_litter",
+                "minecraft:patch_bush",
+                "minecraft:flower_default",
+                "minecraft:patch_grass_forest",
+                "minecraft:brown_mushroom_normal",
+                "minecraft:red_mushroom_normal",
+                "minecraft:patch_pumpkin",
+                "minecraft:patch_sugar_cane",
+                "minecraft:patch_firefly_bush_near_water"
+            ],
+            [
+                "minecraft:freeze_top_layer"
+            ]
+        ],
+        "spawners": {
+            "ambient": [
+                {
+                    "type": "minecraft:bat",
+                    "minCount": 8,
+                    "maxCount": 8,
+                    "weight": 10
+                }
+            ],
+            "axolotls": [],
+            "creature": [
+                {
+                    "type": "minecraft:sheep",
+                    "minCount": 4,
+                    "maxCount": 4,
+                    "weight": 12
+                },
+                {
+                    "type": "minecraft:pig",
+                    "minCount": 4,
+                    "maxCount": 4,
+                    "weight": 10
+                },
+                {
+                    "type": "minecraft:chicken",
+                    "minCount": 4,
+                    "maxCount": 4,
+                    "weight": 10
+                },
+                {
+                    "type": "minecraft:cow",
+                    "minCount": 4,
+                    "maxCount": 4,
+                    "weight": 8
+                },
+                {
+                    "type": "minecraft:wolf",
+                    "minCount": 4,
+                    "maxCount": 4,
+                    "weight": 5
+                }
+            ],
+            "misc": [],
+            "monster": [
+                {
+                    "type": "minecraft:spider",
+                    "minCount": 4,
+                    "maxCount": 4,
+                    "weight": 100
+                },
+                {
+                    "type": "minecraft:zombie",
+                    "minCount": 4,
+                    "maxCount": 4,
+                    "weight": 95
+                },
+                {
+                    "type": "minecraft:zombie_villager",
+                    "minCount": 1,
+                    "maxCount": 1,
+                    "weight": 5
+                },
+                {
+                    "type": "minecraft:skeleton",
+                    "minCount": 4,
+                    "maxCount": 4,
+                    "weight": 100
+                },
+                {
+                    "type": "minecraft:creeper",
+                    "minCount": 4,
+                    "maxCount": 4,
+                    "weight": 100
+                },
+                {
+                    "type": "minecraft:slime",
+                    "minCount": 4,
+                    "maxCount": 4,
+                    "weight": 100
+                },
+                {
+                    "type": "minecraft:enderman",
+                    "minCount": 1,
+                    "maxCount": 4,
+                    "weight": 10
+                },
+                {
+                    "type": "minecraft:witch",
+                    "minCount": 1,
+                    "maxCount": 1,
+                    "weight": 5
+                }
+            ],
+            "underground_water_creature": [
+                {
+                    "type": "minecraft:glow_squid",
+                    "minCount": 4,
+                    "maxCount": 6,
+                    "weight": 10
+                }
+            ],
+            "water_ambient": [],
+            "water_creature": []
+        },
+        "spawn_costs": {}
+    },
+    "frozen_ocean": {
+        "has_precipitation": true,
+        "temperature": 0.0,
+        "temperature_modifier": "frozen",
+        "downfall": 0.5,
+        "effects": {
+            "mood_sound": {
+                "sound": "minecraft:ambient.cave",
+                "tick_delay": 6000,
+                "block_search_extent": 8,
+                "offset": 2.0
+            },
+            "music_volume": 1.0,
+            "sky_color": 8364543,
+            "fog_color": 12638463,
+            "water_color": 3750089,
+            "water_fog_color": 329011
+        },
+        "carvers": [
+            "minecraft:cave",
+            "minecraft:cave_extra_underground",
+            "minecraft:canyon"
+        ],
+        "features": [
+            [],
+            [
+                "minecraft:lake_lava_underground",
+                "minecraft:lake_lava_surface"
+            ],
+            [
+                "minecraft:iceberg_packed",
+                "minecraft:iceberg_blue",
+                "minecraft:amethyst_geode"
+            ],
+            [
+                "minecraft:monster_room",
+                "minecraft:monster_room_deep"
+            ],
+            [
+                "minecraft:blue_ice"
+            ],
+            [],
+            [
+                "minecraft:ore_dirt",
+                "minecraft:ore_gravel",
+                "minecraft:ore_granite_upper",
+                "minecraft:ore_granite_lower",
+                "minecraft:ore_diorite_upper",
+                "minecraft:ore_diorite_lower",
+                "minecraft:ore_andesite_upper",
+                "minecraft:ore_andesite_lower",
+                "minecraft:ore_tuff",
+                "minecraft:ore_coal_upper",
+                "minecraft:ore_coal_lower",
+                "minecraft:ore_iron_upper",
+                "minecraft:ore_iron_middle",
+                "minecraft:ore_iron_small",
+                "minecraft:ore_gold",
+                "minecraft:ore_gold_lower",
+                "minecraft:ore_redstone",
+                "minecraft:ore_redstone_lower",
+                "minecraft:ore_diamond",
+                "minecraft:ore_diamond_medium",
+                "minecraft:ore_diamond_large",
+                "minecraft:ore_diamond_buried",
+                "minecraft:ore_lapis",
+                "minecraft:ore_lapis_buried",
+                "minecraft:ore_copper",
+                "minecraft:underwater_magma",
+                "minecraft:disk_sand",
+                "minecraft:disk_clay",
+                "minecraft:disk_gravel"
+            ],
+            [],
+            [
+                "minecraft:spring_water",
+                "minecraft:spring_lava"
+            ],
+            [
+                "minecraft:glow_lichen",
+                "minecraft:trees_water",
+                "minecraft:flower_default",
+                "minecraft:patch_grass_badlands",
+                "minecraft:brown_mushroom_normal",
+                "minecraft:red_mushroom_normal",
+                "minecraft:patch_pumpkin",
+                "minecraft:patch_sugar_cane",
+                "minecraft:patch_firefly_bush_near_water"
+            ],
+            [
+                "minecraft:freeze_top_layer"
+            ]
+        ],
+        "spawners": {
+            "ambient": [
+                {
+                    "type": "minecraft:bat",
+                    "minCount": 8,
+                    "maxCount": 8,
+                    "weight": 10
+                }
+            ],
+            "axolotls": [],
+            "creature": [
+                {
+                    "type": "minecraft:polar_bear",
+                    "minCount": 1,
+                    "maxCount": 2,
+                    "weight": 1
+                }
+            ],
+            "misc": [],
+            "monster": [
+                {
+                    "type": "minecraft:spider",
+                    "minCount": 4,
+                    "maxCount": 4,
+                    "weight": 100
+                },
+                {
+                    "type": "minecraft:zombie",
+                    "minCount": 4,
+                    "maxCount": 4,
+                    "weight": 95
+                },
+                {
+                    "type": "minecraft:zombie_villager",
+                    "minCount": 1,
+                    "maxCount": 1,
+                    "weight": 5
+                },
+                {
+                    "type": "minecraft:skeleton",
+                    "minCount": 4,
+                    "maxCount": 4,
+                    "weight": 100
+                },
+                {
+                    "type": "minecraft:creeper",
+                    "minCount": 4,
+                    "maxCount": 4,
+                    "weight": 100
+                },
+                {
+                    "type": "minecraft:slime",
+                    "minCount": 4,
+                    "maxCount": 4,
+                    "weight": 100
+                },
+                {
+                    "type": "minecraft:enderman",
+                    "minCount": 1,
+                    "maxCount": 4,
+                    "weight": 10
+                },
+                {
+                    "type": "minecraft:witch",
+                    "minCount": 1,
+                    "maxCount": 1,
+                    "weight": 5
+                },
+                {
+                    "type": "minecraft:drowned",
+                    "minCount": 1,
+                    "maxCount": 1,
+                    "weight": 5
+                }
+            ],
+            "underground_water_creature": [
+                {
+                    "type": "minecraft:glow_squid",
+                    "minCount": 4,
+                    "maxCount": 6,
+                    "weight": 10
+                }
+            ],
+            "water_ambient": [
+                {
+                    "type": "minecraft:salmon",
+                    "minCount": 1,
+                    "maxCount": 5,
+                    "weight": 15
+                }
+            ],
+            "water_creature": [
+                {
+                    "type": "minecraft:squid",
+                    "minCount": 1,
+                    "maxCount": 4,
+                    "weight": 1
+                }
+            ]
+        },
+        "spawn_costs": {}
+    },
+    "frozen_peaks": {
+        "has_precipitation": true,
+        "temperature": -0.7,
+        "downfall": 0.9,
+        "effects": {
+            "mood_sound": {
+                "sound": "minecraft:ambient.cave",
+                "tick_delay": 6000,
+                "block_search_extent": 8,
+                "offset": 2.0
+            },
+            "music": [
+                {
+                    "data": {
+                        "sound": "minecraft:music.overworld.frozen_peaks",
+                        "min_delay": 12000,
+                        "max_delay": 24000,
+                        "replace_current_music": false
+                    },
+                    "weight": 1
+                }
+            ],
+            "music_volume": 1.0,
+            "sky_color": 8756735,
+            "fog_color": 12638463,
+            "water_color": 4159204,
+            "water_fog_color": 329011
+        },
+        "carvers": [
+            "minecraft:cave",
+            "minecraft:cave_extra_underground",
+            "minecraft:canyon"
+        ],
+        "features": [
+            [],
+            [
+                "minecraft:lake_lava_underground",
+                "minecraft:lake_lava_surface"
+            ],
+            [
+                "minecraft:amethyst_geode"
+            ],
+            [
+                "minecraft:monster_room",
+                "minecraft:monster_room_deep"
+            ],
+            [],
+            [],
+            [
+                "minecraft:ore_dirt",
+                "minecraft:ore_gravel",
+                "minecraft:ore_granite_upper",
+                "minecraft:ore_granite_lower",
+                "minecraft:ore_diorite_upper",
+                "minecraft:ore_diorite_lower",
+                "minecraft:ore_andesite_upper",
+                "minecraft:ore_andesite_lower",
+                "minecraft:ore_tuff",
+                "minecraft:ore_coal_upper",
+                "minecraft:ore_coal_lower",
+                "minecraft:ore_iron_upper",
+                "minecraft:ore_iron_middle",
+                "minecraft:ore_iron_small",
+                "minecraft:ore_gold",
+                "minecraft:ore_gold_lower",
+                "minecraft:ore_redstone",
+                "minecraft:ore_redstone_lower",
+                "minecraft:ore_diamond",
+                "minecraft:ore_diamond_medium",
+                "minecraft:ore_diamond_large",
+                "minecraft:ore_diamond_buried",
+                "minecraft:ore_lapis",
+                "minecraft:ore_lapis_buried",
+                "minecraft:ore_copper",
+                "minecraft:underwater_magma",
+                "minecraft:disk_sand",
+                "minecraft:disk_clay",
+                "minecraft:disk_gravel",
+                "minecraft:ore_emerald"
+            ],
+            [
+                "minecraft:ore_infested"
+            ],
+            [
+                "minecraft:spring_water",
+                "minecraft:spring_lava",
+                "minecraft:spring_lava_frozen"
+            ],
+            [
+                "minecraft:glow_lichen"
+            ],
+            [
+                "minecraft:freeze_top_layer"
+            ]
+        ],
+        "spawners": {
+            "ambient": [
+                {
+                    "type": "minecraft:bat",
+                    "minCount": 8,
+                    "maxCount": 8,
+                    "weight": 10
+                }
+            ],
+            "axolotls": [],
+            "creature": [
+                {
+                    "type": "minecraft:goat",
+                    "minCount": 1,
+                    "maxCount": 3,
+                    "weight": 5
+                }
+            ],
+            "misc": [],
+            "monster": [
+                {
+                    "type": "minecraft:spider",
+                    "minCount": 4,
+                    "maxCount": 4,
+                    "weight": 100
+                },
+                {
+                    "type": "minecraft:zombie",
+                    "minCount": 4,
+                    "maxCount": 4,
+                    "weight": 95
+                },
+                {
+                    "type": "minecraft:zombie_villager",
+                    "minCount": 1,
+                    "maxCount": 1,
+                    "weight": 5
+                },
+                {
+                    "type": "minecraft:skeleton",
+                    "minCount": 4,
+                    "maxCount": 4,
+                    "weight": 100
+                },
+                {
+                    "type": "minecraft:creeper",
+                    "minCount": 4,
+                    "maxCount": 4,
+                    "weight": 100
+                },
+                {
+                    "type": "minecraft:slime",
+                    "minCount": 4,
+                    "maxCount": 4,
+                    "weight": 100
+                },
+                {
+                    "type": "minecraft:enderman",
+                    "minCount": 1,
+                    "maxCount": 4,
+                    "weight": 10
+                },
+                {
+                    "type": "minecraft:witch",
+                    "minCount": 1,
+                    "maxCount": 1,
+                    "weight": 5
+                }
+            ],
+            "underground_water_creature": [
+                {
+                    "type": "minecraft:glow_squid",
+                    "minCount": 4,
+                    "maxCount": 6,
+                    "weight": 10
+                }
+            ],
+            "water_ambient": [],
+            "water_creature": []
+        },
+        "spawn_costs": {}
+    },
+    "frozen_river": {
+        "has_precipitation": true,
+        "temperature": 0.0,
+        "downfall": 0.5,
+        "effects": {
+            "mood_sound": {
+                "sound": "minecraft:ambient.cave",
+                "tick_delay": 6000,
+                "block_search_extent": 8,
+                "offset": 2.0
+            },
+            "music_volume": 1.0,
+            "sky_color": 8364543,
+            "fog_color": 12638463,
+            "water_color": 3750089,
+            "water_fog_color": 329011
+        },
+        "carvers": [
+            "minecraft:cave",
+            "minecraft:cave_extra_underground",
+            "minecraft:canyon"
+        ],
+        "features": [
+            [],
+            [
+                "minecraft:lake_lava_underground",
+                "minecraft:lake_lava_surface"
+            ],
+            [
+                "minecraft:amethyst_geode"
+            ],
+            [
+                "minecraft:monster_room",
+                "minecraft:monster_room_deep"
+            ],
+            [],
+            [],
+            [
+                "minecraft:ore_dirt",
+                "minecraft:ore_gravel",
+                "minecraft:ore_granite_upper",
+                "minecraft:ore_granite_lower",
+                "minecraft:ore_diorite_upper",
+                "minecraft:ore_diorite_lower",
+                "minecraft:ore_andesite_upper",
+                "minecraft:ore_andesite_lower",
+                "minecraft:ore_tuff",
+                "minecraft:ore_coal_upper",
+                "minecraft:ore_coal_lower",
+                "minecraft:ore_iron_upper",
+                "minecraft:ore_iron_middle",
+                "minecraft:ore_iron_small",
+                "minecraft:ore_gold",
+                "minecraft:ore_gold_lower",
+                "minecraft:ore_redstone",
+                "minecraft:ore_redstone_lower",
+                "minecraft:ore_diamond",
+                "minecraft:ore_diamond_medium",
+                "minecraft:ore_diamond_large",
+                "minecraft:ore_diamond_buried",
+                "minecraft:ore_lapis",
+                "minecraft:ore_lapis_buried",
+                "minecraft:ore_copper",
+                "minecraft:underwater_magma",
+                "minecraft:disk_sand",
+                "minecraft:disk_clay",
+                "minecraft:disk_gravel"
+            ],
+            [],
+            [
+                "minecraft:spring_water",
+                "minecraft:spring_lava"
+            ],
+            [
+                "minecraft:glow_lichen",
+                "minecraft:trees_water",
+                "minecraft:patch_bush",
+                "minecraft:flower_default",
+                "minecraft:patch_grass_badlands",
+                "minecraft:brown_mushroom_normal",
+                "minecraft:red_mushroom_normal",
+                "minecraft:patch_pumpkin",
+                "minecraft:patch_sugar_cane",
+                "minecraft:patch_firefly_bush_near_water"
+            ],
+            [
+                "minecraft:freeze_top_layer"
+            ]
+        ],
+        "spawners": {
+            "ambient": [
+                {
+                    "type": "minecraft:bat",
+                    "minCount": 8,
+                    "maxCount": 8,
+                    "weight": 10
+                }
+            ],
+            "axolotls": [],
+            "creature": [],
+            "misc": [],
+            "monster": [
+                {
+                    "type": "minecraft:spider",
+                    "minCount": 4,
+                    "maxCount": 4,
+                    "weight": 100
+                },
+                {
+                    "type": "minecraft:zombie",
+                    "minCount": 4,
+                    "maxCount": 4,
+                    "weight": 95
+                },
+                {
+                    "type": "minecraft:zombie_villager",
+                    "minCount": 1,
+                    "maxCount": 1,
+                    "weight": 5
+                },
+                {
+                    "type": "minecraft:skeleton",
+                    "minCount": 4,
+                    "maxCount": 4,
+                    "weight": 100
+                },
+                {
+                    "type": "minecraft:creeper",
+                    "minCount": 4,
+                    "maxCount": 4,
+                    "weight": 100
+                },
+                {
+                    "type": "minecraft:slime",
+                    "minCount": 4,
+                    "maxCount": 4,
+                    "weight": 100
+                },
+                {
+                    "type": "minecraft:enderman",
+                    "minCount": 1,
+                    "maxCount": 4,
+                    "weight": 10
+                },
+                {
+                    "type": "minecraft:witch",
+                    "minCount": 1,
+                    "maxCount": 1,
+                    "weight": 5
+                },
+                {
+                    "type": "minecraft:drowned",
+                    "minCount": 1,
+                    "maxCount": 1,
+                    "weight": 1
+                }
+            ],
+            "underground_water_creature": [
+                {
+                    "type": "minecraft:glow_squid",
+                    "minCount": 4,
+                    "maxCount": 6,
+                    "weight": 10
+                }
+            ],
+            "water_ambient": [
+                {
+                    "type": "minecraft:salmon",
+                    "minCount": 1,
+                    "maxCount": 5,
+                    "weight": 5
+                }
+            ],
+            "water_creature": [
+                {
+                    "type": "minecraft:squid",
+                    "minCount": 1,
+                    "maxCount": 4,
+                    "weight": 2
+                }
+            ]
+        },
+        "spawn_costs": {}
+    },
+    "grove": {
+        "has_precipitation": true,
+        "temperature": -0.2,
+        "downfall": 0.8,
+        "effects": {
+            "mood_sound": {
+                "sound": "minecraft:ambient.cave",
+                "tick_delay": 6000,
+                "block_search_extent": 8,
+                "offset": 2.0
+            },
+            "music": [
+                {
+                    "data": {
+                        "sound": "minecraft:music.overworld.grove",
+                        "min_delay": 12000,
+                        "max_delay": 24000,
+                        "replace_current_music": false
+                    },
+                    "weight": 1
+                }
+            ],
+            "music_volume": 1.0,
+            "sky_color": 8495359,
+            "fog_color": 12638463,
+            "water_color": 4159204,
+            "water_fog_color": 329011
+        },
+        "carvers": [
+            "minecraft:cave",
+            "minecraft:cave_extra_underground",
+            "minecraft:canyon"
+        ],
+        "features": [
+            [],
+            [
+                "minecraft:lake_lava_underground",
+                "minecraft:lake_lava_surface"
+            ],
+            [
+                "minecraft:amethyst_geode"
+            ],
+            [
+                "minecraft:monster_room",
+                "minecraft:monster_room_deep"
+            ],
+            [],
+            [],
+            [
+                "minecraft:ore_dirt",
+                "minecraft:ore_gravel",
+                "minecraft:ore_granite_upper",
+                "minecraft:ore_granite_lower",
+                "minecraft:ore_diorite_upper",
+                "minecraft:ore_diorite_lower",
+                "minecraft:ore_andesite_upper",
+                "minecraft:ore_andesite_lower",
+                "minecraft:ore_tuff",
+                "minecraft:ore_coal_upper",
+                "minecraft:ore_coal_lower",
+                "minecraft:ore_iron_upper",
+                "minecraft:ore_iron_middle",
+                "minecraft:ore_iron_small",
+                "minecraft:ore_gold",
+                "minecraft:ore_gold_lower",
+                "minecraft:ore_redstone",
+                "minecraft:ore_redstone_lower",
+                "minecraft:ore_diamond",
+                "minecraft:ore_diamond_medium",
+                "minecraft:ore_diamond_large",
+                "minecraft:ore_diamond_buried",
+                "minecraft:ore_lapis",
+                "minecraft:ore_lapis_buried",
+                "minecraft:ore_copper",
+                "minecraft:underwater_magma",
+                "minecraft:disk_sand",
+                "minecraft:disk_clay",
+                "minecraft:disk_gravel",
+                "minecraft:ore_emerald"
+            ],
+            [
+                "minecraft:ore_infested"
+            ],
+            [
+                "minecraft:spring_water",
+                "minecraft:spring_lava",
+                "minecraft:spring_lava_frozen"
+            ],
+            [
+                "minecraft:glow_lichen",
+                "minecraft:trees_grove",
+                "minecraft:patch_pumpkin"
+            ],
+            [
+                "minecraft:freeze_top_layer"
+            ]
+        ],
+        "spawners": {
+            "ambient": [
+                {
+                    "type": "minecraft:bat",
+                    "minCount": 8,
+                    "maxCount": 8,
+                    "weight": 10
+                }
+            ],
+            "axolotls": [],
+            "creature": [
+                {
+                    "type": "minecraft:wolf",
+                    "minCount": 1,
+                    "maxCount": 1,
+                    "weight": 1
+                },
+                {
+                    "type": "minecraft:rabbit",
+                    "minCount": 2,
+                    "maxCount": 3,
+                    "weight": 8
+                },
+                {
+                    "type": "minecraft:fox",
+                    "minCount": 2,
+                    "maxCount": 4,
+                    "weight": 4
+                }
+            ],
+            "misc": [],
+            "monster": [
+                {
+                    "type": "minecraft:spider",
+                    "minCount": 4,
+                    "maxCount": 4,
+                    "weight": 100
+                },
+                {
+                    "type": "minecraft:zombie",
+                    "minCount": 4,
+                    "maxCount": 4,
+                    "weight": 95
+                },
+                {
+                    "type": "minecraft:zombie_villager",
+                    "minCount": 1,
+                    "maxCount": 1,
+                    "weight": 5
+                },
+                {
+                    "type": "minecraft:skeleton",
+                    "minCount": 4,
+                    "maxCount": 4,
+                    "weight": 100
+                },
+                {
+                    "type": "minecraft:creeper",
+                    "minCount": 4,
+                    "maxCount": 4,
+                    "weight": 100
+                },
+                {
+                    "type": "minecraft:slime",
+                    "minCount": 4,
+                    "maxCount": 4,
+                    "weight": 100
+                },
+                {
+                    "type": "minecraft:enderman",
+                    "minCount": 1,
+                    "maxCount": 4,
+                    "weight": 10
+                },
+                {
+                    "type": "minecraft:witch",
+                    "minCount": 1,
+                    "maxCount": 1,
+                    "weight": 5
+                }
+            ],
+            "underground_water_creature": [
+                {
+                    "type": "minecraft:glow_squid",
+                    "minCount": 4,
+                    "maxCount": 6,
+                    "weight": 10
+                }
+            ],
+            "water_ambient": [],
+            "water_creature": []
+        },
+        "spawn_costs": {}
+    },
+    "ice_spikes": {
+        "has_precipitation": true,
+        "temperature": 0.0,
+        "downfall": 0.5,
+        "effects": {
+            "mood_sound": {
+                "sound": "minecraft:ambient.cave",
+                "tick_delay": 6000,
+                "block_search_extent": 8,
+                "offset": 2.0
+            },
+            "music_volume": 1.0,
+            "sky_color": 8364543,
+            "fog_color": 12638463,
+            "water_color": 4159204,
+            "water_fog_color": 329011
+        },
+        "carvers": [
+            "minecraft:cave",
+            "minecraft:cave_extra_underground",
+            "minecraft:canyon"
+        ],
+        "features": [
+            [],
+            [
+                "minecraft:lake_lava_underground",
+                "minecraft:lake_lava_surface"
+            ],
+            [
+                "minecraft:amethyst_geode"
+            ],
+            [
+                "minecraft:monster_room",
+                "minecraft:monster_room_deep"
+            ],
+            [
+                "minecraft:ice_spike",
+                "minecraft:ice_patch"
+            ],
+            [],
+            [
+                "minecraft:ore_dirt",
+                "minecraft:ore_gravel",
+                "minecraft:ore_granite_upper",
+                "minecraft:ore_granite_lower",
+                "minecraft:ore_diorite_upper",
+                "minecraft:ore_diorite_lower",
+                "minecraft:ore_andesite_upper",
+                "minecraft:ore_andesite_lower",
+                "minecraft:ore_tuff",
+                "minecraft:ore_coal_upper",
+                "minecraft:ore_coal_lower",
+                "minecraft:ore_iron_upper",
+                "minecraft:ore_iron_middle",
+                "minecraft:ore_iron_small",
+                "minecraft:ore_gold",
+                "minecraft:ore_gold_lower",
+                "minecraft:ore_redstone",
+                "minecraft:ore_redstone_lower",
+                "minecraft:ore_diamond",
+                "minecraft:ore_diamond_medium",
+                "minecraft:ore_diamond_large",
+                "minecraft:ore_diamond_buried",
+                "minecraft:ore_lapis",
+                "minecraft:ore_lapis_buried",
+                "minecraft:ore_copper",
+                "minecraft:underwater_magma",
+                "minecraft:disk_sand",
+                "minecraft:disk_clay",
+                "minecraft:disk_gravel"
+            ],
+            [],
+            [
+                "minecraft:spring_water",
+                "minecraft:spring_lava"
+            ],
+            [
+                "minecraft:glow_lichen",
+                "minecraft:trees_snowy",
+                "minecraft:flower_default",
+                "minecraft:patch_grass_badlands",
+                "minecraft:brown_mushroom_normal",
+                "minecraft:red_mushroom_normal",
+                "minecraft:patch_pumpkin",
+                "minecraft:patch_sugar_cane",
+                "minecraft:patch_firefly_bush_near_water"
+            ],
+            [
+                "minecraft:freeze_top_layer"
+            ]
+        ],
+        "creature_spawn_probability": 0.07,
+        "spawners": {
+            "ambient": [
+                {
+                    "type": "minecraft:bat",
+                    "minCount": 8,
+                    "maxCount": 8,
+                    "weight": 10
+                }
+            ],
+            "axolotls": [],
+            "creature": [
+                {
+                    "type": "minecraft:rabbit",
+                    "minCount": 2,
+                    "maxCount": 3,
+                    "weight": 10
+                },
+                {
+                    "type": "minecraft:polar_bear",
+                    "minCount": 1,
+                    "maxCount": 2,
+                    "weight": 1
+                }
+            ],
+            "misc": [],
+            "monster": [
+                {
+                    "type": "minecraft:spider",
+                    "minCount": 4,
+                    "maxCount": 4,
+                    "weight": 100
+                },
+                {
+                    "type": "minecraft:zombie",
+                    "minCount": 4,
+                    "maxCount": 4,
+                    "weight": 95
+                },
+                {
+                    "type": "minecraft:zombie_villager",
+                    "minCount": 1,
+                    "maxCount": 1,
+                    "weight": 5
+                },
+                {
+                    "type": "minecraft:skeleton",
+                    "minCount": 4,
+                    "maxCount": 4,
+                    "weight": 20
+                },
+                {
+                    "type": "minecraft:creeper",
+                    "minCount": 4,
+                    "maxCount": 4,
+                    "weight": 100
+                },
+                {
+                    "type": "minecraft:slime",
+                    "minCount": 4,
+                    "maxCount": 4,
+                    "weight": 100
+                },
+                {
+                    "type": "minecraft:enderman",
+                    "minCount": 1,
+                    "maxCount": 4,
+                    "weight": 10
+                },
+                {
+                    "type": "minecraft:witch",
+                    "minCount": 1,
+                    "maxCount": 1,
+                    "weight": 5
+                },
+                {
+                    "type": "minecraft:stray",
+                    "minCount": 4,
+                    "maxCount": 4,
+                    "weight": 80
+                }
+            ],
+            "underground_water_creature": [
+                {
+                    "type": "minecraft:glow_squid",
+                    "minCount": 4,
+                    "maxCount": 6,
+                    "weight": 10
+                }
+            ],
+            "water_ambient": [],
+            "water_creature": []
+        },
+        "spawn_costs": {}
+    },
+    "jagged_peaks": {
+        "has_precipitation": true,
+        "temperature": -0.7,
+        "downfall": 0.9,
+        "effects": {
+            "mood_sound": {
+                "sound": "minecraft:ambient.cave",
+                "tick_delay": 6000,
+                "block_search_extent": 8,
+                "offset": 2.0
+            },
+            "music": [
+                {
+                    "data": {
+                        "sound": "minecraft:music.overworld.jagged_peaks",
+                        "min_delay": 12000,
+                        "max_delay": 24000,
+                        "replace_current_music": false
+                    },
+                    "weight": 1
+                }
+            ],
+            "music_volume": 1.0,
+            "sky_color": 8756735,
+            "fog_color": 12638463,
+            "water_color": 4159204,
+            "water_fog_color": 329011
+        },
+        "carvers": [
+            "minecraft:cave",
+            "minecraft:cave_extra_underground",
+            "minecraft:canyon"
+        ],
+        "features": [
+            [],
+            [
+                "minecraft:lake_lava_underground",
+                "minecraft:lake_lava_surface"
+            ],
+            [
+                "minecraft:amethyst_geode"
+            ],
+            [
+                "minecraft:monster_room",
+                "minecraft:monster_room_deep"
+            ],
+            [],
+            [],
+            [
+                "minecraft:ore_dirt",
+                "minecraft:ore_gravel",
+                "minecraft:ore_granite_upper",
+                "minecraft:ore_granite_lower",
+                "minecraft:ore_diorite_upper",
+                "minecraft:ore_diorite_lower",
+                "minecraft:ore_andesite_upper",
+                "minecraft:ore_andesite_lower",
+                "minecraft:ore_tuff",
+                "minecraft:ore_coal_upper",
+                "minecraft:ore_coal_lower",
+                "minecraft:ore_iron_upper",
+                "minecraft:ore_iron_middle",
+                "minecraft:ore_iron_small",
+                "minecraft:ore_gold",
+                "minecraft:ore_gold_lower",
+                "minecraft:ore_redstone",
+                "minecraft:ore_redstone_lower",
+                "minecraft:ore_diamond",
+                "minecraft:ore_diamond_medium",
+                "minecraft:ore_diamond_large",
+                "minecraft:ore_diamond_buried",
+                "minecraft:ore_lapis",
+                "minecraft:ore_lapis_buried",
+                "minecraft:ore_copper",
+                "minecraft:underwater_magma",
+                "minecraft:disk_sand",
+                "minecraft:disk_clay",
+                "minecraft:disk_gravel",
+                "minecraft:ore_emerald"
+            ],
+            [
+                "minecraft:ore_infested"
+            ],
+            [
+                "minecraft:spring_water",
+                "minecraft:spring_lava",
+                "minecraft:spring_lava_frozen"
+            ],
+            [
+                "minecraft:glow_lichen"
+            ],
+            [
+                "minecraft:freeze_top_layer"
+            ]
+        ],
+        "spawners": {
+            "ambient": [
+                {
+                    "type": "minecraft:bat",
+                    "minCount": 8,
+                    "maxCount": 8,
+                    "weight": 10
+                }
+            ],
+            "axolotls": [],
+            "creature": [
+                {
+                    "type": "minecraft:goat",
+                    "minCount": 1,
+                    "maxCount": 3,
+                    "weight": 5
+                }
+            ],
+            "misc": [],
+            "monster": [
+                {
+                    "type": "minecraft:spider",
+                    "minCount": 4,
+                    "maxCount": 4,
+                    "weight": 100
+                },
+                {
+                    "type": "minecraft:zombie",
+                    "minCount": 4,
+                    "maxCount": 4,
+                    "weight": 95
+                },
+                {
+                    "type": "minecraft:zombie_villager",
+                    "minCount": 1,
+                    "maxCount": 1,
+                    "weight": 5
+                },
+                {
+                    "type": "minecraft:skeleton",
+                    "minCount": 4,
+                    "maxCount": 4,
+                    "weight": 100
+                },
+                {
+                    "type": "minecraft:creeper",
+                    "minCount": 4,
+                    "maxCount": 4,
+                    "weight": 100
+                },
+                {
+                    "type": "minecraft:slime",
+                    "minCount": 4,
+                    "maxCount": 4,
+                    "weight": 100
+                },
+                {
+                    "type": "minecraft:enderman",
+                    "minCount": 1,
+                    "maxCount": 4,
+                    "weight": 10
+                },
+                {
+                    "type": "minecraft:witch",
+                    "minCount": 1,
+                    "maxCount": 1,
+                    "weight": 5
+                }
+            ],
+            "underground_water_creature": [
+                {
+                    "type": "minecraft:glow_squid",
+                    "minCount": 4,
+                    "maxCount": 6,
+                    "weight": 10
+                }
+            ],
+            "water_ambient": [],
+            "water_creature": []
+        },
+        "spawn_costs": {}
+    },
+    "jungle": {
+        "has_precipitation": true,
+        "temperature": 0.95,
+        "downfall": 0.9,
+        "effects": {
+            "mood_sound": {
+                "sound": "minecraft:ambient.cave",
+                "tick_delay": 6000,
+                "block_search_extent": 8,
+                "offset": 2.0
+            },
+            "music": [
+                {
+                    "data": {
+                        "sound": "minecraft:music.overworld.jungle",
+                        "min_delay": 12000,
+                        "max_delay": 24000,
+                        "replace_current_music": false
+                    },
+                    "weight": 1
+                }
+            ],
+            "music_volume": 1.0,
+            "sky_color": 7842047,
+            "fog_color": 12638463,
+            "water_color": 4159204,
+            "water_fog_color": 329011
+        },
+        "carvers": [
+            "minecraft:cave",
+            "minecraft:cave_extra_underground",
+            "minecraft:canyon"
+        ],
+        "features": [
+            [],
+            [
+                "minecraft:lake_lava_underground",
+                "minecraft:lake_lava_surface"
+            ],
+            [
+                "minecraft:amethyst_geode"
+            ],
+            [
+                "minecraft:monster_room",
+                "minecraft:monster_room_deep"
+            ],
+            [],
+            [],
+            [
+                "minecraft:ore_dirt",
+                "minecraft:ore_gravel",
+                "minecraft:ore_granite_upper",
+                "minecraft:ore_granite_lower",
+                "minecraft:ore_diorite_upper",
+                "minecraft:ore_diorite_lower",
+                "minecraft:ore_andesite_upper",
+                "minecraft:ore_andesite_lower",
+                "minecraft:ore_tuff",
+                "minecraft:ore_coal_upper",
+                "minecraft:ore_coal_lower",
+                "minecraft:ore_iron_upper",
+                "minecraft:ore_iron_middle",
+                "minecraft:ore_iron_small",
+                "minecraft:ore_gold",
+                "minecraft:ore_gold_lower",
+                "minecraft:ore_redstone",
+                "minecraft:ore_redstone_lower",
+                "minecraft:ore_diamond",
+                "minecraft:ore_diamond_medium",
+                "minecraft:ore_diamond_large",
+                "minecraft:ore_diamond_buried",
+                "minecraft:ore_lapis",
+                "minecraft:ore_lapis_buried",
+                "minecraft:ore_copper",
+                "minecraft:underwater_magma",
+                "minecraft:disk_sand",
+                "minecraft:disk_clay",
+                "minecraft:disk_gravel"
+            ],
+            [],
+            [
+                "minecraft:spring_water",
+                "minecraft:spring_lava"
+            ],
+            [
+                "minecraft:glow_lichen",
+                "minecraft:bamboo_light",
+                "minecraft:trees_jungle",
+                "minecraft:flower_warm",
+                "minecraft:patch_grass_jungle",
+                "minecraft:brown_mushroom_normal",
+                "minecraft:red_mushroom_normal",
+                "minecraft:patch_pumpkin",
+                "minecraft:patch_sugar_cane",
+                "minecraft:patch_firefly_bush_near_water",
+                "minecraft:vines",
+                "minecraft:patch_melon"
+            ],
+            [
+                "minecraft:freeze_top_layer"
+            ]
+        ],
+        "spawners": {
+            "ambient": [
+                {
+                    "type": "minecraft:bat",
+                    "minCount": 8,
+                    "maxCount": 8,
+                    "weight": 10
+                }
+            ],
+            "axolotls": [],
+            "creature": [
+                {
+                    "type": "minecraft:sheep",
+                    "minCount": 4,
+                    "maxCount": 4,
+                    "weight": 12
+                },
+                {
+                    "type": "minecraft:pig",
+                    "minCount": 4,
+                    "maxCount": 4,
+                    "weight": 10
+                },
+                {
+                    "type": "minecraft:chicken",
+                    "minCount": 4,
+                    "maxCount": 4,
+                    "weight": 10
+                },
+                {
+                    "type": "minecraft:cow",
+                    "minCount": 4,
+                    "maxCount": 4,
+                    "weight": 8
+                },
+                {
+                    "type": "minecraft:chicken",
+                    "minCount": 4,
+                    "maxCount": 4,
+                    "weight": 10
+                },
+                {
+                    "type": "minecraft:parrot",
+                    "minCount": 1,
+                    "maxCount": 2,
+                    "weight": 40
+                },
+                {
+                    "type": "minecraft:panda",
+                    "minCount": 1,
+                    "maxCount": 2,
+                    "weight": 1
+                }
+            ],
+            "misc": [],
+            "monster": [
+                {
+                    "type": "minecraft:spider",
+                    "minCount": 4,
+                    "maxCount": 4,
+                    "weight": 100
+                },
+                {
+                    "type": "minecraft:zombie",
+                    "minCount": 4,
+                    "maxCount": 4,
+                    "weight": 95
+                },
+                {
+                    "type": "minecraft:zombie_villager",
+                    "minCount": 1,
+                    "maxCount": 1,
+                    "weight": 5
+                },
+                {
+                    "type": "minecraft:skeleton",
+                    "minCount": 4,
+                    "maxCount": 4,
+                    "weight": 100
+                },
+                {
+                    "type": "minecraft:creeper",
+                    "minCount": 4,
+                    "maxCount": 4,
+                    "weight": 100
+                },
+                {
+                    "type": "minecraft:slime",
+                    "minCount": 4,
+                    "maxCount": 4,
+                    "weight": 100
+                },
+                {
+                    "type": "minecraft:enderman",
+                    "minCount": 1,
+                    "maxCount": 4,
+                    "weight": 10
+                },
+                {
+                    "type": "minecraft:witch",
+                    "minCount": 1,
+                    "maxCount": 1,
+                    "weight": 5
+                },
+                {
+                    "type": "minecraft:ocelot",
+                    "minCount": 1,
+                    "maxCount": 3,
+                    "weight": 2
+                }
+            ],
+            "underground_water_creature": [
+                {
+                    "type": "minecraft:glow_squid",
+                    "minCount": 4,
+                    "maxCount": 6,
+                    "weight": 10
+                }
+            ],
+            "water_ambient": [],
+            "water_creature": []
+        },
+        "spawn_costs": {}
+    },
+    "lukewarm_ocean": {
+        "has_precipitation": true,
+        "temperature": 0.5,
+        "downfall": 0.5,
+        "effects": {
+            "mood_sound": {
+                "sound": "minecraft:ambient.cave",
+                "tick_delay": 6000,
+                "block_search_extent": 8,
+                "offset": 2.0
+            },
+            "music_volume": 1.0,
+            "sky_color": 8103167,
+            "fog_color": 12638463,
+            "water_color": 4566514,
+            "water_fog_color": 267827
+        },
+        "carvers": [
+            "minecraft:cave",
+            "minecraft:cave_extra_underground",
+            "minecraft:canyon"
+        ],
+        "features": [
+            [],
+            [
+                "minecraft:lake_lava_underground",
+                "minecraft:lake_lava_surface"
+            ],
+            [
+                "minecraft:amethyst_geode"
+            ],
+            [
+                "minecraft:monster_room",
+                "minecraft:monster_room_deep"
+            ],
+            [],
+            [],
+            [
+                "minecraft:ore_dirt",
+                "minecraft:ore_gravel",
+                "minecraft:ore_granite_upper",
+                "minecraft:ore_granite_lower",
+                "minecraft:ore_diorite_upper",
+                "minecraft:ore_diorite_lower",
+                "minecraft:ore_andesite_upper",
+                "minecraft:ore_andesite_lower",
+                "minecraft:ore_tuff",
+                "minecraft:ore_coal_upper",
+                "minecraft:ore_coal_lower",
+                "minecraft:ore_iron_upper",
+                "minecraft:ore_iron_middle",
+                "minecraft:ore_iron_small",
+                "minecraft:ore_gold",
+                "minecraft:ore_gold_lower",
+                "minecraft:ore_redstone",
+                "minecraft:ore_redstone_lower",
+                "minecraft:ore_diamond",
+                "minecraft:ore_diamond_medium",
+                "minecraft:ore_diamond_large",
+                "minecraft:ore_diamond_buried",
+                "minecraft:ore_lapis",
+                "minecraft:ore_lapis_buried",
+                "minecraft:ore_copper",
+                "minecraft:underwater_magma",
+                "minecraft:disk_sand",
+                "minecraft:disk_clay",
+                "minecraft:disk_gravel"
+            ],
+            [],
+            [
+                "minecraft:spring_water",
+                "minecraft:spring_lava"
+            ],
+            [
+                "minecraft:glow_lichen",
+                "minecraft:trees_water",
+                "minecraft:flower_default",
+                "minecraft:patch_grass_badlands",
+                "minecraft:brown_mushroom_normal",
+                "minecraft:red_mushroom_normal",
+                "minecraft:patch_pumpkin",
+                "minecraft:patch_sugar_cane",
+                "minecraft:patch_firefly_bush_near_water",
+                "minecraft:seagrass_warm",
+                "minecraft:kelp_warm"
+            ],
+            [
+                "minecraft:freeze_top_layer"
+            ]
+        ],
+        "spawners": {
+            "ambient": [
+                {
+                    "type": "minecraft:bat",
+                    "minCount": 8,
+                    "maxCount": 8,
+                    "weight": 10
+                }
+            ],
+            "axolotls": [],
+            "creature": [],
+            "misc": [],
+            "monster": [
+                {
+                    "type": "minecraft:spider",
+                    "minCount": 4,
+                    "maxCount": 4,
+                    "weight": 100
+                },
+                {
+                    "type": "minecraft:zombie",
+                    "minCount": 4,
+                    "maxCount": 4,
+                    "weight": 95
+                },
+                {
+                    "type": "minecraft:zombie_villager",
+                    "minCount": 1,
+                    "maxCount": 1,
+                    "weight": 5
+                },
+                {
+                    "type": "minecraft:skeleton",
+                    "minCount": 4,
+                    "maxCount": 4,
+                    "weight": 100
+                },
+                {
+                    "type": "minecraft:creeper",
+                    "minCount": 4,
+                    "maxCount": 4,
+                    "weight": 100
+                },
+                {
+                    "type": "minecraft:slime",
+                    "minCount": 4,
+                    "maxCount": 4,
+                    "weight": 100
+                },
+                {
+                    "type": "minecraft:enderman",
+                    "minCount": 1,
+                    "maxCount": 4,
+                    "weight": 10
+                },
+                {
+                    "type": "minecraft:witch",
+                    "minCount": 1,
+                    "maxCount": 1,
+                    "weight": 5
+                },
+                {
+                    "type": "minecraft:drowned",
+                    "minCount": 1,
+                    "maxCount": 1,
+                    "weight": 5
+                }
+            ],
+            "underground_water_creature": [
+                {
+                    "type": "minecraft:glow_squid",
+                    "minCount": 4,
+                    "maxCount": 6,
+                    "weight": 10
+                }
+            ],
+            "water_ambient": [
+                {
+                    "type": "minecraft:cod",
+                    "minCount": 3,
+                    "maxCount": 6,
+                    "weight": 15
+                },
+                {
+                    "type": "minecraft:pufferfish",
+                    "minCount": 1,
+                    "maxCount": 3,
+                    "weight": 5
+                },
+                {
+                    "type": "minecraft:tropical_fish",
+                    "minCount": 8,
+                    "maxCount": 8,
+                    "weight": 25
+                }
+            ],
+            "water_creature": [
+                {
+                    "type": "minecraft:squid",
+                    "minCount": 1,
+                    "maxCount": 2,
+                    "weight": 10
+                },
+                {
+                    "type": "minecraft:dolphin",
+                    "minCount": 1,
+                    "maxCount": 2,
+                    "weight": 2
+                }
+            ]
+        },
+        "spawn_costs": {}
+    },
+    "lush_caves": {
+        "has_precipitation": true,
+        "temperature": 0.5,
+        "downfall": 0.5,
+        "effects": {
+            "mood_sound": {
+                "sound": "minecraft:ambient.cave",
+                "tick_delay": 6000,
+                "block_search_extent": 8,
+                "offset": 2.0
+            },
+            "music": [
+                {
+                    "data": {
+                        "sound": "minecraft:music.overworld.lush_caves",
+                        "min_delay": 12000,
+                        "max_delay": 24000,
+                        "replace_current_music": false
+                    },
+                    "weight": 1
+                }
+            ],
+            "music_volume": 1.0,
+            "sky_color": 8103167,
+            "fog_color": 12638463,
+            "water_color": 4159204,
+            "water_fog_color": 329011
+        },
+        "carvers": [
+            "minecraft:cave",
+            "minecraft:cave_extra_underground",
+            "minecraft:canyon"
+        ],
+        "features": [
+            [],
+            [
+                "minecraft:lake_lava_underground",
+                "minecraft:lake_lava_surface"
+            ],
+            [
+                "minecraft:amethyst_geode"
+            ],
+            [
+                "minecraft:monster_room",
+                "minecraft:monster_room_deep"
+            ],
+            [],
+            [],
+            [
+                "minecraft:ore_dirt",
+                "minecraft:ore_gravel",
+                "minecraft:ore_granite_upper",
+                "minecraft:ore_granite_lower",
+                "minecraft:ore_diorite_upper",
+                "minecraft:ore_diorite_lower",
+                "minecraft:ore_andesite_upper",
+                "minecraft:ore_andesite_lower",
+                "minecraft:ore_tuff",
+                "minecraft:ore_coal_upper",
+                "minecraft:ore_coal_lower",
+                "minecraft:ore_iron_upper",
+                "minecraft:ore_iron_middle",
+                "minecraft:ore_iron_small",
+                "minecraft:ore_gold",
+                "minecraft:ore_gold_lower",
+                "minecraft:ore_redstone",
+                "minecraft:ore_redstone_lower",
+                "minecraft:ore_diamond",
+                "minecraft:ore_diamond_medium",
+                "minecraft:ore_diamond_large",
+                "minecraft:ore_diamond_buried",
+                "minecraft:ore_lapis",
+                "minecraft:ore_lapis_buried",
+                "minecraft:ore_copper",
+                "minecraft:underwater_magma",
+                "minecraft:ore_clay",
+                "minecraft:disk_sand",
+                "minecraft:disk_clay",
+                "minecraft:disk_gravel"
+            ],
+            [],
+            [
+                "minecraft:spring_water",
+                "minecraft:spring_lava"
+            ],
+            [
+                "minecraft:glow_lichen",
+                "minecraft:patch_tall_grass_2",
+                "minecraft:lush_caves_ceiling_vegetation",
+                "minecraft:cave_vines",
+                "minecraft:lush_caves_clay",
+                "minecraft:lush_caves_vegetation",
+                "minecraft:rooted_azalea_tree",
+                "minecraft:spore_blossom",
+                "minecraft:classic_vines_cave_feature"
+            ],
+            [
+                "minecraft:freeze_top_layer"
+            ]
+        ],
+        "spawners": {
+            "ambient": [
+                {
+                    "type": "minecraft:bat",
+                    "minCount": 8,
+                    "maxCount": 8,
+                    "weight": 10
+                }
+            ],
+            "axolotls": [
+                {
+                    "type": "minecraft:axolotl",
+                    "minCount": 4,
+                    "maxCount": 6,
+                    "weight": 10
+                }
+            ],
+            "creature": [],
+            "misc": [],
+            "monster": [
+                {
+                    "type": "minecraft:spider",
+                    "minCount": 4,
+                    "maxCount": 4,
+                    "weight": 100
+                },
+                {
+                    "type": "minecraft:zombie",
+                    "minCount": 4,
+                    "maxCount": 4,
+                    "weight": 95
+                },
+                {
+                    "type": "minecraft:zombie_villager",
+                    "minCount": 1,
+                    "maxCount": 1,
+                    "weight": 5
+                },
+                {
+                    "type": "minecraft:skeleton",
+                    "minCount": 4,
+                    "maxCount": 4,
+                    "weight": 100
+                },
+                {
+                    "type": "minecraft:creeper",
+                    "minCount": 4,
+                    "maxCount": 4,
+                    "weight": 100
+                },
+                {
+                    "type": "minecraft:slime",
+                    "minCount": 4,
+                    "maxCount": 4,
+                    "weight": 100
+                },
+                {
+                    "type": "minecraft:enderman",
+                    "minCount": 1,
+                    "maxCount": 4,
+                    "weight": 10
+                },
+                {
+                    "type": "minecraft:witch",
+                    "minCount": 1,
+                    "maxCount": 1,
+                    "weight": 5
+                }
+            ],
+            "underground_water_creature": [
+                {
+                    "type": "minecraft:glow_squid",
+                    "minCount": 4,
+                    "maxCount": 6,
+                    "weight": 10
+                }
+            ],
+            "water_ambient": [
+                {
+                    "type": "minecraft:tropical_fish",
+                    "minCount": 8,
+                    "maxCount": 8,
+                    "weight": 25
+                }
+            ],
+            "water_creature": []
+        },
+        "spawn_costs": {}
+    },
+    "mangrove_swamp": {
+        "has_precipitation": true,
+        "temperature": 0.8,
+        "downfall": 0.9,
+        "effects": {
+            "mood_sound": {
+                "sound": "minecraft:ambient.cave",
+                "tick_delay": 6000,
+                "block_search_extent": 8,
+                "offset": 2.0
+            },
+            "music": [
+                {
+                    "data": {
+                        "sound": "minecraft:music.overworld.swamp",
+                        "min_delay": 12000,
+                        "max_delay": 24000,
+                        "replace_current_music": false
+                    },
+                    "weight": 1
+                }
+            ],
+            "music_volume": 1.0,
+            "grass_color_modifier": "swamp",
+            "sky_color": 7907327,
+            "foliage_color": 9285927,
+            "dry_foliage_color": 8082228,
+            "fog_color": 12638463,
+            "water_color": 3832426,
+            "water_fog_color": 5077600
+        },
+        "carvers": [
+            "minecraft:cave",
+            "minecraft:cave_extra_underground",
+            "minecraft:canyon"
+        ],
+        "features": [
+            [],
+            [
+                "minecraft:lake_lava_underground",
+                "minecraft:lake_lava_surface"
+            ],
+            [
+                "minecraft:amethyst_geode"
+            ],
+            [
+                "minecraft:fossil_upper",
+                "minecraft:fossil_lower",
+                "minecraft:monster_room",
+                "minecraft:monster_room_deep"
+            ],
+            [],
+            [],
+            [
+                "minecraft:ore_dirt",
+                "minecraft:ore_gravel",
+                "minecraft:ore_granite_upper",
+                "minecraft:ore_granite_lower",
+                "minecraft:ore_diorite_upper",
+                "minecraft:ore_diorite_lower",
+                "minecraft:ore_andesite_upper",
+                "minecraft:ore_andesite_lower",
+                "minecraft:ore_tuff",
+                "minecraft:ore_coal_upper",
+                "minecraft:ore_coal_lower",
+                "minecraft:ore_iron_upper",
+                "minecraft:ore_iron_middle",
+                "minecraft:ore_iron_small",
+                "minecraft:ore_gold",
+                "minecraft:ore_gold_lower",
+                "minecraft:ore_redstone",
+                "minecraft:ore_redstone_lower",
+                "minecraft:ore_diamond",
+                "minecraft:ore_diamond_medium",
+                "minecraft:ore_diamond_large",
+                "minecraft:ore_diamond_buried",
+                "minecraft:ore_lapis",
+                "minecraft:ore_lapis_buried",
+                "minecraft:ore_copper",
+                "minecraft:underwater_magma",
+                "minecraft:disk_grass",
+                "minecraft:disk_clay"
+            ],
+            [],
+            [
+                "minecraft:spring_water",
+                "minecraft:spring_lava"
+            ],
+            [
+                "minecraft:glow_lichen",
+                "minecraft:trees_mangrove",
+                "minecraft:patch_grass_normal",
+                "minecraft:patch_dead_bush",
+                "minecraft:patch_waterlily",
+                "minecraft:seagrass_swamp",
+                "minecraft:patch_firefly_bush_near_water"
+            ],
+            [
+                "minecraft:freeze_top_layer"
+            ]
+        ],
+        "spawners": {
+            "ambient": [
+                {
+                    "type": "minecraft:bat",
+                    "minCount": 8,
+                    "maxCount": 8,
+                    "weight": 10
+                }
+            ],
+            "axolotls": [],
+            "creature": [
+                {
+                    "type": "minecraft:frog",
+                    "minCount": 2,
+                    "maxCount": 5,
+                    "weight": 10
+                }
+            ],
+            "misc": [],
+            "monster": [
+                {
+                    "type": "minecraft:spider",
+                    "minCount": 4,
+                    "maxCount": 4,
+                    "weight": 100
+                },
+                {
+                    "type": "minecraft:zombie",
+                    "minCount": 4,
+                    "maxCount": 4,
+                    "weight": 95
+                },
+                {
+                    "type": "minecraft:zombie_villager",
+                    "minCount": 1,
+                    "maxCount": 1,
+                    "weight": 5
+                },
+                {
+                    "type": "minecraft:skeleton",
+                    "minCount": 4,
+                    "maxCount": 4,
+                    "weight": 70
+                },
+                {
+                    "type": "minecraft:creeper",
+                    "minCount": 4,
+                    "maxCount": 4,
+                    "weight": 100
+                },
+                {
+                    "type": "minecraft:slime",
+                    "minCount": 4,
+                    "maxCount": 4,
+                    "weight": 100
+                },
+                {
+                    "type": "minecraft:enderman",
+                    "minCount": 1,
+                    "maxCount": 4,
+                    "weight": 10
+                },
+                {
+                    "type": "minecraft:witch",
+                    "minCount": 1,
+                    "maxCount": 1,
+                    "weight": 5
+                },
+                {
+                    "type": "minecraft:slime",
+                    "minCount": 1,
+                    "maxCount": 1,
+                    "weight": 1
+                },
+                {
+                    "type": "minecraft:bogged",
+                    "minCount": 4,
+                    "maxCount": 4,
+                    "weight": 30
+                }
+            ],
+            "underground_water_creature": [
+                {
+                    "type": "minecraft:glow_squid",
+                    "minCount": 4,
+                    "maxCount": 6,
+                    "weight": 10
+                }
+            ],
+            "water_ambient": [
+                {
+                    "type": "minecraft:tropical_fish",
+                    "minCount": 8,
+                    "maxCount": 8,
+                    "weight": 25
+                }
+            ],
+            "water_creature": []
+        },
+        "spawn_costs": {}
+    },
+    "meadow": {
+        "has_precipitation": true,
+        "temperature": 0.5,
+        "downfall": 0.8,
+        "effects": {
+            "mood_sound": {
+                "sound": "minecraft:ambient.cave",
+                "tick_delay": 6000,
+                "block_search_extent": 8,
+                "offset": 2.0
+            },
+            "music": [
+                {
+                    "data": {
+                        "sound": "minecraft:music.overworld.meadow",
+                        "min_delay": 12000,
+                        "max_delay": 24000,
+                        "replace_current_music": false
+                    },
+                    "weight": 1
+                }
+            ],
+            "music_volume": 1.0,
+            "sky_color": 8103167,
+            "fog_color": 12638463,
+            "water_color": 937679,
+            "water_fog_color": 329011
+        },
+        "carvers": [
+            "minecraft:cave",
+            "minecraft:cave_extra_underground",
+            "minecraft:canyon"
+        ],
+        "features": [
+            [],
+            [
+                "minecraft:lake_lava_underground",
+                "minecraft:lake_lava_surface"
+            ],
+            [
+                "minecraft:amethyst_geode"
+            ],
+            [
+                "minecraft:monster_room",
+                "minecraft:monster_room_deep"
+            ],
+            [],
+            [],
+            [
+                "minecraft:ore_dirt",
+                "minecraft:ore_gravel",
+                "minecraft:ore_granite_upper",
+                "minecraft:ore_granite_lower",
+                "minecraft:ore_diorite_upper",
+                "minecraft:ore_diorite_lower",
+                "minecraft:ore_andesite_upper",
+                "minecraft:ore_andesite_lower",
+                "minecraft:ore_tuff",
+                "minecraft:ore_coal_upper",
+                "minecraft:ore_coal_lower",
+                "minecraft:ore_iron_upper",
+                "minecraft:ore_iron_middle",
+                "minecraft:ore_iron_small",
+                "minecraft:ore_gold",
+                "minecraft:ore_gold_lower",
+                "minecraft:ore_redstone",
+                "minecraft:ore_redstone_lower",
+                "minecraft:ore_diamond",
+                "minecraft:ore_diamond_medium",
+                "minecraft:ore_diamond_large",
+                "minecraft:ore_diamond_buried",
+                "minecraft:ore_lapis",
+                "minecraft:ore_lapis_buried",
+                "minecraft:ore_copper",
+                "minecraft:underwater_magma",
+                "minecraft:disk_sand",
+                "minecraft:disk_clay",
+                "minecraft:disk_gravel",
+                "minecraft:ore_emerald"
+            ],
+            [
+                "minecraft:ore_infested"
+            ],
+            [
+                "minecraft:spring_water",
+                "minecraft:spring_lava"
+            ],
+            [
+                "minecraft:glow_lichen",
+                "minecraft:patch_tall_grass_2",
+                "minecraft:patch_grass_meadow",
+                "minecraft:flower_meadow",
+                "minecraft:trees_meadow",
+                "minecraft:wildflowers_meadow"
+            ],
+            [
+                "minecraft:freeze_top_layer"
+            ]
+        ],
+        "spawners": {
+            "ambient": [
+                {
+                    "type": "minecraft:bat",
+                    "minCount": 8,
+                    "maxCount": 8,
+                    "weight": 10
+                }
+            ],
+            "axolotls": [],
+            "creature": [
+                {
+                    "type": "minecraft:donkey",
+                    "minCount": 1,
+                    "maxCount": 2,
+                    "weight": 1
+                },
+                {
+                    "type": "minecraft:rabbit",
+                    "minCount": 2,
+                    "maxCount": 6,
+                    "weight": 2
+                },
+                {
+                    "type": "minecraft:sheep",
+                    "minCount": 2,
+                    "maxCount": 4,
+                    "weight": 2
+                }
+            ],
+            "misc": [],
+            "monster": [
+                {
+                    "type": "minecraft:spider",
+                    "minCount": 4,
+                    "maxCount": 4,
+                    "weight": 100
+                },
+                {
+                    "type": "minecraft:zombie",
+                    "minCount": 4,
+                    "maxCount": 4,
+                    "weight": 95
+                },
+                {
+                    "type": "minecraft:zombie_villager",
+                    "minCount": 1,
+                    "maxCount": 1,
+                    "weight": 5
+                },
+                {
+                    "type": "minecraft:skeleton",
+                    "minCount": 4,
+                    "maxCount": 4,
+                    "weight": 100
+                },
+                {
+                    "type": "minecraft:creeper",
+                    "minCount": 4,
+                    "maxCount": 4,
+                    "weight": 100
+                },
+                {
+                    "type": "minecraft:slime",
+                    "minCount": 4,
+                    "maxCount": 4,
+                    "weight": 100
+                },
+                {
+                    "type": "minecraft:enderman",
+                    "minCount": 1,
+                    "maxCount": 4,
+                    "weight": 10
+                },
+                {
+                    "type": "minecraft:witch",
+                    "minCount": 1,
+                    "maxCount": 1,
+                    "weight": 5
+                }
+            ],
+            "underground_water_creature": [
+                {
+                    "type": "minecraft:glow_squid",
+                    "minCount": 4,
+                    "maxCount": 6,
+                    "weight": 10
+                }
+            ],
+            "water_ambient": [],
+            "water_creature": []
+        },
+        "spawn_costs": {}
+    },
+    "mushroom_fields": {
+        "has_precipitation": true,
+        "temperature": 0.9,
+        "downfall": 1.0,
+        "effects": {
+            "mood_sound": {
+                "sound": "minecraft:ambient.cave",
+                "tick_delay": 6000,
+                "block_search_extent": 8,
+                "offset": 2.0
+            },
+            "music_volume": 1.0,
+            "sky_color": 7842047,
+            "fog_color": 12638463,
+            "water_color": 4159204,
+            "water_fog_color": 329011
+        },
+        "carvers": [
+            "minecraft:cave",
+            "minecraft:cave_extra_underground",
+            "minecraft:canyon"
+        ],
+        "features": [
+            [],
+            [
+                "minecraft:lake_lava_underground",
+                "minecraft:lake_lava_surface"
+            ],
+            [
+                "minecraft:amethyst_geode"
+            ],
+            [
+                "minecraft:monster_room",
+                "minecraft:monster_room_deep"
+            ],
+            [],
+            [],
+            [
+                "minecraft:ore_dirt",
+                "minecraft:ore_gravel",
+                "minecraft:ore_granite_upper",
+                "minecraft:ore_granite_lower",
+                "minecraft:ore_diorite_upper",
+                "minecraft:ore_diorite_lower",
+                "minecraft:ore_andesite_upper",
+                "minecraft:ore_andesite_lower",
+                "minecraft:ore_tuff",
+                "minecraft:ore_coal_upper",
+                "minecraft:ore_coal_lower",
+                "minecraft:ore_iron_upper",
+                "minecraft:ore_iron_middle",
+                "minecraft:ore_iron_small",
+                "minecraft:ore_gold",
+                "minecraft:ore_gold_lower",
+                "minecraft:ore_redstone",
+                "minecraft:ore_redstone_lower",
+                "minecraft:ore_diamond",
+                "minecraft:ore_diamond_medium",
+                "minecraft:ore_diamond_large",
+                "minecraft:ore_diamond_buried",
+                "minecraft:ore_lapis",
+                "minecraft:ore_lapis_buried",
+                "minecraft:ore_copper",
+                "minecraft:underwater_magma",
+                "minecraft:disk_sand",
+                "minecraft:disk_clay",
+                "minecraft:disk_gravel"
+            ],
+            [],
+            [
+                "minecraft:spring_water",
+                "minecraft:spring_lava"
+            ],
+            [
+                "minecraft:glow_lichen",
+                "minecraft:mushroom_island_vegetation",
+                "minecraft:brown_mushroom_taiga",
+                "minecraft:red_mushroom_taiga",
+                "minecraft:patch_pumpkin",
+                "minecraft:patch_sugar_cane",
+                "minecraft:patch_firefly_bush_near_water"
+            ],
+            [
+                "minecraft:freeze_top_layer"
+            ]
+        ],
+        "spawners": {
+            "ambient": [
+                {
+                    "type": "minecraft:bat",
+                    "minCount": 8,
+                    "maxCount": 8,
+                    "weight": 10
+                }
+            ],
+            "axolotls": [],
+            "creature": [
+                {
+                    "type": "minecraft:mooshroom",
+                    "minCount": 4,
+                    "maxCount": 8,
+                    "weight": 8
+                }
+            ],
+            "misc": [],
+            "monster": [],
+            "underground_water_creature": [
+                {
+                    "type": "minecraft:glow_squid",
+                    "minCount": 4,
+                    "maxCount": 6,
+                    "weight": 10
+                }
+            ],
+            "water_ambient": [],
+            "water_creature": []
+        },
+        "spawn_costs": {}
+    },
+    "nether_wastes": {
+        "has_precipitation": false,
+        "temperature": 2.0,
+        "downfall": 0.0,
+        "effects": {
+            "mood_sound": {
+                "sound": "minecraft:ambient.nether_wastes.mood",
+                "tick_delay": 6000,
+                "block_search_extent": 8,
+                "offset": 2.0
+            },
+            "additions_sound": {
+                "sound": "minecraft:ambient.nether_wastes.additions",
+                "tick_chance": 0.0111
+            },
+            "music": [
+                {
+                    "data": {
+                        "sound": "minecraft:music.nether.nether_wastes",
+                        "min_delay": 12000,
+                        "max_delay": 24000,
+                        "replace_current_music": false
+                    },
+                    "weight": 1
+                }
+            ],
+            "music_volume": 1.0,
+            "ambient_sound": "minecraft:ambient.nether_wastes.loop",
+            "sky_color": 7254527,
+            "fog_color": 3344392,
+            "water_color": 4159204,
+            "water_fog_color": 329011
+        },
+        "carvers": "minecraft:nether_cave",
+        "features": [
+            [],
+            [],
+            [],
+            [],
+            [],
+            [],
+            [],
+            [
+                "minecraft:spring_open",
+                "minecraft:patch_fire",
+                "minecraft:patch_soul_fire",
+                "minecraft:glowstone_extra",
+                "minecraft:glowstone",
+                "minecraft:brown_mushroom_nether",
+                "minecraft:red_mushroom_nether",
+                "minecraft:ore_magma",
+                "minecraft:spring_closed",
+                "minecraft:ore_gravel_nether",
+                "minecraft:ore_blackstone",
+                "minecraft:ore_gold_nether",
+                "minecraft:ore_quartz_nether",
+                "minecraft:ore_ancient_debris_large",
+                "minecraft:ore_debris_small"
+            ],
+            [],
+            [
+                "minecraft:spring_lava",
+                "minecraft:brown_mushroom_normal",
+                "minecraft:red_mushroom_normal"
+            ]
+        ],
+        "spawners": {
+            "ambient": [],
+            "axolotls": [],
+            "creature": [
+                {
+                    "type": "minecraft:strider",
+                    "minCount": 1,
+                    "maxCount": 2,
+                    "weight": 60
+                }
+            ],
+            "misc": [],
+            "monster": [
+                {
+                    "type": "minecraft:ghast",
+                    "minCount": 4,
+                    "maxCount": 4,
+                    "weight": 50
+                },
+                {
+                    "type": "minecraft:zombified_piglin",
+                    "minCount": 4,
+                    "maxCount": 4,
+                    "weight": 100
+                },
+                {
+                    "type": "minecraft:magma_cube",
+                    "minCount": 4,
+                    "maxCount": 4,
+                    "weight": 2
+                },
+                {
+                    "type": "minecraft:enderman",
+                    "minCount": 4,
+                    "maxCount": 4,
+                    "weight": 1
+                },
+                {
+                    "type": "minecraft:piglin",
+                    "minCount": 4,
+                    "maxCount": 4,
+                    "weight": 15
+                }
+            ],
+            "underground_water_creature": [],
+            "water_ambient": [],
+            "water_creature": []
+        },
+        "spawn_costs": {}
+    },
+    "ocean": {
+        "has_precipitation": true,
+        "temperature": 0.5,
+        "downfall": 0.5,
+        "effects": {
+            "mood_sound": {
+                "sound": "minecraft:ambient.cave",
+                "tick_delay": 6000,
+                "block_search_extent": 8,
+                "offset": 2.0
+            },
+            "music_volume": 1.0,
+            "sky_color": 8103167,
+            "fog_color": 12638463,
+            "water_color": 4159204,
+            "water_fog_color": 329011
+        },
+        "carvers": [
+            "minecraft:cave",
+            "minecraft:cave_extra_underground",
+            "minecraft:canyon"
+        ],
+        "features": [
+            [],
+            [
+                "minecraft:lake_lava_underground",
+                "minecraft:lake_lava_surface"
+            ],
+            [
+                "minecraft:amethyst_geode"
+            ],
+            [
+                "minecraft:monster_room",
+                "minecraft:monster_room_deep"
+            ],
+            [],
+            [],
+            [
+                "minecraft:ore_dirt",
+                "minecraft:ore_gravel",
+                "minecraft:ore_granite_upper",
+                "minecraft:ore_granite_lower",
+                "minecraft:ore_diorite_upper",
+                "minecraft:ore_diorite_lower",
+                "minecraft:ore_andesite_upper",
+                "minecraft:ore_andesite_lower",
+                "minecraft:ore_tuff",
+                "minecraft:ore_coal_upper",
+                "minecraft:ore_coal_lower",
+                "minecraft:ore_iron_upper",
+                "minecraft:ore_iron_middle",
+                "minecraft:ore_iron_small",
+                "minecraft:ore_gold",
+                "minecraft:ore_gold_lower",
+                "minecraft:ore_redstone",
+                "minecraft:ore_redstone_lower",
+                "minecraft:ore_diamond",
+                "minecraft:ore_diamond_medium",
+                "minecraft:ore_diamond_large",
+                "minecraft:ore_diamond_buried",
+                "minecraft:ore_lapis",
+                "minecraft:ore_lapis_buried",
+                "minecraft:ore_copper",
+                "minecraft:underwater_magma",
+                "minecraft:disk_sand",
+                "minecraft:disk_clay",
+                "minecraft:disk_gravel"
+            ],
+            [],
+            [
+                "minecraft:spring_water",
+                "minecraft:spring_lava"
+            ],
+            [
+                "minecraft:glow_lichen",
+                "minecraft:trees_water",
+                "minecraft:flower_default",
+                "minecraft:patch_grass_badlands",
+                "minecraft:brown_mushroom_normal",
+                "minecraft:red_mushroom_normal",
+                "minecraft:patch_pumpkin",
+                "minecraft:patch_sugar_cane",
+                "minecraft:patch_firefly_bush_near_water",
+                "minecraft:seagrass_normal",
+                "minecraft:kelp_cold"
+            ],
+            [
+                "minecraft:freeze_top_layer"
+            ]
+        ],
+        "spawners": {
+            "ambient": [
+                {
+                    "type": "minecraft:bat",
+                    "minCount": 8,
+                    "maxCount": 8,
+                    "weight": 10
+                }
+            ],
+            "axolotls": [],
+            "creature": [],
+            "misc": [],
+            "monster": [
+                {
+                    "type": "minecraft:spider",
+                    "minCount": 4,
+                    "maxCount": 4,
+                    "weight": 100
+                },
+                {
+                    "type": "minecraft:zombie",
+                    "minCount": 4,
+                    "maxCount": 4,
+                    "weight": 95
+                },
+                {
+                    "type": "minecraft:zombie_villager",
+                    "minCount": 1,
+                    "maxCount": 1,
+                    "weight": 5
+                },
+                {
+                    "type": "minecraft:skeleton",
+                    "minCount": 4,
+                    "maxCount": 4,
+                    "weight": 100
+                },
+                {
+                    "type": "minecraft:creeper",
+                    "minCount": 4,
+                    "maxCount": 4,
+                    "weight": 100
+                },
+                {
+                    "type": "minecraft:slime",
+                    "minCount": 4,
+                    "maxCount": 4,
+                    "weight": 100
+                },
+                {
+                    "type": "minecraft:enderman",
+                    "minCount": 1,
+                    "maxCount": 4,
+                    "weight": 10
+                },
+                {
+                    "type": "minecraft:witch",
+                    "minCount": 1,
+                    "maxCount": 1,
+                    "weight": 5
+                },
+                {
+                    "type": "minecraft:drowned",
+                    "minCount": 1,
+                    "maxCount": 1,
+                    "weight": 5
+                }
+            ],
+            "underground_water_creature": [
+                {
+                    "type": "minecraft:glow_squid",
+                    "minCount": 4,
+                    "maxCount": 6,
+                    "weight": 10
+                }
+            ],
+            "water_ambient": [
+                {
+                    "type": "minecraft:cod",
+                    "minCount": 3,
+                    "maxCount": 6,
+                    "weight": 10
+                }
+            ],
+            "water_creature": [
+                {
+                    "type": "minecraft:squid",
+                    "minCount": 1,
+                    "maxCount": 4,
+                    "weight": 1
+                },
+                {
+                    "type": "minecraft:dolphin",
+                    "minCount": 1,
+                    "maxCount": 2,
+                    "weight": 1
+                }
+            ]
+        },
+        "spawn_costs": {}
+    },
+    "old_growth_birch_forest": {
+        "has_precipitation": true,
+        "temperature": 0.6,
+        "downfall": 0.6,
+        "effects": {
+            "mood_sound": {
+                "sound": "minecraft:ambient.cave",
+                "tick_delay": 6000,
+                "block_search_extent": 8,
+                "offset": 2.0
+            },
+            "music": [
+                {
+                    "data": {
+                        "sound": "minecraft:music.overworld.forest",
+                        "min_delay": 12000,
+                        "max_delay": 24000,
+                        "replace_current_music": false
+                    },
+                    "weight": 1
+                }
+            ],
+            "music_volume": 1.0,
+            "sky_color": 8037887,
+            "fog_color": 12638463,
+            "water_color": 4159204,
+            "water_fog_color": 329011
+        },
+        "carvers": [
+            "minecraft:cave",
+            "minecraft:cave_extra_underground",
+            "minecraft:canyon"
+        ],
+        "features": [
+            [],
+            [
+                "minecraft:lake_lava_underground",
+                "minecraft:lake_lava_surface"
+            ],
+            [
+                "minecraft:amethyst_geode"
+            ],
+            [
+                "minecraft:monster_room",
+                "minecraft:monster_room_deep"
+            ],
+            [],
+            [],
+            [
+                "minecraft:ore_dirt",
+                "minecraft:ore_gravel",
+                "minecraft:ore_granite_upper",
+                "minecraft:ore_granite_lower",
+                "minecraft:ore_diorite_upper",
+                "minecraft:ore_diorite_lower",
+                "minecraft:ore_andesite_upper",
+                "minecraft:ore_andesite_lower",
+                "minecraft:ore_tuff",
+                "minecraft:ore_coal_upper",
+                "minecraft:ore_coal_lower",
+                "minecraft:ore_iron_upper",
+                "minecraft:ore_iron_middle",
+                "minecraft:ore_iron_small",
+                "minecraft:ore_gold",
+                "minecraft:ore_gold_lower",
+                "minecraft:ore_redstone",
+                "minecraft:ore_redstone_lower",
+                "minecraft:ore_diamond",
+                "minecraft:ore_diamond_medium",
+                "minecraft:ore_diamond_large",
+                "minecraft:ore_diamond_buried",
+                "minecraft:ore_lapis",
+                "minecraft:ore_lapis_buried",
+                "minecraft:ore_copper",
+                "minecraft:underwater_magma",
+                "minecraft:disk_sand",
+                "minecraft:disk_clay",
+                "minecraft:disk_gravel"
+            ],
+            [],
+            [
+                "minecraft:spring_water",
+                "minecraft:spring_lava"
+            ],
+            [
+                "minecraft:glow_lichen",
+                "minecraft:forest_flowers",
+                "minecraft:wildflowers_birch_forest",
+                "minecraft:birch_tall",
+                "minecraft:patch_bush",
+                "minecraft:flower_default",
+                "minecraft:patch_grass_forest",
+                "minecraft:brown_mushroom_normal",
+                "minecraft:red_mushroom_normal",
+                "minecraft:patch_pumpkin",
+                "minecraft:patch_sugar_cane",
+                "minecraft:patch_firefly_bush_near_water"
+            ],
+            [
+                "minecraft:freeze_top_layer"
+            ]
+        ],
+        "spawners": {
+            "ambient": [
+                {
+                    "type": "minecraft:bat",
+                    "minCount": 8,
+                    "maxCount": 8,
+                    "weight": 10
+                }
+            ],
+            "axolotls": [],
+            "creature": [
+                {
+                    "type": "minecraft:sheep",
+                    "minCount": 4,
+                    "maxCount": 4,
+                    "weight": 12
+                },
+                {
+                    "type": "minecraft:pig",
+                    "minCount": 4,
+                    "maxCount": 4,
+                    "weight": 10
+                },
+                {
+                    "type": "minecraft:chicken",
+                    "minCount": 4,
+                    "maxCount": 4,
+                    "weight": 10
+                },
+                {
+                    "type": "minecraft:cow",
+                    "minCount": 4,
+                    "maxCount": 4,
+                    "weight": 8
+                }
+            ],
+            "misc": [],
+            "monster": [
+                {
+                    "type": "minecraft:spider",
+                    "minCount": 4,
+                    "maxCount": 4,
+                    "weight": 100
+                },
+                {
+                    "type": "minecraft:zombie",
+                    "minCount": 4,
+                    "maxCount": 4,
+                    "weight": 95
+                },
+                {
+                    "type": "minecraft:zombie_villager",
+                    "minCount": 1,
+                    "maxCount": 1,
+                    "weight": 5
+                },
+                {
+                    "type": "minecraft:skeleton",
+                    "minCount": 4,
+                    "maxCount": 4,
+                    "weight": 100
+                },
+                {
+                    "type": "minecraft:creeper",
+                    "minCount": 4,
+                    "maxCount": 4,
+                    "weight": 100
+                },
+                {
+                    "type": "minecraft:slime",
+                    "minCount": 4,
+                    "maxCount": 4,
+                    "weight": 100
+                },
+                {
+                    "type": "minecraft:enderman",
+                    "minCount": 1,
+                    "maxCount": 4,
+                    "weight": 10
+                },
+                {
+                    "type": "minecraft:witch",
+                    "minCount": 1,
+                    "maxCount": 1,
+                    "weight": 5
+                }
+            ],
+            "underground_water_creature": [
+                {
+                    "type": "minecraft:glow_squid",
+                    "minCount": 4,
+                    "maxCount": 6,
+                    "weight": 10
+                }
+            ],
+            "water_ambient": [],
+            "water_creature": []
+        },
+        "spawn_costs": {}
+    },
+    "old_growth_pine_taiga": {
+        "has_precipitation": true,
+        "temperature": 0.3,
+        "downfall": 0.8,
+        "effects": {
+            "mood_sound": {
+                "sound": "minecraft:ambient.cave",
+                "tick_delay": 6000,
+                "block_search_extent": 8,
+                "offset": 2.0
+            },
+            "music": [
+                {
+                    "data": {
+                        "sound": "minecraft:music.overworld.old_growth_taiga",
+                        "min_delay": 12000,
+                        "max_delay": 24000,
+                        "replace_current_music": false
+                    },
+                    "weight": 1
+                }
+            ],
+            "music_volume": 1.0,
+            "sky_color": 8168447,
+            "fog_color": 12638463,
+            "water_color": 4159204,
+            "water_fog_color": 329011
+        },
+        "carvers": [
+            "minecraft:cave",
+            "minecraft:cave_extra_underground",
+            "minecraft:canyon"
+        ],
+        "features": [
+            [],
+            [
+                "minecraft:lake_lava_underground",
+                "minecraft:lake_lava_surface"
+            ],
+            [
+                "minecraft:amethyst_geode",
+                "minecraft:forest_rock"
+            ],
+            [
+                "minecraft:monster_room",
+                "minecraft:monster_room_deep"
+            ],
+            [],
+            [],
+            [
+                "minecraft:ore_dirt",
+                "minecraft:ore_gravel",
+                "minecraft:ore_granite_upper",
+                "minecraft:ore_granite_lower",
+                "minecraft:ore_diorite_upper",
+                "minecraft:ore_diorite_lower",
+                "minecraft:ore_andesite_upper",
+                "minecraft:ore_andesite_lower",
+                "minecraft:ore_tuff",
+                "minecraft:ore_coal_upper",
+                "minecraft:ore_coal_lower",
+                "minecraft:ore_iron_upper",
+                "minecraft:ore_iron_middle",
+                "minecraft:ore_iron_small",
+                "minecraft:ore_gold",
+                "minecraft:ore_gold_lower",
+                "minecraft:ore_redstone",
+                "minecraft:ore_redstone_lower",
+                "minecraft:ore_diamond",
+                "minecraft:ore_diamond_medium",
+                "minecraft:ore_diamond_large",
+                "minecraft:ore_diamond_buried",
+                "minecraft:ore_lapis",
+                "minecraft:ore_lapis_buried",
+                "minecraft:ore_copper",
+                "minecraft:underwater_magma",
+                "minecraft:disk_sand",
+                "minecraft:disk_clay",
+                "minecraft:disk_gravel"
+            ],
+            [],
+            [
+                "minecraft:spring_water",
+                "minecraft:spring_lava"
+            ],
+            [
+                "minecraft:glow_lichen",
+                "minecraft:patch_large_fern",
+                "minecraft:trees_old_growth_pine_taiga",
+                "minecraft:flower_default",
+                "minecraft:patch_grass_taiga",
+                "minecraft:patch_dead_bush",
+                "minecraft:brown_mushroom_old_growth",
+                "minecraft:red_mushroom_old_growth",
+                "minecraft:brown_mushroom_normal",
+                "minecraft:red_mushroom_normal",
+                "minecraft:patch_pumpkin",
+                "minecraft:patch_sugar_cane",
+                "minecraft:patch_firefly_bush_near_water",
+                "minecraft:patch_berry_common"
+            ],
+            [
+                "minecraft:freeze_top_layer"
+            ]
+        ],
+        "spawners": {
+            "ambient": [
+                {
+                    "type": "minecraft:bat",
+                    "minCount": 8,
+                    "maxCount": 8,
+                    "weight": 10
+                }
+            ],
+            "axolotls": [],
+            "creature": [
+                {
+                    "type": "minecraft:sheep",
+                    "minCount": 4,
+                    "maxCount": 4,
+                    "weight": 12
+                },
+                {
+                    "type": "minecraft:pig",
+                    "minCount": 4,
+                    "maxCount": 4,
+                    "weight": 10
+                },
+                {
+                    "type": "minecraft:chicken",
+                    "minCount": 4,
+                    "maxCount": 4,
+                    "weight": 10
+                },
+                {
+                    "type": "minecraft:cow",
+                    "minCount": 4,
+                    "maxCount": 4,
+                    "weight": 8
+                },
+                {
+                    "type": "minecraft:wolf",
+                    "minCount": 4,
+                    "maxCount": 4,
+                    "weight": 8
+                },
+                {
+                    "type": "minecraft:rabbit",
+                    "minCount": 2,
+                    "maxCount": 3,
+                    "weight": 4
+                },
+                {
+                    "type": "minecraft:fox",
+                    "minCount": 2,
+                    "maxCount": 4,
+                    "weight": 8
+                }
+            ],
+            "misc": [],
+            "monster": [
+                {
+                    "type": "minecraft:spider",
+                    "minCount": 4,
+                    "maxCount": 4,
+                    "weight": 100
+                },
+                {
+                    "type": "minecraft:zombie",
+                    "minCount": 4,
+                    "maxCount": 4,
+                    "weight": 100
+                },
+                {
+                    "type": "minecraft:zombie_villager",
+                    "minCount": 1,
+                    "maxCount": 1,
+                    "weight": 25
+                },
+                {
+                    "type": "minecraft:skeleton",
+                    "minCount": 4,
+                    "maxCount": 4,
+                    "weight": 100
+                },
+                {
+                    "type": "minecraft:creeper",
+                    "minCount": 4,
+                    "maxCount": 4,
+                    "weight": 100
+                },
+                {
+                    "type": "minecraft:slime",
+                    "minCount": 4,
+                    "maxCount": 4,
+                    "weight": 100
+                },
+                {
+                    "type": "minecraft:enderman",
+                    "minCount": 1,
+                    "maxCount": 4,
+                    "weight": 10
+                },
+                {
+                    "type": "minecraft:witch",
+                    "minCount": 1,
+                    "maxCount": 1,
+                    "weight": 5
+                }
+            ],
+            "underground_water_creature": [
+                {
+                    "type": "minecraft:glow_squid",
+                    "minCount": 4,
+                    "maxCount": 6,
+                    "weight": 10
+                }
+            ],
+            "water_ambient": [],
+            "water_creature": []
+        },
+        "spawn_costs": {}
+    },
+    "old_growth_spruce_taiga": {
+        "has_precipitation": true,
+        "temperature": 0.25,
+        "downfall": 0.8,
+        "effects": {
+            "mood_sound": {
+                "sound": "minecraft:ambient.cave",
+                "tick_delay": 6000,
+                "block_search_extent": 8,
+                "offset": 2.0
+            },
+            "music": [
+                {
+                    "data": {
+                        "sound": "minecraft:music.overworld.old_growth_taiga",
+                        "min_delay": 12000,
+                        "max_delay": 24000,
+                        "replace_current_music": false
+                    },
+                    "weight": 1
+                }
+            ],
+            "music_volume": 1.0,
+            "sky_color": 8233983,
+            "fog_color": 12638463,
+            "water_color": 4159204,
+            "water_fog_color": 329011
+        },
+        "carvers": [
+            "minecraft:cave",
+            "minecraft:cave_extra_underground",
+            "minecraft:canyon"
+        ],
+        "features": [
+            [],
+            [
+                "minecraft:lake_lava_underground",
+                "minecraft:lake_lava_surface"
+            ],
+            [
+                "minecraft:amethyst_geode",
+                "minecraft:forest_rock"
+            ],
+            [
+                "minecraft:monster_room",
+                "minecraft:monster_room_deep"
+            ],
+            [],
+            [],
+            [
+                "minecraft:ore_dirt",
+                "minecraft:ore_gravel",
+                "minecraft:ore_granite_upper",
+                "minecraft:ore_granite_lower",
+                "minecraft:ore_diorite_upper",
+                "minecraft:ore_diorite_lower",
+                "minecraft:ore_andesite_upper",
+                "minecraft:ore_andesite_lower",
+                "minecraft:ore_tuff",
+                "minecraft:ore_coal_upper",
+                "minecraft:ore_coal_lower",
+                "minecraft:ore_iron_upper",
+                "minecraft:ore_iron_middle",
+                "minecraft:ore_iron_small",
+                "minecraft:ore_gold",
+                "minecraft:ore_gold_lower",
+                "minecraft:ore_redstone",
+                "minecraft:ore_redstone_lower",
+                "minecraft:ore_diamond",
+                "minecraft:ore_diamond_medium",
+                "minecraft:ore_diamond_large",
+                "minecraft:ore_diamond_buried",
+                "minecraft:ore_lapis",
+                "minecraft:ore_lapis_buried",
+                "minecraft:ore_copper",
+                "minecraft:underwater_magma",
+                "minecraft:disk_sand",
+                "minecraft:disk_clay",
+                "minecraft:disk_gravel"
+            ],
+            [],
+            [
+                "minecraft:spring_water",
+                "minecraft:spring_lava"
+            ],
+            [
+                "minecraft:glow_lichen",
+                "minecraft:patch_large_fern",
+                "minecraft:trees_old_growth_spruce_taiga",
+                "minecraft:flower_default",
+                "minecraft:patch_grass_taiga",
+                "minecraft:patch_dead_bush",
+                "minecraft:brown_mushroom_old_growth",
+                "minecraft:red_mushroom_old_growth",
+                "minecraft:brown_mushroom_normal",
+                "minecraft:red_mushroom_normal",
+                "minecraft:patch_pumpkin",
+                "minecraft:patch_sugar_cane",
+                "minecraft:patch_firefly_bush_near_water",
+                "minecraft:patch_berry_common"
+            ],
+            [
+                "minecraft:freeze_top_layer"
+            ]
+        ],
+        "spawners": {
+            "ambient": [
+                {
+                    "type": "minecraft:bat",
+                    "minCount": 8,
+                    "maxCount": 8,
+                    "weight": 10
+                }
+            ],
+            "axolotls": [],
+            "creature": [
+                {
+                    "type": "minecraft:sheep",
+                    "minCount": 4,
+                    "maxCount": 4,
+                    "weight": 12
+                },
+                {
+                    "type": "minecraft:pig",
+                    "minCount": 4,
+                    "maxCount": 4,
+                    "weight": 10
+                },
+                {
+                    "type": "minecraft:chicken",
+                    "minCount": 4,
+                    "maxCount": 4,
+                    "weight": 10
+                },
+                {
+                    "type": "minecraft:cow",
+                    "minCount": 4,
+                    "maxCount": 4,
+                    "weight": 8
+                },
+                {
+                    "type": "minecraft:wolf",
+                    "minCount": 4,
+                    "maxCount": 4,
+                    "weight": 8
+                },
+                {
+                    "type": "minecraft:rabbit",
+                    "minCount": 2,
+                    "maxCount": 3,
+                    "weight": 4
+                },
+                {
+                    "type": "minecraft:fox",
+                    "minCount": 2,
+                    "maxCount": 4,
+                    "weight": 8
+                }
+            ],
+            "misc": [],
+            "monster": [
+                {
+                    "type": "minecraft:spider",
+                    "minCount": 4,
+                    "maxCount": 4,
+                    "weight": 100
+                },
+                {
+                    "type": "minecraft:zombie",
+                    "minCount": 4,
+                    "maxCount": 4,
+                    "weight": 95
+                },
+                {
+                    "type": "minecraft:zombie_villager",
+                    "minCount": 1,
+                    "maxCount": 1,
+                    "weight": 5
+                },
+                {
+                    "type": "minecraft:skeleton",
+                    "minCount": 4,
+                    "maxCount": 4,
+                    "weight": 100
+                },
+                {
+                    "type": "minecraft:creeper",
+                    "minCount": 4,
+                    "maxCount": 4,
+                    "weight": 100
+                },
+                {
+                    "type": "minecraft:slime",
+                    "minCount": 4,
+                    "maxCount": 4,
+                    "weight": 100
+                },
+                {
+                    "type": "minecraft:enderman",
+                    "minCount": 1,
+                    "maxCount": 4,
+                    "weight": 10
+                },
+                {
+                    "type": "minecraft:witch",
+                    "minCount": 1,
+                    "maxCount": 1,
+                    "weight": 5
+                }
+            ],
+            "underground_water_creature": [
+                {
+                    "type": "minecraft:glow_squid",
+                    "minCount": 4,
+                    "maxCount": 6,
+                    "weight": 10
+                }
+            ],
+            "water_ambient": [],
+            "water_creature": []
+        },
+        "spawn_costs": {}
+    },
+    "pale_garden": {
+        "has_precipitation": true,
+        "temperature": 0.7,
+        "downfall": 0.8,
+        "effects": {
+            "mood_sound": {
+                "sound": "minecraft:ambient.cave",
+                "tick_delay": 6000,
+                "block_search_extent": 8,
+                "offset": 2.0
+            },
+            "music": [],
+            "music_volume": 0.0,
+            "sky_color": 12171705,
+            "foliage_color": 8883574,
+            "dry_foliage_color": 10528412,
+            "grass_color": 7832178,
+            "fog_color": 8484720,
+            "water_color": 7768221,
+            "water_fog_color": 5597568
+        },
+        "carvers": [
+            "minecraft:cave",
+            "minecraft:cave_extra_underground",
+            "minecraft:canyon"
+        ],
+        "features": [
+            [],
+            [
+                "minecraft:lake_lava_underground",
+                "minecraft:lake_lava_surface"
+            ],
+            [
+                "minecraft:amethyst_geode"
+            ],
+            [
+                "minecraft:monster_room",
+                "minecraft:monster_room_deep"
+            ],
+            [],
+            [],
+            [
+                "minecraft:ore_dirt",
+                "minecraft:ore_gravel",
+                "minecraft:ore_granite_upper",
+                "minecraft:ore_granite_lower",
+                "minecraft:ore_diorite_upper",
+                "minecraft:ore_diorite_lower",
+                "minecraft:ore_andesite_upper",
+                "minecraft:ore_andesite_lower",
+                "minecraft:ore_tuff",
+                "minecraft:ore_coal_upper",
+                "minecraft:ore_coal_lower",
+                "minecraft:ore_iron_upper",
+                "minecraft:ore_iron_middle",
+                "minecraft:ore_iron_small",
+                "minecraft:ore_gold",
+                "minecraft:ore_gold_lower",
+                "minecraft:ore_redstone",
+                "minecraft:ore_redstone_lower",
+                "minecraft:ore_diamond",
+                "minecraft:ore_diamond_medium",
+                "minecraft:ore_diamond_large",
+                "minecraft:ore_diamond_buried",
+                "minecraft:ore_lapis",
+                "minecraft:ore_lapis_buried",
+                "minecraft:ore_copper",
+                "minecraft:underwater_magma",
+                "minecraft:disk_sand",
+                "minecraft:disk_clay",
+                "minecraft:disk_gravel"
+            ],
+            [],
+            [
+                "minecraft:spring_water",
+                "minecraft:spring_lava"
+            ],
+            [
+                "minecraft:glow_lichen",
+                "minecraft:pale_garden_vegetation",
+                "minecraft:pale_moss_patch",
+                "minecraft:pale_garden_flowers",
+                "minecraft:flower_pale_garden",
+                "minecraft:patch_grass_forest",
+                "minecraft:patch_pumpkin",
+                "minecraft:patch_sugar_cane",
+                "minecraft:patch_firefly_bush_near_water"
+            ],
+            [
+                "minecraft:freeze_top_layer"
+            ]
+        ],
+        "spawners": {
+            "ambient": [
+                {
+                    "type": "minecraft:bat",
+                    "minCount": 8,
+                    "maxCount": 8,
+                    "weight": 10
+                }
+            ],
+            "axolotls": [],
+            "creature": [],
+            "misc": [],
+            "monster": [
+                {
+                    "type": "minecraft:spider",
+                    "minCount": 4,
+                    "maxCount": 4,
+                    "weight": 100
+                },
+                {
+                    "type": "minecraft:zombie",
+                    "minCount": 4,
+                    "maxCount": 4,
+                    "weight": 95
+                },
+                {
+                    "type": "minecraft:zombie_villager",
+                    "minCount": 1,
+                    "maxCount": 1,
+                    "weight": 5
+                },
+                {
+                    "type": "minecraft:skeleton",
+                    "minCount": 4,
+                    "maxCount": 4,
+                    "weight": 100
+                },
+                {
+                    "type": "minecraft:creeper",
+                    "minCount": 4,
+                    "maxCount": 4,
+                    "weight": 100
+                },
+                {
+                    "type": "minecraft:slime",
+                    "minCount": 4,
+                    "maxCount": 4,
+                    "weight": 100
+                },
+                {
+                    "type": "minecraft:enderman",
+                    "minCount": 1,
+                    "maxCount": 4,
+                    "weight": 10
+                },
+                {
+                    "type": "minecraft:witch",
+                    "minCount": 1,
+                    "maxCount": 1,
+                    "weight": 5
+                }
+            ],
+            "underground_water_creature": [
+                {
+                    "type": "minecraft:glow_squid",
+                    "minCount": 4,
+                    "maxCount": 6,
+                    "weight": 10
+                }
+            ],
+            "water_ambient": [],
+            "water_creature": []
+        },
+        "spawn_costs": {}
+    },
+    "plains": {
+        "has_precipitation": true,
+        "temperature": 0.8,
+        "downfall": 0.4,
+        "effects": {
+            "mood_sound": {
+                "sound": "minecraft:ambient.cave",
+                "tick_delay": 6000,
+                "block_search_extent": 8,
+                "offset": 2.0
+            },
+            "music_volume": 1.0,
+            "sky_color": 7907327,
+            "fog_color": 12638463,
+            "water_color": 4159204,
+            "water_fog_color": 329011
+        },
+        "carvers": [
+            "minecraft:cave",
+            "minecraft:cave_extra_underground",
+            "minecraft:canyon"
+        ],
+        "features": [
+            [],
+            [
+                "minecraft:lake_lava_underground",
+                "minecraft:lake_lava_surface"
+            ],
+            [
+                "minecraft:amethyst_geode"
+            ],
+            [
+                "minecraft:monster_room",
+                "minecraft:monster_room_deep"
+            ],
+            [],
+            [],
+            [
+                "minecraft:ore_dirt",
+                "minecraft:ore_gravel",
+                "minecraft:ore_granite_upper",
+                "minecraft:ore_granite_lower",
+                "minecraft:ore_diorite_upper",
+                "minecraft:ore_diorite_lower",
+                "minecraft:ore_andesite_upper",
+                "minecraft:ore_andesite_lower",
+                "minecraft:ore_tuff",
+                "minecraft:ore_coal_upper",
+                "minecraft:ore_coal_lower",
+                "minecraft:ore_iron_upper",
+                "minecraft:ore_iron_middle",
+                "minecraft:ore_iron_small",
+                "minecraft:ore_gold",
+                "minecraft:ore_gold_lower",
+                "minecraft:ore_redstone",
+                "minecraft:ore_redstone_lower",
+                "minecraft:ore_diamond",
+                "minecraft:ore_diamond_medium",
+                "minecraft:ore_diamond_large",
+                "minecraft:ore_diamond_buried",
+                "minecraft:ore_lapis",
+                "minecraft:ore_lapis_buried",
+                "minecraft:ore_copper",
+                "minecraft:underwater_magma",
+                "minecraft:disk_sand",
+                "minecraft:disk_clay",
+                "minecraft:disk_gravel"
+            ],
+            [],
+            [
+                "minecraft:spring_water",
+                "minecraft:spring_lava"
+            ],
+            [
+                "minecraft:glow_lichen",
+                "minecraft:patch_tall_grass_2",
+                "minecraft:patch_bush",
+                "minecraft:trees_plains",
+                "minecraft:flower_plains",
+                "minecraft:patch_grass_plain",
+                "minecraft:brown_mushroom_normal",
+                "minecraft:red_mushroom_normal",
+                "minecraft:patch_pumpkin",
+                "minecraft:patch_sugar_cane",
+                "minecraft:patch_firefly_bush_near_water"
+            ],
+            [
+                "minecraft:freeze_top_layer"
+            ]
+        ],
+        "spawners": {
+            "ambient": [
+                {
+                    "type": "minecraft:bat",
+                    "minCount": 8,
+                    "maxCount": 8,
+                    "weight": 10
+                }
+            ],
+            "axolotls": [],
+            "creature": [
+                {
+                    "type": "minecraft:sheep",
+                    "minCount": 4,
+                    "maxCount": 4,
+                    "weight": 12
+                },
+                {
+                    "type": "minecraft:pig",
+                    "minCount": 4,
+                    "maxCount": 4,
+                    "weight": 10
+                },
+                {
+                    "type": "minecraft:chicken",
+                    "minCount": 4,
+                    "maxCount": 4,
+                    "weight": 10
+                },
+                {
+                    "type": "minecraft:cow",
+                    "minCount": 4,
+                    "maxCount": 4,
+                    "weight": 8
+                },
+                {
+                    "type": "minecraft:horse",
+                    "minCount": 2,
+                    "maxCount": 6,
+                    "weight": 5
+                },
+                {
+                    "type": "minecraft:donkey",
+                    "minCount": 1,
+                    "maxCount": 3,
+                    "weight": 1
+                }
+            ],
+            "misc": [],
+            "monster": [
+                {
+                    "type": "minecraft:spider",
+                    "minCount": 4,
+                    "maxCount": 4,
+                    "weight": 100
+                },
+                {
+                    "type": "minecraft:zombie",
+                    "minCount": 4,
+                    "maxCount": 4,
+                    "weight": 95
+                },
+                {
+                    "type": "minecraft:zombie_villager",
+                    "minCount": 1,
+                    "maxCount": 1,
+                    "weight": 5
+                },
+                {
+                    "type": "minecraft:skeleton",
+                    "minCount": 4,
+                    "maxCount": 4,
+                    "weight": 100
+                },
+                {
+                    "type": "minecraft:creeper",
+                    "minCount": 4,
+                    "maxCount": 4,
+                    "weight": 100
+                },
+                {
+                    "type": "minecraft:slime",
+                    "minCount": 4,
+                    "maxCount": 4,
+                    "weight": 100
+                },
+                {
+                    "type": "minecraft:enderman",
+                    "minCount": 1,
+                    "maxCount": 4,
+                    "weight": 10
+                },
+                {
+                    "type": "minecraft:witch",
+                    "minCount": 1,
+                    "maxCount": 1,
+                    "weight": 5
+                }
+            ],
+            "underground_water_creature": [
+                {
+                    "type": "minecraft:glow_squid",
+                    "minCount": 4,
+                    "maxCount": 6,
+                    "weight": 10
+                }
+            ],
+            "water_ambient": [],
+            "water_creature": []
+        },
+        "spawn_costs": {}
+    },
+    "river": {
+        "has_precipitation": true,
+        "temperature": 0.5,
+        "downfall": 0.5,
+        "effects": {
+            "mood_sound": {
+                "sound": "minecraft:ambient.cave",
+                "tick_delay": 6000,
+                "block_search_extent": 8,
+                "offset": 2.0
+            },
+            "music_volume": 1.0,
+            "sky_color": 8103167,
+            "fog_color": 12638463,
+            "water_color": 4159204,
+            "water_fog_color": 329011
+        },
+        "carvers": [
+            "minecraft:cave",
+            "minecraft:cave_extra_underground",
+            "minecraft:canyon"
+        ],
+        "features": [
+            [],
+            [
+                "minecraft:lake_lava_underground",
+                "minecraft:lake_lava_surface"
+            ],
+            [
+                "minecraft:amethyst_geode"
+            ],
+            [
+                "minecraft:monster_room",
+                "minecraft:monster_room_deep"
+            ],
+            [],
+            [],
+            [
+                "minecraft:ore_dirt",
+                "minecraft:ore_gravel",
+                "minecraft:ore_granite_upper",
+                "minecraft:ore_granite_lower",
+                "minecraft:ore_diorite_upper",
+                "minecraft:ore_diorite_lower",
+                "minecraft:ore_andesite_upper",
+                "minecraft:ore_andesite_lower",
+                "minecraft:ore_tuff",
+                "minecraft:ore_coal_upper",
+                "minecraft:ore_coal_lower",
+                "minecraft:ore_iron_upper",
+                "minecraft:ore_iron_middle",
+                "minecraft:ore_iron_small",
+                "minecraft:ore_gold",
+                "minecraft:ore_gold_lower",
+                "minecraft:ore_redstone",
+                "minecraft:ore_redstone_lower",
+                "minecraft:ore_diamond",
+                "minecraft:ore_diamond_medium",
+                "minecraft:ore_diamond_large",
+                "minecraft:ore_diamond_buried",
+                "minecraft:ore_lapis",
+                "minecraft:ore_lapis_buried",
+                "minecraft:ore_copper",
+                "minecraft:underwater_magma",
+                "minecraft:disk_sand",
+                "minecraft:disk_clay",
+                "minecraft:disk_gravel"
+            ],
+            [],
+            [
+                "minecraft:spring_water",
+                "minecraft:spring_lava"
+            ],
+            [
+                "minecraft:glow_lichen",
+                "minecraft:trees_water",
+                "minecraft:patch_bush",
+                "minecraft:flower_default",
+                "minecraft:patch_grass_badlands",
+                "minecraft:brown_mushroom_normal",
+                "minecraft:red_mushroom_normal",
+                "minecraft:patch_pumpkin",
+                "minecraft:patch_sugar_cane",
+                "minecraft:patch_firefly_bush_near_water",
+                "minecraft:seagrass_river"
+            ],
+            [
+                "minecraft:freeze_top_layer"
+            ]
+        ],
+        "spawners": {
+            "ambient": [
+                {
+                    "type": "minecraft:bat",
+                    "minCount": 8,
+                    "maxCount": 8,
+                    "weight": 10
+                }
+            ],
+            "axolotls": [],
+            "creature": [],
+            "misc": [],
+            "monster": [
+                {
+                    "type": "minecraft:spider",
+                    "minCount": 4,
+                    "maxCount": 4,
+                    "weight": 100
+                },
+                {
+                    "type": "minecraft:zombie",
+                    "minCount": 4,
+                    "maxCount": 4,
+                    "weight": 95
+                },
+                {
+                    "type": "minecraft:zombie_villager",
+                    "minCount": 1,
+                    "maxCount": 1,
+                    "weight": 5
+                },
+                {
+                    "type": "minecraft:skeleton",
+                    "minCount": 4,
+                    "maxCount": 4,
+                    "weight": 100
+                },
+                {
+                    "type": "minecraft:creeper",
+                    "minCount": 4,
+                    "maxCount": 4,
+                    "weight": 100
+                },
+                {
+                    "type": "minecraft:slime",
+                    "minCount": 4,
+                    "maxCount": 4,
+                    "weight": 100
+                },
+                {
+                    "type": "minecraft:enderman",
+                    "minCount": 1,
+                    "maxCount": 4,
+                    "weight": 10
+                },
+                {
+                    "type": "minecraft:witch",
+                    "minCount": 1,
+                    "maxCount": 1,
+                    "weight": 5
+                },
+                {
+                    "type": "minecraft:drowned",
+                    "minCount": 1,
+                    "maxCount": 1,
+                    "weight": 100
+                }
+            ],
+            "underground_water_creature": [
+                {
+                    "type": "minecraft:glow_squid",
+                    "minCount": 4,
+                    "maxCount": 6,
+                    "weight": 10
+                }
+            ],
+            "water_ambient": [
+                {
+                    "type": "minecraft:salmon",
+                    "minCount": 1,
+                    "maxCount": 5,
+                    "weight": 5
+                }
+            ],
+            "water_creature": [
+                {
+                    "type": "minecraft:squid",
+                    "minCount": 1,
+                    "maxCount": 4,
+                    "weight": 2
+                }
+            ]
+        },
+        "spawn_costs": {}
+    },
+    "savanna": {
+        "has_precipitation": false,
+        "temperature": 2.0,
+        "downfall": 0.0,
+        "effects": {
+            "mood_sound": {
+                "sound": "minecraft:ambient.cave",
+                "tick_delay": 6000,
+                "block_search_extent": 8,
+                "offset": 2.0
+            },
+            "music_volume": 1.0,
+            "sky_color": 7254527,
+            "fog_color": 12638463,
+            "water_color": 4159204,
+            "water_fog_color": 329011
+        },
+        "carvers": [
+            "minecraft:cave",
+            "minecraft:cave_extra_underground",
+            "minecraft:canyon"
+        ],
+        "features": [
+            [],
+            [
+                "minecraft:lake_lava_underground",
+                "minecraft:lake_lava_surface"
+            ],
+            [
+                "minecraft:amethyst_geode"
+            ],
+            [
+                "minecraft:monster_room",
+                "minecraft:monster_room_deep"
+            ],
+            [],
+            [],
+            [
+                "minecraft:ore_dirt",
+                "minecraft:ore_gravel",
+                "minecraft:ore_granite_upper",
+                "minecraft:ore_granite_lower",
+                "minecraft:ore_diorite_upper",
+                "minecraft:ore_diorite_lower",
+                "minecraft:ore_andesite_upper",
+                "minecraft:ore_andesite_lower",
+                "minecraft:ore_tuff",
+                "minecraft:ore_coal_upper",
+                "minecraft:ore_coal_lower",
+                "minecraft:ore_iron_upper",
+                "minecraft:ore_iron_middle",
+                "minecraft:ore_iron_small",
+                "minecraft:ore_gold",
+                "minecraft:ore_gold_lower",
+                "minecraft:ore_redstone",
+                "minecraft:ore_redstone_lower",
+                "minecraft:ore_diamond",
+                "minecraft:ore_diamond_medium",
+                "minecraft:ore_diamond_large",
+                "minecraft:ore_diamond_buried",
+                "minecraft:ore_lapis",
+                "minecraft:ore_lapis_buried",
+                "minecraft:ore_copper",
+                "minecraft:underwater_magma",
+                "minecraft:disk_sand",
+                "minecraft:disk_clay",
+                "minecraft:disk_gravel"
+            ],
+            [],
+            [
+                "minecraft:spring_water",
+                "minecraft:spring_lava"
+            ],
+            [
+                "minecraft:glow_lichen",
+                "minecraft:patch_tall_grass",
+                "minecraft:trees_savanna",
+                "minecraft:flower_warm",
+                "minecraft:patch_grass_savanna",
+                "minecraft:brown_mushroom_normal",
+                "minecraft:red_mushroom_normal",
+                "minecraft:patch_pumpkin",
+                "minecraft:patch_sugar_cane",
+                "minecraft:patch_firefly_bush_near_water"
+            ],
+            [
+                "minecraft:freeze_top_layer"
+            ]
+        ],
+        "spawners": {
+            "ambient": [
+                {
+                    "type": "minecraft:bat",
+                    "minCount": 8,
+                    "maxCount": 8,
+                    "weight": 10
+                }
+            ],
+            "axolotls": [],
+            "creature": [
+                {
+                    "type": "minecraft:sheep",
+                    "minCount": 4,
+                    "maxCount": 4,
+                    "weight": 12
+                },
+                {
+                    "type": "minecraft:pig",
+                    "minCount": 4,
+                    "maxCount": 4,
+                    "weight": 10
+                },
+                {
+                    "type": "minecraft:chicken",
+                    "minCount": 4,
+                    "maxCount": 4,
+                    "weight": 10
+                },
+                {
+                    "type": "minecraft:cow",
+                    "minCount": 4,
+                    "maxCount": 4,
+                    "weight": 8
+                },
+                {
+                    "type": "minecraft:horse",
+                    "minCount": 2,
+                    "maxCount": 6,
+                    "weight": 1
+                },
+                {
+                    "type": "minecraft:donkey",
+                    "minCount": 1,
+                    "maxCount": 1,
+                    "weight": 1
+                },
+                {
+                    "type": "minecraft:armadillo",
+                    "minCount": 2,
+                    "maxCount": 3,
+                    "weight": 10
+                }
+            ],
+            "misc": [],
+            "monster": [
+                {
+                    "type": "minecraft:spider",
+                    "minCount": 4,
+                    "maxCount": 4,
+                    "weight": 100
+                },
+                {
+                    "type": "minecraft:zombie",
+                    "minCount": 4,
+                    "maxCount": 4,
+                    "weight": 95
+                },
+                {
+                    "type": "minecraft:zombie_villager",
+                    "minCount": 1,
+                    "maxCount": 1,
+                    "weight": 5
+                },
+                {
+                    "type": "minecraft:skeleton",
+                    "minCount": 4,
+                    "maxCount": 4,
+                    "weight": 100
+                },
+                {
+                    "type": "minecraft:creeper",
+                    "minCount": 4,
+                    "maxCount": 4,
+                    "weight": 100
+                },
+                {
+                    "type": "minecraft:slime",
+                    "minCount": 4,
+                    "maxCount": 4,
+                    "weight": 100
+                },
+                {
+                    "type": "minecraft:enderman",
+                    "minCount": 1,
+                    "maxCount": 4,
+                    "weight": 10
+                },
+                {
+                    "type": "minecraft:witch",
+                    "minCount": 1,
+                    "maxCount": 1,
+                    "weight": 5
+                }
+            ],
+            "underground_water_creature": [
+                {
+                    "type": "minecraft:glow_squid",
+                    "minCount": 4,
+                    "maxCount": 6,
+                    "weight": 10
+                }
+            ],
+            "water_ambient": [],
+            "water_creature": []
+        },
+        "spawn_costs": {}
+    },
+    "savanna_plateau": {
+        "has_precipitation": false,
+        "temperature": 2.0,
+        "downfall": 0.0,
+        "effects": {
+            "mood_sound": {
+                "sound": "minecraft:ambient.cave",
+                "tick_delay": 6000,
+                "block_search_extent": 8,
+                "offset": 2.0
+            },
+            "music_volume": 1.0,
+            "sky_color": 7254527,
+            "fog_color": 12638463,
+            "water_color": 4159204,
+            "water_fog_color": 329011
+        },
+        "carvers": [
+            "minecraft:cave",
+            "minecraft:cave_extra_underground",
+            "minecraft:canyon"
+        ],
+        "features": [
+            [],
+            [
+                "minecraft:lake_lava_underground",
+                "minecraft:lake_lava_surface"
+            ],
+            [
+                "minecraft:amethyst_geode"
+            ],
+            [
+                "minecraft:monster_room",
+                "minecraft:monster_room_deep"
+            ],
+            [],
+            [],
+            [
+                "minecraft:ore_dirt",
+                "minecraft:ore_gravel",
+                "minecraft:ore_granite_upper",
+                "minecraft:ore_granite_lower",
+                "minecraft:ore_diorite_upper",
+                "minecraft:ore_diorite_lower",
+                "minecraft:ore_andesite_upper",
+                "minecraft:ore_andesite_lower",
+                "minecraft:ore_tuff",
+                "minecraft:ore_coal_upper",
+                "minecraft:ore_coal_lower",
+                "minecraft:ore_iron_upper",
+                "minecraft:ore_iron_middle",
+                "minecraft:ore_iron_small",
+                "minecraft:ore_gold",
+                "minecraft:ore_gold_lower",
+                "minecraft:ore_redstone",
+                "minecraft:ore_redstone_lower",
+                "minecraft:ore_diamond",
+                "minecraft:ore_diamond_medium",
+                "minecraft:ore_diamond_large",
+                "minecraft:ore_diamond_buried",
+                "minecraft:ore_lapis",
+                "minecraft:ore_lapis_buried",
+                "minecraft:ore_copper",
+                "minecraft:underwater_magma",
+                "minecraft:disk_sand",
+                "minecraft:disk_clay",
+                "minecraft:disk_gravel"
+            ],
+            [],
+            [
+                "minecraft:spring_water",
+                "minecraft:spring_lava"
+            ],
+            [
+                "minecraft:glow_lichen",
+                "minecraft:patch_tall_grass",
+                "minecraft:trees_savanna",
+                "minecraft:flower_warm",
+                "minecraft:patch_grass_savanna",
+                "minecraft:brown_mushroom_normal",
+                "minecraft:red_mushroom_normal",
+                "minecraft:patch_pumpkin",
+                "minecraft:patch_sugar_cane",
+                "minecraft:patch_firefly_bush_near_water"
+            ],
+            [
+                "minecraft:freeze_top_layer"
+            ]
+        ],
+        "spawners": {
+            "ambient": [
+                {
+                    "type": "minecraft:bat",
+                    "minCount": 8,
+                    "maxCount": 8,
+                    "weight": 10
+                }
+            ],
+            "axolotls": [],
+            "creature": [
+                {
+                    "type": "minecraft:sheep",
+                    "minCount": 4,
+                    "maxCount": 4,
+                    "weight": 12
+                },
+                {
+                    "type": "minecraft:pig",
+                    "minCount": 4,
+                    "maxCount": 4,
+                    "weight": 10
+                },
+                {
+                    "type": "minecraft:chicken",
+                    "minCount": 4,
+                    "maxCount": 4,
+                    "weight": 10
+                },
+                {
+                    "type": "minecraft:cow",
+                    "minCount": 4,
+                    "maxCount": 4,
+                    "weight": 8
+                },
+                {
+                    "type": "minecraft:horse",
+                    "minCount": 2,
+                    "maxCount": 6,
+                    "weight": 1
+                },
+                {
+                    "type": "minecraft:donkey",
+                    "minCount": 1,
+                    "maxCount": 1,
+                    "weight": 1
+                },
+                {
+                    "type": "minecraft:armadillo",
+                    "minCount": 2,
+                    "maxCount": 3,
+                    "weight": 10
+                },
+                {
+                    "type": "minecraft:llama",
+                    "minCount": 4,
+                    "maxCount": 4,
+                    "weight": 8
+                },
+                {
+                    "type": "minecraft:wolf",
+                    "minCount": 4,
+                    "maxCount": 8,
+                    "weight": 8
+                }
+            ],
+            "misc": [],
+            "monster": [
+                {
+                    "type": "minecraft:spider",
+                    "minCount": 4,
+                    "maxCount": 4,
+                    "weight": 100
+                },
+                {
+                    "type": "minecraft:zombie",
+                    "minCount": 4,
+                    "maxCount": 4,
+                    "weight": 95
+                },
+                {
+                    "type": "minecraft:zombie_villager",
+                    "minCount": 1,
+                    "maxCount": 1,
+                    "weight": 5
+                },
+                {
+                    "type": "minecraft:skeleton",
+                    "minCount": 4,
+                    "maxCount": 4,
+                    "weight": 100
+                },
+                {
+                    "type": "minecraft:creeper",
+                    "minCount": 4,
+                    "maxCount": 4,
+                    "weight": 100
+                },
+                {
+                    "type": "minecraft:slime",
+                    "minCount": 4,
+                    "maxCount": 4,
+                    "weight": 100
+                },
+                {
+                    "type": "minecraft:enderman",
+                    "minCount": 1,
+                    "maxCount": 4,
+                    "weight": 10
+                },
+                {
+                    "type": "minecraft:witch",
+                    "minCount": 1,
+                    "maxCount": 1,
+                    "weight": 5
+                }
+            ],
+            "underground_water_creature": [
+                {
+                    "type": "minecraft:glow_squid",
+                    "minCount": 4,
+                    "maxCount": 6,
+                    "weight": 10
+                }
+            ],
+            "water_ambient": [],
+            "water_creature": []
+        },
+        "spawn_costs": {}
+    },
+    "small_end_islands": {
+        "has_precipitation": false,
+        "temperature": 0.5,
+        "downfall": 0.5,
+        "effects": {
+            "mood_sound": {
+                "sound": "minecraft:ambient.cave",
+                "tick_delay": 6000,
+                "block_search_extent": 8,
+                "offset": 2.0
+            },
+            "music_volume": 1.0,
+            "sky_color": 0,
+            "fog_color": 10518688,
+            "water_color": 4159204,
+            "water_fog_color": 329011
+        },
+        "carvers": [],
+        "features": [
+            [
+                "minecraft:end_island_decorated"
+            ]
+        ],
+        "spawners": {
+            "ambient": [],
+            "axolotls": [],
+            "creature": [],
+            "misc": [],
+            "monster": [
+                {
+                    "type": "minecraft:enderman",
+                    "minCount": 4,
+                    "maxCount": 4,
+                    "weight": 10
+                }
+            ],
+            "underground_water_creature": [],
+            "water_ambient": [],
+            "water_creature": []
+        },
+        "spawn_costs": {}
+    },
+    "snowy_beach": {
+        "has_precipitation": true,
+        "temperature": 0.05,
+        "downfall": 0.3,
+        "effects": {
+            "mood_sound": {
+                "sound": "minecraft:ambient.cave",
+                "tick_delay": 6000,
+                "block_search_extent": 8,
+                "offset": 2.0
+            },
+            "music_volume": 1.0,
+            "sky_color": 8364543,
+            "fog_color": 12638463,
+            "water_color": 4020182,
+            "water_fog_color": 329011
+        },
+        "carvers": [
+            "minecraft:cave",
+            "minecraft:cave_extra_underground",
+            "minecraft:canyon"
+        ],
+        "features": [
+            [],
+            [
+                "minecraft:lake_lava_underground",
+                "minecraft:lake_lava_surface"
+            ],
+            [
+                "minecraft:amethyst_geode"
+            ],
+            [
+                "minecraft:monster_room",
+                "minecraft:monster_room_deep"
+            ],
+            [],
+            [],
+            [
+                "minecraft:ore_dirt",
+                "minecraft:ore_gravel",
+                "minecraft:ore_granite_upper",
+                "minecraft:ore_granite_lower",
+                "minecraft:ore_diorite_upper",
+                "minecraft:ore_diorite_lower",
+                "minecraft:ore_andesite_upper",
+                "minecraft:ore_andesite_lower",
+                "minecraft:ore_tuff",
+                "minecraft:ore_coal_upper",
+                "minecraft:ore_coal_lower",
+                "minecraft:ore_iron_upper",
+                "minecraft:ore_iron_middle",
+                "minecraft:ore_iron_small",
+                "minecraft:ore_gold",
+                "minecraft:ore_gold_lower",
+                "minecraft:ore_redstone",
+                "minecraft:ore_redstone_lower",
+                "minecraft:ore_diamond",
+                "minecraft:ore_diamond_medium",
+                "minecraft:ore_diamond_large",
+                "minecraft:ore_diamond_buried",
+                "minecraft:ore_lapis",
+                "minecraft:ore_lapis_buried",
+                "minecraft:ore_copper",
+                "minecraft:underwater_magma",
+                "minecraft:disk_sand",
+                "minecraft:disk_clay",
+                "minecraft:disk_gravel"
+            ],
+            [],
+            [
+                "minecraft:spring_water",
+                "minecraft:spring_lava"
+            ],
+            [
+                "minecraft:glow_lichen",
+                "minecraft:flower_default",
+                "minecraft:patch_grass_badlands",
+                "minecraft:brown_mushroom_normal",
+                "minecraft:red_mushroom_normal",
+                "minecraft:patch_pumpkin",
+                "minecraft:patch_sugar_cane",
+                "minecraft:patch_firefly_bush_near_water"
+            ],
+            [
+                "minecraft:freeze_top_layer"
+            ]
+        ],
+        "spawners": {
+            "ambient": [
+                {
+                    "type": "minecraft:bat",
+                    "minCount": 8,
+                    "maxCount": 8,
+                    "weight": 10
+                }
+            ],
+            "axolotls": [],
+            "creature": [],
+            "misc": [],
+            "monster": [
+                {
+                    "type": "minecraft:spider",
+                    "minCount": 4,
+                    "maxCount": 4,
+                    "weight": 100
+                },
+                {
+                    "type": "minecraft:zombie",
+                    "minCount": 4,
+                    "maxCount": 4,
+                    "weight": 95
+                },
+                {
+                    "type": "minecraft:zombie_villager",
+                    "minCount": 1,
+                    "maxCount": 1,
+                    "weight": 5
+                },
+                {
+                    "type": "minecraft:skeleton",
+                    "minCount": 4,
+                    "maxCount": 4,
+                    "weight": 100
+                },
+                {
+                    "type": "minecraft:creeper",
+                    "minCount": 4,
+                    "maxCount": 4,
+                    "weight": 100
+                },
+                {
+                    "type": "minecraft:slime",
+                    "minCount": 4,
+                    "maxCount": 4,
+                    "weight": 100
+                },
+                {
+                    "type": "minecraft:enderman",
+                    "minCount": 1,
+                    "maxCount": 4,
+                    "weight": 10
+                },
+                {
+                    "type": "minecraft:witch",
+                    "minCount": 1,
+                    "maxCount": 1,
+                    "weight": 5
+                }
+            ],
+            "underground_water_creature": [
+                {
+                    "type": "minecraft:glow_squid",
+                    "minCount": 4,
+                    "maxCount": 6,
+                    "weight": 10
+                }
+            ],
+            "water_ambient": [],
+            "water_creature": []
+        },
+        "spawn_costs": {}
+    },
+    "snowy_plains": {
+        "has_precipitation": true,
+        "temperature": 0.0,
+        "downfall": 0.5,
+        "effects": {
+            "mood_sound": {
+                "sound": "minecraft:ambient.cave",
+                "tick_delay": 6000,
+                "block_search_extent": 8,
+                "offset": 2.0
+            },
+            "music_volume": 1.0,
+            "sky_color": 8364543,
+            "fog_color": 12638463,
+            "water_color": 4159204,
+            "water_fog_color": 329011
+        },
+        "carvers": [
+            "minecraft:cave",
+            "minecraft:cave_extra_underground",
+            "minecraft:canyon"
+        ],
+        "features": [
+            [],
+            [
+                "minecraft:lake_lava_underground",
+                "minecraft:lake_lava_surface"
+            ],
+            [
+                "minecraft:amethyst_geode"
+            ],
+            [
+                "minecraft:monster_room",
+                "minecraft:monster_room_deep"
+            ],
+            [],
+            [],
+            [
+                "minecraft:ore_dirt",
+                "minecraft:ore_gravel",
+                "minecraft:ore_granite_upper",
+                "minecraft:ore_granite_lower",
+                "minecraft:ore_diorite_upper",
+                "minecraft:ore_diorite_lower",
+                "minecraft:ore_andesite_upper",
+                "minecraft:ore_andesite_lower",
+                "minecraft:ore_tuff",
+                "minecraft:ore_coal_upper",
+                "minecraft:ore_coal_lower",
+                "minecraft:ore_iron_upper",
+                "minecraft:ore_iron_middle",
+                "minecraft:ore_iron_small",
+                "minecraft:ore_gold",
+                "minecraft:ore_gold_lower",
+                "minecraft:ore_redstone",
+                "minecraft:ore_redstone_lower",
+                "minecraft:ore_diamond",
+                "minecraft:ore_diamond_medium",
+                "minecraft:ore_diamond_large",
+                "minecraft:ore_diamond_buried",
+                "minecraft:ore_lapis",
+                "minecraft:ore_lapis_buried",
+                "minecraft:ore_copper",
+                "minecraft:underwater_magma",
+                "minecraft:disk_sand",
+                "minecraft:disk_clay",
+                "minecraft:disk_gravel"
+            ],
+            [],
+            [
+                "minecraft:spring_water",
+                "minecraft:spring_lava"
+            ],
+            [
+                "minecraft:glow_lichen",
+                "minecraft:trees_snowy",
+                "minecraft:flower_default",
+                "minecraft:patch_grass_badlands",
+                "minecraft:brown_mushroom_normal",
+                "minecraft:red_mushroom_normal",
+                "minecraft:patch_pumpkin",
+                "minecraft:patch_sugar_cane",
+                "minecraft:patch_firefly_bush_near_water"
+            ],
+            [
+                "minecraft:freeze_top_layer"
+            ]
+        ],
+        "creature_spawn_probability": 0.07,
+        "spawners": {
+            "ambient": [
+                {
+                    "type": "minecraft:bat",
+                    "minCount": 8,
+                    "maxCount": 8,
+                    "weight": 10
+                }
+            ],
+            "axolotls": [],
+            "creature": [
+                {
+                    "type": "minecraft:rabbit",
+                    "minCount": 2,
+                    "maxCount": 3,
+                    "weight": 10
+                },
+                {
+                    "type": "minecraft:polar_bear",
+                    "minCount": 1,
+                    "maxCount": 2,
+                    "weight": 1
+                }
+            ],
+            "misc": [],
+            "monster": [
+                {
+                    "type": "minecraft:spider",
+                    "minCount": 4,
+                    "maxCount": 4,
+                    "weight": 100
+                },
+                {
+                    "type": "minecraft:zombie",
+                    "minCount": 4,
+                    "maxCount": 4,
+                    "weight": 95
+                },
+                {
+                    "type": "minecraft:zombie_villager",
+                    "minCount": 1,
+                    "maxCount": 1,
+                    "weight": 5
+                },
+                {
+                    "type": "minecraft:skeleton",
+                    "minCount": 4,
+                    "maxCount": 4,
+                    "weight": 20
+                },
+                {
+                    "type": "minecraft:creeper",
+                    "minCount": 4,
+                    "maxCount": 4,
+                    "weight": 100
+                },
+                {
+                    "type": "minecraft:slime",
+                    "minCount": 4,
+                    "maxCount": 4,
+                    "weight": 100
+                },
+                {
+                    "type": "minecraft:enderman",
+                    "minCount": 1,
+                    "maxCount": 4,
+                    "weight": 10
+                },
+                {
+                    "type": "minecraft:witch",
+                    "minCount": 1,
+                    "maxCount": 1,
+                    "weight": 5
+                },
+                {
+                    "type": "minecraft:stray",
+                    "minCount": 4,
+                    "maxCount": 4,
+                    "weight": 80
+                }
+            ],
+            "underground_water_creature": [
+                {
+                    "type": "minecraft:glow_squid",
+                    "minCount": 4,
+                    "maxCount": 6,
+                    "weight": 10
+                }
+            ],
+            "water_ambient": [],
+            "water_creature": []
+        },
+        "spawn_costs": {}
+    },
+    "snowy_slopes": {
+        "has_precipitation": true,
+        "temperature": -0.3,
+        "downfall": 0.9,
+        "effects": {
+            "mood_sound": {
+                "sound": "minecraft:ambient.cave",
+                "tick_delay": 6000,
+                "block_search_extent": 8,
+                "offset": 2.0
+            },
+            "music": [
+                {
+                    "data": {
+                        "sound": "minecraft:music.overworld.snowy_slopes",
+                        "min_delay": 12000,
+                        "max_delay": 24000,
+                        "replace_current_music": false
+                    },
+                    "weight": 1
+                }
+            ],
+            "music_volume": 1.0,
+            "sky_color": 8560639,
+            "fog_color": 12638463,
+            "water_color": 4159204,
+            "water_fog_color": 329011
+        },
+        "carvers": [
+            "minecraft:cave",
+            "minecraft:cave_extra_underground",
+            "minecraft:canyon"
+        ],
+        "features": [
+            [],
+            [
+                "minecraft:lake_lava_underground",
+                "minecraft:lake_lava_surface"
+            ],
+            [
+                "minecraft:amethyst_geode"
+            ],
+            [
+                "minecraft:monster_room",
+                "minecraft:monster_room_deep"
+            ],
+            [],
+            [],
+            [
+                "minecraft:ore_dirt",
+                "minecraft:ore_gravel",
+                "minecraft:ore_granite_upper",
+                "minecraft:ore_granite_lower",
+                "minecraft:ore_diorite_upper",
+                "minecraft:ore_diorite_lower",
+                "minecraft:ore_andesite_upper",
+                "minecraft:ore_andesite_lower",
+                "minecraft:ore_tuff",
+                "minecraft:ore_coal_upper",
+                "minecraft:ore_coal_lower",
+                "minecraft:ore_iron_upper",
+                "minecraft:ore_iron_middle",
+                "minecraft:ore_iron_small",
+                "minecraft:ore_gold",
+                "minecraft:ore_gold_lower",
+                "minecraft:ore_redstone",
+                "minecraft:ore_redstone_lower",
+                "minecraft:ore_diamond",
+                "minecraft:ore_diamond_medium",
+                "minecraft:ore_diamond_large",
+                "minecraft:ore_diamond_buried",
+                "minecraft:ore_lapis",
+                "minecraft:ore_lapis_buried",
+                "minecraft:ore_copper",
+                "minecraft:underwater_magma",
+                "minecraft:disk_sand",
+                "minecraft:disk_clay",
+                "minecraft:disk_gravel",
+                "minecraft:ore_emerald"
+            ],
+            [
+                "minecraft:ore_infested"
+            ],
+            [
+                "minecraft:spring_water",
+                "minecraft:spring_lava",
+                "minecraft:spring_lava_frozen"
+            ],
+            [
+                "minecraft:glow_lichen",
+                "minecraft:patch_pumpkin"
+            ],
+            [
+                "minecraft:freeze_top_layer"
+            ]
+        ],
+        "spawners": {
+            "ambient": [
+                {
+                    "type": "minecraft:bat",
+                    "minCount": 8,
+                    "maxCount": 8,
+                    "weight": 10
+                }
+            ],
+            "axolotls": [],
+            "creature": [
+                {
+                    "type": "minecraft:rabbit",
+                    "minCount": 2,
+                    "maxCount": 3,
+                    "weight": 4
+                },
+                {
+                    "type": "minecraft:goat",
+                    "minCount": 1,
+                    "maxCount": 3,
+                    "weight": 5
+                }
+            ],
+            "misc": [],
+            "monster": [
+                {
+                    "type": "minecraft:spider",
+                    "minCount": 4,
+                    "maxCount": 4,
+                    "weight": 100
+                },
+                {
+                    "type": "minecraft:zombie",
+                    "minCount": 4,
+                    "maxCount": 4,
+                    "weight": 95
+                },
+                {
+                    "type": "minecraft:zombie_villager",
+                    "minCount": 1,
+                    "maxCount": 1,
+                    "weight": 5
+                },
+                {
+                    "type": "minecraft:skeleton",
+                    "minCount": 4,
+                    "maxCount": 4,
+                    "weight": 100
+                },
+                {
+                    "type": "minecraft:creeper",
+                    "minCount": 4,
+                    "maxCount": 4,
+                    "weight": 100
+                },
+                {
+                    "type": "minecraft:slime",
+                    "minCount": 4,
+                    "maxCount": 4,
+                    "weight": 100
+                },
+                {
+                    "type": "minecraft:enderman",
+                    "minCount": 1,
+                    "maxCount": 4,
+                    "weight": 10
+                },
+                {
+                    "type": "minecraft:witch",
+                    "minCount": 1,
+                    "maxCount": 1,
+                    "weight": 5
+                }
+            ],
+            "underground_water_creature": [
+                {
+                    "type": "minecraft:glow_squid",
+                    "minCount": 4,
+                    "maxCount": 6,
+                    "weight": 10
+                }
+            ],
+            "water_ambient": [],
+            "water_creature": []
+        },
+        "spawn_costs": {}
+    },
+    "snowy_taiga": {
+        "has_precipitation": true,
+        "temperature": -0.5,
+        "downfall": 0.4,
+        "effects": {
+            "mood_sound": {
+                "sound": "minecraft:ambient.cave",
+                "tick_delay": 6000,
+                "block_search_extent": 8,
+                "offset": 2.0
+            },
+            "music_volume": 1.0,
+            "sky_color": 8625919,
+            "fog_color": 12638463,
+            "water_color": 4020182,
+            "water_fog_color": 329011
+        },
+        "carvers": [
+            "minecraft:cave",
+            "minecraft:cave_extra_underground",
+            "minecraft:canyon"
+        ],
+        "features": [
+            [],
+            [
+                "minecraft:lake_lava_underground",
+                "minecraft:lake_lava_surface"
+            ],
+            [
+                "minecraft:amethyst_geode"
+            ],
+            [
+                "minecraft:monster_room",
+                "minecraft:monster_room_deep"
+            ],
+            [],
+            [],
+            [
+                "minecraft:ore_dirt",
+                "minecraft:ore_gravel",
+                "minecraft:ore_granite_upper",
+                "minecraft:ore_granite_lower",
+                "minecraft:ore_diorite_upper",
+                "minecraft:ore_diorite_lower",
+                "minecraft:ore_andesite_upper",
+                "minecraft:ore_andesite_lower",
+                "minecraft:ore_tuff",
+                "minecraft:ore_coal_upper",
+                "minecraft:ore_coal_lower",
+                "minecraft:ore_iron_upper",
+                "minecraft:ore_iron_middle",
+                "minecraft:ore_iron_small",
+                "minecraft:ore_gold",
+                "minecraft:ore_gold_lower",
+                "minecraft:ore_redstone",
+                "minecraft:ore_redstone_lower",
+                "minecraft:ore_diamond",
+                "minecraft:ore_diamond_medium",
+                "minecraft:ore_diamond_large",
+                "minecraft:ore_diamond_buried",
+                "minecraft:ore_lapis",
+                "minecraft:ore_lapis_buried",
+                "minecraft:ore_copper",
+                "minecraft:underwater_magma",
+                "minecraft:disk_sand",
+                "minecraft:disk_clay",
+                "minecraft:disk_gravel"
+            ],
+            [],
+            [
+                "minecraft:spring_water",
+                "minecraft:spring_lava"
+            ],
+            [
+                "minecraft:glow_lichen",
+                "minecraft:patch_large_fern",
+                "minecraft:trees_taiga",
+                "minecraft:flower_default",
+                "minecraft:patch_grass_taiga_2",
+                "minecraft:brown_mushroom_taiga",
+                "minecraft:red_mushroom_taiga",
+                "minecraft:patch_pumpkin",
+                "minecraft:patch_sugar_cane",
+                "minecraft:patch_firefly_bush_near_water",
+                "minecraft:patch_berry_rare"
+            ],
+            [
+                "minecraft:freeze_top_layer"
+            ]
+        ],
+        "spawners": {
+            "ambient": [
+                {
+                    "type": "minecraft:bat",
+                    "minCount": 8,
+                    "maxCount": 8,
+                    "weight": 10
+                }
+            ],
+            "axolotls": [],
+            "creature": [
+                {
+                    "type": "minecraft:sheep",
+                    "minCount": 4,
+                    "maxCount": 4,
+                    "weight": 12
+                },
+                {
+                    "type": "minecraft:pig",
+                    "minCount": 4,
+                    "maxCount": 4,
+                    "weight": 10
+                },
+                {
+                    "type": "minecraft:chicken",
+                    "minCount": 4,
+                    "maxCount": 4,
+                    "weight": 10
+                },
+                {
+                    "type": "minecraft:cow",
+                    "minCount": 4,
+                    "maxCount": 4,
+                    "weight": 8
+                },
+                {
+                    "type": "minecraft:wolf",
+                    "minCount": 4,
+                    "maxCount": 4,
+                    "weight": 8
+                },
+                {
+                    "type": "minecraft:rabbit",
+                    "minCount": 2,
+                    "maxCount": 3,
+                    "weight": 4
+                },
+                {
+                    "type": "minecraft:fox",
+                    "minCount": 2,
+                    "maxCount": 4,
+                    "weight": 8
+                }
+            ],
+            "misc": [],
+            "monster": [
+                {
+                    "type": "minecraft:spider",
+                    "minCount": 4,
+                    "maxCount": 4,
+                    "weight": 100
+                },
+                {
+                    "type": "minecraft:zombie",
+                    "minCount": 4,
+                    "maxCount": 4,
+                    "weight": 95
+                },
+                {
+                    "type": "minecraft:zombie_villager",
+                    "minCount": 1,
+                    "maxCount": 1,
+                    "weight": 5
+                },
+                {
+                    "type": "minecraft:skeleton",
+                    "minCount": 4,
+                    "maxCount": 4,
+                    "weight": 100
+                },
+                {
+                    "type": "minecraft:creeper",
+                    "minCount": 4,
+                    "maxCount": 4,
+                    "weight": 100
+                },
+                {
+                    "type": "minecraft:slime",
+                    "minCount": 4,
+                    "maxCount": 4,
+                    "weight": 100
+                },
+                {
+                    "type": "minecraft:enderman",
+                    "minCount": 1,
+                    "maxCount": 4,
+                    "weight": 10
+                },
+                {
+                    "type": "minecraft:witch",
+                    "minCount": 1,
+                    "maxCount": 1,
+                    "weight": 5
+                }
+            ],
+            "underground_water_creature": [
+                {
+                    "type": "minecraft:glow_squid",
+                    "minCount": 4,
+                    "maxCount": 6,
+                    "weight": 10
+                }
+            ],
+            "water_ambient": [],
+            "water_creature": []
+        },
+        "spawn_costs": {}
+    },
+    "soul_sand_valley": {
+        "has_precipitation": false,
+        "temperature": 2.0,
+        "downfall": 0.0,
+        "effects": {
+            "mood_sound": {
+                "sound": "minecraft:ambient.soul_sand_valley.mood",
+                "tick_delay": 6000,
+                "block_search_extent": 8,
+                "offset": 2.0
+            },
+            "additions_sound": {
+                "sound": "minecraft:ambient.soul_sand_valley.additions",
+                "tick_chance": 0.0111
+            },
+            "music": [
+                {
+                    "data": {
+                        "sound": "minecraft:music.nether.soul_sand_valley",
+                        "min_delay": 12000,
+                        "max_delay": 24000,
+                        "replace_current_music": false
+                    },
+                    "weight": 1
+                }
+            ],
+            "music_volume": 1.0,
+            "particle": {
+                "options": {
+                    "type": "minecraft:ash"
+                },
+                "probability": 0.00625
+            },
+            "ambient_sound": "minecraft:ambient.soul_sand_valley.loop",
+            "sky_color": 7254527,
+            "fog_color": 1787717,
+            "water_color": 4159204,
+            "water_fog_color": 329011
+        },
+        "carvers": "minecraft:nether_cave",
+        "features": [
+            [],
+            [],
+            [
+                "minecraft:basalt_pillar"
+            ],
+            [],
+            [],
+            [],
+            [],
+            [
+                "minecraft:spring_open",
+                "minecraft:patch_fire",
+                "minecraft:patch_soul_fire",
+                "minecraft:glowstone_extra",
+                "minecraft:glowstone",
+                "minecraft:patch_crimson_roots",
+                "minecraft:ore_magma",
+                "minecraft:spring_closed",
+                "minecraft:ore_soul_sand",
+                "minecraft:ore_gravel_nether",
+                "minecraft:ore_blackstone",
+                "minecraft:ore_gold_nether",
+                "minecraft:ore_quartz_nether",
+                "minecraft:ore_ancient_debris_large",
+                "minecraft:ore_debris_small"
+            ],
+            [],
+            [
+                "minecraft:spring_lava"
+            ]
+        ],
+        "spawners": {
+            "ambient": [],
+            "axolotls": [],
+            "creature": [
+                {
+                    "type": "minecraft:strider",
+                    "minCount": 1,
+                    "maxCount": 2,
+                    "weight": 60
+                }
+            ],
+            "misc": [],
+            "monster": [
+                {
+                    "type": "minecraft:skeleton",
+                    "minCount": 5,
+                    "maxCount": 5,
+                    "weight": 20
+                },
+                {
+                    "type": "minecraft:ghast",
+                    "minCount": 4,
+                    "maxCount": 4,
+                    "weight": 50
+                },
+                {
+                    "type": "minecraft:enderman",
+                    "minCount": 4,
+                    "maxCount": 4,
+                    "weight": 1
+                }
+            ],
+            "underground_water_creature": [],
+            "water_ambient": [],
+            "water_creature": []
+        },
+        "spawn_costs": {
+            "minecraft:enderman": {
+                "energy_budget": 0.15,
+                "charge": 0.7
+            },
+            "minecraft:ghast": {
+                "energy_budget": 0.15,
+                "charge": 0.7
+            },
+            "minecraft:skeleton": {
+                "energy_budget": 0.15,
+                "charge": 0.7
+            },
+            "minecraft:strider": {
+                "energy_budget": 0.15,
+                "charge": 0.7
+            }
+        }
+    },
+    "sparse_jungle": {
+        "has_precipitation": true,
+        "temperature": 0.95,
+        "downfall": 0.8,
+        "effects": {
+            "mood_sound": {
+                "sound": "minecraft:ambient.cave",
+                "tick_delay": 6000,
+                "block_search_extent": 8,
+                "offset": 2.0
+            },
+            "music": [
+                {
+                    "data": {
+                        "sound": "minecraft:music.overworld.sparse_jungle",
+                        "min_delay": 12000,
+                        "max_delay": 24000,
+                        "replace_current_music": false
+                    },
+                    "weight": 1
+                }
+            ],
+            "music_volume": 1.0,
+            "sky_color": 7842047,
+            "fog_color": 12638463,
+            "water_color": 4159204,
+            "water_fog_color": 329011
+        },
+        "carvers": [
+            "minecraft:cave",
+            "minecraft:cave_extra_underground",
+            "minecraft:canyon"
+        ],
+        "features": [
+            [],
+            [
+                "minecraft:lake_lava_underground",
+                "minecraft:lake_lava_surface"
+            ],
+            [
+                "minecraft:amethyst_geode"
+            ],
+            [
+                "minecraft:monster_room",
+                "minecraft:monster_room_deep"
+            ],
+            [],
+            [],
+            [
+                "minecraft:ore_dirt",
+                "minecraft:ore_gravel",
+                "minecraft:ore_granite_upper",
+                "minecraft:ore_granite_lower",
+                "minecraft:ore_diorite_upper",
+                "minecraft:ore_diorite_lower",
+                "minecraft:ore_andesite_upper",
+                "minecraft:ore_andesite_lower",
+                "minecraft:ore_tuff",
+                "minecraft:ore_coal_upper",
+                "minecraft:ore_coal_lower",
+                "minecraft:ore_iron_upper",
+                "minecraft:ore_iron_middle",
+                "minecraft:ore_iron_small",
+                "minecraft:ore_gold",
+                "minecraft:ore_gold_lower",
+                "minecraft:ore_redstone",
+                "minecraft:ore_redstone_lower",
+                "minecraft:ore_diamond",
+                "minecraft:ore_diamond_medium",
+                "minecraft:ore_diamond_large",
+                "minecraft:ore_diamond_buried",
+                "minecraft:ore_lapis",
+                "minecraft:ore_lapis_buried",
+                "minecraft:ore_copper",
+                "minecraft:underwater_magma",
+                "minecraft:disk_sand",
+                "minecraft:disk_clay",
+                "minecraft:disk_gravel"
+            ],
+            [],
+            [
+                "minecraft:spring_water",
+                "minecraft:spring_lava"
+            ],
+            [
+                "minecraft:glow_lichen",
+                "minecraft:trees_sparse_jungle",
+                "minecraft:flower_warm",
+                "minecraft:patch_grass_jungle",
+                "minecraft:brown_mushroom_normal",
+                "minecraft:red_mushroom_normal",
+                "minecraft:patch_pumpkin",
+                "minecraft:patch_sugar_cane",
+                "minecraft:patch_firefly_bush_near_water",
+                "minecraft:vines",
+                "minecraft:patch_melon_sparse"
+            ],
+            [
+                "minecraft:freeze_top_layer"
+            ]
+        ],
+        "spawners": {
+            "ambient": [
+                {
+                    "type": "minecraft:bat",
+                    "minCount": 8,
+                    "maxCount": 8,
+                    "weight": 10
+                }
+            ],
+            "axolotls": [],
+            "creature": [
+                {
+                    "type": "minecraft:sheep",
+                    "minCount": 4,
+                    "maxCount": 4,
+                    "weight": 12
+                },
+                {
+                    "type": "minecraft:pig",
+                    "minCount": 4,
+                    "maxCount": 4,
+                    "weight": 10
+                },
+                {
+                    "type": "minecraft:chicken",
+                    "minCount": 4,
+                    "maxCount": 4,
+                    "weight": 10
+                },
+                {
+                    "type": "minecraft:cow",
+                    "minCount": 4,
+                    "maxCount": 4,
+                    "weight": 8
+                },
+                {
+                    "type": "minecraft:chicken",
+                    "minCount": 4,
+                    "maxCount": 4,
+                    "weight": 10
+                },
+                {
+                    "type": "minecraft:wolf",
+                    "minCount": 2,
+                    "maxCount": 4,
+                    "weight": 8
+                }
+            ],
+            "misc": [],
+            "monster": [
+                {
+                    "type": "minecraft:spider",
+                    "minCount": 4,
+                    "maxCount": 4,
+                    "weight": 100
+                },
+                {
+                    "type": "minecraft:zombie",
+                    "minCount": 4,
+                    "maxCount": 4,
+                    "weight": 95
+                },
+                {
+                    "type": "minecraft:zombie_villager",
+                    "minCount": 1,
+                    "maxCount": 1,
+                    "weight": 5
+                },
+                {
+                    "type": "minecraft:skeleton",
+                    "minCount": 4,
+                    "maxCount": 4,
+                    "weight": 100
+                },
+                {
+                    "type": "minecraft:creeper",
+                    "minCount": 4,
+                    "maxCount": 4,
+                    "weight": 100
+                },
+                {
+                    "type": "minecraft:slime",
+                    "minCount": 4,
+                    "maxCount": 4,
+                    "weight": 100
+                },
+                {
+                    "type": "minecraft:enderman",
+                    "minCount": 1,
+                    "maxCount": 4,
+                    "weight": 10
+                },
+                {
+                    "type": "minecraft:witch",
+                    "minCount": 1,
+                    "maxCount": 1,
+                    "weight": 5
+                }
+            ],
+            "underground_water_creature": [
+                {
+                    "type": "minecraft:glow_squid",
+                    "minCount": 4,
+                    "maxCount": 6,
+                    "weight": 10
+                }
+            ],
+            "water_ambient": [],
+            "water_creature": []
+        },
+        "spawn_costs": {}
+    },
+    "stony_peaks": {
+        "has_precipitation": true,
+        "temperature": 1.0,
+        "downfall": 0.3,
+        "effects": {
+            "mood_sound": {
+                "sound": "minecraft:ambient.cave",
+                "tick_delay": 6000,
+                "block_search_extent": 8,
+                "offset": 2.0
+            },
+            "music": [
+                {
+                    "data": {
+                        "sound": "minecraft:music.overworld.stony_peaks",
+                        "min_delay": 12000,
+                        "max_delay": 24000,
+                        "replace_current_music": false
+                    },
+                    "weight": 1
+                }
+            ],
+            "music_volume": 1.0,
+            "sky_color": 7776511,
+            "fog_color": 12638463,
+            "water_color": 4159204,
+            "water_fog_color": 329011
+        },
+        "carvers": [
+            "minecraft:cave",
+            "minecraft:cave_extra_underground",
+            "minecraft:canyon"
+        ],
+        "features": [
+            [],
+            [
+                "minecraft:lake_lava_underground",
+                "minecraft:lake_lava_surface"
+            ],
+            [
+                "minecraft:amethyst_geode"
+            ],
+            [
+                "minecraft:monster_room",
+                "minecraft:monster_room_deep"
+            ],
+            [],
+            [],
+            [
+                "minecraft:ore_dirt",
+                "minecraft:ore_gravel",
+                "minecraft:ore_granite_upper",
+                "minecraft:ore_granite_lower",
+                "minecraft:ore_diorite_upper",
+                "minecraft:ore_diorite_lower",
+                "minecraft:ore_andesite_upper",
+                "minecraft:ore_andesite_lower",
+                "minecraft:ore_tuff",
+                "minecraft:ore_coal_upper",
+                "minecraft:ore_coal_lower",
+                "minecraft:ore_iron_upper",
+                "minecraft:ore_iron_middle",
+                "minecraft:ore_iron_small",
+                "minecraft:ore_gold",
+                "minecraft:ore_gold_lower",
+                "minecraft:ore_redstone",
+                "minecraft:ore_redstone_lower",
+                "minecraft:ore_diamond",
+                "minecraft:ore_diamond_medium",
+                "minecraft:ore_diamond_large",
+                "minecraft:ore_diamond_buried",
+                "minecraft:ore_lapis",
+                "minecraft:ore_lapis_buried",
+                "minecraft:ore_copper",
+                "minecraft:underwater_magma",
+                "minecraft:disk_sand",
+                "minecraft:disk_clay",
+                "minecraft:disk_gravel",
+                "minecraft:ore_emerald"
+            ],
+            [
+                "minecraft:ore_infested"
+            ],
+            [
+                "minecraft:spring_water",
+                "minecraft:spring_lava"
+            ],
+            [
+                "minecraft:glow_lichen"
+            ],
+            [
+                "minecraft:freeze_top_layer"
+            ]
+        ],
+        "spawners": {
+            "ambient": [
+                {
+                    "type": "minecraft:bat",
+                    "minCount": 8,
+                    "maxCount": 8,
+                    "weight": 10
+                }
+            ],
+            "axolotls": [],
+            "creature": [],
+            "misc": [],
+            "monster": [
+                {
+                    "type": "minecraft:spider",
+                    "minCount": 4,
+                    "maxCount": 4,
+                    "weight": 100
+                },
+                {
+                    "type": "minecraft:zombie",
+                    "minCount": 4,
+                    "maxCount": 4,
+                    "weight": 95
+                },
+                {
+                    "type": "minecraft:zombie_villager",
+                    "minCount": 1,
+                    "maxCount": 1,
+                    "weight": 5
+                },
+                {
+                    "type": "minecraft:skeleton",
+                    "minCount": 4,
+                    "maxCount": 4,
+                    "weight": 100
+                },
+                {
+                    "type": "minecraft:creeper",
+                    "minCount": 4,
+                    "maxCount": 4,
+                    "weight": 100
+                },
+                {
+                    "type": "minecraft:slime",
+                    "minCount": 4,
+                    "maxCount": 4,
+                    "weight": 100
+                },
+                {
+                    "type": "minecraft:enderman",
+                    "minCount": 1,
+                    "maxCount": 4,
+                    "weight": 10
+                },
+                {
+                    "type": "minecraft:witch",
+                    "minCount": 1,
+                    "maxCount": 1,
+                    "weight": 5
+                }
+            ],
+            "underground_water_creature": [
+                {
+                    "type": "minecraft:glow_squid",
+                    "minCount": 4,
+                    "maxCount": 6,
+                    "weight": 10
+                }
+            ],
+            "water_ambient": [],
+            "water_creature": []
+        },
+        "spawn_costs": {}
+    },
+    "stony_shore": {
+        "has_precipitation": true,
+        "temperature": 0.2,
+        "downfall": 0.3,
+        "effects": {
+            "mood_sound": {
+                "sound": "minecraft:ambient.cave",
+                "tick_delay": 6000,
+                "block_search_extent": 8,
+                "offset": 2.0
+            },
+            "music_volume": 1.0,
+            "sky_color": 8233727,
+            "fog_color": 12638463,
+            "water_color": 4159204,
+            "water_fog_color": 329011
+        },
+        "carvers": [
+            "minecraft:cave",
+            "minecraft:cave_extra_underground",
+            "minecraft:canyon"
+        ],
+        "features": [
+            [],
+            [
+                "minecraft:lake_lava_underground",
+                "minecraft:lake_lava_surface"
+            ],
+            [
+                "minecraft:amethyst_geode"
+            ],
+            [
+                "minecraft:monster_room",
+                "minecraft:monster_room_deep"
+            ],
+            [],
+            [],
+            [
+                "minecraft:ore_dirt",
+                "minecraft:ore_gravel",
+                "minecraft:ore_granite_upper",
+                "minecraft:ore_granite_lower",
+                "minecraft:ore_diorite_upper",
+                "minecraft:ore_diorite_lower",
+                "minecraft:ore_andesite_upper",
+                "minecraft:ore_andesite_lower",
+                "minecraft:ore_tuff",
+                "minecraft:ore_coal_upper",
+                "minecraft:ore_coal_lower",
+                "minecraft:ore_iron_upper",
+                "minecraft:ore_iron_middle",
+                "minecraft:ore_iron_small",
+                "minecraft:ore_gold",
+                "minecraft:ore_gold_lower",
+                "minecraft:ore_redstone",
+                "minecraft:ore_redstone_lower",
+                "minecraft:ore_diamond",
+                "minecraft:ore_diamond_medium",
+                "minecraft:ore_diamond_large",
+                "minecraft:ore_diamond_buried",
+                "minecraft:ore_lapis",
+                "minecraft:ore_lapis_buried",
+                "minecraft:ore_copper",
+                "minecraft:underwater_magma",
+                "minecraft:disk_sand",
+                "minecraft:disk_clay",
+                "minecraft:disk_gravel"
+            ],
+            [],
+            [
+                "minecraft:spring_water",
+                "minecraft:spring_lava"
+            ],
+            [
+                "minecraft:glow_lichen",
+                "minecraft:flower_default",
+                "minecraft:patch_grass_badlands",
+                "minecraft:brown_mushroom_normal",
+                "minecraft:red_mushroom_normal",
+                "minecraft:patch_pumpkin",
+                "minecraft:patch_sugar_cane",
+                "minecraft:patch_firefly_bush_near_water"
+            ],
+            [
+                "minecraft:freeze_top_layer"
+            ]
+        ],
+        "spawners": {
+            "ambient": [
+                {
+                    "type": "minecraft:bat",
+                    "minCount": 8,
+                    "maxCount": 8,
+                    "weight": 10
+                }
+            ],
+            "axolotls": [],
+            "creature": [],
+            "misc": [],
+            "monster": [
+                {
+                    "type": "minecraft:spider",
+                    "minCount": 4,
+                    "maxCount": 4,
+                    "weight": 100
+                },
+                {
+                    "type": "minecraft:zombie",
+                    "minCount": 4,
+                    "maxCount": 4,
+                    "weight": 95
+                },
+                {
+                    "type": "minecraft:zombie_villager",
+                    "minCount": 1,
+                    "maxCount": 1,
+                    "weight": 5
+                },
+                {
+                    "type": "minecraft:skeleton",
+                    "minCount": 4,
+                    "maxCount": 4,
+                    "weight": 100
+                },
+                {
+                    "type": "minecraft:creeper",
+                    "minCount": 4,
+                    "maxCount": 4,
+                    "weight": 100
+                },
+                {
+                    "type": "minecraft:slime",
+                    "minCount": 4,
+                    "maxCount": 4,
+                    "weight": 100
+                },
+                {
+                    "type": "minecraft:enderman",
+                    "minCount": 1,
+                    "maxCount": 4,
+                    "weight": 10
+                },
+                {
+                    "type": "minecraft:witch",
+                    "minCount": 1,
+                    "maxCount": 1,
+                    "weight": 5
+                }
+            ],
+            "underground_water_creature": [
+                {
+                    "type": "minecraft:glow_squid",
+                    "minCount": 4,
+                    "maxCount": 6,
+                    "weight": 10
+                }
+            ],
+            "water_ambient": [],
+            "water_creature": []
+        },
+        "spawn_costs": {}
+    },
+    "sunflower_plains": {
+        "has_precipitation": true,
+        "temperature": 0.8,
+        "downfall": 0.4,
+        "effects": {
+            "mood_sound": {
+                "sound": "minecraft:ambient.cave",
+                "tick_delay": 6000,
+                "block_search_extent": 8,
+                "offset": 2.0
+            },
+            "music_volume": 1.0,
+            "sky_color": 7907327,
+            "fog_color": 12638463,
+            "water_color": 4159204,
+            "water_fog_color": 329011
+        },
+        "carvers": [
+            "minecraft:cave",
+            "minecraft:cave_extra_underground",
+            "minecraft:canyon"
+        ],
+        "features": [
+            [],
+            [
+                "minecraft:lake_lava_underground",
+                "minecraft:lake_lava_surface"
+            ],
+            [
+                "minecraft:amethyst_geode"
+            ],
+            [
+                "minecraft:monster_room",
+                "minecraft:monster_room_deep"
+            ],
+            [],
+            [],
+            [
+                "minecraft:ore_dirt",
+                "minecraft:ore_gravel",
+                "minecraft:ore_granite_upper",
+                "minecraft:ore_granite_lower",
+                "minecraft:ore_diorite_upper",
+                "minecraft:ore_diorite_lower",
+                "minecraft:ore_andesite_upper",
+                "minecraft:ore_andesite_lower",
+                "minecraft:ore_tuff",
+                "minecraft:ore_coal_upper",
+                "minecraft:ore_coal_lower",
+                "minecraft:ore_iron_upper",
+                "minecraft:ore_iron_middle",
+                "minecraft:ore_iron_small",
+                "minecraft:ore_gold",
+                "minecraft:ore_gold_lower",
+                "minecraft:ore_redstone",
+                "minecraft:ore_redstone_lower",
+                "minecraft:ore_diamond",
+                "minecraft:ore_diamond_medium",
+                "minecraft:ore_diamond_large",
+                "minecraft:ore_diamond_buried",
+                "minecraft:ore_lapis",
+                "minecraft:ore_lapis_buried",
+                "minecraft:ore_copper",
+                "minecraft:underwater_magma",
+                "minecraft:disk_sand",
+                "minecraft:disk_clay",
+                "minecraft:disk_gravel"
+            ],
+            [],
+            [
+                "minecraft:spring_water",
+                "minecraft:spring_lava"
+            ],
+            [
+                "minecraft:glow_lichen",
+                "minecraft:patch_tall_grass_2",
+                "minecraft:patch_sunflower",
+                "minecraft:trees_plains",
+                "minecraft:flower_plains",
+                "minecraft:patch_grass_plain",
+                "minecraft:brown_mushroom_normal",
+                "minecraft:red_mushroom_normal",
+                "minecraft:patch_pumpkin",
+                "minecraft:patch_sugar_cane",
+                "minecraft:patch_firefly_bush_near_water"
+            ],
+            [
+                "minecraft:freeze_top_layer"
+            ]
+        ],
+        "spawners": {
+            "ambient": [
+                {
+                    "type": "minecraft:bat",
+                    "minCount": 8,
+                    "maxCount": 8,
+                    "weight": 10
+                }
+            ],
+            "axolotls": [],
+            "creature": [
+                {
+                    "type": "minecraft:sheep",
+                    "minCount": 4,
+                    "maxCount": 4,
+                    "weight": 12
+                },
+                {
+                    "type": "minecraft:pig",
+                    "minCount": 4,
+                    "maxCount": 4,
+                    "weight": 10
+                },
+                {
+                    "type": "minecraft:chicken",
+                    "minCount": 4,
+                    "maxCount": 4,
+                    "weight": 10
+                },
+                {
+                    "type": "minecraft:cow",
+                    "minCount": 4,
+                    "maxCount": 4,
+                    "weight": 8
+                },
+                {
+                    "type": "minecraft:horse",
+                    "minCount": 2,
+                    "maxCount": 6,
+                    "weight": 5
+                },
+                {
+                    "type": "minecraft:donkey",
+                    "minCount": 1,
+                    "maxCount": 3,
+                    "weight": 1
+                }
+            ],
+            "misc": [],
+            "monster": [
+                {
+                    "type": "minecraft:spider",
+                    "minCount": 4,
+                    "maxCount": 4,
+                    "weight": 100
+                },
+                {
+                    "type": "minecraft:zombie",
+                    "minCount": 4,
+                    "maxCount": 4,
+                    "weight": 95
+                },
+                {
+                    "type": "minecraft:zombie_villager",
+                    "minCount": 1,
+                    "maxCount": 1,
+                    "weight": 5
+                },
+                {
+                    "type": "minecraft:skeleton",
+                    "minCount": 4,
+                    "maxCount": 4,
+                    "weight": 100
+                },
+                {
+                    "type": "minecraft:creeper",
+                    "minCount": 4,
+                    "maxCount": 4,
+                    "weight": 100
+                },
+                {
+                    "type": "minecraft:slime",
+                    "minCount": 4,
+                    "maxCount": 4,
+                    "weight": 100
+                },
+                {
+                    "type": "minecraft:enderman",
+                    "minCount": 1,
+                    "maxCount": 4,
+                    "weight": 10
+                },
+                {
+                    "type": "minecraft:witch",
+                    "minCount": 1,
+                    "maxCount": 1,
+                    "weight": 5
+                }
+            ],
+            "underground_water_creature": [
+                {
+                    "type": "minecraft:glow_squid",
+                    "minCount": 4,
+                    "maxCount": 6,
+                    "weight": 10
+                }
+            ],
+            "water_ambient": [],
+            "water_creature": []
+        },
+        "spawn_costs": {}
+    },
+    "swamp": {
+        "has_precipitation": true,
+        "temperature": 0.8,
+        "downfall": 0.9,
+        "effects": {
+            "mood_sound": {
+                "sound": "minecraft:ambient.cave",
+                "tick_delay": 6000,
+                "block_search_extent": 8,
+                "offset": 2.0
+            },
+            "music": [
+                {
+                    "data": {
+                        "sound": "minecraft:music.overworld.swamp",
+                        "min_delay": 12000,
+                        "max_delay": 24000,
+                        "replace_current_music": false
+                    },
+                    "weight": 1
+                }
+            ],
+            "music_volume": 1.0,
+            "grass_color_modifier": "swamp",
+            "sky_color": 7907327,
+            "foliage_color": 6975545,
+            "dry_foliage_color": 8082228,
+            "fog_color": 12638463,
+            "water_color": 6388580,
+            "water_fog_color": 2302743
+        },
+        "carvers": [
+            "minecraft:cave",
+            "minecraft:cave_extra_underground",
+            "minecraft:canyon"
+        ],
+        "features": [
+            [],
+            [
+                "minecraft:lake_lava_underground",
+                "minecraft:lake_lava_surface"
+            ],
+            [
+                "minecraft:amethyst_geode"
+            ],
+            [
+                "minecraft:fossil_upper",
+                "minecraft:fossil_lower",
+                "minecraft:monster_room",
+                "minecraft:monster_room_deep"
+            ],
+            [],
+            [],
+            [
+                "minecraft:ore_dirt",
+                "minecraft:ore_gravel",
+                "minecraft:ore_granite_upper",
+                "minecraft:ore_granite_lower",
+                "minecraft:ore_diorite_upper",
+                "minecraft:ore_diorite_lower",
+                "minecraft:ore_andesite_upper",
+                "minecraft:ore_andesite_lower",
+                "minecraft:ore_tuff",
+                "minecraft:ore_coal_upper",
+                "minecraft:ore_coal_lower",
+                "minecraft:ore_iron_upper",
+                "minecraft:ore_iron_middle",
+                "minecraft:ore_iron_small",
+                "minecraft:ore_gold",
+                "minecraft:ore_gold_lower",
+                "minecraft:ore_redstone",
+                "minecraft:ore_redstone_lower",
+                "minecraft:ore_diamond",
+                "minecraft:ore_diamond_medium",
+                "minecraft:ore_diamond_large",
+                "minecraft:ore_diamond_buried",
+                "minecraft:ore_lapis",
+                "minecraft:ore_lapis_buried",
+                "minecraft:ore_copper",
+                "minecraft:underwater_magma",
+                "minecraft:disk_clay"
+            ],
+            [],
+            [
+                "minecraft:spring_water",
+                "minecraft:spring_lava"
+            ],
+            [
+                "minecraft:glow_lichen",
+                "minecraft:trees_swamp",
+                "minecraft:flower_swamp",
+                "minecraft:patch_grass_normal",
+                "minecraft:patch_dead_bush",
+                "minecraft:patch_waterlily",
+                "minecraft:brown_mushroom_swamp",
+                "minecraft:red_mushroom_swamp",
+                "minecraft:brown_mushroom_normal",
+                "minecraft:red_mushroom_normal",
+                "minecraft:patch_sugar_cane_swamp",
+                "minecraft:patch_pumpkin",
+                "minecraft:patch_firefly_bush_swamp",
+                "minecraft:patch_firefly_bush_near_water_swamp",
+                "minecraft:seagrass_swamp"
+            ],
+            [
+                "minecraft:freeze_top_layer"
+            ]
+        ],
+        "spawners": {
+            "ambient": [
+                {
+                    "type": "minecraft:bat",
+                    "minCount": 8,
+                    "maxCount": 8,
+                    "weight": 10
+                }
+            ],
+            "axolotls": [],
+            "creature": [
+                {
+                    "type": "minecraft:sheep",
+                    "minCount": 4,
+                    "maxCount": 4,
+                    "weight": 12
+                },
+                {
+                    "type": "minecraft:pig",
+                    "minCount": 4,
+                    "maxCount": 4,
+                    "weight": 10
+                },
+                {
+                    "type": "minecraft:chicken",
+                    "minCount": 4,
+                    "maxCount": 4,
+                    "weight": 10
+                },
+                {
+                    "type": "minecraft:cow",
+                    "minCount": 4,
+                    "maxCount": 4,
+                    "weight": 8
+                },
+                {
+                    "type": "minecraft:frog",
+                    "minCount": 2,
+                    "maxCount": 5,
+                    "weight": 10
+                }
+            ],
+            "misc": [],
+            "monster": [
+                {
+                    "type": "minecraft:spider",
+                    "minCount": 4,
+                    "maxCount": 4,
+                    "weight": 100
+                },
+                {
+                    "type": "minecraft:zombie",
+                    "minCount": 4,
+                    "maxCount": 4,
+                    "weight": 95
+                },
+                {
+                    "type": "minecraft:zombie_villager",
+                    "minCount": 1,
+                    "maxCount": 1,
+                    "weight": 5
+                },
+                {
+                    "type": "minecraft:skeleton",
+                    "minCount": 4,
+                    "maxCount": 4,
+                    "weight": 70
+                },
+                {
+                    "type": "minecraft:creeper",
+                    "minCount": 4,
+                    "maxCount": 4,
+                    "weight": 100
+                },
+                {
+                    "type": "minecraft:slime",
+                    "minCount": 4,
+                    "maxCount": 4,
+                    "weight": 100
+                },
+                {
+                    "type": "minecraft:enderman",
+                    "minCount": 1,
+                    "maxCount": 4,
+                    "weight": 10
+                },
+                {
+                    "type": "minecraft:witch",
+                    "minCount": 1,
+                    "maxCount": 1,
+                    "weight": 5
+                },
+                {
+                    "type": "minecraft:slime",
+                    "minCount": 1,
+                    "maxCount": 1,
+                    "weight": 1
+                },
+                {
+                    "type": "minecraft:bogged",
+                    "minCount": 4,
+                    "maxCount": 4,
+                    "weight": 30
+                }
+            ],
+            "underground_water_creature": [
+                {
+                    "type": "minecraft:glow_squid",
+                    "minCount": 4,
+                    "maxCount": 6,
+                    "weight": 10
+                }
+            ],
+            "water_ambient": [],
+            "water_creature": []
+        },
+        "spawn_costs": {}
+    },
+    "taiga": {
+        "has_precipitation": true,
+        "temperature": 0.25,
+        "downfall": 0.8,
+        "effects": {
+            "mood_sound": {
+                "sound": "minecraft:ambient.cave",
+                "tick_delay": 6000,
+                "block_search_extent": 8,
+                "offset": 2.0
+            },
+            "music_volume": 1.0,
+            "sky_color": 8233983,
+            "fog_color": 12638463,
+            "water_color": 4159204,
+            "water_fog_color": 329011
+        },
+        "carvers": [
+            "minecraft:cave",
+            "minecraft:cave_extra_underground",
+            "minecraft:canyon"
+        ],
+        "features": [
+            [],
+            [
+                "minecraft:lake_lava_underground",
+                "minecraft:lake_lava_surface"
+            ],
+            [
+                "minecraft:amethyst_geode"
+            ],
+            [
+                "minecraft:monster_room",
+                "minecraft:monster_room_deep"
+            ],
+            [],
+            [],
+            [
+                "minecraft:ore_dirt",
+                "minecraft:ore_gravel",
+                "minecraft:ore_granite_upper",
+                "minecraft:ore_granite_lower",
+                "minecraft:ore_diorite_upper",
+                "minecraft:ore_diorite_lower",
+                "minecraft:ore_andesite_upper",
+                "minecraft:ore_andesite_lower",
+                "minecraft:ore_tuff",
+                "minecraft:ore_coal_upper",
+                "minecraft:ore_coal_lower",
+                "minecraft:ore_iron_upper",
+                "minecraft:ore_iron_middle",
+                "minecraft:ore_iron_small",
+                "minecraft:ore_gold",
+                "minecraft:ore_gold_lower",
+                "minecraft:ore_redstone",
+                "minecraft:ore_redstone_lower",
+                "minecraft:ore_diamond",
+                "minecraft:ore_diamond_medium",
+                "minecraft:ore_diamond_large",
+                "minecraft:ore_diamond_buried",
+                "minecraft:ore_lapis",
+                "minecraft:ore_lapis_buried",
+                "minecraft:ore_copper",
+                "minecraft:underwater_magma",
+                "minecraft:disk_sand",
+                "minecraft:disk_clay",
+                "minecraft:disk_gravel"
+            ],
+            [],
+            [
+                "minecraft:spring_water",
+                "minecraft:spring_lava"
+            ],
+            [
+                "minecraft:glow_lichen",
+                "minecraft:patch_large_fern",
+                "minecraft:trees_taiga",
+                "minecraft:flower_default",
+                "minecraft:patch_grass_taiga_2",
+                "minecraft:brown_mushroom_taiga",
+                "minecraft:red_mushroom_taiga",
+                "minecraft:patch_pumpkin",
+                "minecraft:patch_sugar_cane",
+                "minecraft:patch_firefly_bush_near_water",
+                "minecraft:patch_berry_common"
+            ],
+            [
+                "minecraft:freeze_top_layer"
+            ]
+        ],
+        "spawners": {
+            "ambient": [
+                {
+                    "type": "minecraft:bat",
+                    "minCount": 8,
+                    "maxCount": 8,
+                    "weight": 10
+                }
+            ],
+            "axolotls": [],
+            "creature": [
+                {
+                    "type": "minecraft:sheep",
+                    "minCount": 4,
+                    "maxCount": 4,
+                    "weight": 12
+                },
+                {
+                    "type": "minecraft:pig",
+                    "minCount": 4,
+                    "maxCount": 4,
+                    "weight": 10
+                },
+                {
+                    "type": "minecraft:chicken",
+                    "minCount": 4,
+                    "maxCount": 4,
+                    "weight": 10
+                },
+                {
+                    "type": "minecraft:cow",
+                    "minCount": 4,
+                    "maxCount": 4,
+                    "weight": 8
+                },
+                {
+                    "type": "minecraft:wolf",
+                    "minCount": 4,
+                    "maxCount": 4,
+                    "weight": 8
+                },
+                {
+                    "type": "minecraft:rabbit",
+                    "minCount": 2,
+                    "maxCount": 3,
+                    "weight": 4
+                },
+                {
+                    "type": "minecraft:fox",
+                    "minCount": 2,
+                    "maxCount": 4,
+                    "weight": 8
+                }
+            ],
+            "misc": [],
+            "monster": [
+                {
+                    "type": "minecraft:spider",
+                    "minCount": 4,
+                    "maxCount": 4,
+                    "weight": 100
+                },
+                {
+                    "type": "minecraft:zombie",
+                    "minCount": 4,
+                    "maxCount": 4,
+                    "weight": 95
+                },
+                {
+                    "type": "minecraft:zombie_villager",
+                    "minCount": 1,
+                    "maxCount": 1,
+                    "weight": 5
+                },
+                {
+                    "type": "minecraft:skeleton",
+                    "minCount": 4,
+                    "maxCount": 4,
+                    "weight": 100
+                },
+                {
+                    "type": "minecraft:creeper",
+                    "minCount": 4,
+                    "maxCount": 4,
+                    "weight": 100
+                },
+                {
+                    "type": "minecraft:slime",
+                    "minCount": 4,
+                    "maxCount": 4,
+                    "weight": 100
+                },
+                {
+                    "type": "minecraft:enderman",
+                    "minCount": 1,
+                    "maxCount": 4,
+                    "weight": 10
+                },
+                {
+                    "type": "minecraft:witch",
+                    "minCount": 1,
+                    "maxCount": 1,
+                    "weight": 5
+                }
+            ],
+            "underground_water_creature": [
+                {
+                    "type": "minecraft:glow_squid",
+                    "minCount": 4,
+                    "maxCount": 6,
+                    "weight": 10
+                }
+            ],
+            "water_ambient": [],
+            "water_creature": []
+        },
+        "spawn_costs": {}
+    },
+    "the_end": {
+        "has_precipitation": false,
+        "temperature": 0.5,
+        "downfall": 0.5,
+        "effects": {
+            "mood_sound": {
+                "sound": "minecraft:ambient.cave",
+                "tick_delay": 6000,
+                "block_search_extent": 8,
+                "offset": 2.0
+            },
+            "music_volume": 1.0,
+            "sky_color": 0,
+            "fog_color": 10518688,
+            "water_color": 4159204,
+            "water_fog_color": 329011
+        },
+        "carvers": [],
+        "features": [
+            [],
+            [],
+            [],
+            [],
+            [
+                "minecraft:end_spike"
+            ],
+            [],
+            [],
+            [],
+            [],
+            [],
+            [
+                "minecraft:end_platform"
+            ]
+        ],
+        "spawners": {
+            "ambient": [],
+            "axolotls": [],
+            "creature": [],
+            "misc": [],
+            "monster": [
+                {
+                    "type": "minecraft:enderman",
+                    "minCount": 4,
+                    "maxCount": 4,
+                    "weight": 10
+                }
+            ],
+            "underground_water_creature": [],
+            "water_ambient": [],
+            "water_creature": []
+        },
+        "spawn_costs": {}
+    },
+    "the_void": {
+        "has_precipitation": false,
+        "temperature": 0.5,
+        "downfall": 0.5,
+        "effects": {
+            "mood_sound": {
+                "sound": "minecraft:ambient.cave",
+                "tick_delay": 6000,
+                "block_search_extent": 8,
+                "offset": 2.0
+            },
+            "music_volume": 1.0,
+            "sky_color": 8103167,
+            "fog_color": 12638463,
+            "water_color": 4159204,
+            "water_fog_color": 329011
+        },
+        "carvers": [],
+        "features": [
+            [],
+            [],
+            [],
+            [],
+            [],
+            [],
+            [],
+            [],
+            [],
+            [],
+            [
+                "minecraft:void_start_platform"
+            ]
+        ],
+        "spawners": {
+            "ambient": [],
+            "axolotls": [],
+            "creature": [],
+            "misc": [],
+            "monster": [],
+            "underground_water_creature": [],
+            "water_ambient": [],
+            "water_creature": []
+        },
+        "spawn_costs": {}
+    },
+    "warm_ocean": {
+        "has_precipitation": true,
+        "temperature": 0.5,
+        "downfall": 0.5,
+        "effects": {
+            "mood_sound": {
+                "sound": "minecraft:ambient.cave",
+                "tick_delay": 6000,
+                "block_search_extent": 8,
+                "offset": 2.0
+            },
+            "music_volume": 1.0,
+            "sky_color": 8103167,
+            "fog_color": 12638463,
+            "water_color": 4445678,
+            "water_fog_color": 270131
+        },
+        "carvers": [
+            "minecraft:cave",
+            "minecraft:cave_extra_underground",
+            "minecraft:canyon"
+        ],
+        "features": [
+            [],
+            [
+                "minecraft:lake_lava_underground",
+                "minecraft:lake_lava_surface"
+            ],
+            [
+                "minecraft:amethyst_geode"
+            ],
+            [
+                "minecraft:monster_room",
+                "minecraft:monster_room_deep"
+            ],
+            [],
+            [],
+            [
+                "minecraft:ore_dirt",
+                "minecraft:ore_gravel",
+                "minecraft:ore_granite_upper",
+                "minecraft:ore_granite_lower",
+                "minecraft:ore_diorite_upper",
+                "minecraft:ore_diorite_lower",
+                "minecraft:ore_andesite_upper",
+                "minecraft:ore_andesite_lower",
+                "minecraft:ore_tuff",
+                "minecraft:ore_coal_upper",
+                "minecraft:ore_coal_lower",
+                "minecraft:ore_iron_upper",
+                "minecraft:ore_iron_middle",
+                "minecraft:ore_iron_small",
+                "minecraft:ore_gold",
+                "minecraft:ore_gold_lower",
+                "minecraft:ore_redstone",
+                "minecraft:ore_redstone_lower",
+                "minecraft:ore_diamond",
+                "minecraft:ore_diamond_medium",
+                "minecraft:ore_diamond_large",
+                "minecraft:ore_diamond_buried",
+                "minecraft:ore_lapis",
+                "minecraft:ore_lapis_buried",
+                "minecraft:ore_copper",
+                "minecraft:underwater_magma",
+                "minecraft:disk_sand",
+                "minecraft:disk_clay",
+                "minecraft:disk_gravel"
+            ],
+            [],
+            [
+                "minecraft:spring_water",
+                "minecraft:spring_lava"
+            ],
+            [
+                "minecraft:glow_lichen",
+                "minecraft:trees_water",
+                "minecraft:flower_default",
+                "minecraft:patch_grass_badlands",
+                "minecraft:brown_mushroom_normal",
+                "minecraft:red_mushroom_normal",
+                "minecraft:patch_pumpkin",
+                "minecraft:patch_sugar_cane",
+                "minecraft:patch_firefly_bush_near_water",
+                "minecraft:warm_ocean_vegetation",
+                "minecraft:seagrass_warm",
+                "minecraft:sea_pickle"
+            ],
+            [
+                "minecraft:freeze_top_layer"
+            ]
+        ],
+        "spawners": {
+            "ambient": [
+                {
+                    "type": "minecraft:bat",
+                    "minCount": 8,
+                    "maxCount": 8,
+                    "weight": 10
+                }
+            ],
+            "axolotls": [],
+            "creature": [],
+            "misc": [],
+            "monster": [
+                {
+                    "type": "minecraft:drowned",
+                    "minCount": 1,
+                    "maxCount": 1,
+                    "weight": 5
+                },
+                {
+                    "type": "minecraft:spider",
+                    "minCount": 4,
+                    "maxCount": 4,
+                    "weight": 100
+                },
+                {
+                    "type": "minecraft:zombie",
+                    "minCount": 4,
+                    "maxCount": 4,
+                    "weight": 95
+                },
+                {
+                    "type": "minecraft:zombie_villager",
+                    "minCount": 1,
+                    "maxCount": 1,
+                    "weight": 5
+                },
+                {
+                    "type": "minecraft:skeleton",
+                    "minCount": 4,
+                    "maxCount": 4,
+                    "weight": 100
+                },
+                {
+                    "type": "minecraft:creeper",
+                    "minCount": 4,
+                    "maxCount": 4,
+                    "weight": 100
+                },
+                {
+                    "type": "minecraft:slime",
+                    "minCount": 4,
+                    "maxCount": 4,
+                    "weight": 100
+                },
+                {
+                    "type": "minecraft:enderman",
+                    "minCount": 1,
+                    "maxCount": 4,
+                    "weight": 10
+                },
+                {
+                    "type": "minecraft:witch",
+                    "minCount": 1,
+                    "maxCount": 1,
+                    "weight": 5
+                }
+            ],
+            "underground_water_creature": [
+                {
+                    "type": "minecraft:glow_squid",
+                    "minCount": 4,
+                    "maxCount": 6,
+                    "weight": 10
+                }
+            ],
+            "water_ambient": [
+                {
+                    "type": "minecraft:pufferfish",
+                    "minCount": 1,
+                    "maxCount": 3,
+                    "weight": 15
+                },
+                {
+                    "type": "minecraft:tropical_fish",
+                    "minCount": 8,
+                    "maxCount": 8,
+                    "weight": 25
+                }
+            ],
+            "water_creature": [
+                {
+                    "type": "minecraft:squid",
+                    "minCount": 4,
+                    "maxCount": 4,
+                    "weight": 10
+                },
+                {
+                    "type": "minecraft:dolphin",
+                    "minCount": 1,
+                    "maxCount": 2,
+                    "weight": 2
+                }
+            ]
+        },
+        "spawn_costs": {}
+    },
+    "warped_forest": {
+        "has_precipitation": false,
+        "temperature": 2.0,
+        "downfall": 0.0,
+        "effects": {
+            "mood_sound": {
+                "sound": "minecraft:ambient.warped_forest.mood",
+                "tick_delay": 6000,
+                "block_search_extent": 8,
+                "offset": 2.0
+            },
+            "additions_sound": {
+                "sound": "minecraft:ambient.warped_forest.additions",
+                "tick_chance": 0.0111
+            },
+            "music": [
+                {
+                    "data": {
+                        "sound": "minecraft:music.nether.warped_forest",
+                        "min_delay": 12000,
+                        "max_delay": 24000,
+                        "replace_current_music": false
+                    },
+                    "weight": 1
+                }
+            ],
+            "music_volume": 1.0,
+            "particle": {
+                "options": {
+                    "type": "minecraft:warped_spore"
+                },
+                "probability": 0.01428
+            },
+            "ambient_sound": "minecraft:ambient.warped_forest.loop",
+            "sky_color": 7254527,
+            "fog_color": 1705242,
+            "water_color": 4159204,
+            "water_fog_color": 329011
+        },
+        "carvers": "minecraft:nether_cave",
+        "features": [
+            [],
+            [],
+            [],
+            [],
+            [],
+            [],
+            [],
+            [
+                "minecraft:spring_open",
+                "minecraft:patch_fire",
+                "minecraft:patch_soul_fire",
+                "minecraft:glowstone_extra",
+                "minecraft:glowstone",
+                "minecraft:ore_magma",
+                "minecraft:spring_closed",
+                "minecraft:ore_gravel_nether",
+                "minecraft:ore_blackstone",
+                "minecraft:ore_gold_nether",
+                "minecraft:ore_quartz_nether",
+                "minecraft:ore_ancient_debris_large",
+                "minecraft:ore_debris_small"
+            ],
+            [],
+            [
+                "minecraft:spring_lava",
+                "minecraft:brown_mushroom_normal",
+                "minecraft:red_mushroom_normal",
+                "minecraft:warped_fungi",
+                "minecraft:warped_forest_vegetation",
+                "minecraft:nether_sprouts",
+                "minecraft:twisting_vines"
+            ]
+        ],
+        "spawners": {
+            "ambient": [],
+            "axolotls": [],
+            "creature": [
+                {
+                    "type": "minecraft:strider",
+                    "minCount": 1,
+                    "maxCount": 2,
+                    "weight": 60
+                }
+            ],
+            "misc": [],
+            "monster": [
+                {
+                    "type": "minecraft:enderman",
+                    "minCount": 4,
+                    "maxCount": 4,
+                    "weight": 1
+                }
+            ],
+            "underground_water_creature": [],
+            "water_ambient": [],
+            "water_creature": []
+        },
+        "spawn_costs": {
+            "minecraft:enderman": {
+                "energy_budget": 0.12,
+                "charge": 1.0
+            }
+        }
+    },
+    "windswept_forest": {
+        "has_precipitation": true,
+        "temperature": 0.2,
+        "downfall": 0.3,
+        "effects": {
+            "mood_sound": {
+                "sound": "minecraft:ambient.cave",
+                "tick_delay": 6000,
+                "block_search_extent": 8,
+                "offset": 2.0
+            },
+            "music_volume": 1.0,
+            "sky_color": 8233727,
+            "fog_color": 12638463,
+            "water_color": 4159204,
+            "water_fog_color": 329011
+        },
+        "carvers": [
+            "minecraft:cave",
+            "minecraft:cave_extra_underground",
+            "minecraft:canyon"
+        ],
+        "features": [
+            [],
+            [
+                "minecraft:lake_lava_underground",
+                "minecraft:lake_lava_surface"
+            ],
+            [
+                "minecraft:amethyst_geode"
+            ],
+            [
+                "minecraft:monster_room",
+                "minecraft:monster_room_deep"
+            ],
+            [],
+            [],
+            [
+                "minecraft:ore_dirt",
+                "minecraft:ore_gravel",
+                "minecraft:ore_granite_upper",
+                "minecraft:ore_granite_lower",
+                "minecraft:ore_diorite_upper",
+                "minecraft:ore_diorite_lower",
+                "minecraft:ore_andesite_upper",
+                "minecraft:ore_andesite_lower",
+                "minecraft:ore_tuff",
+                "minecraft:ore_coal_upper",
+                "minecraft:ore_coal_lower",
+                "minecraft:ore_iron_upper",
+                "minecraft:ore_iron_middle",
+                "minecraft:ore_iron_small",
+                "minecraft:ore_gold",
+                "minecraft:ore_gold_lower",
+                "minecraft:ore_redstone",
+                "minecraft:ore_redstone_lower",
+                "minecraft:ore_diamond",
+                "minecraft:ore_diamond_medium",
+                "minecraft:ore_diamond_large",
+                "minecraft:ore_diamond_buried",
+                "minecraft:ore_lapis",
+                "minecraft:ore_lapis_buried",
+                "minecraft:ore_copper",
+                "minecraft:underwater_magma",
+                "minecraft:disk_sand",
+                "minecraft:disk_clay",
+                "minecraft:disk_gravel",
+                "minecraft:ore_emerald"
+            ],
+            [
+                "minecraft:ore_infested"
+            ],
+            [
+                "minecraft:spring_water",
+                "minecraft:spring_lava"
+            ],
+            [
+                "minecraft:glow_lichen",
+                "minecraft:trees_windswept_forest",
+                "minecraft:patch_bush",
+                "minecraft:flower_default",
+                "minecraft:patch_grass_badlands",
+                "minecraft:brown_mushroom_normal",
+                "minecraft:red_mushroom_normal",
+                "minecraft:patch_pumpkin",
+                "minecraft:patch_sugar_cane",
+                "minecraft:patch_firefly_bush_near_water"
+            ],
+            [
+                "minecraft:freeze_top_layer"
+            ]
+        ],
+        "spawners": {
+            "ambient": [
+                {
+                    "type": "minecraft:bat",
+                    "minCount": 8,
+                    "maxCount": 8,
+                    "weight": 10
+                }
+            ],
+            "axolotls": [],
+            "creature": [
+                {
+                    "type": "minecraft:sheep",
+                    "minCount": 4,
+                    "maxCount": 4,
+                    "weight": 12
+                },
+                {
+                    "type": "minecraft:pig",
+                    "minCount": 4,
+                    "maxCount": 4,
+                    "weight": 10
+                },
+                {
+                    "type": "minecraft:chicken",
+                    "minCount": 4,
+                    "maxCount": 4,
+                    "weight": 10
+                },
+                {
+                    "type": "minecraft:cow",
+                    "minCount": 4,
+                    "maxCount": 4,
+                    "weight": 8
+                },
+                {
+                    "type": "minecraft:llama",
+                    "minCount": 4,
+                    "maxCount": 6,
+                    "weight": 5
+                }
+            ],
+            "misc": [],
+            "monster": [
+                {
+                    "type": "minecraft:spider",
+                    "minCount": 4,
+                    "maxCount": 4,
+                    "weight": 100
+                },
+                {
+                    "type": "minecraft:zombie",
+                    "minCount": 4,
+                    "maxCount": 4,
+                    "weight": 95
+                },
+                {
+                    "type": "minecraft:zombie_villager",
+                    "minCount": 1,
+                    "maxCount": 1,
+                    "weight": 5
+                },
+                {
+                    "type": "minecraft:skeleton",
+                    "minCount": 4,
+                    "maxCount": 4,
+                    "weight": 100
+                },
+                {
+                    "type": "minecraft:creeper",
+                    "minCount": 4,
+                    "maxCount": 4,
+                    "weight": 100
+                },
+                {
+                    "type": "minecraft:slime",
+                    "minCount": 4,
+                    "maxCount": 4,
+                    "weight": 100
+                },
+                {
+                    "type": "minecraft:enderman",
+                    "minCount": 1,
+                    "maxCount": 4,
+                    "weight": 10
+                },
+                {
+                    "type": "minecraft:witch",
+                    "minCount": 1,
+                    "maxCount": 1,
+                    "weight": 5
+                }
+            ],
+            "underground_water_creature": [
+                {
+                    "type": "minecraft:glow_squid",
+                    "minCount": 4,
+                    "maxCount": 6,
+                    "weight": 10
+                }
+            ],
+            "water_ambient": [],
+            "water_creature": []
+        },
+        "spawn_costs": {}
+    },
+    "windswept_gravelly_hills": {
+        "has_precipitation": true,
+        "temperature": 0.2,
+        "downfall": 0.3,
+        "effects": {
+            "mood_sound": {
+                "sound": "minecraft:ambient.cave",
+                "tick_delay": 6000,
+                "block_search_extent": 8,
+                "offset": 2.0
+            },
+            "music_volume": 1.0,
+            "sky_color": 8233727,
+            "fog_color": 12638463,
+            "water_color": 4159204,
+            "water_fog_color": 329011
+        },
+        "carvers": [
+            "minecraft:cave",
+            "minecraft:cave_extra_underground",
+            "minecraft:canyon"
+        ],
+        "features": [
+            [],
+            [
+                "minecraft:lake_lava_underground",
+                "minecraft:lake_lava_surface"
+            ],
+            [
+                "minecraft:amethyst_geode"
+            ],
+            [
+                "minecraft:monster_room",
+                "minecraft:monster_room_deep"
+            ],
+            [],
+            [],
+            [
+                "minecraft:ore_dirt",
+                "minecraft:ore_gravel",
+                "minecraft:ore_granite_upper",
+                "minecraft:ore_granite_lower",
+                "minecraft:ore_diorite_upper",
+                "minecraft:ore_diorite_lower",
+                "minecraft:ore_andesite_upper",
+                "minecraft:ore_andesite_lower",
+                "minecraft:ore_tuff",
+                "minecraft:ore_coal_upper",
+                "minecraft:ore_coal_lower",
+                "minecraft:ore_iron_upper",
+                "minecraft:ore_iron_middle",
+                "minecraft:ore_iron_small",
+                "minecraft:ore_gold",
+                "minecraft:ore_gold_lower",
+                "minecraft:ore_redstone",
+                "minecraft:ore_redstone_lower",
+                "minecraft:ore_diamond",
+                "minecraft:ore_diamond_medium",
+                "minecraft:ore_diamond_large",
+                "minecraft:ore_diamond_buried",
+                "minecraft:ore_lapis",
+                "minecraft:ore_lapis_buried",
+                "minecraft:ore_copper",
+                "minecraft:underwater_magma",
+                "minecraft:disk_sand",
+                "minecraft:disk_clay",
+                "minecraft:disk_gravel",
+                "minecraft:ore_emerald"
+            ],
+            [
+                "minecraft:ore_infested"
+            ],
+            [
+                "minecraft:spring_water",
+                "minecraft:spring_lava"
+            ],
+            [
+                "minecraft:glow_lichen",
+                "minecraft:trees_windswept_hills",
+                "minecraft:patch_bush",
+                "minecraft:flower_default",
+                "minecraft:patch_grass_badlands",
+                "minecraft:brown_mushroom_normal",
+                "minecraft:red_mushroom_normal",
+                "minecraft:patch_pumpkin",
+                "minecraft:patch_sugar_cane",
+                "minecraft:patch_firefly_bush_near_water"
+            ],
+            [
+                "minecraft:freeze_top_layer"
+            ]
+        ],
+        "spawners": {
+            "ambient": [
+                {
+                    "type": "minecraft:bat",
+                    "minCount": 8,
+                    "maxCount": 8,
+                    "weight": 10
+                }
+            ],
+            "axolotls": [],
+            "creature": [
+                {
+                    "type": "minecraft:sheep",
+                    "minCount": 4,
+                    "maxCount": 4,
+                    "weight": 12
+                },
+                {
+                    "type": "minecraft:pig",
+                    "minCount": 4,
+                    "maxCount": 4,
+                    "weight": 10
+                },
+                {
+                    "type": "minecraft:chicken",
+                    "minCount": 4,
+                    "maxCount": 4,
+                    "weight": 10
+                },
+                {
+                    "type": "minecraft:cow",
+                    "minCount": 4,
+                    "maxCount": 4,
+                    "weight": 8
+                },
+                {
+                    "type": "minecraft:llama",
+                    "minCount": 4,
+                    "maxCount": 6,
+                    "weight": 5
+                }
+            ],
+            "misc": [],
+            "monster": [
+                {
+                    "type": "minecraft:spider",
+                    "minCount": 4,
+                    "maxCount": 4,
+                    "weight": 100
+                },
+                {
+                    "type": "minecraft:zombie",
+                    "minCount": 4,
+                    "maxCount": 4,
+                    "weight": 95
+                },
+                {
+                    "type": "minecraft:zombie_villager",
+                    "minCount": 1,
+                    "maxCount": 1,
+                    "weight": 5
+                },
+                {
+                    "type": "minecraft:skeleton",
+                    "minCount": 4,
+                    "maxCount": 4,
+                    "weight": 100
+                },
+                {
+                    "type": "minecraft:creeper",
+                    "minCount": 4,
+                    "maxCount": 4,
+                    "weight": 100
+                },
+                {
+                    "type": "minecraft:slime",
+                    "minCount": 4,
+                    "maxCount": 4,
+                    "weight": 100
+                },
+                {
+                    "type": "minecraft:enderman",
+                    "minCount": 1,
+                    "maxCount": 4,
+                    "weight": 10
+                },
+                {
+                    "type": "minecraft:witch",
+                    "minCount": 1,
+                    "maxCount": 1,
+                    "weight": 5
+                }
+            ],
+            "underground_water_creature": [
+                {
+                    "type": "minecraft:glow_squid",
+                    "minCount": 4,
+                    "maxCount": 6,
+                    "weight": 10
+                }
+            ],
+            "water_ambient": [],
+            "water_creature": []
+        },
+        "spawn_costs": {}
+    },
+    "windswept_hills": {
+        "has_precipitation": true,
+        "temperature": 0.2,
+        "downfall": 0.3,
+        "effects": {
+            "mood_sound": {
+                "sound": "minecraft:ambient.cave",
+                "tick_delay": 6000,
+                "block_search_extent": 8,
+                "offset": 2.0
+            },
+            "music_volume": 1.0,
+            "sky_color": 8233727,
+            "fog_color": 12638463,
+            "water_color": 4159204,
+            "water_fog_color": 329011
+        },
+        "carvers": [
+            "minecraft:cave",
+            "minecraft:cave_extra_underground",
+            "minecraft:canyon"
+        ],
+        "features": [
+            [],
+            [
+                "minecraft:lake_lava_underground",
+                "minecraft:lake_lava_surface"
+            ],
+            [
+                "minecraft:amethyst_geode"
+            ],
+            [
+                "minecraft:monster_room",
+                "minecraft:monster_room_deep"
+            ],
+            [],
+            [],
+            [
+                "minecraft:ore_dirt",
+                "minecraft:ore_gravel",
+                "minecraft:ore_granite_upper",
+                "minecraft:ore_granite_lower",
+                "minecraft:ore_diorite_upper",
+                "minecraft:ore_diorite_lower",
+                "minecraft:ore_andesite_upper",
+                "minecraft:ore_andesite_lower",
+                "minecraft:ore_tuff",
+                "minecraft:ore_coal_upper",
+                "minecraft:ore_coal_lower",
+                "minecraft:ore_iron_upper",
+                "minecraft:ore_iron_middle",
+                "minecraft:ore_iron_small",
+                "minecraft:ore_gold",
+                "minecraft:ore_gold_lower",
+                "minecraft:ore_redstone",
+                "minecraft:ore_redstone_lower",
+                "minecraft:ore_diamond",
+                "minecraft:ore_diamond_medium",
+                "minecraft:ore_diamond_large",
+                "minecraft:ore_diamond_buried",
+                "minecraft:ore_lapis",
+                "minecraft:ore_lapis_buried",
+                "minecraft:ore_copper",
+                "minecraft:underwater_magma",
+                "minecraft:disk_sand",
+                "minecraft:disk_clay",
+                "minecraft:disk_gravel",
+                "minecraft:ore_emerald"
+            ],
+            [
+                "minecraft:ore_infested"
+            ],
+            [
+                "minecraft:spring_water",
+                "minecraft:spring_lava"
+            ],
+            [
+                "minecraft:glow_lichen",
+                "minecraft:trees_windswept_hills",
+                "minecraft:patch_bush",
+                "minecraft:flower_default",
+                "minecraft:patch_grass_badlands",
+                "minecraft:brown_mushroom_normal",
+                "minecraft:red_mushroom_normal",
+                "minecraft:patch_pumpkin",
+                "minecraft:patch_sugar_cane",
+                "minecraft:patch_firefly_bush_near_water"
+            ],
+            [
+                "minecraft:freeze_top_layer"
+            ]
+        ],
+        "spawners": {
+            "ambient": [
+                {
+                    "type": "minecraft:bat",
+                    "minCount": 8,
+                    "maxCount": 8,
+                    "weight": 10
+                }
+            ],
+            "axolotls": [],
+            "creature": [
+                {
+                    "type": "minecraft:sheep",
+                    "minCount": 4,
+                    "maxCount": 4,
+                    "weight": 12
+                },
+                {
+                    "type": "minecraft:pig",
+                    "minCount": 4,
+                    "maxCount": 4,
+                    "weight": 10
+                },
+                {
+                    "type": "minecraft:chicken",
+                    "minCount": 4,
+                    "maxCount": 4,
+                    "weight": 10
+                },
+                {
+                    "type": "minecraft:cow",
+                    "minCount": 4,
+                    "maxCount": 4,
+                    "weight": 8
+                },
+                {
+                    "type": "minecraft:llama",
+                    "minCount": 4,
+                    "maxCount": 6,
+                    "weight": 5
+                }
+            ],
+            "misc": [],
+            "monster": [
+                {
+                    "type": "minecraft:spider",
+                    "minCount": 4,
+                    "maxCount": 4,
+                    "weight": 100
+                },
+                {
+                    "type": "minecraft:zombie",
+                    "minCount": 4,
+                    "maxCount": 4,
+                    "weight": 95
+                },
+                {
+                    "type": "minecraft:zombie_villager",
+                    "minCount": 1,
+                    "maxCount": 1,
+                    "weight": 5
+                },
+                {
+                    "type": "minecraft:skeleton",
+                    "minCount": 4,
+                    "maxCount": 4,
+                    "weight": 100
+                },
+                {
+                    "type": "minecraft:creeper",
+                    "minCount": 4,
+                    "maxCount": 4,
+                    "weight": 100
+                },
+                {
+                    "type": "minecraft:slime",
+                    "minCount": 4,
+                    "maxCount": 4,
+                    "weight": 100
+                },
+                {
+                    "type": "minecraft:enderman",
+                    "minCount": 1,
+                    "maxCount": 4,
+                    "weight": 10
+                },
+                {
+                    "type": "minecraft:witch",
+                    "minCount": 1,
+                    "maxCount": 1,
+                    "weight": 5
+                }
+            ],
+            "underground_water_creature": [
+                {
+                    "type": "minecraft:glow_squid",
+                    "minCount": 4,
+                    "maxCount": 6,
+                    "weight": 10
+                }
+            ],
+            "water_ambient": [],
+            "water_creature": []
+        },
+        "spawn_costs": {}
+    },
+    "windswept_savanna": {
+        "has_precipitation": false,
+        "temperature": 2.0,
+        "downfall": 0.0,
+        "effects": {
+            "mood_sound": {
+                "sound": "minecraft:ambient.cave",
+                "tick_delay": 6000,
+                "block_search_extent": 8,
+                "offset": 2.0
+            },
+            "music_volume": 1.0,
+            "sky_color": 7254527,
+            "fog_color": 12638463,
+            "water_color": 4159204,
+            "water_fog_color": 329011
+        },
+        "carvers": [
+            "minecraft:cave",
+            "minecraft:cave_extra_underground",
+            "minecraft:canyon"
+        ],
+        "features": [
+            [],
+            [
+                "minecraft:lake_lava_underground",
+                "minecraft:lake_lava_surface"
+            ],
+            [
+                "minecraft:amethyst_geode"
+            ],
+            [
+                "minecraft:monster_room",
+                "minecraft:monster_room_deep"
+            ],
+            [],
+            [],
+            [
+                "minecraft:ore_dirt",
+                "minecraft:ore_gravel",
+                "minecraft:ore_granite_upper",
+                "minecraft:ore_granite_lower",
+                "minecraft:ore_diorite_upper",
+                "minecraft:ore_diorite_lower",
+                "minecraft:ore_andesite_upper",
+                "minecraft:ore_andesite_lower",
+                "minecraft:ore_tuff",
+                "minecraft:ore_coal_upper",
+                "minecraft:ore_coal_lower",
+                "minecraft:ore_iron_upper",
+                "minecraft:ore_iron_middle",
+                "minecraft:ore_iron_small",
+                "minecraft:ore_gold",
+                "minecraft:ore_gold_lower",
+                "minecraft:ore_redstone",
+                "minecraft:ore_redstone_lower",
+                "minecraft:ore_diamond",
+                "minecraft:ore_diamond_medium",
+                "minecraft:ore_diamond_large",
+                "minecraft:ore_diamond_buried",
+                "minecraft:ore_lapis",
+                "minecraft:ore_lapis_buried",
+                "minecraft:ore_copper",
+                "minecraft:underwater_magma",
+                "minecraft:disk_sand",
+                "minecraft:disk_clay",
+                "minecraft:disk_gravel"
+            ],
+            [],
+            [
+                "minecraft:spring_water",
+                "minecraft:spring_lava"
+            ],
+            [
+                "minecraft:glow_lichen",
+                "minecraft:trees_windswept_savanna",
+                "minecraft:flower_default",
+                "minecraft:patch_grass_normal",
+                "minecraft:brown_mushroom_normal",
+                "minecraft:red_mushroom_normal",
+                "minecraft:patch_pumpkin",
+                "minecraft:patch_sugar_cane",
+                "minecraft:patch_firefly_bush_near_water"
+            ],
+            [
+                "minecraft:freeze_top_layer"
+            ]
+        ],
+        "spawners": {
+            "ambient": [
+                {
+                    "type": "minecraft:bat",
+                    "minCount": 8,
+                    "maxCount": 8,
+                    "weight": 10
+                }
+            ],
+            "axolotls": [],
+            "creature": [
+                {
+                    "type": "minecraft:sheep",
+                    "minCount": 4,
+                    "maxCount": 4,
+                    "weight": 12
+                },
+                {
+                    "type": "minecraft:pig",
+                    "minCount": 4,
+                    "maxCount": 4,
+                    "weight": 10
+                },
+                {
+                    "type": "minecraft:chicken",
+                    "minCount": 4,
+                    "maxCount": 4,
+                    "weight": 10
+                },
+                {
+                    "type": "minecraft:cow",
+                    "minCount": 4,
+                    "maxCount": 4,
+                    "weight": 8
+                },
+                {
+                    "type": "minecraft:horse",
+                    "minCount": 2,
+                    "maxCount": 6,
+                    "weight": 1
+                },
+                {
+                    "type": "minecraft:donkey",
+                    "minCount": 1,
+                    "maxCount": 1,
+                    "weight": 1
+                },
+                {
+                    "type": "minecraft:armadillo",
+                    "minCount": 2,
+                    "maxCount": 3,
+                    "weight": 10
+                }
+            ],
+            "misc": [],
+            "monster": [
+                {
+                    "type": "minecraft:spider",
+                    "minCount": 4,
+                    "maxCount": 4,
+                    "weight": 100
+                },
+                {
+                    "type": "minecraft:zombie",
+                    "minCount": 4,
+                    "maxCount": 4,
+                    "weight": 95
+                },
+                {
+                    "type": "minecraft:zombie_villager",
+                    "minCount": 1,
+                    "maxCount": 1,
+                    "weight": 5
+                },
+                {
+                    "type": "minecraft:skeleton",
+                    "minCount": 4,
+                    "maxCount": 4,
+                    "weight": 100
+                },
+                {
+                    "type": "minecraft:creeper",
+                    "minCount": 4,
+                    "maxCount": 4,
+                    "weight": 100
+                },
+                {
+                    "type": "minecraft:slime",
+                    "minCount": 4,
+                    "maxCount": 4,
+                    "weight": 100
+                },
+                {
+                    "type": "minecraft:enderman",
+                    "minCount": 1,
+                    "maxCount": 4,
+                    "weight": 10
+                },
+                {
+                    "type": "minecraft:witch",
+                    "minCount": 1,
+                    "maxCount": 1,
+                    "weight": 5
+                }
+            ],
+            "underground_water_creature": [
+                {
+                    "type": "minecraft:glow_squid",
+                    "minCount": 4,
+                    "maxCount": 6,
+                    "weight": 10
+                }
+            ],
+            "water_ambient": [],
+            "water_creature": []
+        },
+        "spawn_costs": {}
+    },
+    "wooded_badlands": {
+        "has_precipitation": false,
+        "temperature": 2.0,
+        "downfall": 0.0,
+        "effects": {
+            "mood_sound": {
+                "sound": "minecraft:ambient.cave",
+                "tick_delay": 6000,
+                "block_search_extent": 8,
+                "offset": 2.0
+            },
+            "music": [
+                {
+                    "data": {
+                        "sound": "minecraft:music.overworld.badlands",
+                        "min_delay": 12000,
+                        "max_delay": 24000,
+                        "replace_current_music": false
+                    },
+                    "weight": 1
+                }
+            ],
+            "music_volume": 1.0,
+            "sky_color": 7254527,
+            "foliage_color": 10387789,
+            "grass_color": 9470285,
+            "fog_color": 12638463,
+            "water_color": 4159204,
+            "water_fog_color": 329011
+        },
+        "carvers": [
+            "minecraft:cave",
+            "minecraft:cave_extra_underground",
+            "minecraft:canyon"
+        ],
+        "features": [
+            [],
+            [
+                "minecraft:lake_lava_underground",
+                "minecraft:lake_lava_surface"
+            ],
+            [
+                "minecraft:amethyst_geode"
+            ],
+            [
+                "minecraft:monster_room",
+                "minecraft:monster_room_deep"
+            ],
+            [],
+            [],
+            [
+                "minecraft:ore_dirt",
+                "minecraft:ore_gravel",
+                "minecraft:ore_granite_upper",
+                "minecraft:ore_granite_lower",
+                "minecraft:ore_diorite_upper",
+                "minecraft:ore_diorite_lower",
+                "minecraft:ore_andesite_upper",
+                "minecraft:ore_andesite_lower",
+                "minecraft:ore_tuff",
+                "minecraft:ore_coal_upper",
+                "minecraft:ore_coal_lower",
+                "minecraft:ore_iron_upper",
+                "minecraft:ore_iron_middle",
+                "minecraft:ore_iron_small",
+                "minecraft:ore_gold",
+                "minecraft:ore_gold_lower",
+                "minecraft:ore_redstone",
+                "minecraft:ore_redstone_lower",
+                "minecraft:ore_diamond",
+                "minecraft:ore_diamond_medium",
+                "minecraft:ore_diamond_large",
+                "minecraft:ore_diamond_buried",
+                "minecraft:ore_lapis",
+                "minecraft:ore_lapis_buried",
+                "minecraft:ore_copper",
+                "minecraft:underwater_magma",
+                "minecraft:ore_gold_extra",
+                "minecraft:disk_sand",
+                "minecraft:disk_clay",
+                "minecraft:disk_gravel"
+            ],
+            [],
+            [
+                "minecraft:spring_water",
+                "minecraft:spring_lava"
+            ],
+            [
+                "minecraft:glow_lichen",
+                "minecraft:trees_badlands",
+                "minecraft:patch_grass_badlands",
+                "minecraft:patch_dry_grass_badlands",
+                "minecraft:patch_dead_bush_badlands",
+                "minecraft:brown_mushroom_normal",
+                "minecraft:red_mushroom_normal",
+                "minecraft:patch_sugar_cane_badlands",
+                "minecraft:patch_pumpkin",
+                "minecraft:patch_cactus_decorated",
+                "minecraft:patch_firefly_bush_near_water"
+            ],
+            [
+                "minecraft:freeze_top_layer"
+            ]
+        ],
+        "creature_spawn_probability": 0.04,
+        "spawners": {
+            "ambient": [
+                {
+                    "type": "minecraft:bat",
+                    "minCount": 8,
+                    "maxCount": 8,
+                    "weight": 10
+                }
+            ],
+            "axolotls": [],
+            "creature": [
+                {
+                    "type": "minecraft:sheep",
+                    "minCount": 4,
+                    "maxCount": 4,
+                    "weight": 12
+                },
+                {
+                    "type": "minecraft:pig",
+                    "minCount": 4,
+                    "maxCount": 4,
+                    "weight": 10
+                },
+                {
+                    "type": "minecraft:chicken",
+                    "minCount": 4,
+                    "maxCount": 4,
+                    "weight": 10
+                },
+                {
+                    "type": "minecraft:cow",
+                    "minCount": 4,
+                    "maxCount": 4,
+                    "weight": 8
+                },
+                {
+                    "type": "minecraft:armadillo",
+                    "minCount": 1,
+                    "maxCount": 2,
+                    "weight": 6
+                },
+                {
+                    "type": "minecraft:wolf",
+                    "minCount": 4,
+                    "maxCount": 8,
+                    "weight": 2
+                }
+            ],
+            "misc": [],
+            "monster": [
+                {
+                    "type": "minecraft:spider",
+                    "minCount": 4,
+                    "maxCount": 4,
+                    "weight": 100
+                },
+                {
+                    "type": "minecraft:zombie",
+                    "minCount": 4,
+                    "maxCount": 4,
+                    "weight": 95
+                },
+                {
+                    "type": "minecraft:zombie_villager",
+                    "minCount": 1,
+                    "maxCount": 1,
+                    "weight": 5
+                },
+                {
+                    "type": "minecraft:skeleton",
+                    "minCount": 4,
+                    "maxCount": 4,
+                    "weight": 100
+                },
+                {
+                    "type": "minecraft:creeper",
+                    "minCount": 4,
+                    "maxCount": 4,
+                    "weight": 100
+                },
+                {
+                    "type": "minecraft:slime",
+                    "minCount": 4,
+                    "maxCount": 4,
+                    "weight": 100
+                },
+                {
+                    "type": "minecraft:enderman",
+                    "minCount": 1,
+                    "maxCount": 4,
+                    "weight": 10
+                },
+                {
+                    "type": "minecraft:witch",
+                    "minCount": 1,
+                    "maxCount": 1,
+                    "weight": 5
+                }
+            ],
+            "underground_water_creature": [
+                {
+                    "type": "minecraft:glow_squid",
+                    "minCount": 4,
+                    "maxCount": 6,
+                    "weight": 10
+                }
+            ],
+            "water_ambient": [],
+            "water_creature": []
+        },
+        "spawn_costs": {}
     }
-  },
-  {
-    "name": "bamboo_jungle",
-    "id": 1,
-    "weather": {
-      "has_precipitation": true,
-      "temperature": 0.95,
-      "temperature_modifier": "NONE",
-      "downfall": 0.9
-    }
-  },
-  {
-    "name": "basalt_deltas",
-    "id": 2,
-    "weather": {
-      "has_precipitation": false,
-      "temperature": 2.0,
-      "temperature_modifier": "NONE",
-      "downfall": 0.0
-    }
-  },
-  {
-    "name": "beach",
-    "id": 3,
-    "weather": {
-      "has_precipitation": true,
-      "temperature": 0.8,
-      "temperature_modifier": "NONE",
-      "downfall": 0.4
-    }
-  },
-  {
-    "name": "birch_forest",
-    "id": 4,
-    "weather": {
-      "has_precipitation": true,
-      "temperature": 0.6,
-      "temperature_modifier": "NONE",
-      "downfall": 0.6
-    }
-  },
-  {
-    "name": "cherry_grove",
-    "id": 5,
-    "weather": {
-      "has_precipitation": true,
-      "temperature": 0.5,
-      "temperature_modifier": "NONE",
-      "downfall": 0.8
-    }
-  },
-  {
-    "name": "cold_ocean",
-    "id": 6,
-    "weather": {
-      "has_precipitation": true,
-      "temperature": 0.5,
-      "temperature_modifier": "NONE",
-      "downfall": 0.5
-    }
-  },
-  {
-    "name": "crimson_forest",
-    "id": 7,
-    "weather": {
-      "has_precipitation": false,
-      "temperature": 2.0,
-      "temperature_modifier": "NONE",
-      "downfall": 0.0
-    }
-  },
-  {
-    "name": "dark_forest",
-    "id": 8,
-    "weather": {
-      "has_precipitation": true,
-      "temperature": 0.7,
-      "temperature_modifier": "NONE",
-      "downfall": 0.8
-    }
-  },
-  {
-    "name": "deep_cold_ocean",
-    "id": 9,
-    "weather": {
-      "has_precipitation": true,
-      "temperature": 0.5,
-      "temperature_modifier": "NONE",
-      "downfall": 0.5
-    }
-  },
-  {
-    "name": "deep_dark",
-    "id": 10,
-    "weather": {
-      "has_precipitation": true,
-      "temperature": 0.8,
-      "temperature_modifier": "NONE",
-      "downfall": 0.4
-    }
-  },
-  {
-    "name": "deep_frozen_ocean",
-    "id": 11,
-    "weather": {
-      "has_precipitation": true,
-      "temperature": 0.5,
-      "temperature_modifier": "FROZEN",
-      "downfall": 0.5
-    }
-  },
-  {
-    "name": "deep_lukewarm_ocean",
-    "id": 12,
-    "weather": {
-      "has_precipitation": true,
-      "temperature": 0.5,
-      "temperature_modifier": "NONE",
-      "downfall": 0.5
-    }
-  },
-  {
-    "name": "deep_ocean",
-    "id": 13,
-    "weather": {
-      "has_precipitation": true,
-      "temperature": 0.5,
-      "temperature_modifier": "NONE",
-      "downfall": 0.5
-    }
-  },
-  {
-    "name": "desert",
-    "id": 14,
-    "weather": {
-      "has_precipitation": false,
-      "temperature": 2.0,
-      "temperature_modifier": "NONE",
-      "downfall": 0.0
-    }
-  },
-  {
-    "name": "dripstone_caves",
-    "id": 15,
-    "weather": {
-      "has_precipitation": true,
-      "temperature": 0.8,
-      "temperature_modifier": "NONE",
-      "downfall": 0.4
-    }
-  },
-  {
-    "name": "end_barrens",
-    "id": 16,
-    "weather": {
-      "has_precipitation": false,
-      "temperature": 0.5,
-      "temperature_modifier": "NONE",
-      "downfall": 0.5
-    }
-  },
-  {
-    "name": "end_highlands",
-    "id": 17,
-    "weather": {
-      "has_precipitation": false,
-      "temperature": 0.5,
-      "temperature_modifier": "NONE",
-      "downfall": 0.5
-    }
-  },
-  {
-    "name": "end_midlands",
-    "id": 18,
-    "weather": {
-      "has_precipitation": false,
-      "temperature": 0.5,
-      "temperature_modifier": "NONE",
-      "downfall": 0.5
-    }
-  },
-  {
-    "name": "eroded_badlands",
-    "id": 19,
-    "weather": {
-      "has_precipitation": false,
-      "temperature": 2.0,
-      "temperature_modifier": "NONE",
-      "downfall": 0.0
-    }
-  },
-  {
-    "name": "flower_forest",
-    "id": 20,
-    "weather": {
-      "has_precipitation": true,
-      "temperature": 0.7,
-      "temperature_modifier": "NONE",
-      "downfall": 0.8
-    }
-  },
-  {
-    "name": "forest",
-    "id": 21,
-    "weather": {
-      "has_precipitation": true,
-      "temperature": 0.7,
-      "temperature_modifier": "NONE",
-      "downfall": 0.8
-    }
-  },
-  {
-    "name": "frozen_ocean",
-    "id": 22,
-    "weather": {
-      "has_precipitation": true,
-      "temperature": 0.0,
-      "temperature_modifier": "FROZEN",
-      "downfall": 0.5
-    }
-  },
-  {
-    "name": "frozen_peaks",
-    "id": 23,
-    "weather": {
-      "has_precipitation": true,
-      "temperature": -0.7,
-      "temperature_modifier": "NONE",
-      "downfall": 0.9
-    }
-  },
-  {
-    "name": "frozen_river",
-    "id": 24,
-    "weather": {
-      "has_precipitation": true,
-      "temperature": 0.0,
-      "temperature_modifier": "NONE",
-      "downfall": 0.5
-    }
-  },
-  {
-    "name": "grove",
-    "id": 25,
-    "weather": {
-      "has_precipitation": true,
-      "temperature": -0.2,
-      "temperature_modifier": "NONE",
-      "downfall": 0.8
-    }
-  },
-  {
-    "name": "ice_spikes",
-    "id": 26,
-    "weather": {
-      "has_precipitation": true,
-      "temperature": 0.0,
-      "temperature_modifier": "NONE",
-      "downfall": 0.5
-    }
-  },
-  {
-    "name": "jagged_peaks",
-    "id": 27,
-    "weather": {
-      "has_precipitation": true,
-      "temperature": -0.7,
-      "temperature_modifier": "NONE",
-      "downfall": 0.9
-    }
-  },
-  {
-    "name": "jungle",
-    "id": 28,
-    "weather": {
-      "has_precipitation": true,
-      "temperature": 0.95,
-      "temperature_modifier": "NONE",
-      "downfall": 0.9
-    }
-  },
-  {
-    "name": "lukewarm_ocean",
-    "id": 29,
-    "weather": {
-      "has_precipitation": true,
-      "temperature": 0.5,
-      "temperature_modifier": "NONE",
-      "downfall": 0.5
-    }
-  },
-  {
-    "name": "lush_caves",
-    "id": 30,
-    "weather": {
-      "has_precipitation": true,
-      "temperature": 0.5,
-      "temperature_modifier": "NONE",
-      "downfall": 0.5
-    }
-  },
-  {
-    "name": "mangrove_swamp",
-    "id": 31,
-    "weather": {
-      "has_precipitation": true,
-      "temperature": 0.8,
-      "temperature_modifier": "NONE",
-      "downfall": 0.9
-    }
-  },
-  {
-    "name": "meadow",
-    "id": 32,
-    "weather": {
-      "has_precipitation": true,
-      "temperature": 0.5,
-      "temperature_modifier": "NONE",
-      "downfall": 0.8
-    }
-  },
-  {
-    "name": "mushroom_fields",
-    "id": 33,
-    "weather": {
-      "has_precipitation": true,
-      "temperature": 0.9,
-      "temperature_modifier": "NONE",
-      "downfall": 1.0
-    }
-  },
-  {
-    "name": "nether_wastes",
-    "id": 34,
-    "weather": {
-      "has_precipitation": false,
-      "temperature": 2.0,
-      "temperature_modifier": "NONE",
-      "downfall": 0.0
-    }
-  },
-  {
-    "name": "ocean",
-    "id": 35,
-    "weather": {
-      "has_precipitation": true,
-      "temperature": 0.5,
-      "temperature_modifier": "NONE",
-      "downfall": 0.5
-    }
-  },
-  {
-    "name": "old_growth_birch_forest",
-    "id": 36,
-    "weather": {
-      "has_precipitation": true,
-      "temperature": 0.6,
-      "temperature_modifier": "NONE",
-      "downfall": 0.6
-    }
-  },
-  {
-    "name": "old_growth_pine_taiga",
-    "id": 37,
-    "weather": {
-      "has_precipitation": true,
-      "temperature": 0.3,
-      "temperature_modifier": "NONE",
-      "downfall": 0.8
-    }
-  },
-  {
-    "name": "old_growth_spruce_taiga",
-    "id": 38,
-    "weather": {
-      "has_precipitation": true,
-      "temperature": 0.25,
-      "temperature_modifier": "NONE",
-      "downfall": 0.8
-    }
-  },
-  {
-    "name": "pale_garden",
-    "id": 39,
-    "weather": {
-      "has_precipitation": true,
-      "temperature": 0.7,
-      "temperature_modifier": "NONE",
-      "downfall": 0.8
-    }
-  },
-  {
-    "name": "plains",
-    "id": 40,
-    "weather": {
-      "has_precipitation": true,
-      "temperature": 0.8,
-      "temperature_modifier": "NONE",
-      "downfall": 0.4
-    }
-  },
-  {
-    "name": "river",
-    "id": 41,
-    "weather": {
-      "has_precipitation": true,
-      "temperature": 0.5,
-      "temperature_modifier": "NONE",
-      "downfall": 0.5
-    }
-  },
-  {
-    "name": "savanna",
-    "id": 42,
-    "weather": {
-      "has_precipitation": false,
-      "temperature": 2.0,
-      "temperature_modifier": "NONE",
-      "downfall": 0.0
-    }
-  },
-  {
-    "name": "savanna_plateau",
-    "id": 43,
-    "weather": {
-      "has_precipitation": false,
-      "temperature": 2.0,
-      "temperature_modifier": "NONE",
-      "downfall": 0.0
-    }
-  },
-  {
-    "name": "small_end_islands",
-    "id": 44,
-    "weather": {
-      "has_precipitation": false,
-      "temperature": 0.5,
-      "temperature_modifier": "NONE",
-      "downfall": 0.5
-    }
-  },
-  {
-    "name": "snowy_beach",
-    "id": 45,
-    "weather": {
-      "has_precipitation": true,
-      "temperature": 0.05,
-      "temperature_modifier": "NONE",
-      "downfall": 0.3
-    }
-  },
-  {
-    "name": "snowy_plains",
-    "id": 46,
-    "weather": {
-      "has_precipitation": true,
-      "temperature": 0.0,
-      "temperature_modifier": "NONE",
-      "downfall": 0.5
-    }
-  },
-  {
-    "name": "snowy_slopes",
-    "id": 47,
-    "weather": {
-      "has_precipitation": true,
-      "temperature": -0.3,
-      "temperature_modifier": "NONE",
-      "downfall": 0.9
-    }
-  },
-  {
-    "name": "snowy_taiga",
-    "id": 48,
-    "weather": {
-      "has_precipitation": true,
-      "temperature": -0.5,
-      "temperature_modifier": "NONE",
-      "downfall": 0.4
-    }
-  },
-  {
-    "name": "soul_sand_valley",
-    "id": 49,
-    "weather": {
-      "has_precipitation": false,
-      "temperature": 2.0,
-      "temperature_modifier": "NONE",
-      "downfall": 0.0
-    }
-  },
-  {
-    "name": "sparse_jungle",
-    "id": 50,
-    "weather": {
-      "has_precipitation": true,
-      "temperature": 0.95,
-      "temperature_modifier": "NONE",
-      "downfall": 0.8
-    }
-  },
-  {
-    "name": "stony_peaks",
-    "id": 51,
-    "weather": {
-      "has_precipitation": true,
-      "temperature": 1.0,
-      "temperature_modifier": "NONE",
-      "downfall": 0.3
-    }
-  },
-  {
-    "name": "stony_shore",
-    "id": 52,
-    "weather": {
-      "has_precipitation": true,
-      "temperature": 0.2,
-      "temperature_modifier": "NONE",
-      "downfall": 0.3
-    }
-  },
-  {
-    "name": "sunflower_plains",
-    "id": 53,
-    "weather": {
-      "has_precipitation": true,
-      "temperature": 0.8,
-      "temperature_modifier": "NONE",
-      "downfall": 0.4
-    }
-  },
-  {
-    "name": "swamp",
-    "id": 54,
-    "weather": {
-      "has_precipitation": true,
-      "temperature": 0.8,
-      "temperature_modifier": "NONE",
-      "downfall": 0.9
-    }
-  },
-  {
-    "name": "taiga",
-    "id": 55,
-    "weather": {
-      "has_precipitation": true,
-      "temperature": 0.25,
-      "temperature_modifier": "NONE",
-      "downfall": 0.8
-    }
-  },
-  {
-    "name": "the_end",
-    "id": 56,
-    "weather": {
-      "has_precipitation": false,
-      "temperature": 0.5,
-      "temperature_modifier": "NONE",
-      "downfall": 0.5
-    }
-  },
-  {
-    "name": "the_void",
-    "id": 57,
-    "weather": {
-      "has_precipitation": false,
-      "temperature": 0.5,
-      "temperature_modifier": "NONE",
-      "downfall": 0.5
-    }
-  },
-  {
-    "name": "warm_ocean",
-    "id": 58,
-    "weather": {
-      "has_precipitation": true,
-      "temperature": 0.5,
-      "temperature_modifier": "NONE",
-      "downfall": 0.5
-    }
-  },
-  {
-    "name": "warped_forest",
-    "id": 59,
-    "weather": {
-      "has_precipitation": false,
-      "temperature": 2.0,
-      "temperature_modifier": "NONE",
-      "downfall": 0.0
-    }
-  },
-  {
-    "name": "windswept_forest",
-    "id": 60,
-    "weather": {
-      "has_precipitation": true,
-      "temperature": 0.2,
-      "temperature_modifier": "NONE",
-      "downfall": 0.3
-    }
-  },
-  {
-    "name": "windswept_gravelly_hills",
-    "id": 61,
-    "weather": {
-      "has_precipitation": true,
-      "temperature": 0.2,
-      "temperature_modifier": "NONE",
-      "downfall": 0.3
-    }
-  },
-  {
-    "name": "windswept_hills",
-    "id": 62,
-    "weather": {
-      "has_precipitation": true,
-      "temperature": 0.2,
-      "temperature_modifier": "NONE",
-      "downfall": 0.3
-    }
-  },
-  {
-    "name": "windswept_savanna",
-    "id": 63,
-    "weather": {
-      "has_precipitation": false,
-      "temperature": 2.0,
-      "temperature_modifier": "NONE",
-      "downfall": 0.0
-    }
-  },
-  {
-    "name": "wooded_badlands",
-    "id": 64,
-    "weather": {
-      "has_precipitation": false,
-      "temperature": 2.0,
-      "temperature_modifier": "NONE",
-      "downfall": 0.0
-    }
-  }
-]
-=======
-{
-  "badlands": {
-    "has_precipitation": false,
-    "temperature": 2.0,
-    "downfall": 0.0,
-    "effects": {
-      "mood_sound": {
-        "sound": "minecraft:ambient.cave",
-        "tick_delay": 6000,
-        "block_search_extent": 8,
-        "offset": 2.0
-      },
-      "music": [
-        {
-          "data": {
-            "sound": "minecraft:music.overworld.badlands",
-            "min_delay": 12000,
-            "max_delay": 24000,
-            "replace_current_music": false
-          },
-          "weight": 1
-        }
-      ],
-      "music_volume": 1.0,
-      "sky_color": 7254527,
-      "foliage_color": 10387789,
-      "grass_color": 9470285,
-      "fog_color": 12638463,
-      "water_color": 4159204,
-      "water_fog_color": 329011
-    },
-    "carvers": [
-      "minecraft:cave",
-      "minecraft:cave_extra_underground",
-      "minecraft:canyon"
-    ],
-    "features": [
-      [],
-      [
-        "minecraft:lake_lava_underground",
-        "minecraft:lake_lava_surface"
-      ],
-      [
-        "minecraft:amethyst_geode"
-      ],
-      [
-        "minecraft:monster_room",
-        "minecraft:monster_room_deep"
-      ],
-      [],
-      [],
-      [
-        "minecraft:ore_dirt",
-        "minecraft:ore_gravel",
-        "minecraft:ore_granite_upper",
-        "minecraft:ore_granite_lower",
-        "minecraft:ore_diorite_upper",
-        "minecraft:ore_diorite_lower",
-        "minecraft:ore_andesite_upper",
-        "minecraft:ore_andesite_lower",
-        "minecraft:ore_tuff",
-        "minecraft:ore_coal_upper",
-        "minecraft:ore_coal_lower",
-        "minecraft:ore_iron_upper",
-        "minecraft:ore_iron_middle",
-        "minecraft:ore_iron_small",
-        "minecraft:ore_gold",
-        "minecraft:ore_gold_lower",
-        "minecraft:ore_redstone",
-        "minecraft:ore_redstone_lower",
-        "minecraft:ore_diamond",
-        "minecraft:ore_diamond_medium",
-        "minecraft:ore_diamond_large",
-        "minecraft:ore_diamond_buried",
-        "minecraft:ore_lapis",
-        "minecraft:ore_lapis_buried",
-        "minecraft:ore_copper",
-        "minecraft:underwater_magma",
-        "minecraft:ore_gold_extra",
-        "minecraft:disk_sand",
-        "minecraft:disk_clay",
-        "minecraft:disk_gravel"
-      ],
-      [],
-      [
-        "minecraft:spring_water",
-        "minecraft:spring_lava"
-      ],
-      [
-        "minecraft:glow_lichen",
-        "minecraft:patch_grass_badlands",
-        "minecraft:patch_dry_grass_badlands",
-        "minecraft:patch_dead_bush_badlands",
-        "minecraft:brown_mushroom_normal",
-        "minecraft:red_mushroom_normal",
-        "minecraft:patch_sugar_cane_badlands",
-        "minecraft:patch_pumpkin",
-        "minecraft:patch_cactus_decorated",
-        "minecraft:patch_firefly_bush_near_water"
-      ],
-      [
-        "minecraft:freeze_top_layer"
-      ]
-    ],
-    "creature_spawn_probability": 0.03,
-    "spawners": {
-      "ambient": [
-        {
-          "type": "minecraft:bat",
-          "minCount": 8,
-          "maxCount": 8,
-          "weight": 10
-        }
-      ],
-      "axolotls": [],
-      "creature": [
-        {
-          "type": "minecraft:sheep",
-          "minCount": 4,
-          "maxCount": 4,
-          "weight": 12
-        },
-        {
-          "type": "minecraft:pig",
-          "minCount": 4,
-          "maxCount": 4,
-          "weight": 10
-        },
-        {
-          "type": "minecraft:chicken",
-          "minCount": 4,
-          "maxCount": 4,
-          "weight": 10
-        },
-        {
-          "type": "minecraft:cow",
-          "minCount": 4,
-          "maxCount": 4,
-          "weight": 8
-        },
-        {
-          "type": "minecraft:armadillo",
-          "minCount": 1,
-          "maxCount": 2,
-          "weight": 6
-        }
-      ],
-      "misc": [],
-      "monster": [
-        {
-          "type": "minecraft:spider",
-          "minCount": 4,
-          "maxCount": 4,
-          "weight": 100
-        },
-        {
-          "type": "minecraft:zombie",
-          "minCount": 4,
-          "maxCount": 4,
-          "weight": 95
-        },
-        {
-          "type": "minecraft:zombie_villager",
-          "minCount": 1,
-          "maxCount": 1,
-          "weight": 5
-        },
-        {
-          "type": "minecraft:skeleton",
-          "minCount": 4,
-          "maxCount": 4,
-          "weight": 100
-        },
-        {
-          "type": "minecraft:creeper",
-          "minCount": 4,
-          "maxCount": 4,
-          "weight": 100
-        },
-        {
-          "type": "minecraft:slime",
-          "minCount": 4,
-          "maxCount": 4,
-          "weight": 100
-        },
-        {
-          "type": "minecraft:enderman",
-          "minCount": 1,
-          "maxCount": 4,
-          "weight": 10
-        },
-        {
-          "type": "minecraft:witch",
-          "minCount": 1,
-          "maxCount": 1,
-          "weight": 5
-        }
-      ],
-      "underground_water_creature": [
-        {
-          "type": "minecraft:glow_squid",
-          "minCount": 4,
-          "maxCount": 6,
-          "weight": 10
-        }
-      ],
-      "water_ambient": [],
-      "water_creature": []
-    },
-    "spawn_costs": {}
-  },
-  "bamboo_jungle": {
-    "has_precipitation": true,
-    "temperature": 0.95,
-    "downfall": 0.9,
-    "effects": {
-      "mood_sound": {
-        "sound": "minecraft:ambient.cave",
-        "tick_delay": 6000,
-        "block_search_extent": 8,
-        "offset": 2.0
-      },
-      "music": [
-        {
-          "data": {
-            "sound": "minecraft:music.overworld.bamboo_jungle",
-            "min_delay": 12000,
-            "max_delay": 24000,
-            "replace_current_music": false
-          },
-          "weight": 1
-        }
-      ],
-      "music_volume": 1.0,
-      "sky_color": 7842047,
-      "fog_color": 12638463,
-      "water_color": 4159204,
-      "water_fog_color": 329011
-    },
-    "carvers": [
-      "minecraft:cave",
-      "minecraft:cave_extra_underground",
-      "minecraft:canyon"
-    ],
-    "features": [
-      [],
-      [
-        "minecraft:lake_lava_underground",
-        "minecraft:lake_lava_surface"
-      ],
-      [
-        "minecraft:amethyst_geode"
-      ],
-      [
-        "minecraft:monster_room",
-        "minecraft:monster_room_deep"
-      ],
-      [],
-      [],
-      [
-        "minecraft:ore_dirt",
-        "minecraft:ore_gravel",
-        "minecraft:ore_granite_upper",
-        "minecraft:ore_granite_lower",
-        "minecraft:ore_diorite_upper",
-        "minecraft:ore_diorite_lower",
-        "minecraft:ore_andesite_upper",
-        "minecraft:ore_andesite_lower",
-        "minecraft:ore_tuff",
-        "minecraft:ore_coal_upper",
-        "minecraft:ore_coal_lower",
-        "minecraft:ore_iron_upper",
-        "minecraft:ore_iron_middle",
-        "minecraft:ore_iron_small",
-        "minecraft:ore_gold",
-        "minecraft:ore_gold_lower",
-        "minecraft:ore_redstone",
-        "minecraft:ore_redstone_lower",
-        "minecraft:ore_diamond",
-        "minecraft:ore_diamond_medium",
-        "minecraft:ore_diamond_large",
-        "minecraft:ore_diamond_buried",
-        "minecraft:ore_lapis",
-        "minecraft:ore_lapis_buried",
-        "minecraft:ore_copper",
-        "minecraft:underwater_magma",
-        "minecraft:disk_sand",
-        "minecraft:disk_clay",
-        "minecraft:disk_gravel"
-      ],
-      [],
-      [
-        "minecraft:spring_water",
-        "minecraft:spring_lava"
-      ],
-      [
-        "minecraft:glow_lichen",
-        "minecraft:bamboo",
-        "minecraft:bamboo_vegetation",
-        "minecraft:flower_warm",
-        "minecraft:patch_grass_jungle",
-        "minecraft:brown_mushroom_normal",
-        "minecraft:red_mushroom_normal",
-        "minecraft:patch_pumpkin",
-        "minecraft:patch_sugar_cane",
-        "minecraft:patch_firefly_bush_near_water",
-        "minecraft:vines",
-        "minecraft:patch_melon"
-      ],
-      [
-        "minecraft:freeze_top_layer"
-      ]
-    ],
-    "spawners": {
-      "ambient": [
-        {
-          "type": "minecraft:bat",
-          "minCount": 8,
-          "maxCount": 8,
-          "weight": 10
-        }
-      ],
-      "axolotls": [],
-      "creature": [
-        {
-          "type": "minecraft:sheep",
-          "minCount": 4,
-          "maxCount": 4,
-          "weight": 12
-        },
-        {
-          "type": "minecraft:pig",
-          "minCount": 4,
-          "maxCount": 4,
-          "weight": 10
-        },
-        {
-          "type": "minecraft:chicken",
-          "minCount": 4,
-          "maxCount": 4,
-          "weight": 10
-        },
-        {
-          "type": "minecraft:cow",
-          "minCount": 4,
-          "maxCount": 4,
-          "weight": 8
-        },
-        {
-          "type": "minecraft:chicken",
-          "minCount": 4,
-          "maxCount": 4,
-          "weight": 10
-        },
-        {
-          "type": "minecraft:parrot",
-          "minCount": 1,
-          "maxCount": 2,
-          "weight": 40
-        },
-        {
-          "type": "minecraft:panda",
-          "minCount": 1,
-          "maxCount": 2,
-          "weight": 80
-        }
-      ],
-      "misc": [],
-      "monster": [
-        {
-          "type": "minecraft:spider",
-          "minCount": 4,
-          "maxCount": 4,
-          "weight": 100
-        },
-        {
-          "type": "minecraft:zombie",
-          "minCount": 4,
-          "maxCount": 4,
-          "weight": 95
-        },
-        {
-          "type": "minecraft:zombie_villager",
-          "minCount": 1,
-          "maxCount": 1,
-          "weight": 5
-        },
-        {
-          "type": "minecraft:skeleton",
-          "minCount": 4,
-          "maxCount": 4,
-          "weight": 100
-        },
-        {
-          "type": "minecraft:creeper",
-          "minCount": 4,
-          "maxCount": 4,
-          "weight": 100
-        },
-        {
-          "type": "minecraft:slime",
-          "minCount": 4,
-          "maxCount": 4,
-          "weight": 100
-        },
-        {
-          "type": "minecraft:enderman",
-          "minCount": 1,
-          "maxCount": 4,
-          "weight": 10
-        },
-        {
-          "type": "minecraft:witch",
-          "minCount": 1,
-          "maxCount": 1,
-          "weight": 5
-        },
-        {
-          "type": "minecraft:ocelot",
-          "minCount": 1,
-          "maxCount": 1,
-          "weight": 2
-        }
-      ],
-      "underground_water_creature": [
-        {
-          "type": "minecraft:glow_squid",
-          "minCount": 4,
-          "maxCount": 6,
-          "weight": 10
-        }
-      ],
-      "water_ambient": [],
-      "water_creature": []
-    },
-    "spawn_costs": {}
-  },
-  "basalt_deltas": {
-    "has_precipitation": false,
-    "temperature": 2.0,
-    "downfall": 0.0,
-    "effects": {
-      "mood_sound": {
-        "sound": "minecraft:ambient.basalt_deltas.mood",
-        "tick_delay": 6000,
-        "block_search_extent": 8,
-        "offset": 2.0
-      },
-      "additions_sound": {
-        "sound": "minecraft:ambient.basalt_deltas.additions",
-        "tick_chance": 0.0111
-      },
-      "music": [
-        {
-          "data": {
-            "sound": "minecraft:music.nether.basalt_deltas",
-            "min_delay": 12000,
-            "max_delay": 24000,
-            "replace_current_music": false
-          },
-          "weight": 1
-        }
-      ],
-      "music_volume": 1.0,
-      "particle": {
-        "options": {
-          "type": "minecraft:white_ash"
-        },
-        "probability": 0.118093334
-      },
-      "ambient_sound": "minecraft:ambient.basalt_deltas.loop",
-      "sky_color": 7254527,
-      "fog_color": 6840176,
-      "water_color": 4159204,
-      "water_fog_color": 329011
-    },
-    "carvers": "minecraft:nether_cave",
-    "features": [
-      [],
-      [],
-      [],
-      [],
-      [
-        "minecraft:delta",
-        "minecraft:small_basalt_columns",
-        "minecraft:large_basalt_columns"
-      ],
-      [],
-      [],
-      [
-        "minecraft:basalt_blobs",
-        "minecraft:blackstone_blobs",
-        "minecraft:spring_delta",
-        "minecraft:patch_fire",
-        "minecraft:patch_soul_fire",
-        "minecraft:glowstone_extra",
-        "minecraft:glowstone",
-        "minecraft:brown_mushroom_nether",
-        "minecraft:red_mushroom_nether",
-        "minecraft:ore_magma",
-        "minecraft:spring_closed_double",
-        "minecraft:ore_gold_deltas",
-        "minecraft:ore_quartz_deltas",
-        "minecraft:ore_ancient_debris_large",
-        "minecraft:ore_debris_small"
-      ]
-    ],
-    "spawners": {
-      "ambient": [],
-      "axolotls": [],
-      "creature": [
-        {
-          "type": "minecraft:strider",
-          "minCount": 1,
-          "maxCount": 2,
-          "weight": 60
-        }
-      ],
-      "misc": [],
-      "monster": [
-        {
-          "type": "minecraft:ghast",
-          "minCount": 1,
-          "maxCount": 1,
-          "weight": 40
-        },
-        {
-          "type": "minecraft:magma_cube",
-          "minCount": 2,
-          "maxCount": 5,
-          "weight": 100
-        }
-      ],
-      "underground_water_creature": [],
-      "water_ambient": [],
-      "water_creature": []
-    },
-    "spawn_costs": {}
-  },
-  "beach": {
-    "has_precipitation": true,
-    "temperature": 0.8,
-    "downfall": 0.4,
-    "effects": {
-      "mood_sound": {
-        "sound": "minecraft:ambient.cave",
-        "tick_delay": 6000,
-        "block_search_extent": 8,
-        "offset": 2.0
-      },
-      "music_volume": 1.0,
-      "sky_color": 7907327,
-      "fog_color": 12638463,
-      "water_color": 4159204,
-      "water_fog_color": 329011
-    },
-    "carvers": [
-      "minecraft:cave",
-      "minecraft:cave_extra_underground",
-      "minecraft:canyon"
-    ],
-    "features": [
-      [],
-      [
-        "minecraft:lake_lava_underground",
-        "minecraft:lake_lava_surface"
-      ],
-      [
-        "minecraft:amethyst_geode"
-      ],
-      [
-        "minecraft:monster_room",
-        "minecraft:monster_room_deep"
-      ],
-      [],
-      [],
-      [
-        "minecraft:ore_dirt",
-        "minecraft:ore_gravel",
-        "minecraft:ore_granite_upper",
-        "minecraft:ore_granite_lower",
-        "minecraft:ore_diorite_upper",
-        "minecraft:ore_diorite_lower",
-        "minecraft:ore_andesite_upper",
-        "minecraft:ore_andesite_lower",
-        "minecraft:ore_tuff",
-        "minecraft:ore_coal_upper",
-        "minecraft:ore_coal_lower",
-        "minecraft:ore_iron_upper",
-        "minecraft:ore_iron_middle",
-        "minecraft:ore_iron_small",
-        "minecraft:ore_gold",
-        "minecraft:ore_gold_lower",
-        "minecraft:ore_redstone",
-        "minecraft:ore_redstone_lower",
-        "minecraft:ore_diamond",
-        "minecraft:ore_diamond_medium",
-        "minecraft:ore_diamond_large",
-        "minecraft:ore_diamond_buried",
-        "minecraft:ore_lapis",
-        "minecraft:ore_lapis_buried",
-        "minecraft:ore_copper",
-        "minecraft:underwater_magma",
-        "minecraft:disk_sand",
-        "minecraft:disk_clay",
-        "minecraft:disk_gravel"
-      ],
-      [],
-      [
-        "minecraft:spring_water",
-        "minecraft:spring_lava"
-      ],
-      [
-        "minecraft:glow_lichen",
-        "minecraft:flower_default",
-        "minecraft:patch_grass_badlands",
-        "minecraft:brown_mushroom_normal",
-        "minecraft:red_mushroom_normal",
-        "minecraft:patch_pumpkin",
-        "minecraft:patch_sugar_cane",
-        "minecraft:patch_firefly_bush_near_water"
-      ],
-      [
-        "minecraft:freeze_top_layer"
-      ]
-    ],
-    "spawners": {
-      "ambient": [
-        {
-          "type": "minecraft:bat",
-          "minCount": 8,
-          "maxCount": 8,
-          "weight": 10
-        }
-      ],
-      "axolotls": [],
-      "creature": [
-        {
-          "type": "minecraft:turtle",
-          "minCount": 2,
-          "maxCount": 5,
-          "weight": 5
-        }
-      ],
-      "misc": [],
-      "monster": [
-        {
-          "type": "minecraft:spider",
-          "minCount": 4,
-          "maxCount": 4,
-          "weight": 100
-        },
-        {
-          "type": "minecraft:zombie",
-          "minCount": 4,
-          "maxCount": 4,
-          "weight": 95
-        },
-        {
-          "type": "minecraft:zombie_villager",
-          "minCount": 1,
-          "maxCount": 1,
-          "weight": 5
-        },
-        {
-          "type": "minecraft:skeleton",
-          "minCount": 4,
-          "maxCount": 4,
-          "weight": 100
-        },
-        {
-          "type": "minecraft:creeper",
-          "minCount": 4,
-          "maxCount": 4,
-          "weight": 100
-        },
-        {
-          "type": "minecraft:slime",
-          "minCount": 4,
-          "maxCount": 4,
-          "weight": 100
-        },
-        {
-          "type": "minecraft:enderman",
-          "minCount": 1,
-          "maxCount": 4,
-          "weight": 10
-        },
-        {
-          "type": "minecraft:witch",
-          "minCount": 1,
-          "maxCount": 1,
-          "weight": 5
-        }
-      ],
-      "underground_water_creature": [
-        {
-          "type": "minecraft:glow_squid",
-          "minCount": 4,
-          "maxCount": 6,
-          "weight": 10
-        }
-      ],
-      "water_ambient": [],
-      "water_creature": []
-    },
-    "spawn_costs": {}
-  },
-  "birch_forest": {
-    "has_precipitation": true,
-    "temperature": 0.6,
-    "downfall": 0.6,
-    "effects": {
-      "mood_sound": {
-        "sound": "minecraft:ambient.cave",
-        "tick_delay": 6000,
-        "block_search_extent": 8,
-        "offset": 2.0
-      },
-      "music": [
-        {
-          "data": {
-            "sound": "minecraft:music.overworld.forest",
-            "min_delay": 12000,
-            "max_delay": 24000,
-            "replace_current_music": false
-          },
-          "weight": 1
-        }
-      ],
-      "music_volume": 1.0,
-      "sky_color": 8037887,
-      "fog_color": 12638463,
-      "water_color": 4159204,
-      "water_fog_color": 329011
-    },
-    "carvers": [
-      "minecraft:cave",
-      "minecraft:cave_extra_underground",
-      "minecraft:canyon"
-    ],
-    "features": [
-      [],
-      [
-        "minecraft:lake_lava_underground",
-        "minecraft:lake_lava_surface"
-      ],
-      [
-        "minecraft:amethyst_geode"
-      ],
-      [
-        "minecraft:monster_room",
-        "minecraft:monster_room_deep"
-      ],
-      [],
-      [],
-      [
-        "minecraft:ore_dirt",
-        "minecraft:ore_gravel",
-        "minecraft:ore_granite_upper",
-        "minecraft:ore_granite_lower",
-        "minecraft:ore_diorite_upper",
-        "minecraft:ore_diorite_lower",
-        "minecraft:ore_andesite_upper",
-        "minecraft:ore_andesite_lower",
-        "minecraft:ore_tuff",
-        "minecraft:ore_coal_upper",
-        "minecraft:ore_coal_lower",
-        "minecraft:ore_iron_upper",
-        "minecraft:ore_iron_middle",
-        "minecraft:ore_iron_small",
-        "minecraft:ore_gold",
-        "minecraft:ore_gold_lower",
-        "minecraft:ore_redstone",
-        "minecraft:ore_redstone_lower",
-        "minecraft:ore_diamond",
-        "minecraft:ore_diamond_medium",
-        "minecraft:ore_diamond_large",
-        "minecraft:ore_diamond_buried",
-        "minecraft:ore_lapis",
-        "minecraft:ore_lapis_buried",
-        "minecraft:ore_copper",
-        "minecraft:underwater_magma",
-        "minecraft:disk_sand",
-        "minecraft:disk_clay",
-        "minecraft:disk_gravel"
-      ],
-      [],
-      [
-        "minecraft:spring_water",
-        "minecraft:spring_lava"
-      ],
-      [
-        "minecraft:glow_lichen",
-        "minecraft:forest_flowers",
-        "minecraft:wildflowers_birch_forest",
-        "minecraft:trees_birch",
-        "minecraft:patch_bush",
-        "minecraft:flower_default",
-        "minecraft:patch_grass_forest",
-        "minecraft:brown_mushroom_normal",
-        "minecraft:red_mushroom_normal",
-        "minecraft:patch_pumpkin",
-        "minecraft:patch_sugar_cane",
-        "minecraft:patch_firefly_bush_near_water"
-      ],
-      [
-        "minecraft:freeze_top_layer"
-      ]
-    ],
-    "spawners": {
-      "ambient": [
-        {
-          "type": "minecraft:bat",
-          "minCount": 8,
-          "maxCount": 8,
-          "weight": 10
-        }
-      ],
-      "axolotls": [],
-      "creature": [
-        {
-          "type": "minecraft:sheep",
-          "minCount": 4,
-          "maxCount": 4,
-          "weight": 12
-        },
-        {
-          "type": "minecraft:pig",
-          "minCount": 4,
-          "maxCount": 4,
-          "weight": 10
-        },
-        {
-          "type": "minecraft:chicken",
-          "minCount": 4,
-          "maxCount": 4,
-          "weight": 10
-        },
-        {
-          "type": "minecraft:cow",
-          "minCount": 4,
-          "maxCount": 4,
-          "weight": 8
-        }
-      ],
-      "misc": [],
-      "monster": [
-        {
-          "type": "minecraft:spider",
-          "minCount": 4,
-          "maxCount": 4,
-          "weight": 100
-        },
-        {
-          "type": "minecraft:zombie",
-          "minCount": 4,
-          "maxCount": 4,
-          "weight": 95
-        },
-        {
-          "type": "minecraft:zombie_villager",
-          "minCount": 1,
-          "maxCount": 1,
-          "weight": 5
-        },
-        {
-          "type": "minecraft:skeleton",
-          "minCount": 4,
-          "maxCount": 4,
-          "weight": 100
-        },
-        {
-          "type": "minecraft:creeper",
-          "minCount": 4,
-          "maxCount": 4,
-          "weight": 100
-        },
-        {
-          "type": "minecraft:slime",
-          "minCount": 4,
-          "maxCount": 4,
-          "weight": 100
-        },
-        {
-          "type": "minecraft:enderman",
-          "minCount": 1,
-          "maxCount": 4,
-          "weight": 10
-        },
-        {
-          "type": "minecraft:witch",
-          "minCount": 1,
-          "maxCount": 1,
-          "weight": 5
-        }
-      ],
-      "underground_water_creature": [
-        {
-          "type": "minecraft:glow_squid",
-          "minCount": 4,
-          "maxCount": 6,
-          "weight": 10
-        }
-      ],
-      "water_ambient": [],
-      "water_creature": []
-    },
-    "spawn_costs": {}
-  },
-  "cherry_grove": {
-    "has_precipitation": true,
-    "temperature": 0.5,
-    "downfall": 0.8,
-    "effects": {
-      "mood_sound": {
-        "sound": "minecraft:ambient.cave",
-        "tick_delay": 6000,
-        "block_search_extent": 8,
-        "offset": 2.0
-      },
-      "music": [
-        {
-          "data": {
-            "sound": "minecraft:music.overworld.cherry_grove",
-            "min_delay": 12000,
-            "max_delay": 24000,
-            "replace_current_music": false
-          },
-          "weight": 1
-        }
-      ],
-      "music_volume": 1.0,
-      "sky_color": 8103167,
-      "foliage_color": 11983713,
-      "grass_color": 11983713,
-      "fog_color": 12638463,
-      "water_color": 6141935,
-      "water_fog_color": 6141935
-    },
-    "carvers": [
-      "minecraft:cave",
-      "minecraft:cave_extra_underground",
-      "minecraft:canyon"
-    ],
-    "features": [
-      [],
-      [
-        "minecraft:lake_lava_underground",
-        "minecraft:lake_lava_surface"
-      ],
-      [
-        "minecraft:amethyst_geode"
-      ],
-      [
-        "minecraft:monster_room",
-        "minecraft:monster_room_deep"
-      ],
-      [],
-      [],
-      [
-        "minecraft:ore_dirt",
-        "minecraft:ore_gravel",
-        "minecraft:ore_granite_upper",
-        "minecraft:ore_granite_lower",
-        "minecraft:ore_diorite_upper",
-        "minecraft:ore_diorite_lower",
-        "minecraft:ore_andesite_upper",
-        "minecraft:ore_andesite_lower",
-        "minecraft:ore_tuff",
-        "minecraft:ore_coal_upper",
-        "minecraft:ore_coal_lower",
-        "minecraft:ore_iron_upper",
-        "minecraft:ore_iron_middle",
-        "minecraft:ore_iron_small",
-        "minecraft:ore_gold",
-        "minecraft:ore_gold_lower",
-        "minecraft:ore_redstone",
-        "minecraft:ore_redstone_lower",
-        "minecraft:ore_diamond",
-        "minecraft:ore_diamond_medium",
-        "minecraft:ore_diamond_large",
-        "minecraft:ore_diamond_buried",
-        "minecraft:ore_lapis",
-        "minecraft:ore_lapis_buried",
-        "minecraft:ore_copper",
-        "minecraft:underwater_magma",
-        "minecraft:disk_sand",
-        "minecraft:disk_clay",
-        "minecraft:disk_gravel",
-        "minecraft:ore_emerald"
-      ],
-      [
-        "minecraft:ore_infested"
-      ],
-      [
-        "minecraft:spring_water",
-        "minecraft:spring_lava"
-      ],
-      [
-        "minecraft:glow_lichen",
-        "minecraft:patch_tall_grass_2",
-        "minecraft:patch_grass_plain",
-        "minecraft:flower_cherry",
-        "minecraft:trees_cherry"
-      ],
-      [
-        "minecraft:freeze_top_layer"
-      ]
-    ],
-    "spawners": {
-      "ambient": [
-        {
-          "type": "minecraft:bat",
-          "minCount": 8,
-          "maxCount": 8,
-          "weight": 10
-        }
-      ],
-      "axolotls": [],
-      "creature": [
-        {
-          "type": "minecraft:pig",
-          "minCount": 1,
-          "maxCount": 2,
-          "weight": 1
-        },
-        {
-          "type": "minecraft:rabbit",
-          "minCount": 2,
-          "maxCount": 6,
-          "weight": 2
-        },
-        {
-          "type": "minecraft:sheep",
-          "minCount": 2,
-          "maxCount": 4,
-          "weight": 2
-        }
-      ],
-      "misc": [],
-      "monster": [
-        {
-          "type": "minecraft:spider",
-          "minCount": 4,
-          "maxCount": 4,
-          "weight": 100
-        },
-        {
-          "type": "minecraft:zombie",
-          "minCount": 4,
-          "maxCount": 4,
-          "weight": 95
-        },
-        {
-          "type": "minecraft:zombie_villager",
-          "minCount": 1,
-          "maxCount": 1,
-          "weight": 5
-        },
-        {
-          "type": "minecraft:skeleton",
-          "minCount": 4,
-          "maxCount": 4,
-          "weight": 100
-        },
-        {
-          "type": "minecraft:creeper",
-          "minCount": 4,
-          "maxCount": 4,
-          "weight": 100
-        },
-        {
-          "type": "minecraft:slime",
-          "minCount": 4,
-          "maxCount": 4,
-          "weight": 100
-        },
-        {
-          "type": "minecraft:enderman",
-          "minCount": 1,
-          "maxCount": 4,
-          "weight": 10
-        },
-        {
-          "type": "minecraft:witch",
-          "minCount": 1,
-          "maxCount": 1,
-          "weight": 5
-        }
-      ],
-      "underground_water_creature": [
-        {
-          "type": "minecraft:glow_squid",
-          "minCount": 4,
-          "maxCount": 6,
-          "weight": 10
-        }
-      ],
-      "water_ambient": [],
-      "water_creature": []
-    },
-    "spawn_costs": {}
-  },
-  "cold_ocean": {
-    "has_precipitation": true,
-    "temperature": 0.5,
-    "downfall": 0.5,
-    "effects": {
-      "mood_sound": {
-        "sound": "minecraft:ambient.cave",
-        "tick_delay": 6000,
-        "block_search_extent": 8,
-        "offset": 2.0
-      },
-      "music_volume": 1.0,
-      "sky_color": 8103167,
-      "fog_color": 12638463,
-      "water_color": 4020182,
-      "water_fog_color": 329011
-    },
-    "carvers": [
-      "minecraft:cave",
-      "minecraft:cave_extra_underground",
-      "minecraft:canyon"
-    ],
-    "features": [
-      [],
-      [
-        "minecraft:lake_lava_underground",
-        "minecraft:lake_lava_surface"
-      ],
-      [
-        "minecraft:amethyst_geode"
-      ],
-      [
-        "minecraft:monster_room",
-        "minecraft:monster_room_deep"
-      ],
-      [],
-      [],
-      [
-        "minecraft:ore_dirt",
-        "minecraft:ore_gravel",
-        "minecraft:ore_granite_upper",
-        "minecraft:ore_granite_lower",
-        "minecraft:ore_diorite_upper",
-        "minecraft:ore_diorite_lower",
-        "minecraft:ore_andesite_upper",
-        "minecraft:ore_andesite_lower",
-        "minecraft:ore_tuff",
-        "minecraft:ore_coal_upper",
-        "minecraft:ore_coal_lower",
-        "minecraft:ore_iron_upper",
-        "minecraft:ore_iron_middle",
-        "minecraft:ore_iron_small",
-        "minecraft:ore_gold",
-        "minecraft:ore_gold_lower",
-        "minecraft:ore_redstone",
-        "minecraft:ore_redstone_lower",
-        "minecraft:ore_diamond",
-        "minecraft:ore_diamond_medium",
-        "minecraft:ore_diamond_large",
-        "minecraft:ore_diamond_buried",
-        "minecraft:ore_lapis",
-        "minecraft:ore_lapis_buried",
-        "minecraft:ore_copper",
-        "minecraft:underwater_magma",
-        "minecraft:disk_sand",
-        "minecraft:disk_clay",
-        "minecraft:disk_gravel"
-      ],
-      [],
-      [
-        "minecraft:spring_water",
-        "minecraft:spring_lava"
-      ],
-      [
-        "minecraft:glow_lichen",
-        "minecraft:trees_water",
-        "minecraft:flower_default",
-        "minecraft:patch_grass_badlands",
-        "minecraft:brown_mushroom_normal",
-        "minecraft:red_mushroom_normal",
-        "minecraft:patch_pumpkin",
-        "minecraft:patch_sugar_cane",
-        "minecraft:patch_firefly_bush_near_water",
-        "minecraft:seagrass_cold",
-        "minecraft:kelp_cold"
-      ],
-      [
-        "minecraft:freeze_top_layer"
-      ]
-    ],
-    "spawners": {
-      "ambient": [
-        {
-          "type": "minecraft:bat",
-          "minCount": 8,
-          "maxCount": 8,
-          "weight": 10
-        }
-      ],
-      "axolotls": [],
-      "creature": [],
-      "misc": [],
-      "monster": [
-        {
-          "type": "minecraft:spider",
-          "minCount": 4,
-          "maxCount": 4,
-          "weight": 100
-        },
-        {
-          "type": "minecraft:zombie",
-          "minCount": 4,
-          "maxCount": 4,
-          "weight": 95
-        },
-        {
-          "type": "minecraft:zombie_villager",
-          "minCount": 1,
-          "maxCount": 1,
-          "weight": 5
-        },
-        {
-          "type": "minecraft:skeleton",
-          "minCount": 4,
-          "maxCount": 4,
-          "weight": 100
-        },
-        {
-          "type": "minecraft:creeper",
-          "minCount": 4,
-          "maxCount": 4,
-          "weight": 100
-        },
-        {
-          "type": "minecraft:slime",
-          "minCount": 4,
-          "maxCount": 4,
-          "weight": 100
-        },
-        {
-          "type": "minecraft:enderman",
-          "minCount": 1,
-          "maxCount": 4,
-          "weight": 10
-        },
-        {
-          "type": "minecraft:witch",
-          "minCount": 1,
-          "maxCount": 1,
-          "weight": 5
-        },
-        {
-          "type": "minecraft:drowned",
-          "minCount": 1,
-          "maxCount": 1,
-          "weight": 5
-        }
-      ],
-      "underground_water_creature": [
-        {
-          "type": "minecraft:glow_squid",
-          "minCount": 4,
-          "maxCount": 6,
-          "weight": 10
-        }
-      ],
-      "water_ambient": [
-        {
-          "type": "minecraft:cod",
-          "minCount": 3,
-          "maxCount": 6,
-          "weight": 15
-        },
-        {
-          "type": "minecraft:salmon",
-          "minCount": 1,
-          "maxCount": 5,
-          "weight": 15
-        }
-      ],
-      "water_creature": [
-        {
-          "type": "minecraft:squid",
-          "minCount": 1,
-          "maxCount": 4,
-          "weight": 3
-        }
-      ]
-    },
-    "spawn_costs": {}
-  },
-  "crimson_forest": {
-    "has_precipitation": false,
-    "temperature": 2.0,
-    "downfall": 0.0,
-    "effects": {
-      "mood_sound": {
-        "sound": "minecraft:ambient.crimson_forest.mood",
-        "tick_delay": 6000,
-        "block_search_extent": 8,
-        "offset": 2.0
-      },
-      "additions_sound": {
-        "sound": "minecraft:ambient.crimson_forest.additions",
-        "tick_chance": 0.0111
-      },
-      "music": [
-        {
-          "data": {
-            "sound": "minecraft:music.nether.crimson_forest",
-            "min_delay": 12000,
-            "max_delay": 24000,
-            "replace_current_music": false
-          },
-          "weight": 1
-        }
-      ],
-      "music_volume": 1.0,
-      "particle": {
-        "options": {
-          "type": "minecraft:crimson_spore"
-        },
-        "probability": 0.025
-      },
-      "ambient_sound": "minecraft:ambient.crimson_forest.loop",
-      "sky_color": 7254527,
-      "fog_color": 3343107,
-      "water_color": 4159204,
-      "water_fog_color": 329011
-    },
-    "carvers": "minecraft:nether_cave",
-    "features": [
-      [],
-      [],
-      [],
-      [],
-      [],
-      [],
-      [],
-      [
-        "minecraft:spring_open",
-        "minecraft:patch_fire",
-        "minecraft:glowstone_extra",
-        "minecraft:glowstone",
-        "minecraft:ore_magma",
-        "minecraft:spring_closed",
-        "minecraft:ore_gravel_nether",
-        "minecraft:ore_blackstone",
-        "minecraft:ore_gold_nether",
-        "minecraft:ore_quartz_nether",
-        "minecraft:ore_ancient_debris_large",
-        "minecraft:ore_debris_small"
-      ],
-      [],
-      [
-        "minecraft:spring_lava",
-        "minecraft:brown_mushroom_normal",
-        "minecraft:red_mushroom_normal",
-        "minecraft:weeping_vines",
-        "minecraft:crimson_fungi",
-        "minecraft:crimson_forest_vegetation"
-      ]
-    ],
-    "spawners": {
-      "ambient": [],
-      "axolotls": [],
-      "creature": [
-        {
-          "type": "minecraft:strider",
-          "minCount": 1,
-          "maxCount": 2,
-          "weight": 60
-        }
-      ],
-      "misc": [],
-      "monster": [
-        {
-          "type": "minecraft:zombified_piglin",
-          "minCount": 2,
-          "maxCount": 4,
-          "weight": 1
-        },
-        {
-          "type": "minecraft:hoglin",
-          "minCount": 3,
-          "maxCount": 4,
-          "weight": 9
-        },
-        {
-          "type": "minecraft:piglin",
-          "minCount": 3,
-          "maxCount": 4,
-          "weight": 5
-        }
-      ],
-      "underground_water_creature": [],
-      "water_ambient": [],
-      "water_creature": []
-    },
-    "spawn_costs": {}
-  },
-  "dark_forest": {
-    "has_precipitation": true,
-    "temperature": 0.7,
-    "downfall": 0.8,
-    "effects": {
-      "mood_sound": {
-        "sound": "minecraft:ambient.cave",
-        "tick_delay": 6000,
-        "block_search_extent": 8,
-        "offset": 2.0
-      },
-      "music": [
-        {
-          "data": {
-            "sound": "minecraft:music.overworld.forest",
-            "min_delay": 12000,
-            "max_delay": 24000,
-            "replace_current_music": false
-          },
-          "weight": 1
-        }
-      ],
-      "music_volume": 1.0,
-      "grass_color_modifier": "dark_forest",
-      "sky_color": 7972607,
-      "dry_foliage_color": 8082228,
-      "fog_color": 12638463,
-      "water_color": 4159204,
-      "water_fog_color": 329011
-    },
-    "carvers": [
-      "minecraft:cave",
-      "minecraft:cave_extra_underground",
-      "minecraft:canyon"
-    ],
-    "features": [
-      [],
-      [
-        "minecraft:lake_lava_underground",
-        "minecraft:lake_lava_surface"
-      ],
-      [
-        "minecraft:amethyst_geode"
-      ],
-      [
-        "minecraft:monster_room",
-        "minecraft:monster_room_deep"
-      ],
-      [],
-      [],
-      [
-        "minecraft:ore_dirt",
-        "minecraft:ore_gravel",
-        "minecraft:ore_granite_upper",
-        "minecraft:ore_granite_lower",
-        "minecraft:ore_diorite_upper",
-        "minecraft:ore_diorite_lower",
-        "minecraft:ore_andesite_upper",
-        "minecraft:ore_andesite_lower",
-        "minecraft:ore_tuff",
-        "minecraft:ore_coal_upper",
-        "minecraft:ore_coal_lower",
-        "minecraft:ore_iron_upper",
-        "minecraft:ore_iron_middle",
-        "minecraft:ore_iron_small",
-        "minecraft:ore_gold",
-        "minecraft:ore_gold_lower",
-        "minecraft:ore_redstone",
-        "minecraft:ore_redstone_lower",
-        "minecraft:ore_diamond",
-        "minecraft:ore_diamond_medium",
-        "minecraft:ore_diamond_large",
-        "minecraft:ore_diamond_buried",
-        "minecraft:ore_lapis",
-        "minecraft:ore_lapis_buried",
-        "minecraft:ore_copper",
-        "minecraft:underwater_magma",
-        "minecraft:disk_sand",
-        "minecraft:disk_clay",
-        "minecraft:disk_gravel"
-      ],
-      [],
-      [
-        "minecraft:spring_water",
-        "minecraft:spring_lava"
-      ],
-      [
-        "minecraft:glow_lichen",
-        "minecraft:dark_forest_vegetation",
-        "minecraft:forest_flowers",
-        "minecraft:flower_default",
-        "minecraft:patch_grass_forest",
-        "minecraft:brown_mushroom_normal",
-        "minecraft:red_mushroom_normal",
-        "minecraft:patch_leaf_litter",
-        "minecraft:patch_pumpkin",
-        "minecraft:patch_sugar_cane",
-        "minecraft:patch_firefly_bush_near_water"
-      ],
-      [
-        "minecraft:freeze_top_layer"
-      ]
-    ],
-    "spawners": {
-      "ambient": [
-        {
-          "type": "minecraft:bat",
-          "minCount": 8,
-          "maxCount": 8,
-          "weight": 10
-        }
-      ],
-      "axolotls": [],
-      "creature": [
-        {
-          "type": "minecraft:sheep",
-          "minCount": 4,
-          "maxCount": 4,
-          "weight": 12
-        },
-        {
-          "type": "minecraft:pig",
-          "minCount": 4,
-          "maxCount": 4,
-          "weight": 10
-        },
-        {
-          "type": "minecraft:chicken",
-          "minCount": 4,
-          "maxCount": 4,
-          "weight": 10
-        },
-        {
-          "type": "minecraft:cow",
-          "minCount": 4,
-          "maxCount": 4,
-          "weight": 8
-        }
-      ],
-      "misc": [],
-      "monster": [
-        {
-          "type": "minecraft:spider",
-          "minCount": 4,
-          "maxCount": 4,
-          "weight": 100
-        },
-        {
-          "type": "minecraft:zombie",
-          "minCount": 4,
-          "maxCount": 4,
-          "weight": 95
-        },
-        {
-          "type": "minecraft:zombie_villager",
-          "minCount": 1,
-          "maxCount": 1,
-          "weight": 5
-        },
-        {
-          "type": "minecraft:skeleton",
-          "minCount": 4,
-          "maxCount": 4,
-          "weight": 100
-        },
-        {
-          "type": "minecraft:creeper",
-          "minCount": 4,
-          "maxCount": 4,
-          "weight": 100
-        },
-        {
-          "type": "minecraft:slime",
-          "minCount": 4,
-          "maxCount": 4,
-          "weight": 100
-        },
-        {
-          "type": "minecraft:enderman",
-          "minCount": 1,
-          "maxCount": 4,
-          "weight": 10
-        },
-        {
-          "type": "minecraft:witch",
-          "minCount": 1,
-          "maxCount": 1,
-          "weight": 5
-        }
-      ],
-      "underground_water_creature": [
-        {
-          "type": "minecraft:glow_squid",
-          "minCount": 4,
-          "maxCount": 6,
-          "weight": 10
-        }
-      ],
-      "water_ambient": [],
-      "water_creature": []
-    },
-    "spawn_costs": {}
-  },
-  "deep_cold_ocean": {
-    "has_precipitation": true,
-    "temperature": 0.5,
-    "downfall": 0.5,
-    "effects": {
-      "mood_sound": {
-        "sound": "minecraft:ambient.cave",
-        "tick_delay": 6000,
-        "block_search_extent": 8,
-        "offset": 2.0
-      },
-      "music_volume": 1.0,
-      "sky_color": 8103167,
-      "fog_color": 12638463,
-      "water_color": 4020182,
-      "water_fog_color": 329011
-    },
-    "carvers": [
-      "minecraft:cave",
-      "minecraft:cave_extra_underground",
-      "minecraft:canyon"
-    ],
-    "features": [
-      [],
-      [
-        "minecraft:lake_lava_underground",
-        "minecraft:lake_lava_surface"
-      ],
-      [
-        "minecraft:amethyst_geode"
-      ],
-      [
-        "minecraft:monster_room",
-        "minecraft:monster_room_deep"
-      ],
-      [],
-      [],
-      [
-        "minecraft:ore_dirt",
-        "minecraft:ore_gravel",
-        "minecraft:ore_granite_upper",
-        "minecraft:ore_granite_lower",
-        "minecraft:ore_diorite_upper",
-        "minecraft:ore_diorite_lower",
-        "minecraft:ore_andesite_upper",
-        "minecraft:ore_andesite_lower",
-        "minecraft:ore_tuff",
-        "minecraft:ore_coal_upper",
-        "minecraft:ore_coal_lower",
-        "minecraft:ore_iron_upper",
-        "minecraft:ore_iron_middle",
-        "minecraft:ore_iron_small",
-        "minecraft:ore_gold",
-        "minecraft:ore_gold_lower",
-        "minecraft:ore_redstone",
-        "minecraft:ore_redstone_lower",
-        "minecraft:ore_diamond",
-        "minecraft:ore_diamond_medium",
-        "minecraft:ore_diamond_large",
-        "minecraft:ore_diamond_buried",
-        "minecraft:ore_lapis",
-        "minecraft:ore_lapis_buried",
-        "minecraft:ore_copper",
-        "minecraft:underwater_magma",
-        "minecraft:disk_sand",
-        "minecraft:disk_clay",
-        "minecraft:disk_gravel"
-      ],
-      [],
-      [
-        "minecraft:spring_water",
-        "minecraft:spring_lava"
-      ],
-      [
-        "minecraft:glow_lichen",
-        "minecraft:trees_water",
-        "minecraft:flower_default",
-        "minecraft:patch_grass_badlands",
-        "minecraft:brown_mushroom_normal",
-        "minecraft:red_mushroom_normal",
-        "minecraft:patch_pumpkin",
-        "minecraft:patch_sugar_cane",
-        "minecraft:patch_firefly_bush_near_water",
-        "minecraft:seagrass_deep_cold",
-        "minecraft:kelp_cold"
-      ],
-      [
-        "minecraft:freeze_top_layer"
-      ]
-    ],
-    "spawners": {
-      "ambient": [
-        {
-          "type": "minecraft:bat",
-          "minCount": 8,
-          "maxCount": 8,
-          "weight": 10
-        }
-      ],
-      "axolotls": [],
-      "creature": [],
-      "misc": [],
-      "monster": [
-        {
-          "type": "minecraft:spider",
-          "minCount": 4,
-          "maxCount": 4,
-          "weight": 100
-        },
-        {
-          "type": "minecraft:zombie",
-          "minCount": 4,
-          "maxCount": 4,
-          "weight": 95
-        },
-        {
-          "type": "minecraft:zombie_villager",
-          "minCount": 1,
-          "maxCount": 1,
-          "weight": 5
-        },
-        {
-          "type": "minecraft:skeleton",
-          "minCount": 4,
-          "maxCount": 4,
-          "weight": 100
-        },
-        {
-          "type": "minecraft:creeper",
-          "minCount": 4,
-          "maxCount": 4,
-          "weight": 100
-        },
-        {
-          "type": "minecraft:slime",
-          "minCount": 4,
-          "maxCount": 4,
-          "weight": 100
-        },
-        {
-          "type": "minecraft:enderman",
-          "minCount": 1,
-          "maxCount": 4,
-          "weight": 10
-        },
-        {
-          "type": "minecraft:witch",
-          "minCount": 1,
-          "maxCount": 1,
-          "weight": 5
-        },
-        {
-          "type": "minecraft:drowned",
-          "minCount": 1,
-          "maxCount": 1,
-          "weight": 5
-        }
-      ],
-      "underground_water_creature": [
-        {
-          "type": "minecraft:glow_squid",
-          "minCount": 4,
-          "maxCount": 6,
-          "weight": 10
-        }
-      ],
-      "water_ambient": [
-        {
-          "type": "minecraft:cod",
-          "minCount": 3,
-          "maxCount": 6,
-          "weight": 15
-        },
-        {
-          "type": "minecraft:salmon",
-          "minCount": 1,
-          "maxCount": 5,
-          "weight": 15
-        }
-      ],
-      "water_creature": [
-        {
-          "type": "minecraft:squid",
-          "minCount": 1,
-          "maxCount": 4,
-          "weight": 3
-        }
-      ]
-    },
-    "spawn_costs": {}
-  },
-  "deep_dark": {
-    "has_precipitation": true,
-    "temperature": 0.8,
-    "downfall": 0.4,
-    "effects": {
-      "mood_sound": {
-        "sound": "minecraft:ambient.cave",
-        "tick_delay": 6000,
-        "block_search_extent": 8,
-        "offset": 2.0
-      },
-      "music": [
-        {
-          "data": {
-            "sound": "minecraft:music.overworld.deep_dark",
-            "min_delay": 12000,
-            "max_delay": 24000,
-            "replace_current_music": false
-          },
-          "weight": 1
-        }
-      ],
-      "music_volume": 1.0,
-      "sky_color": 7907327,
-      "fog_color": 12638463,
-      "water_color": 4159204,
-      "water_fog_color": 329011
-    },
-    "carvers": [
-      "minecraft:cave",
-      "minecraft:cave_extra_underground",
-      "minecraft:canyon"
-    ],
-    "features": [
-      [],
-      [],
-      [
-        "minecraft:amethyst_geode"
-      ],
-      [
-        "minecraft:monster_room",
-        "minecraft:monster_room_deep"
-      ],
-      [],
-      [],
-      [
-        "minecraft:ore_dirt",
-        "minecraft:ore_gravel",
-        "minecraft:ore_granite_upper",
-        "minecraft:ore_granite_lower",
-        "minecraft:ore_diorite_upper",
-        "minecraft:ore_diorite_lower",
-        "minecraft:ore_andesite_upper",
-        "minecraft:ore_andesite_lower",
-        "minecraft:ore_tuff",
-        "minecraft:ore_coal_upper",
-        "minecraft:ore_coal_lower",
-        "minecraft:ore_iron_upper",
-        "minecraft:ore_iron_middle",
-        "minecraft:ore_iron_small",
-        "minecraft:ore_gold",
-        "minecraft:ore_gold_lower",
-        "minecraft:ore_redstone",
-        "minecraft:ore_redstone_lower",
-        "minecraft:ore_diamond",
-        "minecraft:ore_diamond_medium",
-        "minecraft:ore_diamond_large",
-        "minecraft:ore_diamond_buried",
-        "minecraft:ore_lapis",
-        "minecraft:ore_lapis_buried",
-        "minecraft:ore_copper",
-        "minecraft:underwater_magma",
-        "minecraft:disk_sand",
-        "minecraft:disk_clay",
-        "minecraft:disk_gravel"
-      ],
-      [
-        "minecraft:sculk_vein",
-        "minecraft:sculk_patch_deep_dark"
-      ],
-      [],
-      [
-        "minecraft:glow_lichen",
-        "minecraft:patch_tall_grass_2",
-        "minecraft:trees_plains",
-        "minecraft:flower_plains",
-        "minecraft:patch_grass_plain",
-        "minecraft:brown_mushroom_normal",
-        "minecraft:red_mushroom_normal",
-        "minecraft:patch_pumpkin"
-      ],
-      [
-        "minecraft:freeze_top_layer"
-      ]
-    ],
-    "spawners": {
-      "ambient": [],
-      "axolotls": [],
-      "creature": [],
-      "misc": [],
-      "monster": [],
-      "underground_water_creature": [],
-      "water_ambient": [],
-      "water_creature": []
-    },
-    "spawn_costs": {}
-  },
-  "deep_frozen_ocean": {
-    "has_precipitation": true,
-    "temperature": 0.5,
-    "temperature_modifier": "frozen",
-    "downfall": 0.5,
-    "effects": {
-      "mood_sound": {
-        "sound": "minecraft:ambient.cave",
-        "tick_delay": 6000,
-        "block_search_extent": 8,
-        "offset": 2.0
-      },
-      "music_volume": 1.0,
-      "sky_color": 8103167,
-      "fog_color": 12638463,
-      "water_color": 3750089,
-      "water_fog_color": 329011
-    },
-    "carvers": [
-      "minecraft:cave",
-      "minecraft:cave_extra_underground",
-      "minecraft:canyon"
-    ],
-    "features": [
-      [],
-      [
-        "minecraft:lake_lava_underground",
-        "minecraft:lake_lava_surface"
-      ],
-      [
-        "minecraft:iceberg_packed",
-        "minecraft:iceberg_blue",
-        "minecraft:amethyst_geode"
-      ],
-      [
-        "minecraft:monster_room",
-        "minecraft:monster_room_deep"
-      ],
-      [
-        "minecraft:blue_ice"
-      ],
-      [],
-      [
-        "minecraft:ore_dirt",
-        "minecraft:ore_gravel",
-        "minecraft:ore_granite_upper",
-        "minecraft:ore_granite_lower",
-        "minecraft:ore_diorite_upper",
-        "minecraft:ore_diorite_lower",
-        "minecraft:ore_andesite_upper",
-        "minecraft:ore_andesite_lower",
-        "minecraft:ore_tuff",
-        "minecraft:ore_coal_upper",
-        "minecraft:ore_coal_lower",
-        "minecraft:ore_iron_upper",
-        "minecraft:ore_iron_middle",
-        "minecraft:ore_iron_small",
-        "minecraft:ore_gold",
-        "minecraft:ore_gold_lower",
-        "minecraft:ore_redstone",
-        "minecraft:ore_redstone_lower",
-        "minecraft:ore_diamond",
-        "minecraft:ore_diamond_medium",
-        "minecraft:ore_diamond_large",
-        "minecraft:ore_diamond_buried",
-        "minecraft:ore_lapis",
-        "minecraft:ore_lapis_buried",
-        "minecraft:ore_copper",
-        "minecraft:underwater_magma",
-        "minecraft:disk_sand",
-        "minecraft:disk_clay",
-        "minecraft:disk_gravel"
-      ],
-      [],
-      [
-        "minecraft:spring_water",
-        "minecraft:spring_lava"
-      ],
-      [
-        "minecraft:glow_lichen",
-        "minecraft:trees_water",
-        "minecraft:flower_default",
-        "minecraft:patch_grass_badlands",
-        "minecraft:brown_mushroom_normal",
-        "minecraft:red_mushroom_normal",
-        "minecraft:patch_pumpkin",
-        "minecraft:patch_sugar_cane",
-        "minecraft:patch_firefly_bush_near_water"
-      ],
-      [
-        "minecraft:freeze_top_layer"
-      ]
-    ],
-    "spawners": {
-      "ambient": [
-        {
-          "type": "minecraft:bat",
-          "minCount": 8,
-          "maxCount": 8,
-          "weight": 10
-        }
-      ],
-      "axolotls": [],
-      "creature": [
-        {
-          "type": "minecraft:polar_bear",
-          "minCount": 1,
-          "maxCount": 2,
-          "weight": 1
-        }
-      ],
-      "misc": [],
-      "monster": [
-        {
-          "type": "minecraft:spider",
-          "minCount": 4,
-          "maxCount": 4,
-          "weight": 100
-        },
-        {
-          "type": "minecraft:zombie",
-          "minCount": 4,
-          "maxCount": 4,
-          "weight": 95
-        },
-        {
-          "type": "minecraft:zombie_villager",
-          "minCount": 1,
-          "maxCount": 1,
-          "weight": 5
-        },
-        {
-          "type": "minecraft:skeleton",
-          "minCount": 4,
-          "maxCount": 4,
-          "weight": 100
-        },
-        {
-          "type": "minecraft:creeper",
-          "minCount": 4,
-          "maxCount": 4,
-          "weight": 100
-        },
-        {
-          "type": "minecraft:slime",
-          "minCount": 4,
-          "maxCount": 4,
-          "weight": 100
-        },
-        {
-          "type": "minecraft:enderman",
-          "minCount": 1,
-          "maxCount": 4,
-          "weight": 10
-        },
-        {
-          "type": "minecraft:witch",
-          "minCount": 1,
-          "maxCount": 1,
-          "weight": 5
-        },
-        {
-          "type": "minecraft:drowned",
-          "minCount": 1,
-          "maxCount": 1,
-          "weight": 5
-        }
-      ],
-      "underground_water_creature": [
-        {
-          "type": "minecraft:glow_squid",
-          "minCount": 4,
-          "maxCount": 6,
-          "weight": 10
-        }
-      ],
-      "water_ambient": [
-        {
-          "type": "minecraft:salmon",
-          "minCount": 1,
-          "maxCount": 5,
-          "weight": 15
-        }
-      ],
-      "water_creature": [
-        {
-          "type": "minecraft:squid",
-          "minCount": 1,
-          "maxCount": 4,
-          "weight": 1
-        }
-      ]
-    },
-    "spawn_costs": {}
-  },
-  "deep_lukewarm_ocean": {
-    "has_precipitation": true,
-    "temperature": 0.5,
-    "downfall": 0.5,
-    "effects": {
-      "mood_sound": {
-        "sound": "minecraft:ambient.cave",
-        "tick_delay": 6000,
-        "block_search_extent": 8,
-        "offset": 2.0
-      },
-      "music_volume": 1.0,
-      "sky_color": 8103167,
-      "fog_color": 12638463,
-      "water_color": 4566514,
-      "water_fog_color": 267827
-    },
-    "carvers": [
-      "minecraft:cave",
-      "minecraft:cave_extra_underground",
-      "minecraft:canyon"
-    ],
-    "features": [
-      [],
-      [
-        "minecraft:lake_lava_underground",
-        "minecraft:lake_lava_surface"
-      ],
-      [
-        "minecraft:amethyst_geode"
-      ],
-      [
-        "minecraft:monster_room",
-        "minecraft:monster_room_deep"
-      ],
-      [],
-      [],
-      [
-        "minecraft:ore_dirt",
-        "minecraft:ore_gravel",
-        "minecraft:ore_granite_upper",
-        "minecraft:ore_granite_lower",
-        "minecraft:ore_diorite_upper",
-        "minecraft:ore_diorite_lower",
-        "minecraft:ore_andesite_upper",
-        "minecraft:ore_andesite_lower",
-        "minecraft:ore_tuff",
-        "minecraft:ore_coal_upper",
-        "minecraft:ore_coal_lower",
-        "minecraft:ore_iron_upper",
-        "minecraft:ore_iron_middle",
-        "minecraft:ore_iron_small",
-        "minecraft:ore_gold",
-        "minecraft:ore_gold_lower",
-        "minecraft:ore_redstone",
-        "minecraft:ore_redstone_lower",
-        "minecraft:ore_diamond",
-        "minecraft:ore_diamond_medium",
-        "minecraft:ore_diamond_large",
-        "minecraft:ore_diamond_buried",
-        "minecraft:ore_lapis",
-        "minecraft:ore_lapis_buried",
-        "minecraft:ore_copper",
-        "minecraft:underwater_magma",
-        "minecraft:disk_sand",
-        "minecraft:disk_clay",
-        "minecraft:disk_gravel"
-      ],
-      [],
-      [
-        "minecraft:spring_water",
-        "minecraft:spring_lava"
-      ],
-      [
-        "minecraft:glow_lichen",
-        "minecraft:trees_water",
-        "minecraft:flower_default",
-        "minecraft:patch_grass_badlands",
-        "minecraft:brown_mushroom_normal",
-        "minecraft:red_mushroom_normal",
-        "minecraft:patch_pumpkin",
-        "minecraft:patch_sugar_cane",
-        "minecraft:patch_firefly_bush_near_water",
-        "minecraft:seagrass_deep_warm",
-        "minecraft:kelp_warm"
-      ],
-      [
-        "minecraft:freeze_top_layer"
-      ]
-    ],
-    "spawners": {
-      "ambient": [
-        {
-          "type": "minecraft:bat",
-          "minCount": 8,
-          "maxCount": 8,
-          "weight": 10
-        }
-      ],
-      "axolotls": [],
-      "creature": [],
-      "misc": [],
-      "monster": [
-        {
-          "type": "minecraft:spider",
-          "minCount": 4,
-          "maxCount": 4,
-          "weight": 100
-        },
-        {
-          "type": "minecraft:zombie",
-          "minCount": 4,
-          "maxCount": 4,
-          "weight": 95
-        },
-        {
-          "type": "minecraft:zombie_villager",
-          "minCount": 1,
-          "maxCount": 1,
-          "weight": 5
-        },
-        {
-          "type": "minecraft:skeleton",
-          "minCount": 4,
-          "maxCount": 4,
-          "weight": 100
-        },
-        {
-          "type": "minecraft:creeper",
-          "minCount": 4,
-          "maxCount": 4,
-          "weight": 100
-        },
-        {
-          "type": "minecraft:slime",
-          "minCount": 4,
-          "maxCount": 4,
-          "weight": 100
-        },
-        {
-          "type": "minecraft:enderman",
-          "minCount": 1,
-          "maxCount": 4,
-          "weight": 10
-        },
-        {
-          "type": "minecraft:witch",
-          "minCount": 1,
-          "maxCount": 1,
-          "weight": 5
-        },
-        {
-          "type": "minecraft:drowned",
-          "minCount": 1,
-          "maxCount": 1,
-          "weight": 5
-        }
-      ],
-      "underground_water_creature": [
-        {
-          "type": "minecraft:glow_squid",
-          "minCount": 4,
-          "maxCount": 6,
-          "weight": 10
-        }
-      ],
-      "water_ambient": [
-        {
-          "type": "minecraft:cod",
-          "minCount": 3,
-          "maxCount": 6,
-          "weight": 8
-        },
-        {
-          "type": "minecraft:pufferfish",
-          "minCount": 1,
-          "maxCount": 3,
-          "weight": 5
-        },
-        {
-          "type": "minecraft:tropical_fish",
-          "minCount": 8,
-          "maxCount": 8,
-          "weight": 25
-        }
-      ],
-      "water_creature": [
-        {
-          "type": "minecraft:squid",
-          "minCount": 1,
-          "maxCount": 4,
-          "weight": 8
-        },
-        {
-          "type": "minecraft:dolphin",
-          "minCount": 1,
-          "maxCount": 2,
-          "weight": 2
-        }
-      ]
-    },
-    "spawn_costs": {}
-  },
-  "deep_ocean": {
-    "has_precipitation": true,
-    "temperature": 0.5,
-    "downfall": 0.5,
-    "effects": {
-      "mood_sound": {
-        "sound": "minecraft:ambient.cave",
-        "tick_delay": 6000,
-        "block_search_extent": 8,
-        "offset": 2.0
-      },
-      "music_volume": 1.0,
-      "sky_color": 8103167,
-      "fog_color": 12638463,
-      "water_color": 4159204,
-      "water_fog_color": 329011
-    },
-    "carvers": [
-      "minecraft:cave",
-      "minecraft:cave_extra_underground",
-      "minecraft:canyon"
-    ],
-    "features": [
-      [],
-      [
-        "minecraft:lake_lava_underground",
-        "minecraft:lake_lava_surface"
-      ],
-      [
-        "minecraft:amethyst_geode"
-      ],
-      [
-        "minecraft:monster_room",
-        "minecraft:monster_room_deep"
-      ],
-      [],
-      [],
-      [
-        "minecraft:ore_dirt",
-        "minecraft:ore_gravel",
-        "minecraft:ore_granite_upper",
-        "minecraft:ore_granite_lower",
-        "minecraft:ore_diorite_upper",
-        "minecraft:ore_diorite_lower",
-        "minecraft:ore_andesite_upper",
-        "minecraft:ore_andesite_lower",
-        "minecraft:ore_tuff",
-        "minecraft:ore_coal_upper",
-        "minecraft:ore_coal_lower",
-        "minecraft:ore_iron_upper",
-        "minecraft:ore_iron_middle",
-        "minecraft:ore_iron_small",
-        "minecraft:ore_gold",
-        "minecraft:ore_gold_lower",
-        "minecraft:ore_redstone",
-        "minecraft:ore_redstone_lower",
-        "minecraft:ore_diamond",
-        "minecraft:ore_diamond_medium",
-        "minecraft:ore_diamond_large",
-        "minecraft:ore_diamond_buried",
-        "minecraft:ore_lapis",
-        "minecraft:ore_lapis_buried",
-        "minecraft:ore_copper",
-        "minecraft:underwater_magma",
-        "minecraft:disk_sand",
-        "minecraft:disk_clay",
-        "minecraft:disk_gravel"
-      ],
-      [],
-      [
-        "minecraft:spring_water",
-        "minecraft:spring_lava"
-      ],
-      [
-        "minecraft:glow_lichen",
-        "minecraft:trees_water",
-        "minecraft:flower_default",
-        "minecraft:patch_grass_badlands",
-        "minecraft:brown_mushroom_normal",
-        "minecraft:red_mushroom_normal",
-        "minecraft:patch_pumpkin",
-        "minecraft:patch_sugar_cane",
-        "minecraft:patch_firefly_bush_near_water",
-        "minecraft:seagrass_deep",
-        "minecraft:kelp_cold"
-      ],
-      [
-        "minecraft:freeze_top_layer"
-      ]
-    ],
-    "spawners": {
-      "ambient": [
-        {
-          "type": "minecraft:bat",
-          "minCount": 8,
-          "maxCount": 8,
-          "weight": 10
-        }
-      ],
-      "axolotls": [],
-      "creature": [],
-      "misc": [],
-      "monster": [
-        {
-          "type": "minecraft:spider",
-          "minCount": 4,
-          "maxCount": 4,
-          "weight": 100
-        },
-        {
-          "type": "minecraft:zombie",
-          "minCount": 4,
-          "maxCount": 4,
-          "weight": 95
-        },
-        {
-          "type": "minecraft:zombie_villager",
-          "minCount": 1,
-          "maxCount": 1,
-          "weight": 5
-        },
-        {
-          "type": "minecraft:skeleton",
-          "minCount": 4,
-          "maxCount": 4,
-          "weight": 100
-        },
-        {
-          "type": "minecraft:creeper",
-          "minCount": 4,
-          "maxCount": 4,
-          "weight": 100
-        },
-        {
-          "type": "minecraft:slime",
-          "minCount": 4,
-          "maxCount": 4,
-          "weight": 100
-        },
-        {
-          "type": "minecraft:enderman",
-          "minCount": 1,
-          "maxCount": 4,
-          "weight": 10
-        },
-        {
-          "type": "minecraft:witch",
-          "minCount": 1,
-          "maxCount": 1,
-          "weight": 5
-        },
-        {
-          "type": "minecraft:drowned",
-          "minCount": 1,
-          "maxCount": 1,
-          "weight": 5
-        }
-      ],
-      "underground_water_creature": [
-        {
-          "type": "minecraft:glow_squid",
-          "minCount": 4,
-          "maxCount": 6,
-          "weight": 10
-        }
-      ],
-      "water_ambient": [
-        {
-          "type": "minecraft:cod",
-          "minCount": 3,
-          "maxCount": 6,
-          "weight": 10
-        }
-      ],
-      "water_creature": [
-        {
-          "type": "minecraft:squid",
-          "minCount": 1,
-          "maxCount": 4,
-          "weight": 1
-        },
-        {
-          "type": "minecraft:dolphin",
-          "minCount": 1,
-          "maxCount": 2,
-          "weight": 1
-        }
-      ]
-    },
-    "spawn_costs": {}
-  },
-  "desert": {
-    "has_precipitation": false,
-    "temperature": 2.0,
-    "downfall": 0.0,
-    "effects": {
-      "mood_sound": {
-        "sound": "minecraft:ambient.cave",
-        "tick_delay": 6000,
-        "block_search_extent": 8,
-        "offset": 2.0
-      },
-      "music": [
-        {
-          "data": {
-            "sound": "minecraft:music.overworld.desert",
-            "min_delay": 12000,
-            "max_delay": 24000,
-            "replace_current_music": false
-          },
-          "weight": 1
-        }
-      ],
-      "music_volume": 1.0,
-      "sky_color": 7254527,
-      "fog_color": 12638463,
-      "water_color": 4159204,
-      "water_fog_color": 329011
-    },
-    "carvers": [
-      "minecraft:cave",
-      "minecraft:cave_extra_underground",
-      "minecraft:canyon"
-    ],
-    "features": [
-      [],
-      [
-        "minecraft:lake_lava_underground",
-        "minecraft:lake_lava_surface"
-      ],
-      [
-        "minecraft:amethyst_geode"
-      ],
-      [
-        "minecraft:fossil_upper",
-        "minecraft:fossil_lower",
-        "minecraft:monster_room",
-        "minecraft:monster_room_deep"
-      ],
-      [
-        "minecraft:desert_well"
-      ],
-      [],
-      [
-        "minecraft:ore_dirt",
-        "minecraft:ore_gravel",
-        "minecraft:ore_granite_upper",
-        "minecraft:ore_granite_lower",
-        "minecraft:ore_diorite_upper",
-        "minecraft:ore_diorite_lower",
-        "minecraft:ore_andesite_upper",
-        "minecraft:ore_andesite_lower",
-        "minecraft:ore_tuff",
-        "minecraft:ore_coal_upper",
-        "minecraft:ore_coal_lower",
-        "minecraft:ore_iron_upper",
-        "minecraft:ore_iron_middle",
-        "minecraft:ore_iron_small",
-        "minecraft:ore_gold",
-        "minecraft:ore_gold_lower",
-        "minecraft:ore_redstone",
-        "minecraft:ore_redstone_lower",
-        "minecraft:ore_diamond",
-        "minecraft:ore_diamond_medium",
-        "minecraft:ore_diamond_large",
-        "minecraft:ore_diamond_buried",
-        "minecraft:ore_lapis",
-        "minecraft:ore_lapis_buried",
-        "minecraft:ore_copper",
-        "minecraft:underwater_magma",
-        "minecraft:disk_sand",
-        "minecraft:disk_clay",
-        "minecraft:disk_gravel"
-      ],
-      [],
-      [
-        "minecraft:spring_water",
-        "minecraft:spring_lava"
-      ],
-      [
-        "minecraft:glow_lichen",
-        "minecraft:flower_default",
-        "minecraft:patch_grass_badlands",
-        "minecraft:patch_dry_grass_desert",
-        "minecraft:patch_dead_bush_2",
-        "minecraft:brown_mushroom_normal",
-        "minecraft:red_mushroom_normal",
-        "minecraft:patch_sugar_cane_desert",
-        "minecraft:patch_pumpkin",
-        "minecraft:patch_cactus_desert"
-      ],
-      [
-        "minecraft:freeze_top_layer"
-      ]
-    ],
-    "spawners": {
-      "ambient": [
-        {
-          "type": "minecraft:bat",
-          "minCount": 8,
-          "maxCount": 8,
-          "weight": 10
-        }
-      ],
-      "axolotls": [],
-      "creature": [
-        {
-          "type": "minecraft:rabbit",
-          "minCount": 2,
-          "maxCount": 3,
-          "weight": 12
-        },
-        {
-          "type": "minecraft:camel",
-          "minCount": 1,
-          "maxCount": 1,
-          "weight": 1
-        }
-      ],
-      "misc": [],
-      "monster": [
-        {
-          "type": "minecraft:spider",
-          "minCount": 4,
-          "maxCount": 4,
-          "weight": 100
-        },
-        {
-          "type": "minecraft:zombie",
-          "minCount": 4,
-          "maxCount": 4,
-          "weight": 19
-        },
-        {
-          "type": "minecraft:zombie_villager",
-          "minCount": 1,
-          "maxCount": 1,
-          "weight": 1
-        },
-        {
-          "type": "minecraft:skeleton",
-          "minCount": 4,
-          "maxCount": 4,
-          "weight": 100
-        },
-        {
-          "type": "minecraft:creeper",
-          "minCount": 4,
-          "maxCount": 4,
-          "weight": 100
-        },
-        {
-          "type": "minecraft:slime",
-          "minCount": 4,
-          "maxCount": 4,
-          "weight": 100
-        },
-        {
-          "type": "minecraft:enderman",
-          "minCount": 1,
-          "maxCount": 4,
-          "weight": 10
-        },
-        {
-          "type": "minecraft:witch",
-          "minCount": 1,
-          "maxCount": 1,
-          "weight": 5
-        },
-        {
-          "type": "minecraft:husk",
-          "minCount": 4,
-          "maxCount": 4,
-          "weight": 80
-        }
-      ],
-      "underground_water_creature": [
-        {
-          "type": "minecraft:glow_squid",
-          "minCount": 4,
-          "maxCount": 6,
-          "weight": 10
-        }
-      ],
-      "water_ambient": [],
-      "water_creature": []
-    },
-    "spawn_costs": {}
-  },
-  "dripstone_caves": {
-    "has_precipitation": true,
-    "temperature": 0.8,
-    "downfall": 0.4,
-    "effects": {
-      "mood_sound": {
-        "sound": "minecraft:ambient.cave",
-        "tick_delay": 6000,
-        "block_search_extent": 8,
-        "offset": 2.0
-      },
-      "music": [
-        {
-          "data": {
-            "sound": "minecraft:music.overworld.dripstone_caves",
-            "min_delay": 12000,
-            "max_delay": 24000,
-            "replace_current_music": false
-          },
-          "weight": 1
-        }
-      ],
-      "music_volume": 1.0,
-      "sky_color": 7907327,
-      "fog_color": 12638463,
-      "water_color": 4159204,
-      "water_fog_color": 329011
-    },
-    "carvers": [
-      "minecraft:cave",
-      "minecraft:cave_extra_underground",
-      "minecraft:canyon"
-    ],
-    "features": [
-      [],
-      [
-        "minecraft:lake_lava_underground",
-        "minecraft:lake_lava_surface"
-      ],
-      [
-        "minecraft:amethyst_geode",
-        "minecraft:large_dripstone"
-      ],
-      [
-        "minecraft:monster_room",
-        "minecraft:monster_room_deep"
-      ],
-      [],
-      [],
-      [
-        "minecraft:ore_dirt",
-        "minecraft:ore_gravel",
-        "minecraft:ore_granite_upper",
-        "minecraft:ore_granite_lower",
-        "minecraft:ore_diorite_upper",
-        "minecraft:ore_diorite_lower",
-        "minecraft:ore_andesite_upper",
-        "minecraft:ore_andesite_lower",
-        "minecraft:ore_tuff",
-        "minecraft:ore_coal_upper",
-        "minecraft:ore_coal_lower",
-        "minecraft:ore_iron_upper",
-        "minecraft:ore_iron_middle",
-        "minecraft:ore_iron_small",
-        "minecraft:ore_gold",
-        "minecraft:ore_gold_lower",
-        "minecraft:ore_redstone",
-        "minecraft:ore_redstone_lower",
-        "minecraft:ore_diamond",
-        "minecraft:ore_diamond_medium",
-        "minecraft:ore_diamond_large",
-        "minecraft:ore_diamond_buried",
-        "minecraft:ore_lapis",
-        "minecraft:ore_lapis_buried",
-        "minecraft:ore_copper_large",
-        "minecraft:underwater_magma",
-        "minecraft:disk_sand",
-        "minecraft:disk_clay",
-        "minecraft:disk_gravel"
-      ],
-      [
-        "minecraft:dripstone_cluster",
-        "minecraft:pointed_dripstone"
-      ],
-      [
-        "minecraft:spring_water",
-        "minecraft:spring_lava"
-      ],
-      [
-        "minecraft:glow_lichen",
-        "minecraft:patch_tall_grass_2",
-        "minecraft:trees_plains",
-        "minecraft:flower_plains",
-        "minecraft:patch_grass_plain",
-        "minecraft:brown_mushroom_normal",
-        "minecraft:red_mushroom_normal",
-        "minecraft:patch_pumpkin"
-      ],
-      [
-        "minecraft:freeze_top_layer"
-      ]
-    ],
-    "spawners": {
-      "ambient": [
-        {
-          "type": "minecraft:bat",
-          "minCount": 8,
-          "maxCount": 8,
-          "weight": 10
-        }
-      ],
-      "axolotls": [],
-      "creature": [],
-      "misc": [],
-      "monster": [
-        {
-          "type": "minecraft:spider",
-          "minCount": 4,
-          "maxCount": 4,
-          "weight": 100
-        },
-        {
-          "type": "minecraft:zombie",
-          "minCount": 4,
-          "maxCount": 4,
-          "weight": 95
-        },
-        {
-          "type": "minecraft:zombie_villager",
-          "minCount": 1,
-          "maxCount": 1,
-          "weight": 5
-        },
-        {
-          "type": "minecraft:skeleton",
-          "minCount": 4,
-          "maxCount": 4,
-          "weight": 100
-        },
-        {
-          "type": "minecraft:creeper",
-          "minCount": 4,
-          "maxCount": 4,
-          "weight": 100
-        },
-        {
-          "type": "minecraft:slime",
-          "minCount": 4,
-          "maxCount": 4,
-          "weight": 100
-        },
-        {
-          "type": "minecraft:enderman",
-          "minCount": 1,
-          "maxCount": 4,
-          "weight": 10
-        },
-        {
-          "type": "minecraft:witch",
-          "minCount": 1,
-          "maxCount": 1,
-          "weight": 5
-        },
-        {
-          "type": "minecraft:drowned",
-          "minCount": 4,
-          "maxCount": 4,
-          "weight": 95
-        }
-      ],
-      "underground_water_creature": [
-        {
-          "type": "minecraft:glow_squid",
-          "minCount": 4,
-          "maxCount": 6,
-          "weight": 10
-        }
-      ],
-      "water_ambient": [],
-      "water_creature": []
-    },
-    "spawn_costs": {}
-  },
-  "end_barrens": {
-    "has_precipitation": false,
-    "temperature": 0.5,
-    "downfall": 0.5,
-    "effects": {
-      "mood_sound": {
-        "sound": "minecraft:ambient.cave",
-        "tick_delay": 6000,
-        "block_search_extent": 8,
-        "offset": 2.0
-      },
-      "music_volume": 1.0,
-      "sky_color": 0,
-      "fog_color": 10518688,
-      "water_color": 4159204,
-      "water_fog_color": 329011
-    },
-    "carvers": [],
-    "features": [],
-    "spawners": {
-      "ambient": [],
-      "axolotls": [],
-      "creature": [],
-      "misc": [],
-      "monster": [
-        {
-          "type": "minecraft:enderman",
-          "minCount": 4,
-          "maxCount": 4,
-          "weight": 10
-        }
-      ],
-      "underground_water_creature": [],
-      "water_ambient": [],
-      "water_creature": []
-    },
-    "spawn_costs": {}
-  },
-  "end_highlands": {
-    "has_precipitation": false,
-    "temperature": 0.5,
-    "downfall": 0.5,
-    "effects": {
-      "mood_sound": {
-        "sound": "minecraft:ambient.cave",
-        "tick_delay": 6000,
-        "block_search_extent": 8,
-        "offset": 2.0
-      },
-      "music_volume": 1.0,
-      "sky_color": 0,
-      "fog_color": 10518688,
-      "water_color": 4159204,
-      "water_fog_color": 329011
-    },
-    "carvers": [],
-    "features": [
-      [],
-      [],
-      [],
-      [],
-      [
-        "minecraft:end_gateway_return"
-      ],
-      [],
-      [],
-      [],
-      [],
-      [
-        "minecraft:chorus_plant"
-      ]
-    ],
-    "spawners": {
-      "ambient": [],
-      "axolotls": [],
-      "creature": [],
-      "misc": [],
-      "monster": [
-        {
-          "type": "minecraft:enderman",
-          "minCount": 4,
-          "maxCount": 4,
-          "weight": 10
-        }
-      ],
-      "underground_water_creature": [],
-      "water_ambient": [],
-      "water_creature": []
-    },
-    "spawn_costs": {}
-  },
-  "end_midlands": {
-    "has_precipitation": false,
-    "temperature": 0.5,
-    "downfall": 0.5,
-    "effects": {
-      "mood_sound": {
-        "sound": "minecraft:ambient.cave",
-        "tick_delay": 6000,
-        "block_search_extent": 8,
-        "offset": 2.0
-      },
-      "music_volume": 1.0,
-      "sky_color": 0,
-      "fog_color": 10518688,
-      "water_color": 4159204,
-      "water_fog_color": 329011
-    },
-    "carvers": [],
-    "features": [],
-    "spawners": {
-      "ambient": [],
-      "axolotls": [],
-      "creature": [],
-      "misc": [],
-      "monster": [
-        {
-          "type": "minecraft:enderman",
-          "minCount": 4,
-          "maxCount": 4,
-          "weight": 10
-        }
-      ],
-      "underground_water_creature": [],
-      "water_ambient": [],
-      "water_creature": []
-    },
-    "spawn_costs": {}
-  },
-  "eroded_badlands": {
-    "has_precipitation": false,
-    "temperature": 2.0,
-    "downfall": 0.0,
-    "effects": {
-      "mood_sound": {
-        "sound": "minecraft:ambient.cave",
-        "tick_delay": 6000,
-        "block_search_extent": 8,
-        "offset": 2.0
-      },
-      "music": [
-        {
-          "data": {
-            "sound": "minecraft:music.overworld.badlands",
-            "min_delay": 12000,
-            "max_delay": 24000,
-            "replace_current_music": false
-          },
-          "weight": 1
-        }
-      ],
-      "music_volume": 1.0,
-      "sky_color": 7254527,
-      "foliage_color": 10387789,
-      "grass_color": 9470285,
-      "fog_color": 12638463,
-      "water_color": 4159204,
-      "water_fog_color": 329011
-    },
-    "carvers": [
-      "minecraft:cave",
-      "minecraft:cave_extra_underground",
-      "minecraft:canyon"
-    ],
-    "features": [
-      [],
-      [
-        "minecraft:lake_lava_underground",
-        "minecraft:lake_lava_surface"
-      ],
-      [
-        "minecraft:amethyst_geode"
-      ],
-      [
-        "minecraft:monster_room",
-        "minecraft:monster_room_deep"
-      ],
-      [],
-      [],
-      [
-        "minecraft:ore_dirt",
-        "minecraft:ore_gravel",
-        "minecraft:ore_granite_upper",
-        "minecraft:ore_granite_lower",
-        "minecraft:ore_diorite_upper",
-        "minecraft:ore_diorite_lower",
-        "minecraft:ore_andesite_upper",
-        "minecraft:ore_andesite_lower",
-        "minecraft:ore_tuff",
-        "minecraft:ore_coal_upper",
-        "minecraft:ore_coal_lower",
-        "minecraft:ore_iron_upper",
-        "minecraft:ore_iron_middle",
-        "minecraft:ore_iron_small",
-        "minecraft:ore_gold",
-        "minecraft:ore_gold_lower",
-        "minecraft:ore_redstone",
-        "minecraft:ore_redstone_lower",
-        "minecraft:ore_diamond",
-        "minecraft:ore_diamond_medium",
-        "minecraft:ore_diamond_large",
-        "minecraft:ore_diamond_buried",
-        "minecraft:ore_lapis",
-        "minecraft:ore_lapis_buried",
-        "minecraft:ore_copper",
-        "minecraft:underwater_magma",
-        "minecraft:ore_gold_extra",
-        "minecraft:disk_sand",
-        "minecraft:disk_clay",
-        "minecraft:disk_gravel"
-      ],
-      [],
-      [
-        "minecraft:spring_water",
-        "minecraft:spring_lava"
-      ],
-      [
-        "minecraft:glow_lichen",
-        "minecraft:patch_grass_badlands",
-        "minecraft:patch_dry_grass_badlands",
-        "minecraft:patch_dead_bush_badlands",
-        "minecraft:brown_mushroom_normal",
-        "minecraft:red_mushroom_normal",
-        "minecraft:patch_sugar_cane_badlands",
-        "minecraft:patch_pumpkin",
-        "minecraft:patch_cactus_decorated",
-        "minecraft:patch_firefly_bush_near_water"
-      ],
-      [
-        "minecraft:freeze_top_layer"
-      ]
-    ],
-    "creature_spawn_probability": 0.03,
-    "spawners": {
-      "ambient": [
-        {
-          "type": "minecraft:bat",
-          "minCount": 8,
-          "maxCount": 8,
-          "weight": 10
-        }
-      ],
-      "axolotls": [],
-      "creature": [
-        {
-          "type": "minecraft:sheep",
-          "minCount": 4,
-          "maxCount": 4,
-          "weight": 12
-        },
-        {
-          "type": "minecraft:pig",
-          "minCount": 4,
-          "maxCount": 4,
-          "weight": 10
-        },
-        {
-          "type": "minecraft:chicken",
-          "minCount": 4,
-          "maxCount": 4,
-          "weight": 10
-        },
-        {
-          "type": "minecraft:cow",
-          "minCount": 4,
-          "maxCount": 4,
-          "weight": 8
-        },
-        {
-          "type": "minecraft:armadillo",
-          "minCount": 1,
-          "maxCount": 2,
-          "weight": 6
-        }
-      ],
-      "misc": [],
-      "monster": [
-        {
-          "type": "minecraft:spider",
-          "minCount": 4,
-          "maxCount": 4,
-          "weight": 100
-        },
-        {
-          "type": "minecraft:zombie",
-          "minCount": 4,
-          "maxCount": 4,
-          "weight": 95
-        },
-        {
-          "type": "minecraft:zombie_villager",
-          "minCount": 1,
-          "maxCount": 1,
-          "weight": 5
-        },
-        {
-          "type": "minecraft:skeleton",
-          "minCount": 4,
-          "maxCount": 4,
-          "weight": 100
-        },
-        {
-          "type": "minecraft:creeper",
-          "minCount": 4,
-          "maxCount": 4,
-          "weight": 100
-        },
-        {
-          "type": "minecraft:slime",
-          "minCount": 4,
-          "maxCount": 4,
-          "weight": 100
-        },
-        {
-          "type": "minecraft:enderman",
-          "minCount": 1,
-          "maxCount": 4,
-          "weight": 10
-        },
-        {
-          "type": "minecraft:witch",
-          "minCount": 1,
-          "maxCount": 1,
-          "weight": 5
-        }
-      ],
-      "underground_water_creature": [
-        {
-          "type": "minecraft:glow_squid",
-          "minCount": 4,
-          "maxCount": 6,
-          "weight": 10
-        }
-      ],
-      "water_ambient": [],
-      "water_creature": []
-    },
-    "spawn_costs": {}
-  },
-  "flower_forest": {
-    "has_precipitation": true,
-    "temperature": 0.7,
-    "downfall": 0.8,
-    "effects": {
-      "mood_sound": {
-        "sound": "minecraft:ambient.cave",
-        "tick_delay": 6000,
-        "block_search_extent": 8,
-        "offset": 2.0
-      },
-      "music": [
-        {
-          "data": {
-            "sound": "minecraft:music.overworld.flower_forest",
-            "min_delay": 12000,
-            "max_delay": 24000,
-            "replace_current_music": false
-          },
-          "weight": 1
-        }
-      ],
-      "music_volume": 1.0,
-      "sky_color": 7972607,
-      "fog_color": 12638463,
-      "water_color": 4159204,
-      "water_fog_color": 329011
-    },
-    "carvers": [
-      "minecraft:cave",
-      "minecraft:cave_extra_underground",
-      "minecraft:canyon"
-    ],
-    "features": [
-      [],
-      [
-        "minecraft:lake_lava_underground",
-        "minecraft:lake_lava_surface"
-      ],
-      [
-        "minecraft:amethyst_geode"
-      ],
-      [
-        "minecraft:monster_room",
-        "minecraft:monster_room_deep"
-      ],
-      [],
-      [],
-      [
-        "minecraft:ore_dirt",
-        "minecraft:ore_gravel",
-        "minecraft:ore_granite_upper",
-        "minecraft:ore_granite_lower",
-        "minecraft:ore_diorite_upper",
-        "minecraft:ore_diorite_lower",
-        "minecraft:ore_andesite_upper",
-        "minecraft:ore_andesite_lower",
-        "minecraft:ore_tuff",
-        "minecraft:ore_coal_upper",
-        "minecraft:ore_coal_lower",
-        "minecraft:ore_iron_upper",
-        "minecraft:ore_iron_middle",
-        "minecraft:ore_iron_small",
-        "minecraft:ore_gold",
-        "minecraft:ore_gold_lower",
-        "minecraft:ore_redstone",
-        "minecraft:ore_redstone_lower",
-        "minecraft:ore_diamond",
-        "minecraft:ore_diamond_medium",
-        "minecraft:ore_diamond_large",
-        "minecraft:ore_diamond_buried",
-        "minecraft:ore_lapis",
-        "minecraft:ore_lapis_buried",
-        "minecraft:ore_copper",
-        "minecraft:underwater_magma",
-        "minecraft:disk_sand",
-        "minecraft:disk_clay",
-        "minecraft:disk_gravel"
-      ],
-      [],
-      [
-        "minecraft:spring_water",
-        "minecraft:spring_lava"
-      ],
-      [
-        "minecraft:glow_lichen",
-        "minecraft:flower_forest_flowers",
-        "minecraft:trees_flower_forest",
-        "minecraft:flower_flower_forest",
-        "minecraft:patch_grass_badlands",
-        "minecraft:brown_mushroom_normal",
-        "minecraft:red_mushroom_normal",
-        "minecraft:patch_pumpkin",
-        "minecraft:patch_sugar_cane",
-        "minecraft:patch_firefly_bush_near_water"
-      ],
-      [
-        "minecraft:freeze_top_layer"
-      ]
-    ],
-    "spawners": {
-      "ambient": [
-        {
-          "type": "minecraft:bat",
-          "minCount": 8,
-          "maxCount": 8,
-          "weight": 10
-        }
-      ],
-      "axolotls": [],
-      "creature": [
-        {
-          "type": "minecraft:sheep",
-          "minCount": 4,
-          "maxCount": 4,
-          "weight": 12
-        },
-        {
-          "type": "minecraft:pig",
-          "minCount": 4,
-          "maxCount": 4,
-          "weight": 10
-        },
-        {
-          "type": "minecraft:chicken",
-          "minCount": 4,
-          "maxCount": 4,
-          "weight": 10
-        },
-        {
-          "type": "minecraft:cow",
-          "minCount": 4,
-          "maxCount": 4,
-          "weight": 8
-        },
-        {
-          "type": "minecraft:rabbit",
-          "minCount": 2,
-          "maxCount": 3,
-          "weight": 4
-        }
-      ],
-      "misc": [],
-      "monster": [
-        {
-          "type": "minecraft:spider",
-          "minCount": 4,
-          "maxCount": 4,
-          "weight": 100
-        },
-        {
-          "type": "minecraft:zombie",
-          "minCount": 4,
-          "maxCount": 4,
-          "weight": 95
-        },
-        {
-          "type": "minecraft:zombie_villager",
-          "minCount": 1,
-          "maxCount": 1,
-          "weight": 5
-        },
-        {
-          "type": "minecraft:skeleton",
-          "minCount": 4,
-          "maxCount": 4,
-          "weight": 100
-        },
-        {
-          "type": "minecraft:creeper",
-          "minCount": 4,
-          "maxCount": 4,
-          "weight": 100
-        },
-        {
-          "type": "minecraft:slime",
-          "minCount": 4,
-          "maxCount": 4,
-          "weight": 100
-        },
-        {
-          "type": "minecraft:enderman",
-          "minCount": 1,
-          "maxCount": 4,
-          "weight": 10
-        },
-        {
-          "type": "minecraft:witch",
-          "minCount": 1,
-          "maxCount": 1,
-          "weight": 5
-        }
-      ],
-      "underground_water_creature": [
-        {
-          "type": "minecraft:glow_squid",
-          "minCount": 4,
-          "maxCount": 6,
-          "weight": 10
-        }
-      ],
-      "water_ambient": [],
-      "water_creature": []
-    },
-    "spawn_costs": {}
-  },
-  "forest": {
-    "has_precipitation": true,
-    "temperature": 0.7,
-    "downfall": 0.8,
-    "effects": {
-      "mood_sound": {
-        "sound": "minecraft:ambient.cave",
-        "tick_delay": 6000,
-        "block_search_extent": 8,
-        "offset": 2.0
-      },
-      "music": [
-        {
-          "data": {
-            "sound": "minecraft:music.overworld.forest",
-            "min_delay": 12000,
-            "max_delay": 24000,
-            "replace_current_music": false
-          },
-          "weight": 1
-        }
-      ],
-      "music_volume": 1.0,
-      "sky_color": 7972607,
-      "fog_color": 12638463,
-      "water_color": 4159204,
-      "water_fog_color": 329011
-    },
-    "carvers": [
-      "minecraft:cave",
-      "minecraft:cave_extra_underground",
-      "minecraft:canyon"
-    ],
-    "features": [
-      [],
-      [
-        "minecraft:lake_lava_underground",
-        "minecraft:lake_lava_surface"
-      ],
-      [
-        "minecraft:amethyst_geode"
-      ],
-      [
-        "minecraft:monster_room",
-        "minecraft:monster_room_deep"
-      ],
-      [],
-      [],
-      [
-        "minecraft:ore_dirt",
-        "minecraft:ore_gravel",
-        "minecraft:ore_granite_upper",
-        "minecraft:ore_granite_lower",
-        "minecraft:ore_diorite_upper",
-        "minecraft:ore_diorite_lower",
-        "minecraft:ore_andesite_upper",
-        "minecraft:ore_andesite_lower",
-        "minecraft:ore_tuff",
-        "minecraft:ore_coal_upper",
-        "minecraft:ore_coal_lower",
-        "minecraft:ore_iron_upper",
-        "minecraft:ore_iron_middle",
-        "minecraft:ore_iron_small",
-        "minecraft:ore_gold",
-        "minecraft:ore_gold_lower",
-        "minecraft:ore_redstone",
-        "minecraft:ore_redstone_lower",
-        "minecraft:ore_diamond",
-        "minecraft:ore_diamond_medium",
-        "minecraft:ore_diamond_large",
-        "minecraft:ore_diamond_buried",
-        "minecraft:ore_lapis",
-        "minecraft:ore_lapis_buried",
-        "minecraft:ore_copper",
-        "minecraft:underwater_magma",
-        "minecraft:disk_sand",
-        "minecraft:disk_clay",
-        "minecraft:disk_gravel"
-      ],
-      [],
-      [
-        "minecraft:spring_water",
-        "minecraft:spring_lava"
-      ],
-      [
-        "minecraft:glow_lichen",
-        "minecraft:forest_flowers",
-        "minecraft:trees_birch_and_oak_leaf_litter",
-        "minecraft:patch_bush",
-        "minecraft:flower_default",
-        "minecraft:patch_grass_forest",
-        "minecraft:brown_mushroom_normal",
-        "minecraft:red_mushroom_normal",
-        "minecraft:patch_pumpkin",
-        "minecraft:patch_sugar_cane",
-        "minecraft:patch_firefly_bush_near_water"
-      ],
-      [
-        "minecraft:freeze_top_layer"
-      ]
-    ],
-    "spawners": {
-      "ambient": [
-        {
-          "type": "minecraft:bat",
-          "minCount": 8,
-          "maxCount": 8,
-          "weight": 10
-        }
-      ],
-      "axolotls": [],
-      "creature": [
-        {
-          "type": "minecraft:sheep",
-          "minCount": 4,
-          "maxCount": 4,
-          "weight": 12
-        },
-        {
-          "type": "minecraft:pig",
-          "minCount": 4,
-          "maxCount": 4,
-          "weight": 10
-        },
-        {
-          "type": "minecraft:chicken",
-          "minCount": 4,
-          "maxCount": 4,
-          "weight": 10
-        },
-        {
-          "type": "minecraft:cow",
-          "minCount": 4,
-          "maxCount": 4,
-          "weight": 8
-        },
-        {
-          "type": "minecraft:wolf",
-          "minCount": 4,
-          "maxCount": 4,
-          "weight": 5
-        }
-      ],
-      "misc": [],
-      "monster": [
-        {
-          "type": "minecraft:spider",
-          "minCount": 4,
-          "maxCount": 4,
-          "weight": 100
-        },
-        {
-          "type": "minecraft:zombie",
-          "minCount": 4,
-          "maxCount": 4,
-          "weight": 95
-        },
-        {
-          "type": "minecraft:zombie_villager",
-          "minCount": 1,
-          "maxCount": 1,
-          "weight": 5
-        },
-        {
-          "type": "minecraft:skeleton",
-          "minCount": 4,
-          "maxCount": 4,
-          "weight": 100
-        },
-        {
-          "type": "minecraft:creeper",
-          "minCount": 4,
-          "maxCount": 4,
-          "weight": 100
-        },
-        {
-          "type": "minecraft:slime",
-          "minCount": 4,
-          "maxCount": 4,
-          "weight": 100
-        },
-        {
-          "type": "minecraft:enderman",
-          "minCount": 1,
-          "maxCount": 4,
-          "weight": 10
-        },
-        {
-          "type": "minecraft:witch",
-          "minCount": 1,
-          "maxCount": 1,
-          "weight": 5
-        }
-      ],
-      "underground_water_creature": [
-        {
-          "type": "minecraft:glow_squid",
-          "minCount": 4,
-          "maxCount": 6,
-          "weight": 10
-        }
-      ],
-      "water_ambient": [],
-      "water_creature": []
-    },
-    "spawn_costs": {}
-  },
-  "frozen_ocean": {
-    "has_precipitation": true,
-    "temperature": 0.0,
-    "temperature_modifier": "frozen",
-    "downfall": 0.5,
-    "effects": {
-      "mood_sound": {
-        "sound": "minecraft:ambient.cave",
-        "tick_delay": 6000,
-        "block_search_extent": 8,
-        "offset": 2.0
-      },
-      "music_volume": 1.0,
-      "sky_color": 8364543,
-      "fog_color": 12638463,
-      "water_color": 3750089,
-      "water_fog_color": 329011
-    },
-    "carvers": [
-      "minecraft:cave",
-      "minecraft:cave_extra_underground",
-      "minecraft:canyon"
-    ],
-    "features": [
-      [],
-      [
-        "minecraft:lake_lava_underground",
-        "minecraft:lake_lava_surface"
-      ],
-      [
-        "minecraft:iceberg_packed",
-        "minecraft:iceberg_blue",
-        "minecraft:amethyst_geode"
-      ],
-      [
-        "minecraft:monster_room",
-        "minecraft:monster_room_deep"
-      ],
-      [
-        "minecraft:blue_ice"
-      ],
-      [],
-      [
-        "minecraft:ore_dirt",
-        "minecraft:ore_gravel",
-        "minecraft:ore_granite_upper",
-        "minecraft:ore_granite_lower",
-        "minecraft:ore_diorite_upper",
-        "minecraft:ore_diorite_lower",
-        "minecraft:ore_andesite_upper",
-        "minecraft:ore_andesite_lower",
-        "minecraft:ore_tuff",
-        "minecraft:ore_coal_upper",
-        "minecraft:ore_coal_lower",
-        "minecraft:ore_iron_upper",
-        "minecraft:ore_iron_middle",
-        "minecraft:ore_iron_small",
-        "minecraft:ore_gold",
-        "minecraft:ore_gold_lower",
-        "minecraft:ore_redstone",
-        "minecraft:ore_redstone_lower",
-        "minecraft:ore_diamond",
-        "minecraft:ore_diamond_medium",
-        "minecraft:ore_diamond_large",
-        "minecraft:ore_diamond_buried",
-        "minecraft:ore_lapis",
-        "minecraft:ore_lapis_buried",
-        "minecraft:ore_copper",
-        "minecraft:underwater_magma",
-        "minecraft:disk_sand",
-        "minecraft:disk_clay",
-        "minecraft:disk_gravel"
-      ],
-      [],
-      [
-        "minecraft:spring_water",
-        "minecraft:spring_lava"
-      ],
-      [
-        "minecraft:glow_lichen",
-        "minecraft:trees_water",
-        "minecraft:flower_default",
-        "minecraft:patch_grass_badlands",
-        "minecraft:brown_mushroom_normal",
-        "minecraft:red_mushroom_normal",
-        "minecraft:patch_pumpkin",
-        "minecraft:patch_sugar_cane",
-        "minecraft:patch_firefly_bush_near_water"
-      ],
-      [
-        "minecraft:freeze_top_layer"
-      ]
-    ],
-    "spawners": {
-      "ambient": [
-        {
-          "type": "minecraft:bat",
-          "minCount": 8,
-          "maxCount": 8,
-          "weight": 10
-        }
-      ],
-      "axolotls": [],
-      "creature": [
-        {
-          "type": "minecraft:polar_bear",
-          "minCount": 1,
-          "maxCount": 2,
-          "weight": 1
-        }
-      ],
-      "misc": [],
-      "monster": [
-        {
-          "type": "minecraft:spider",
-          "minCount": 4,
-          "maxCount": 4,
-          "weight": 100
-        },
-        {
-          "type": "minecraft:zombie",
-          "minCount": 4,
-          "maxCount": 4,
-          "weight": 95
-        },
-        {
-          "type": "minecraft:zombie_villager",
-          "minCount": 1,
-          "maxCount": 1,
-          "weight": 5
-        },
-        {
-          "type": "minecraft:skeleton",
-          "minCount": 4,
-          "maxCount": 4,
-          "weight": 100
-        },
-        {
-          "type": "minecraft:creeper",
-          "minCount": 4,
-          "maxCount": 4,
-          "weight": 100
-        },
-        {
-          "type": "minecraft:slime",
-          "minCount": 4,
-          "maxCount": 4,
-          "weight": 100
-        },
-        {
-          "type": "minecraft:enderman",
-          "minCount": 1,
-          "maxCount": 4,
-          "weight": 10
-        },
-        {
-          "type": "minecraft:witch",
-          "minCount": 1,
-          "maxCount": 1,
-          "weight": 5
-        },
-        {
-          "type": "minecraft:drowned",
-          "minCount": 1,
-          "maxCount": 1,
-          "weight": 5
-        }
-      ],
-      "underground_water_creature": [
-        {
-          "type": "minecraft:glow_squid",
-          "minCount": 4,
-          "maxCount": 6,
-          "weight": 10
-        }
-      ],
-      "water_ambient": [
-        {
-          "type": "minecraft:salmon",
-          "minCount": 1,
-          "maxCount": 5,
-          "weight": 15
-        }
-      ],
-      "water_creature": [
-        {
-          "type": "minecraft:squid",
-          "minCount": 1,
-          "maxCount": 4,
-          "weight": 1
-        }
-      ]
-    },
-    "spawn_costs": {}
-  },
-  "frozen_peaks": {
-    "has_precipitation": true,
-    "temperature": -0.7,
-    "downfall": 0.9,
-    "effects": {
-      "mood_sound": {
-        "sound": "minecraft:ambient.cave",
-        "tick_delay": 6000,
-        "block_search_extent": 8,
-        "offset": 2.0
-      },
-      "music": [
-        {
-          "data": {
-            "sound": "minecraft:music.overworld.frozen_peaks",
-            "min_delay": 12000,
-            "max_delay": 24000,
-            "replace_current_music": false
-          },
-          "weight": 1
-        }
-      ],
-      "music_volume": 1.0,
-      "sky_color": 8756735,
-      "fog_color": 12638463,
-      "water_color": 4159204,
-      "water_fog_color": 329011
-    },
-    "carvers": [
-      "minecraft:cave",
-      "minecraft:cave_extra_underground",
-      "minecraft:canyon"
-    ],
-    "features": [
-      [],
-      [
-        "minecraft:lake_lava_underground",
-        "minecraft:lake_lava_surface"
-      ],
-      [
-        "minecraft:amethyst_geode"
-      ],
-      [
-        "minecraft:monster_room",
-        "minecraft:monster_room_deep"
-      ],
-      [],
-      [],
-      [
-        "minecraft:ore_dirt",
-        "minecraft:ore_gravel",
-        "minecraft:ore_granite_upper",
-        "minecraft:ore_granite_lower",
-        "minecraft:ore_diorite_upper",
-        "minecraft:ore_diorite_lower",
-        "minecraft:ore_andesite_upper",
-        "minecraft:ore_andesite_lower",
-        "minecraft:ore_tuff",
-        "minecraft:ore_coal_upper",
-        "minecraft:ore_coal_lower",
-        "minecraft:ore_iron_upper",
-        "minecraft:ore_iron_middle",
-        "minecraft:ore_iron_small",
-        "minecraft:ore_gold",
-        "minecraft:ore_gold_lower",
-        "minecraft:ore_redstone",
-        "minecraft:ore_redstone_lower",
-        "minecraft:ore_diamond",
-        "minecraft:ore_diamond_medium",
-        "minecraft:ore_diamond_large",
-        "minecraft:ore_diamond_buried",
-        "minecraft:ore_lapis",
-        "minecraft:ore_lapis_buried",
-        "minecraft:ore_copper",
-        "minecraft:underwater_magma",
-        "minecraft:disk_sand",
-        "minecraft:disk_clay",
-        "minecraft:disk_gravel",
-        "minecraft:ore_emerald"
-      ],
-      [
-        "minecraft:ore_infested"
-      ],
-      [
-        "minecraft:spring_water",
-        "minecraft:spring_lava",
-        "minecraft:spring_lava_frozen"
-      ],
-      [
-        "minecraft:glow_lichen"
-      ],
-      [
-        "minecraft:freeze_top_layer"
-      ]
-    ],
-    "spawners": {
-      "ambient": [
-        {
-          "type": "minecraft:bat",
-          "minCount": 8,
-          "maxCount": 8,
-          "weight": 10
-        }
-      ],
-      "axolotls": [],
-      "creature": [
-        {
-          "type": "minecraft:goat",
-          "minCount": 1,
-          "maxCount": 3,
-          "weight": 5
-        }
-      ],
-      "misc": [],
-      "monster": [
-        {
-          "type": "minecraft:spider",
-          "minCount": 4,
-          "maxCount": 4,
-          "weight": 100
-        },
-        {
-          "type": "minecraft:zombie",
-          "minCount": 4,
-          "maxCount": 4,
-          "weight": 95
-        },
-        {
-          "type": "minecraft:zombie_villager",
-          "minCount": 1,
-          "maxCount": 1,
-          "weight": 5
-        },
-        {
-          "type": "minecraft:skeleton",
-          "minCount": 4,
-          "maxCount": 4,
-          "weight": 100
-        },
-        {
-          "type": "minecraft:creeper",
-          "minCount": 4,
-          "maxCount": 4,
-          "weight": 100
-        },
-        {
-          "type": "minecraft:slime",
-          "minCount": 4,
-          "maxCount": 4,
-          "weight": 100
-        },
-        {
-          "type": "minecraft:enderman",
-          "minCount": 1,
-          "maxCount": 4,
-          "weight": 10
-        },
-        {
-          "type": "minecraft:witch",
-          "minCount": 1,
-          "maxCount": 1,
-          "weight": 5
-        }
-      ],
-      "underground_water_creature": [
-        {
-          "type": "minecraft:glow_squid",
-          "minCount": 4,
-          "maxCount": 6,
-          "weight": 10
-        }
-      ],
-      "water_ambient": [],
-      "water_creature": []
-    },
-    "spawn_costs": {}
-  },
-  "frozen_river": {
-    "has_precipitation": true,
-    "temperature": 0.0,
-    "downfall": 0.5,
-    "effects": {
-      "mood_sound": {
-        "sound": "minecraft:ambient.cave",
-        "tick_delay": 6000,
-        "block_search_extent": 8,
-        "offset": 2.0
-      },
-      "music_volume": 1.0,
-      "sky_color": 8364543,
-      "fog_color": 12638463,
-      "water_color": 3750089,
-      "water_fog_color": 329011
-    },
-    "carvers": [
-      "minecraft:cave",
-      "minecraft:cave_extra_underground",
-      "minecraft:canyon"
-    ],
-    "features": [
-      [],
-      [
-        "minecraft:lake_lava_underground",
-        "minecraft:lake_lava_surface"
-      ],
-      [
-        "minecraft:amethyst_geode"
-      ],
-      [
-        "minecraft:monster_room",
-        "minecraft:monster_room_deep"
-      ],
-      [],
-      [],
-      [
-        "minecraft:ore_dirt",
-        "minecraft:ore_gravel",
-        "minecraft:ore_granite_upper",
-        "minecraft:ore_granite_lower",
-        "minecraft:ore_diorite_upper",
-        "minecraft:ore_diorite_lower",
-        "minecraft:ore_andesite_upper",
-        "minecraft:ore_andesite_lower",
-        "minecraft:ore_tuff",
-        "minecraft:ore_coal_upper",
-        "minecraft:ore_coal_lower",
-        "minecraft:ore_iron_upper",
-        "minecraft:ore_iron_middle",
-        "minecraft:ore_iron_small",
-        "minecraft:ore_gold",
-        "minecraft:ore_gold_lower",
-        "minecraft:ore_redstone",
-        "minecraft:ore_redstone_lower",
-        "minecraft:ore_diamond",
-        "minecraft:ore_diamond_medium",
-        "minecraft:ore_diamond_large",
-        "minecraft:ore_diamond_buried",
-        "minecraft:ore_lapis",
-        "minecraft:ore_lapis_buried",
-        "minecraft:ore_copper",
-        "minecraft:underwater_magma",
-        "minecraft:disk_sand",
-        "minecraft:disk_clay",
-        "minecraft:disk_gravel"
-      ],
-      [],
-      [
-        "minecraft:spring_water",
-        "minecraft:spring_lava"
-      ],
-      [
-        "minecraft:glow_lichen",
-        "minecraft:trees_water",
-        "minecraft:patch_bush",
-        "minecraft:flower_default",
-        "minecraft:patch_grass_badlands",
-        "minecraft:brown_mushroom_normal",
-        "minecraft:red_mushroom_normal",
-        "minecraft:patch_pumpkin",
-        "minecraft:patch_sugar_cane",
-        "minecraft:patch_firefly_bush_near_water"
-      ],
-      [
-        "minecraft:freeze_top_layer"
-      ]
-    ],
-    "spawners": {
-      "ambient": [
-        {
-          "type": "minecraft:bat",
-          "minCount": 8,
-          "maxCount": 8,
-          "weight": 10
-        }
-      ],
-      "axolotls": [],
-      "creature": [],
-      "misc": [],
-      "monster": [
-        {
-          "type": "minecraft:spider",
-          "minCount": 4,
-          "maxCount": 4,
-          "weight": 100
-        },
-        {
-          "type": "minecraft:zombie",
-          "minCount": 4,
-          "maxCount": 4,
-          "weight": 95
-        },
-        {
-          "type": "minecraft:zombie_villager",
-          "minCount": 1,
-          "maxCount": 1,
-          "weight": 5
-        },
-        {
-          "type": "minecraft:skeleton",
-          "minCount": 4,
-          "maxCount": 4,
-          "weight": 100
-        },
-        {
-          "type": "minecraft:creeper",
-          "minCount": 4,
-          "maxCount": 4,
-          "weight": 100
-        },
-        {
-          "type": "minecraft:slime",
-          "minCount": 4,
-          "maxCount": 4,
-          "weight": 100
-        },
-        {
-          "type": "minecraft:enderman",
-          "minCount": 1,
-          "maxCount": 4,
-          "weight": 10
-        },
-        {
-          "type": "minecraft:witch",
-          "minCount": 1,
-          "maxCount": 1,
-          "weight": 5
-        },
-        {
-          "type": "minecraft:drowned",
-          "minCount": 1,
-          "maxCount": 1,
-          "weight": 1
-        }
-      ],
-      "underground_water_creature": [
-        {
-          "type": "minecraft:glow_squid",
-          "minCount": 4,
-          "maxCount": 6,
-          "weight": 10
-        }
-      ],
-      "water_ambient": [
-        {
-          "type": "minecraft:salmon",
-          "minCount": 1,
-          "maxCount": 5,
-          "weight": 5
-        }
-      ],
-      "water_creature": [
-        {
-          "type": "minecraft:squid",
-          "minCount": 1,
-          "maxCount": 4,
-          "weight": 2
-        }
-      ]
-    },
-    "spawn_costs": {}
-  },
-  "grove": {
-    "has_precipitation": true,
-    "temperature": -0.2,
-    "downfall": 0.8,
-    "effects": {
-      "mood_sound": {
-        "sound": "minecraft:ambient.cave",
-        "tick_delay": 6000,
-        "block_search_extent": 8,
-        "offset": 2.0
-      },
-      "music": [
-        {
-          "data": {
-            "sound": "minecraft:music.overworld.grove",
-            "min_delay": 12000,
-            "max_delay": 24000,
-            "replace_current_music": false
-          },
-          "weight": 1
-        }
-      ],
-      "music_volume": 1.0,
-      "sky_color": 8495359,
-      "fog_color": 12638463,
-      "water_color": 4159204,
-      "water_fog_color": 329011
-    },
-    "carvers": [
-      "minecraft:cave",
-      "minecraft:cave_extra_underground",
-      "minecraft:canyon"
-    ],
-    "features": [
-      [],
-      [
-        "minecraft:lake_lava_underground",
-        "minecraft:lake_lava_surface"
-      ],
-      [
-        "minecraft:amethyst_geode"
-      ],
-      [
-        "minecraft:monster_room",
-        "minecraft:monster_room_deep"
-      ],
-      [],
-      [],
-      [
-        "minecraft:ore_dirt",
-        "minecraft:ore_gravel",
-        "minecraft:ore_granite_upper",
-        "minecraft:ore_granite_lower",
-        "minecraft:ore_diorite_upper",
-        "minecraft:ore_diorite_lower",
-        "minecraft:ore_andesite_upper",
-        "minecraft:ore_andesite_lower",
-        "minecraft:ore_tuff",
-        "minecraft:ore_coal_upper",
-        "minecraft:ore_coal_lower",
-        "minecraft:ore_iron_upper",
-        "minecraft:ore_iron_middle",
-        "minecraft:ore_iron_small",
-        "minecraft:ore_gold",
-        "minecraft:ore_gold_lower",
-        "minecraft:ore_redstone",
-        "minecraft:ore_redstone_lower",
-        "minecraft:ore_diamond",
-        "minecraft:ore_diamond_medium",
-        "minecraft:ore_diamond_large",
-        "minecraft:ore_diamond_buried",
-        "minecraft:ore_lapis",
-        "minecraft:ore_lapis_buried",
-        "minecraft:ore_copper",
-        "minecraft:underwater_magma",
-        "minecraft:disk_sand",
-        "minecraft:disk_clay",
-        "minecraft:disk_gravel",
-        "minecraft:ore_emerald"
-      ],
-      [
-        "minecraft:ore_infested"
-      ],
-      [
-        "minecraft:spring_water",
-        "minecraft:spring_lava",
-        "minecraft:spring_lava_frozen"
-      ],
-      [
-        "minecraft:glow_lichen",
-        "minecraft:trees_grove",
-        "minecraft:patch_pumpkin"
-      ],
-      [
-        "minecraft:freeze_top_layer"
-      ]
-    ],
-    "spawners": {
-      "ambient": [
-        {
-          "type": "minecraft:bat",
-          "minCount": 8,
-          "maxCount": 8,
-          "weight": 10
-        }
-      ],
-      "axolotls": [],
-      "creature": [
-        {
-          "type": "minecraft:wolf",
-          "minCount": 1,
-          "maxCount": 1,
-          "weight": 1
-        },
-        {
-          "type": "minecraft:rabbit",
-          "minCount": 2,
-          "maxCount": 3,
-          "weight": 8
-        },
-        {
-          "type": "minecraft:fox",
-          "minCount": 2,
-          "maxCount": 4,
-          "weight": 4
-        }
-      ],
-      "misc": [],
-      "monster": [
-        {
-          "type": "minecraft:spider",
-          "minCount": 4,
-          "maxCount": 4,
-          "weight": 100
-        },
-        {
-          "type": "minecraft:zombie",
-          "minCount": 4,
-          "maxCount": 4,
-          "weight": 95
-        },
-        {
-          "type": "minecraft:zombie_villager",
-          "minCount": 1,
-          "maxCount": 1,
-          "weight": 5
-        },
-        {
-          "type": "minecraft:skeleton",
-          "minCount": 4,
-          "maxCount": 4,
-          "weight": 100
-        },
-        {
-          "type": "minecraft:creeper",
-          "minCount": 4,
-          "maxCount": 4,
-          "weight": 100
-        },
-        {
-          "type": "minecraft:slime",
-          "minCount": 4,
-          "maxCount": 4,
-          "weight": 100
-        },
-        {
-          "type": "minecraft:enderman",
-          "minCount": 1,
-          "maxCount": 4,
-          "weight": 10
-        },
-        {
-          "type": "minecraft:witch",
-          "minCount": 1,
-          "maxCount": 1,
-          "weight": 5
-        }
-      ],
-      "underground_water_creature": [
-        {
-          "type": "minecraft:glow_squid",
-          "minCount": 4,
-          "maxCount": 6,
-          "weight": 10
-        }
-      ],
-      "water_ambient": [],
-      "water_creature": []
-    },
-    "spawn_costs": {}
-  },
-  "ice_spikes": {
-    "has_precipitation": true,
-    "temperature": 0.0,
-    "downfall": 0.5,
-    "effects": {
-      "mood_sound": {
-        "sound": "minecraft:ambient.cave",
-        "tick_delay": 6000,
-        "block_search_extent": 8,
-        "offset": 2.0
-      },
-      "music_volume": 1.0,
-      "sky_color": 8364543,
-      "fog_color": 12638463,
-      "water_color": 4159204,
-      "water_fog_color": 329011
-    },
-    "carvers": [
-      "minecraft:cave",
-      "minecraft:cave_extra_underground",
-      "minecraft:canyon"
-    ],
-    "features": [
-      [],
-      [
-        "minecraft:lake_lava_underground",
-        "minecraft:lake_lava_surface"
-      ],
-      [
-        "minecraft:amethyst_geode"
-      ],
-      [
-        "minecraft:monster_room",
-        "minecraft:monster_room_deep"
-      ],
-      [
-        "minecraft:ice_spike",
-        "minecraft:ice_patch"
-      ],
-      [],
-      [
-        "minecraft:ore_dirt",
-        "minecraft:ore_gravel",
-        "minecraft:ore_granite_upper",
-        "minecraft:ore_granite_lower",
-        "minecraft:ore_diorite_upper",
-        "minecraft:ore_diorite_lower",
-        "minecraft:ore_andesite_upper",
-        "minecraft:ore_andesite_lower",
-        "minecraft:ore_tuff",
-        "minecraft:ore_coal_upper",
-        "minecraft:ore_coal_lower",
-        "minecraft:ore_iron_upper",
-        "minecraft:ore_iron_middle",
-        "minecraft:ore_iron_small",
-        "minecraft:ore_gold",
-        "minecraft:ore_gold_lower",
-        "minecraft:ore_redstone",
-        "minecraft:ore_redstone_lower",
-        "minecraft:ore_diamond",
-        "minecraft:ore_diamond_medium",
-        "minecraft:ore_diamond_large",
-        "minecraft:ore_diamond_buried",
-        "minecraft:ore_lapis",
-        "minecraft:ore_lapis_buried",
-        "minecraft:ore_copper",
-        "minecraft:underwater_magma",
-        "minecraft:disk_sand",
-        "minecraft:disk_clay",
-        "minecraft:disk_gravel"
-      ],
-      [],
-      [
-        "minecraft:spring_water",
-        "minecraft:spring_lava"
-      ],
-      [
-        "minecraft:glow_lichen",
-        "minecraft:trees_snowy",
-        "minecraft:flower_default",
-        "minecraft:patch_grass_badlands",
-        "minecraft:brown_mushroom_normal",
-        "minecraft:red_mushroom_normal",
-        "minecraft:patch_pumpkin",
-        "minecraft:patch_sugar_cane",
-        "minecraft:patch_firefly_bush_near_water"
-      ],
-      [
-        "minecraft:freeze_top_layer"
-      ]
-    ],
-    "creature_spawn_probability": 0.07,
-    "spawners": {
-      "ambient": [
-        {
-          "type": "minecraft:bat",
-          "minCount": 8,
-          "maxCount": 8,
-          "weight": 10
-        }
-      ],
-      "axolotls": [],
-      "creature": [
-        {
-          "type": "minecraft:rabbit",
-          "minCount": 2,
-          "maxCount": 3,
-          "weight": 10
-        },
-        {
-          "type": "minecraft:polar_bear",
-          "minCount": 1,
-          "maxCount": 2,
-          "weight": 1
-        }
-      ],
-      "misc": [],
-      "monster": [
-        {
-          "type": "minecraft:spider",
-          "minCount": 4,
-          "maxCount": 4,
-          "weight": 100
-        },
-        {
-          "type": "minecraft:zombie",
-          "minCount": 4,
-          "maxCount": 4,
-          "weight": 95
-        },
-        {
-          "type": "minecraft:zombie_villager",
-          "minCount": 1,
-          "maxCount": 1,
-          "weight": 5
-        },
-        {
-          "type": "minecraft:skeleton",
-          "minCount": 4,
-          "maxCount": 4,
-          "weight": 20
-        },
-        {
-          "type": "minecraft:creeper",
-          "minCount": 4,
-          "maxCount": 4,
-          "weight": 100
-        },
-        {
-          "type": "minecraft:slime",
-          "minCount": 4,
-          "maxCount": 4,
-          "weight": 100
-        },
-        {
-          "type": "minecraft:enderman",
-          "minCount": 1,
-          "maxCount": 4,
-          "weight": 10
-        },
-        {
-          "type": "minecraft:witch",
-          "minCount": 1,
-          "maxCount": 1,
-          "weight": 5
-        },
-        {
-          "type": "minecraft:stray",
-          "minCount": 4,
-          "maxCount": 4,
-          "weight": 80
-        }
-      ],
-      "underground_water_creature": [
-        {
-          "type": "minecraft:glow_squid",
-          "minCount": 4,
-          "maxCount": 6,
-          "weight": 10
-        }
-      ],
-      "water_ambient": [],
-      "water_creature": []
-    },
-    "spawn_costs": {}
-  },
-  "jagged_peaks": {
-    "has_precipitation": true,
-    "temperature": -0.7,
-    "downfall": 0.9,
-    "effects": {
-      "mood_sound": {
-        "sound": "minecraft:ambient.cave",
-        "tick_delay": 6000,
-        "block_search_extent": 8,
-        "offset": 2.0
-      },
-      "music": [
-        {
-          "data": {
-            "sound": "minecraft:music.overworld.jagged_peaks",
-            "min_delay": 12000,
-            "max_delay": 24000,
-            "replace_current_music": false
-          },
-          "weight": 1
-        }
-      ],
-      "music_volume": 1.0,
-      "sky_color": 8756735,
-      "fog_color": 12638463,
-      "water_color": 4159204,
-      "water_fog_color": 329011
-    },
-    "carvers": [
-      "minecraft:cave",
-      "minecraft:cave_extra_underground",
-      "minecraft:canyon"
-    ],
-    "features": [
-      [],
-      [
-        "minecraft:lake_lava_underground",
-        "minecraft:lake_lava_surface"
-      ],
-      [
-        "minecraft:amethyst_geode"
-      ],
-      [
-        "minecraft:monster_room",
-        "minecraft:monster_room_deep"
-      ],
-      [],
-      [],
-      [
-        "minecraft:ore_dirt",
-        "minecraft:ore_gravel",
-        "minecraft:ore_granite_upper",
-        "minecraft:ore_granite_lower",
-        "minecraft:ore_diorite_upper",
-        "minecraft:ore_diorite_lower",
-        "minecraft:ore_andesite_upper",
-        "minecraft:ore_andesite_lower",
-        "minecraft:ore_tuff",
-        "minecraft:ore_coal_upper",
-        "minecraft:ore_coal_lower",
-        "minecraft:ore_iron_upper",
-        "minecraft:ore_iron_middle",
-        "minecraft:ore_iron_small",
-        "minecraft:ore_gold",
-        "minecraft:ore_gold_lower",
-        "minecraft:ore_redstone",
-        "minecraft:ore_redstone_lower",
-        "minecraft:ore_diamond",
-        "minecraft:ore_diamond_medium",
-        "minecraft:ore_diamond_large",
-        "minecraft:ore_diamond_buried",
-        "minecraft:ore_lapis",
-        "minecraft:ore_lapis_buried",
-        "minecraft:ore_copper",
-        "minecraft:underwater_magma",
-        "minecraft:disk_sand",
-        "minecraft:disk_clay",
-        "minecraft:disk_gravel",
-        "minecraft:ore_emerald"
-      ],
-      [
-        "minecraft:ore_infested"
-      ],
-      [
-        "minecraft:spring_water",
-        "minecraft:spring_lava",
-        "minecraft:spring_lava_frozen"
-      ],
-      [
-        "minecraft:glow_lichen"
-      ],
-      [
-        "minecraft:freeze_top_layer"
-      ]
-    ],
-    "spawners": {
-      "ambient": [
-        {
-          "type": "minecraft:bat",
-          "minCount": 8,
-          "maxCount": 8,
-          "weight": 10
-        }
-      ],
-      "axolotls": [],
-      "creature": [
-        {
-          "type": "minecraft:goat",
-          "minCount": 1,
-          "maxCount": 3,
-          "weight": 5
-        }
-      ],
-      "misc": [],
-      "monster": [
-        {
-          "type": "minecraft:spider",
-          "minCount": 4,
-          "maxCount": 4,
-          "weight": 100
-        },
-        {
-          "type": "minecraft:zombie",
-          "minCount": 4,
-          "maxCount": 4,
-          "weight": 95
-        },
-        {
-          "type": "minecraft:zombie_villager",
-          "minCount": 1,
-          "maxCount": 1,
-          "weight": 5
-        },
-        {
-          "type": "minecraft:skeleton",
-          "minCount": 4,
-          "maxCount": 4,
-          "weight": 100
-        },
-        {
-          "type": "minecraft:creeper",
-          "minCount": 4,
-          "maxCount": 4,
-          "weight": 100
-        },
-        {
-          "type": "minecraft:slime",
-          "minCount": 4,
-          "maxCount": 4,
-          "weight": 100
-        },
-        {
-          "type": "minecraft:enderman",
-          "minCount": 1,
-          "maxCount": 4,
-          "weight": 10
-        },
-        {
-          "type": "minecraft:witch",
-          "minCount": 1,
-          "maxCount": 1,
-          "weight": 5
-        }
-      ],
-      "underground_water_creature": [
-        {
-          "type": "minecraft:glow_squid",
-          "minCount": 4,
-          "maxCount": 6,
-          "weight": 10
-        }
-      ],
-      "water_ambient": [],
-      "water_creature": []
-    },
-    "spawn_costs": {}
-  },
-  "jungle": {
-    "has_precipitation": true,
-    "temperature": 0.95,
-    "downfall": 0.9,
-    "effects": {
-      "mood_sound": {
-        "sound": "minecraft:ambient.cave",
-        "tick_delay": 6000,
-        "block_search_extent": 8,
-        "offset": 2.0
-      },
-      "music": [
-        {
-          "data": {
-            "sound": "minecraft:music.overworld.jungle",
-            "min_delay": 12000,
-            "max_delay": 24000,
-            "replace_current_music": false
-          },
-          "weight": 1
-        }
-      ],
-      "music_volume": 1.0,
-      "sky_color": 7842047,
-      "fog_color": 12638463,
-      "water_color": 4159204,
-      "water_fog_color": 329011
-    },
-    "carvers": [
-      "minecraft:cave",
-      "minecraft:cave_extra_underground",
-      "minecraft:canyon"
-    ],
-    "features": [
-      [],
-      [
-        "minecraft:lake_lava_underground",
-        "minecraft:lake_lava_surface"
-      ],
-      [
-        "minecraft:amethyst_geode"
-      ],
-      [
-        "minecraft:monster_room",
-        "minecraft:monster_room_deep"
-      ],
-      [],
-      [],
-      [
-        "minecraft:ore_dirt",
-        "minecraft:ore_gravel",
-        "minecraft:ore_granite_upper",
-        "minecraft:ore_granite_lower",
-        "minecraft:ore_diorite_upper",
-        "minecraft:ore_diorite_lower",
-        "minecraft:ore_andesite_upper",
-        "minecraft:ore_andesite_lower",
-        "minecraft:ore_tuff",
-        "minecraft:ore_coal_upper",
-        "minecraft:ore_coal_lower",
-        "minecraft:ore_iron_upper",
-        "minecraft:ore_iron_middle",
-        "minecraft:ore_iron_small",
-        "minecraft:ore_gold",
-        "minecraft:ore_gold_lower",
-        "minecraft:ore_redstone",
-        "minecraft:ore_redstone_lower",
-        "minecraft:ore_diamond",
-        "minecraft:ore_diamond_medium",
-        "minecraft:ore_diamond_large",
-        "minecraft:ore_diamond_buried",
-        "minecraft:ore_lapis",
-        "minecraft:ore_lapis_buried",
-        "minecraft:ore_copper",
-        "minecraft:underwater_magma",
-        "minecraft:disk_sand",
-        "minecraft:disk_clay",
-        "minecraft:disk_gravel"
-      ],
-      [],
-      [
-        "minecraft:spring_water",
-        "minecraft:spring_lava"
-      ],
-      [
-        "minecraft:glow_lichen",
-        "minecraft:bamboo_light",
-        "minecraft:trees_jungle",
-        "minecraft:flower_warm",
-        "minecraft:patch_grass_jungle",
-        "minecraft:brown_mushroom_normal",
-        "minecraft:red_mushroom_normal",
-        "minecraft:patch_pumpkin",
-        "minecraft:patch_sugar_cane",
-        "minecraft:patch_firefly_bush_near_water",
-        "minecraft:vines",
-        "minecraft:patch_melon"
-      ],
-      [
-        "minecraft:freeze_top_layer"
-      ]
-    ],
-    "spawners": {
-      "ambient": [
-        {
-          "type": "minecraft:bat",
-          "minCount": 8,
-          "maxCount": 8,
-          "weight": 10
-        }
-      ],
-      "axolotls": [],
-      "creature": [
-        {
-          "type": "minecraft:sheep",
-          "minCount": 4,
-          "maxCount": 4,
-          "weight": 12
-        },
-        {
-          "type": "minecraft:pig",
-          "minCount": 4,
-          "maxCount": 4,
-          "weight": 10
-        },
-        {
-          "type": "minecraft:chicken",
-          "minCount": 4,
-          "maxCount": 4,
-          "weight": 10
-        },
-        {
-          "type": "minecraft:cow",
-          "minCount": 4,
-          "maxCount": 4,
-          "weight": 8
-        },
-        {
-          "type": "minecraft:chicken",
-          "minCount": 4,
-          "maxCount": 4,
-          "weight": 10
-        },
-        {
-          "type": "minecraft:parrot",
-          "minCount": 1,
-          "maxCount": 2,
-          "weight": 40
-        },
-        {
-          "type": "minecraft:panda",
-          "minCount": 1,
-          "maxCount": 2,
-          "weight": 1
-        }
-      ],
-      "misc": [],
-      "monster": [
-        {
-          "type": "minecraft:spider",
-          "minCount": 4,
-          "maxCount": 4,
-          "weight": 100
-        },
-        {
-          "type": "minecraft:zombie",
-          "minCount": 4,
-          "maxCount": 4,
-          "weight": 95
-        },
-        {
-          "type": "minecraft:zombie_villager",
-          "minCount": 1,
-          "maxCount": 1,
-          "weight": 5
-        },
-        {
-          "type": "minecraft:skeleton",
-          "minCount": 4,
-          "maxCount": 4,
-          "weight": 100
-        },
-        {
-          "type": "minecraft:creeper",
-          "minCount": 4,
-          "maxCount": 4,
-          "weight": 100
-        },
-        {
-          "type": "minecraft:slime",
-          "minCount": 4,
-          "maxCount": 4,
-          "weight": 100
-        },
-        {
-          "type": "minecraft:enderman",
-          "minCount": 1,
-          "maxCount": 4,
-          "weight": 10
-        },
-        {
-          "type": "minecraft:witch",
-          "minCount": 1,
-          "maxCount": 1,
-          "weight": 5
-        },
-        {
-          "type": "minecraft:ocelot",
-          "minCount": 1,
-          "maxCount": 3,
-          "weight": 2
-        }
-      ],
-      "underground_water_creature": [
-        {
-          "type": "minecraft:glow_squid",
-          "minCount": 4,
-          "maxCount": 6,
-          "weight": 10
-        }
-      ],
-      "water_ambient": [],
-      "water_creature": []
-    },
-    "spawn_costs": {}
-  },
-  "lukewarm_ocean": {
-    "has_precipitation": true,
-    "temperature": 0.5,
-    "downfall": 0.5,
-    "effects": {
-      "mood_sound": {
-        "sound": "minecraft:ambient.cave",
-        "tick_delay": 6000,
-        "block_search_extent": 8,
-        "offset": 2.0
-      },
-      "music_volume": 1.0,
-      "sky_color": 8103167,
-      "fog_color": 12638463,
-      "water_color": 4566514,
-      "water_fog_color": 267827
-    },
-    "carvers": [
-      "minecraft:cave",
-      "minecraft:cave_extra_underground",
-      "minecraft:canyon"
-    ],
-    "features": [
-      [],
-      [
-        "minecraft:lake_lava_underground",
-        "minecraft:lake_lava_surface"
-      ],
-      [
-        "minecraft:amethyst_geode"
-      ],
-      [
-        "minecraft:monster_room",
-        "minecraft:monster_room_deep"
-      ],
-      [],
-      [],
-      [
-        "minecraft:ore_dirt",
-        "minecraft:ore_gravel",
-        "minecraft:ore_granite_upper",
-        "minecraft:ore_granite_lower",
-        "minecraft:ore_diorite_upper",
-        "minecraft:ore_diorite_lower",
-        "minecraft:ore_andesite_upper",
-        "minecraft:ore_andesite_lower",
-        "minecraft:ore_tuff",
-        "minecraft:ore_coal_upper",
-        "minecraft:ore_coal_lower",
-        "minecraft:ore_iron_upper",
-        "minecraft:ore_iron_middle",
-        "minecraft:ore_iron_small",
-        "minecraft:ore_gold",
-        "minecraft:ore_gold_lower",
-        "minecraft:ore_redstone",
-        "minecraft:ore_redstone_lower",
-        "minecraft:ore_diamond",
-        "minecraft:ore_diamond_medium",
-        "minecraft:ore_diamond_large",
-        "minecraft:ore_diamond_buried",
-        "minecraft:ore_lapis",
-        "minecraft:ore_lapis_buried",
-        "minecraft:ore_copper",
-        "minecraft:underwater_magma",
-        "minecraft:disk_sand",
-        "minecraft:disk_clay",
-        "minecraft:disk_gravel"
-      ],
-      [],
-      [
-        "minecraft:spring_water",
-        "minecraft:spring_lava"
-      ],
-      [
-        "minecraft:glow_lichen",
-        "minecraft:trees_water",
-        "minecraft:flower_default",
-        "minecraft:patch_grass_badlands",
-        "minecraft:brown_mushroom_normal",
-        "minecraft:red_mushroom_normal",
-        "minecraft:patch_pumpkin",
-        "minecraft:patch_sugar_cane",
-        "minecraft:patch_firefly_bush_near_water",
-        "minecraft:seagrass_warm",
-        "minecraft:kelp_warm"
-      ],
-      [
-        "minecraft:freeze_top_layer"
-      ]
-    ],
-    "spawners": {
-      "ambient": [
-        {
-          "type": "minecraft:bat",
-          "minCount": 8,
-          "maxCount": 8,
-          "weight": 10
-        }
-      ],
-      "axolotls": [],
-      "creature": [],
-      "misc": [],
-      "monster": [
-        {
-          "type": "minecraft:spider",
-          "minCount": 4,
-          "maxCount": 4,
-          "weight": 100
-        },
-        {
-          "type": "minecraft:zombie",
-          "minCount": 4,
-          "maxCount": 4,
-          "weight": 95
-        },
-        {
-          "type": "minecraft:zombie_villager",
-          "minCount": 1,
-          "maxCount": 1,
-          "weight": 5
-        },
-        {
-          "type": "minecraft:skeleton",
-          "minCount": 4,
-          "maxCount": 4,
-          "weight": 100
-        },
-        {
-          "type": "minecraft:creeper",
-          "minCount": 4,
-          "maxCount": 4,
-          "weight": 100
-        },
-        {
-          "type": "minecraft:slime",
-          "minCount": 4,
-          "maxCount": 4,
-          "weight": 100
-        },
-        {
-          "type": "minecraft:enderman",
-          "minCount": 1,
-          "maxCount": 4,
-          "weight": 10
-        },
-        {
-          "type": "minecraft:witch",
-          "minCount": 1,
-          "maxCount": 1,
-          "weight": 5
-        },
-        {
-          "type": "minecraft:drowned",
-          "minCount": 1,
-          "maxCount": 1,
-          "weight": 5
-        }
-      ],
-      "underground_water_creature": [
-        {
-          "type": "minecraft:glow_squid",
-          "minCount": 4,
-          "maxCount": 6,
-          "weight": 10
-        }
-      ],
-      "water_ambient": [
-        {
-          "type": "minecraft:cod",
-          "minCount": 3,
-          "maxCount": 6,
-          "weight": 15
-        },
-        {
-          "type": "minecraft:pufferfish",
-          "minCount": 1,
-          "maxCount": 3,
-          "weight": 5
-        },
-        {
-          "type": "minecraft:tropical_fish",
-          "minCount": 8,
-          "maxCount": 8,
-          "weight": 25
-        }
-      ],
-      "water_creature": [
-        {
-          "type": "minecraft:squid",
-          "minCount": 1,
-          "maxCount": 2,
-          "weight": 10
-        },
-        {
-          "type": "minecraft:dolphin",
-          "minCount": 1,
-          "maxCount": 2,
-          "weight": 2
-        }
-      ]
-    },
-    "spawn_costs": {}
-  },
-  "lush_caves": {
-    "has_precipitation": true,
-    "temperature": 0.5,
-    "downfall": 0.5,
-    "effects": {
-      "mood_sound": {
-        "sound": "minecraft:ambient.cave",
-        "tick_delay": 6000,
-        "block_search_extent": 8,
-        "offset": 2.0
-      },
-      "music": [
-        {
-          "data": {
-            "sound": "minecraft:music.overworld.lush_caves",
-            "min_delay": 12000,
-            "max_delay": 24000,
-            "replace_current_music": false
-          },
-          "weight": 1
-        }
-      ],
-      "music_volume": 1.0,
-      "sky_color": 8103167,
-      "fog_color": 12638463,
-      "water_color": 4159204,
-      "water_fog_color": 329011
-    },
-    "carvers": [
-      "minecraft:cave",
-      "minecraft:cave_extra_underground",
-      "minecraft:canyon"
-    ],
-    "features": [
-      [],
-      [
-        "minecraft:lake_lava_underground",
-        "minecraft:lake_lava_surface"
-      ],
-      [
-        "minecraft:amethyst_geode"
-      ],
-      [
-        "minecraft:monster_room",
-        "minecraft:monster_room_deep"
-      ],
-      [],
-      [],
-      [
-        "minecraft:ore_dirt",
-        "minecraft:ore_gravel",
-        "minecraft:ore_granite_upper",
-        "minecraft:ore_granite_lower",
-        "minecraft:ore_diorite_upper",
-        "minecraft:ore_diorite_lower",
-        "minecraft:ore_andesite_upper",
-        "minecraft:ore_andesite_lower",
-        "minecraft:ore_tuff",
-        "minecraft:ore_coal_upper",
-        "minecraft:ore_coal_lower",
-        "minecraft:ore_iron_upper",
-        "minecraft:ore_iron_middle",
-        "minecraft:ore_iron_small",
-        "minecraft:ore_gold",
-        "minecraft:ore_gold_lower",
-        "minecraft:ore_redstone",
-        "minecraft:ore_redstone_lower",
-        "minecraft:ore_diamond",
-        "minecraft:ore_diamond_medium",
-        "minecraft:ore_diamond_large",
-        "minecraft:ore_diamond_buried",
-        "minecraft:ore_lapis",
-        "minecraft:ore_lapis_buried",
-        "minecraft:ore_copper",
-        "minecraft:underwater_magma",
-        "minecraft:ore_clay",
-        "minecraft:disk_sand",
-        "minecraft:disk_clay",
-        "minecraft:disk_gravel"
-      ],
-      [],
-      [
-        "minecraft:spring_water",
-        "minecraft:spring_lava"
-      ],
-      [
-        "minecraft:glow_lichen",
-        "minecraft:patch_tall_grass_2",
-        "minecraft:lush_caves_ceiling_vegetation",
-        "minecraft:cave_vines",
-        "minecraft:lush_caves_clay",
-        "minecraft:lush_caves_vegetation",
-        "minecraft:rooted_azalea_tree",
-        "minecraft:spore_blossom",
-        "minecraft:classic_vines_cave_feature"
-      ],
-      [
-        "minecraft:freeze_top_layer"
-      ]
-    ],
-    "spawners": {
-      "ambient": [
-        {
-          "type": "minecraft:bat",
-          "minCount": 8,
-          "maxCount": 8,
-          "weight": 10
-        }
-      ],
-      "axolotls": [
-        {
-          "type": "minecraft:axolotl",
-          "minCount": 4,
-          "maxCount": 6,
-          "weight": 10
-        }
-      ],
-      "creature": [],
-      "misc": [],
-      "monster": [
-        {
-          "type": "minecraft:spider",
-          "minCount": 4,
-          "maxCount": 4,
-          "weight": 100
-        },
-        {
-          "type": "minecraft:zombie",
-          "minCount": 4,
-          "maxCount": 4,
-          "weight": 95
-        },
-        {
-          "type": "minecraft:zombie_villager",
-          "minCount": 1,
-          "maxCount": 1,
-          "weight": 5
-        },
-        {
-          "type": "minecraft:skeleton",
-          "minCount": 4,
-          "maxCount": 4,
-          "weight": 100
-        },
-        {
-          "type": "minecraft:creeper",
-          "minCount": 4,
-          "maxCount": 4,
-          "weight": 100
-        },
-        {
-          "type": "minecraft:slime",
-          "minCount": 4,
-          "maxCount": 4,
-          "weight": 100
-        },
-        {
-          "type": "minecraft:enderman",
-          "minCount": 1,
-          "maxCount": 4,
-          "weight": 10
-        },
-        {
-          "type": "minecraft:witch",
-          "minCount": 1,
-          "maxCount": 1,
-          "weight": 5
-        }
-      ],
-      "underground_water_creature": [
-        {
-          "type": "minecraft:glow_squid",
-          "minCount": 4,
-          "maxCount": 6,
-          "weight": 10
-        }
-      ],
-      "water_ambient": [
-        {
-          "type": "minecraft:tropical_fish",
-          "minCount": 8,
-          "maxCount": 8,
-          "weight": 25
-        }
-      ],
-      "water_creature": []
-    },
-    "spawn_costs": {}
-  },
-  "mangrove_swamp": {
-    "has_precipitation": true,
-    "temperature": 0.8,
-    "downfall": 0.9,
-    "effects": {
-      "mood_sound": {
-        "sound": "minecraft:ambient.cave",
-        "tick_delay": 6000,
-        "block_search_extent": 8,
-        "offset": 2.0
-      },
-      "music": [
-        {
-          "data": {
-            "sound": "minecraft:music.overworld.swamp",
-            "min_delay": 12000,
-            "max_delay": 24000,
-            "replace_current_music": false
-          },
-          "weight": 1
-        }
-      ],
-      "music_volume": 1.0,
-      "grass_color_modifier": "swamp",
-      "sky_color": 7907327,
-      "foliage_color": 9285927,
-      "dry_foliage_color": 8082228,
-      "fog_color": 12638463,
-      "water_color": 3832426,
-      "water_fog_color": 5077600
-    },
-    "carvers": [
-      "minecraft:cave",
-      "minecraft:cave_extra_underground",
-      "minecraft:canyon"
-    ],
-    "features": [
-      [],
-      [
-        "minecraft:lake_lava_underground",
-        "minecraft:lake_lava_surface"
-      ],
-      [
-        "minecraft:amethyst_geode"
-      ],
-      [
-        "minecraft:fossil_upper",
-        "minecraft:fossil_lower",
-        "minecraft:monster_room",
-        "minecraft:monster_room_deep"
-      ],
-      [],
-      [],
-      [
-        "minecraft:ore_dirt",
-        "minecraft:ore_gravel",
-        "minecraft:ore_granite_upper",
-        "minecraft:ore_granite_lower",
-        "minecraft:ore_diorite_upper",
-        "minecraft:ore_diorite_lower",
-        "minecraft:ore_andesite_upper",
-        "minecraft:ore_andesite_lower",
-        "minecraft:ore_tuff",
-        "minecraft:ore_coal_upper",
-        "minecraft:ore_coal_lower",
-        "minecraft:ore_iron_upper",
-        "minecraft:ore_iron_middle",
-        "minecraft:ore_iron_small",
-        "minecraft:ore_gold",
-        "minecraft:ore_gold_lower",
-        "minecraft:ore_redstone",
-        "minecraft:ore_redstone_lower",
-        "minecraft:ore_diamond",
-        "minecraft:ore_diamond_medium",
-        "minecraft:ore_diamond_large",
-        "minecraft:ore_diamond_buried",
-        "minecraft:ore_lapis",
-        "minecraft:ore_lapis_buried",
-        "minecraft:ore_copper",
-        "minecraft:underwater_magma",
-        "minecraft:disk_grass",
-        "minecraft:disk_clay"
-      ],
-      [],
-      [
-        "minecraft:spring_water",
-        "minecraft:spring_lava"
-      ],
-      [
-        "minecraft:glow_lichen",
-        "minecraft:trees_mangrove",
-        "minecraft:patch_grass_normal",
-        "minecraft:patch_dead_bush",
-        "minecraft:patch_waterlily",
-        "minecraft:seagrass_swamp",
-        "minecraft:patch_firefly_bush_near_water"
-      ],
-      [
-        "minecraft:freeze_top_layer"
-      ]
-    ],
-    "spawners": {
-      "ambient": [
-        {
-          "type": "minecraft:bat",
-          "minCount": 8,
-          "maxCount": 8,
-          "weight": 10
-        }
-      ],
-      "axolotls": [],
-      "creature": [
-        {
-          "type": "minecraft:frog",
-          "minCount": 2,
-          "maxCount": 5,
-          "weight": 10
-        }
-      ],
-      "misc": [],
-      "monster": [
-        {
-          "type": "minecraft:spider",
-          "minCount": 4,
-          "maxCount": 4,
-          "weight": 100
-        },
-        {
-          "type": "minecraft:zombie",
-          "minCount": 4,
-          "maxCount": 4,
-          "weight": 95
-        },
-        {
-          "type": "minecraft:zombie_villager",
-          "minCount": 1,
-          "maxCount": 1,
-          "weight": 5
-        },
-        {
-          "type": "minecraft:skeleton",
-          "minCount": 4,
-          "maxCount": 4,
-          "weight": 70
-        },
-        {
-          "type": "minecraft:creeper",
-          "minCount": 4,
-          "maxCount": 4,
-          "weight": 100
-        },
-        {
-          "type": "minecraft:slime",
-          "minCount": 4,
-          "maxCount": 4,
-          "weight": 100
-        },
-        {
-          "type": "minecraft:enderman",
-          "minCount": 1,
-          "maxCount": 4,
-          "weight": 10
-        },
-        {
-          "type": "minecraft:witch",
-          "minCount": 1,
-          "maxCount": 1,
-          "weight": 5
-        },
-        {
-          "type": "minecraft:slime",
-          "minCount": 1,
-          "maxCount": 1,
-          "weight": 1
-        },
-        {
-          "type": "minecraft:bogged",
-          "minCount": 4,
-          "maxCount": 4,
-          "weight": 30
-        }
-      ],
-      "underground_water_creature": [
-        {
-          "type": "minecraft:glow_squid",
-          "minCount": 4,
-          "maxCount": 6,
-          "weight": 10
-        }
-      ],
-      "water_ambient": [
-        {
-          "type": "minecraft:tropical_fish",
-          "minCount": 8,
-          "maxCount": 8,
-          "weight": 25
-        }
-      ],
-      "water_creature": []
-    },
-    "spawn_costs": {}
-  },
-  "meadow": {
-    "has_precipitation": true,
-    "temperature": 0.5,
-    "downfall": 0.8,
-    "effects": {
-      "mood_sound": {
-        "sound": "minecraft:ambient.cave",
-        "tick_delay": 6000,
-        "block_search_extent": 8,
-        "offset": 2.0
-      },
-      "music": [
-        {
-          "data": {
-            "sound": "minecraft:music.overworld.meadow",
-            "min_delay": 12000,
-            "max_delay": 24000,
-            "replace_current_music": false
-          },
-          "weight": 1
-        }
-      ],
-      "music_volume": 1.0,
-      "sky_color": 8103167,
-      "fog_color": 12638463,
-      "water_color": 937679,
-      "water_fog_color": 329011
-    },
-    "carvers": [
-      "minecraft:cave",
-      "minecraft:cave_extra_underground",
-      "minecraft:canyon"
-    ],
-    "features": [
-      [],
-      [
-        "minecraft:lake_lava_underground",
-        "minecraft:lake_lava_surface"
-      ],
-      [
-        "minecraft:amethyst_geode"
-      ],
-      [
-        "minecraft:monster_room",
-        "minecraft:monster_room_deep"
-      ],
-      [],
-      [],
-      [
-        "minecraft:ore_dirt",
-        "minecraft:ore_gravel",
-        "minecraft:ore_granite_upper",
-        "minecraft:ore_granite_lower",
-        "minecraft:ore_diorite_upper",
-        "minecraft:ore_diorite_lower",
-        "minecraft:ore_andesite_upper",
-        "minecraft:ore_andesite_lower",
-        "minecraft:ore_tuff",
-        "minecraft:ore_coal_upper",
-        "minecraft:ore_coal_lower",
-        "minecraft:ore_iron_upper",
-        "minecraft:ore_iron_middle",
-        "minecraft:ore_iron_small",
-        "minecraft:ore_gold",
-        "minecraft:ore_gold_lower",
-        "minecraft:ore_redstone",
-        "minecraft:ore_redstone_lower",
-        "minecraft:ore_diamond",
-        "minecraft:ore_diamond_medium",
-        "minecraft:ore_diamond_large",
-        "minecraft:ore_diamond_buried",
-        "minecraft:ore_lapis",
-        "minecraft:ore_lapis_buried",
-        "minecraft:ore_copper",
-        "minecraft:underwater_magma",
-        "minecraft:disk_sand",
-        "minecraft:disk_clay",
-        "minecraft:disk_gravel",
-        "minecraft:ore_emerald"
-      ],
-      [
-        "minecraft:ore_infested"
-      ],
-      [
-        "minecraft:spring_water",
-        "minecraft:spring_lava"
-      ],
-      [
-        "minecraft:glow_lichen",
-        "minecraft:patch_tall_grass_2",
-        "minecraft:patch_grass_meadow",
-        "minecraft:flower_meadow",
-        "minecraft:trees_meadow",
-        "minecraft:wildflowers_meadow"
-      ],
-      [
-        "minecraft:freeze_top_layer"
-      ]
-    ],
-    "spawners": {
-      "ambient": [
-        {
-          "type": "minecraft:bat",
-          "minCount": 8,
-          "maxCount": 8,
-          "weight": 10
-        }
-      ],
-      "axolotls": [],
-      "creature": [
-        {
-          "type": "minecraft:donkey",
-          "minCount": 1,
-          "maxCount": 2,
-          "weight": 1
-        },
-        {
-          "type": "minecraft:rabbit",
-          "minCount": 2,
-          "maxCount": 6,
-          "weight": 2
-        },
-        {
-          "type": "minecraft:sheep",
-          "minCount": 2,
-          "maxCount": 4,
-          "weight": 2
-        }
-      ],
-      "misc": [],
-      "monster": [
-        {
-          "type": "minecraft:spider",
-          "minCount": 4,
-          "maxCount": 4,
-          "weight": 100
-        },
-        {
-          "type": "minecraft:zombie",
-          "minCount": 4,
-          "maxCount": 4,
-          "weight": 95
-        },
-        {
-          "type": "minecraft:zombie_villager",
-          "minCount": 1,
-          "maxCount": 1,
-          "weight": 5
-        },
-        {
-          "type": "minecraft:skeleton",
-          "minCount": 4,
-          "maxCount": 4,
-          "weight": 100
-        },
-        {
-          "type": "minecraft:creeper",
-          "minCount": 4,
-          "maxCount": 4,
-          "weight": 100
-        },
-        {
-          "type": "minecraft:slime",
-          "minCount": 4,
-          "maxCount": 4,
-          "weight": 100
-        },
-        {
-          "type": "minecraft:enderman",
-          "minCount": 1,
-          "maxCount": 4,
-          "weight": 10
-        },
-        {
-          "type": "minecraft:witch",
-          "minCount": 1,
-          "maxCount": 1,
-          "weight": 5
-        }
-      ],
-      "underground_water_creature": [
-        {
-          "type": "minecraft:glow_squid",
-          "minCount": 4,
-          "maxCount": 6,
-          "weight": 10
-        }
-      ],
-      "water_ambient": [],
-      "water_creature": []
-    },
-    "spawn_costs": {}
-  },
-  "mushroom_fields": {
-    "has_precipitation": true,
-    "temperature": 0.9,
-    "downfall": 1.0,
-    "effects": {
-      "mood_sound": {
-        "sound": "minecraft:ambient.cave",
-        "tick_delay": 6000,
-        "block_search_extent": 8,
-        "offset": 2.0
-      },
-      "music_volume": 1.0,
-      "sky_color": 7842047,
-      "fog_color": 12638463,
-      "water_color": 4159204,
-      "water_fog_color": 329011
-    },
-    "carvers": [
-      "minecraft:cave",
-      "minecraft:cave_extra_underground",
-      "minecraft:canyon"
-    ],
-    "features": [
-      [],
-      [
-        "minecraft:lake_lava_underground",
-        "minecraft:lake_lava_surface"
-      ],
-      [
-        "minecraft:amethyst_geode"
-      ],
-      [
-        "minecraft:monster_room",
-        "minecraft:monster_room_deep"
-      ],
-      [],
-      [],
-      [
-        "minecraft:ore_dirt",
-        "minecraft:ore_gravel",
-        "minecraft:ore_granite_upper",
-        "minecraft:ore_granite_lower",
-        "minecraft:ore_diorite_upper",
-        "minecraft:ore_diorite_lower",
-        "minecraft:ore_andesite_upper",
-        "minecraft:ore_andesite_lower",
-        "minecraft:ore_tuff",
-        "minecraft:ore_coal_upper",
-        "minecraft:ore_coal_lower",
-        "minecraft:ore_iron_upper",
-        "minecraft:ore_iron_middle",
-        "minecraft:ore_iron_small",
-        "minecraft:ore_gold",
-        "minecraft:ore_gold_lower",
-        "minecraft:ore_redstone",
-        "minecraft:ore_redstone_lower",
-        "minecraft:ore_diamond",
-        "minecraft:ore_diamond_medium",
-        "minecraft:ore_diamond_large",
-        "minecraft:ore_diamond_buried",
-        "minecraft:ore_lapis",
-        "minecraft:ore_lapis_buried",
-        "minecraft:ore_copper",
-        "minecraft:underwater_magma",
-        "minecraft:disk_sand",
-        "minecraft:disk_clay",
-        "minecraft:disk_gravel"
-      ],
-      [],
-      [
-        "minecraft:spring_water",
-        "minecraft:spring_lava"
-      ],
-      [
-        "minecraft:glow_lichen",
-        "minecraft:mushroom_island_vegetation",
-        "minecraft:brown_mushroom_taiga",
-        "minecraft:red_mushroom_taiga",
-        "minecraft:patch_pumpkin",
-        "minecraft:patch_sugar_cane",
-        "minecraft:patch_firefly_bush_near_water"
-      ],
-      [
-        "minecraft:freeze_top_layer"
-      ]
-    ],
-    "spawners": {
-      "ambient": [
-        {
-          "type": "minecraft:bat",
-          "minCount": 8,
-          "maxCount": 8,
-          "weight": 10
-        }
-      ],
-      "axolotls": [],
-      "creature": [
-        {
-          "type": "minecraft:mooshroom",
-          "minCount": 4,
-          "maxCount": 8,
-          "weight": 8
-        }
-      ],
-      "misc": [],
-      "monster": [],
-      "underground_water_creature": [
-        {
-          "type": "minecraft:glow_squid",
-          "minCount": 4,
-          "maxCount": 6,
-          "weight": 10
-        }
-      ],
-      "water_ambient": [],
-      "water_creature": []
-    },
-    "spawn_costs": {}
-  },
-  "nether_wastes": {
-    "has_precipitation": false,
-    "temperature": 2.0,
-    "downfall": 0.0,
-    "effects": {
-      "mood_sound": {
-        "sound": "minecraft:ambient.nether_wastes.mood",
-        "tick_delay": 6000,
-        "block_search_extent": 8,
-        "offset": 2.0
-      },
-      "additions_sound": {
-        "sound": "minecraft:ambient.nether_wastes.additions",
-        "tick_chance": 0.0111
-      },
-      "music": [
-        {
-          "data": {
-            "sound": "minecraft:music.nether.nether_wastes",
-            "min_delay": 12000,
-            "max_delay": 24000,
-            "replace_current_music": false
-          },
-          "weight": 1
-        }
-      ],
-      "music_volume": 1.0,
-      "ambient_sound": "minecraft:ambient.nether_wastes.loop",
-      "sky_color": 7254527,
-      "fog_color": 3344392,
-      "water_color": 4159204,
-      "water_fog_color": 329011
-    },
-    "carvers": "minecraft:nether_cave",
-    "features": [
-      [],
-      [],
-      [],
-      [],
-      [],
-      [],
-      [],
-      [
-        "minecraft:spring_open",
-        "minecraft:patch_fire",
-        "minecraft:patch_soul_fire",
-        "minecraft:glowstone_extra",
-        "minecraft:glowstone",
-        "minecraft:brown_mushroom_nether",
-        "minecraft:red_mushroom_nether",
-        "minecraft:ore_magma",
-        "minecraft:spring_closed",
-        "minecraft:ore_gravel_nether",
-        "minecraft:ore_blackstone",
-        "minecraft:ore_gold_nether",
-        "minecraft:ore_quartz_nether",
-        "minecraft:ore_ancient_debris_large",
-        "minecraft:ore_debris_small"
-      ],
-      [],
-      [
-        "minecraft:spring_lava",
-        "minecraft:brown_mushroom_normal",
-        "minecraft:red_mushroom_normal"
-      ]
-    ],
-    "spawners": {
-      "ambient": [],
-      "axolotls": [],
-      "creature": [
-        {
-          "type": "minecraft:strider",
-          "minCount": 1,
-          "maxCount": 2,
-          "weight": 60
-        }
-      ],
-      "misc": [],
-      "monster": [
-        {
-          "type": "minecraft:ghast",
-          "minCount": 4,
-          "maxCount": 4,
-          "weight": 50
-        },
-        {
-          "type": "minecraft:zombified_piglin",
-          "minCount": 4,
-          "maxCount": 4,
-          "weight": 100
-        },
-        {
-          "type": "minecraft:magma_cube",
-          "minCount": 4,
-          "maxCount": 4,
-          "weight": 2
-        },
-        {
-          "type": "minecraft:enderman",
-          "minCount": 4,
-          "maxCount": 4,
-          "weight": 1
-        },
-        {
-          "type": "minecraft:piglin",
-          "minCount": 4,
-          "maxCount": 4,
-          "weight": 15
-        }
-      ],
-      "underground_water_creature": [],
-      "water_ambient": [],
-      "water_creature": []
-    },
-    "spawn_costs": {}
-  },
-  "ocean": {
-    "has_precipitation": true,
-    "temperature": 0.5,
-    "downfall": 0.5,
-    "effects": {
-      "mood_sound": {
-        "sound": "minecraft:ambient.cave",
-        "tick_delay": 6000,
-        "block_search_extent": 8,
-        "offset": 2.0
-      },
-      "music_volume": 1.0,
-      "sky_color": 8103167,
-      "fog_color": 12638463,
-      "water_color": 4159204,
-      "water_fog_color": 329011
-    },
-    "carvers": [
-      "minecraft:cave",
-      "minecraft:cave_extra_underground",
-      "minecraft:canyon"
-    ],
-    "features": [
-      [],
-      [
-        "minecraft:lake_lava_underground",
-        "minecraft:lake_lava_surface"
-      ],
-      [
-        "minecraft:amethyst_geode"
-      ],
-      [
-        "minecraft:monster_room",
-        "minecraft:monster_room_deep"
-      ],
-      [],
-      [],
-      [
-        "minecraft:ore_dirt",
-        "minecraft:ore_gravel",
-        "minecraft:ore_granite_upper",
-        "minecraft:ore_granite_lower",
-        "minecraft:ore_diorite_upper",
-        "minecraft:ore_diorite_lower",
-        "minecraft:ore_andesite_upper",
-        "minecraft:ore_andesite_lower",
-        "minecraft:ore_tuff",
-        "minecraft:ore_coal_upper",
-        "minecraft:ore_coal_lower",
-        "minecraft:ore_iron_upper",
-        "minecraft:ore_iron_middle",
-        "minecraft:ore_iron_small",
-        "minecraft:ore_gold",
-        "minecraft:ore_gold_lower",
-        "minecraft:ore_redstone",
-        "minecraft:ore_redstone_lower",
-        "minecraft:ore_diamond",
-        "minecraft:ore_diamond_medium",
-        "minecraft:ore_diamond_large",
-        "minecraft:ore_diamond_buried",
-        "minecraft:ore_lapis",
-        "minecraft:ore_lapis_buried",
-        "minecraft:ore_copper",
-        "minecraft:underwater_magma",
-        "minecraft:disk_sand",
-        "minecraft:disk_clay",
-        "minecraft:disk_gravel"
-      ],
-      [],
-      [
-        "minecraft:spring_water",
-        "minecraft:spring_lava"
-      ],
-      [
-        "minecraft:glow_lichen",
-        "minecraft:trees_water",
-        "minecraft:flower_default",
-        "minecraft:patch_grass_badlands",
-        "minecraft:brown_mushroom_normal",
-        "minecraft:red_mushroom_normal",
-        "minecraft:patch_pumpkin",
-        "minecraft:patch_sugar_cane",
-        "minecraft:patch_firefly_bush_near_water",
-        "minecraft:seagrass_normal",
-        "minecraft:kelp_cold"
-      ],
-      [
-        "minecraft:freeze_top_layer"
-      ]
-    ],
-    "spawners": {
-      "ambient": [
-        {
-          "type": "minecraft:bat",
-          "minCount": 8,
-          "maxCount": 8,
-          "weight": 10
-        }
-      ],
-      "axolotls": [],
-      "creature": [],
-      "misc": [],
-      "monster": [
-        {
-          "type": "minecraft:spider",
-          "minCount": 4,
-          "maxCount": 4,
-          "weight": 100
-        },
-        {
-          "type": "minecraft:zombie",
-          "minCount": 4,
-          "maxCount": 4,
-          "weight": 95
-        },
-        {
-          "type": "minecraft:zombie_villager",
-          "minCount": 1,
-          "maxCount": 1,
-          "weight": 5
-        },
-        {
-          "type": "minecraft:skeleton",
-          "minCount": 4,
-          "maxCount": 4,
-          "weight": 100
-        },
-        {
-          "type": "minecraft:creeper",
-          "minCount": 4,
-          "maxCount": 4,
-          "weight": 100
-        },
-        {
-          "type": "minecraft:slime",
-          "minCount": 4,
-          "maxCount": 4,
-          "weight": 100
-        },
-        {
-          "type": "minecraft:enderman",
-          "minCount": 1,
-          "maxCount": 4,
-          "weight": 10
-        },
-        {
-          "type": "minecraft:witch",
-          "minCount": 1,
-          "maxCount": 1,
-          "weight": 5
-        },
-        {
-          "type": "minecraft:drowned",
-          "minCount": 1,
-          "maxCount": 1,
-          "weight": 5
-        }
-      ],
-      "underground_water_creature": [
-        {
-          "type": "minecraft:glow_squid",
-          "minCount": 4,
-          "maxCount": 6,
-          "weight": 10
-        }
-      ],
-      "water_ambient": [
-        {
-          "type": "minecraft:cod",
-          "minCount": 3,
-          "maxCount": 6,
-          "weight": 10
-        }
-      ],
-      "water_creature": [
-        {
-          "type": "minecraft:squid",
-          "minCount": 1,
-          "maxCount": 4,
-          "weight": 1
-        },
-        {
-          "type": "minecraft:dolphin",
-          "minCount": 1,
-          "maxCount": 2,
-          "weight": 1
-        }
-      ]
-    },
-    "spawn_costs": {}
-  },
-  "old_growth_birch_forest": {
-    "has_precipitation": true,
-    "temperature": 0.6,
-    "downfall": 0.6,
-    "effects": {
-      "mood_sound": {
-        "sound": "minecraft:ambient.cave",
-        "tick_delay": 6000,
-        "block_search_extent": 8,
-        "offset": 2.0
-      },
-      "music": [
-        {
-          "data": {
-            "sound": "minecraft:music.overworld.forest",
-            "min_delay": 12000,
-            "max_delay": 24000,
-            "replace_current_music": false
-          },
-          "weight": 1
-        }
-      ],
-      "music_volume": 1.0,
-      "sky_color": 8037887,
-      "fog_color": 12638463,
-      "water_color": 4159204,
-      "water_fog_color": 329011
-    },
-    "carvers": [
-      "minecraft:cave",
-      "minecraft:cave_extra_underground",
-      "minecraft:canyon"
-    ],
-    "features": [
-      [],
-      [
-        "minecraft:lake_lava_underground",
-        "minecraft:lake_lava_surface"
-      ],
-      [
-        "minecraft:amethyst_geode"
-      ],
-      [
-        "minecraft:monster_room",
-        "minecraft:monster_room_deep"
-      ],
-      [],
-      [],
-      [
-        "minecraft:ore_dirt",
-        "minecraft:ore_gravel",
-        "minecraft:ore_granite_upper",
-        "minecraft:ore_granite_lower",
-        "minecraft:ore_diorite_upper",
-        "minecraft:ore_diorite_lower",
-        "minecraft:ore_andesite_upper",
-        "minecraft:ore_andesite_lower",
-        "minecraft:ore_tuff",
-        "minecraft:ore_coal_upper",
-        "minecraft:ore_coal_lower",
-        "minecraft:ore_iron_upper",
-        "minecraft:ore_iron_middle",
-        "minecraft:ore_iron_small",
-        "minecraft:ore_gold",
-        "minecraft:ore_gold_lower",
-        "minecraft:ore_redstone",
-        "minecraft:ore_redstone_lower",
-        "minecraft:ore_diamond",
-        "minecraft:ore_diamond_medium",
-        "minecraft:ore_diamond_large",
-        "minecraft:ore_diamond_buried",
-        "minecraft:ore_lapis",
-        "minecraft:ore_lapis_buried",
-        "minecraft:ore_copper",
-        "minecraft:underwater_magma",
-        "minecraft:disk_sand",
-        "minecraft:disk_clay",
-        "minecraft:disk_gravel"
-      ],
-      [],
-      [
-        "minecraft:spring_water",
-        "minecraft:spring_lava"
-      ],
-      [
-        "minecraft:glow_lichen",
-        "minecraft:forest_flowers",
-        "minecraft:wildflowers_birch_forest",
-        "minecraft:birch_tall",
-        "minecraft:patch_bush",
-        "minecraft:flower_default",
-        "minecraft:patch_grass_forest",
-        "minecraft:brown_mushroom_normal",
-        "minecraft:red_mushroom_normal",
-        "minecraft:patch_pumpkin",
-        "minecraft:patch_sugar_cane",
-        "minecraft:patch_firefly_bush_near_water"
-      ],
-      [
-        "minecraft:freeze_top_layer"
-      ]
-    ],
-    "spawners": {
-      "ambient": [
-        {
-          "type": "minecraft:bat",
-          "minCount": 8,
-          "maxCount": 8,
-          "weight": 10
-        }
-      ],
-      "axolotls": [],
-      "creature": [
-        {
-          "type": "minecraft:sheep",
-          "minCount": 4,
-          "maxCount": 4,
-          "weight": 12
-        },
-        {
-          "type": "minecraft:pig",
-          "minCount": 4,
-          "maxCount": 4,
-          "weight": 10
-        },
-        {
-          "type": "minecraft:chicken",
-          "minCount": 4,
-          "maxCount": 4,
-          "weight": 10
-        },
-        {
-          "type": "minecraft:cow",
-          "minCount": 4,
-          "maxCount": 4,
-          "weight": 8
-        }
-      ],
-      "misc": [],
-      "monster": [
-        {
-          "type": "minecraft:spider",
-          "minCount": 4,
-          "maxCount": 4,
-          "weight": 100
-        },
-        {
-          "type": "minecraft:zombie",
-          "minCount": 4,
-          "maxCount": 4,
-          "weight": 95
-        },
-        {
-          "type": "minecraft:zombie_villager",
-          "minCount": 1,
-          "maxCount": 1,
-          "weight": 5
-        },
-        {
-          "type": "minecraft:skeleton",
-          "minCount": 4,
-          "maxCount": 4,
-          "weight": 100
-        },
-        {
-          "type": "minecraft:creeper",
-          "minCount": 4,
-          "maxCount": 4,
-          "weight": 100
-        },
-        {
-          "type": "minecraft:slime",
-          "minCount": 4,
-          "maxCount": 4,
-          "weight": 100
-        },
-        {
-          "type": "minecraft:enderman",
-          "minCount": 1,
-          "maxCount": 4,
-          "weight": 10
-        },
-        {
-          "type": "minecraft:witch",
-          "minCount": 1,
-          "maxCount": 1,
-          "weight": 5
-        }
-      ],
-      "underground_water_creature": [
-        {
-          "type": "minecraft:glow_squid",
-          "minCount": 4,
-          "maxCount": 6,
-          "weight": 10
-        }
-      ],
-      "water_ambient": [],
-      "water_creature": []
-    },
-    "spawn_costs": {}
-  },
-  "old_growth_pine_taiga": {
-    "has_precipitation": true,
-    "temperature": 0.3,
-    "downfall": 0.8,
-    "effects": {
-      "mood_sound": {
-        "sound": "minecraft:ambient.cave",
-        "tick_delay": 6000,
-        "block_search_extent": 8,
-        "offset": 2.0
-      },
-      "music": [
-        {
-          "data": {
-            "sound": "minecraft:music.overworld.old_growth_taiga",
-            "min_delay": 12000,
-            "max_delay": 24000,
-            "replace_current_music": false
-          },
-          "weight": 1
-        }
-      ],
-      "music_volume": 1.0,
-      "sky_color": 8168447,
-      "fog_color": 12638463,
-      "water_color": 4159204,
-      "water_fog_color": 329011
-    },
-    "carvers": [
-      "minecraft:cave",
-      "minecraft:cave_extra_underground",
-      "minecraft:canyon"
-    ],
-    "features": [
-      [],
-      [
-        "minecraft:lake_lava_underground",
-        "minecraft:lake_lava_surface"
-      ],
-      [
-        "minecraft:amethyst_geode",
-        "minecraft:forest_rock"
-      ],
-      [
-        "minecraft:monster_room",
-        "minecraft:monster_room_deep"
-      ],
-      [],
-      [],
-      [
-        "minecraft:ore_dirt",
-        "minecraft:ore_gravel",
-        "minecraft:ore_granite_upper",
-        "minecraft:ore_granite_lower",
-        "minecraft:ore_diorite_upper",
-        "minecraft:ore_diorite_lower",
-        "minecraft:ore_andesite_upper",
-        "minecraft:ore_andesite_lower",
-        "minecraft:ore_tuff",
-        "minecraft:ore_coal_upper",
-        "minecraft:ore_coal_lower",
-        "minecraft:ore_iron_upper",
-        "minecraft:ore_iron_middle",
-        "minecraft:ore_iron_small",
-        "minecraft:ore_gold",
-        "minecraft:ore_gold_lower",
-        "minecraft:ore_redstone",
-        "minecraft:ore_redstone_lower",
-        "minecraft:ore_diamond",
-        "minecraft:ore_diamond_medium",
-        "minecraft:ore_diamond_large",
-        "minecraft:ore_diamond_buried",
-        "minecraft:ore_lapis",
-        "minecraft:ore_lapis_buried",
-        "minecraft:ore_copper",
-        "minecraft:underwater_magma",
-        "minecraft:disk_sand",
-        "minecraft:disk_clay",
-        "minecraft:disk_gravel"
-      ],
-      [],
-      [
-        "minecraft:spring_water",
-        "minecraft:spring_lava"
-      ],
-      [
-        "minecraft:glow_lichen",
-        "minecraft:patch_large_fern",
-        "minecraft:trees_old_growth_pine_taiga",
-        "minecraft:flower_default",
-        "minecraft:patch_grass_taiga",
-        "minecraft:patch_dead_bush",
-        "minecraft:brown_mushroom_old_growth",
-        "minecraft:red_mushroom_old_growth",
-        "minecraft:brown_mushroom_normal",
-        "minecraft:red_mushroom_normal",
-        "minecraft:patch_pumpkin",
-        "minecraft:patch_sugar_cane",
-        "minecraft:patch_firefly_bush_near_water",
-        "minecraft:patch_berry_common"
-      ],
-      [
-        "minecraft:freeze_top_layer"
-      ]
-    ],
-    "spawners": {
-      "ambient": [
-        {
-          "type": "minecraft:bat",
-          "minCount": 8,
-          "maxCount": 8,
-          "weight": 10
-        }
-      ],
-      "axolotls": [],
-      "creature": [
-        {
-          "type": "minecraft:sheep",
-          "minCount": 4,
-          "maxCount": 4,
-          "weight": 12
-        },
-        {
-          "type": "minecraft:pig",
-          "minCount": 4,
-          "maxCount": 4,
-          "weight": 10
-        },
-        {
-          "type": "minecraft:chicken",
-          "minCount": 4,
-          "maxCount": 4,
-          "weight": 10
-        },
-        {
-          "type": "minecraft:cow",
-          "minCount": 4,
-          "maxCount": 4,
-          "weight": 8
-        },
-        {
-          "type": "minecraft:wolf",
-          "minCount": 4,
-          "maxCount": 4,
-          "weight": 8
-        },
-        {
-          "type": "minecraft:rabbit",
-          "minCount": 2,
-          "maxCount": 3,
-          "weight": 4
-        },
-        {
-          "type": "minecraft:fox",
-          "minCount": 2,
-          "maxCount": 4,
-          "weight": 8
-        }
-      ],
-      "misc": [],
-      "monster": [
-        {
-          "type": "minecraft:spider",
-          "minCount": 4,
-          "maxCount": 4,
-          "weight": 100
-        },
-        {
-          "type": "minecraft:zombie",
-          "minCount": 4,
-          "maxCount": 4,
-          "weight": 100
-        },
-        {
-          "type": "minecraft:zombie_villager",
-          "minCount": 1,
-          "maxCount": 1,
-          "weight": 25
-        },
-        {
-          "type": "minecraft:skeleton",
-          "minCount": 4,
-          "maxCount": 4,
-          "weight": 100
-        },
-        {
-          "type": "minecraft:creeper",
-          "minCount": 4,
-          "maxCount": 4,
-          "weight": 100
-        },
-        {
-          "type": "minecraft:slime",
-          "minCount": 4,
-          "maxCount": 4,
-          "weight": 100
-        },
-        {
-          "type": "minecraft:enderman",
-          "minCount": 1,
-          "maxCount": 4,
-          "weight": 10
-        },
-        {
-          "type": "minecraft:witch",
-          "minCount": 1,
-          "maxCount": 1,
-          "weight": 5
-        }
-      ],
-      "underground_water_creature": [
-        {
-          "type": "minecraft:glow_squid",
-          "minCount": 4,
-          "maxCount": 6,
-          "weight": 10
-        }
-      ],
-      "water_ambient": [],
-      "water_creature": []
-    },
-    "spawn_costs": {}
-  },
-  "old_growth_spruce_taiga": {
-    "has_precipitation": true,
-    "temperature": 0.25,
-    "downfall": 0.8,
-    "effects": {
-      "mood_sound": {
-        "sound": "minecraft:ambient.cave",
-        "tick_delay": 6000,
-        "block_search_extent": 8,
-        "offset": 2.0
-      },
-      "music": [
-        {
-          "data": {
-            "sound": "minecraft:music.overworld.old_growth_taiga",
-            "min_delay": 12000,
-            "max_delay": 24000,
-            "replace_current_music": false
-          },
-          "weight": 1
-        }
-      ],
-      "music_volume": 1.0,
-      "sky_color": 8233983,
-      "fog_color": 12638463,
-      "water_color": 4159204,
-      "water_fog_color": 329011
-    },
-    "carvers": [
-      "minecraft:cave",
-      "minecraft:cave_extra_underground",
-      "minecraft:canyon"
-    ],
-    "features": [
-      [],
-      [
-        "minecraft:lake_lava_underground",
-        "minecraft:lake_lava_surface"
-      ],
-      [
-        "minecraft:amethyst_geode",
-        "minecraft:forest_rock"
-      ],
-      [
-        "minecraft:monster_room",
-        "minecraft:monster_room_deep"
-      ],
-      [],
-      [],
-      [
-        "minecraft:ore_dirt",
-        "minecraft:ore_gravel",
-        "minecraft:ore_granite_upper",
-        "minecraft:ore_granite_lower",
-        "minecraft:ore_diorite_upper",
-        "minecraft:ore_diorite_lower",
-        "minecraft:ore_andesite_upper",
-        "minecraft:ore_andesite_lower",
-        "minecraft:ore_tuff",
-        "minecraft:ore_coal_upper",
-        "minecraft:ore_coal_lower",
-        "minecraft:ore_iron_upper",
-        "minecraft:ore_iron_middle",
-        "minecraft:ore_iron_small",
-        "minecraft:ore_gold",
-        "minecraft:ore_gold_lower",
-        "minecraft:ore_redstone",
-        "minecraft:ore_redstone_lower",
-        "minecraft:ore_diamond",
-        "minecraft:ore_diamond_medium",
-        "minecraft:ore_diamond_large",
-        "minecraft:ore_diamond_buried",
-        "minecraft:ore_lapis",
-        "minecraft:ore_lapis_buried",
-        "minecraft:ore_copper",
-        "minecraft:underwater_magma",
-        "minecraft:disk_sand",
-        "minecraft:disk_clay",
-        "minecraft:disk_gravel"
-      ],
-      [],
-      [
-        "minecraft:spring_water",
-        "minecraft:spring_lava"
-      ],
-      [
-        "minecraft:glow_lichen",
-        "minecraft:patch_large_fern",
-        "minecraft:trees_old_growth_spruce_taiga",
-        "minecraft:flower_default",
-        "minecraft:patch_grass_taiga",
-        "minecraft:patch_dead_bush",
-        "minecraft:brown_mushroom_old_growth",
-        "minecraft:red_mushroom_old_growth",
-        "minecraft:brown_mushroom_normal",
-        "minecraft:red_mushroom_normal",
-        "minecraft:patch_pumpkin",
-        "minecraft:patch_sugar_cane",
-        "minecraft:patch_firefly_bush_near_water",
-        "minecraft:patch_berry_common"
-      ],
-      [
-        "minecraft:freeze_top_layer"
-      ]
-    ],
-    "spawners": {
-      "ambient": [
-        {
-          "type": "minecraft:bat",
-          "minCount": 8,
-          "maxCount": 8,
-          "weight": 10
-        }
-      ],
-      "axolotls": [],
-      "creature": [
-        {
-          "type": "minecraft:sheep",
-          "minCount": 4,
-          "maxCount": 4,
-          "weight": 12
-        },
-        {
-          "type": "minecraft:pig",
-          "minCount": 4,
-          "maxCount": 4,
-          "weight": 10
-        },
-        {
-          "type": "minecraft:chicken",
-          "minCount": 4,
-          "maxCount": 4,
-          "weight": 10
-        },
-        {
-          "type": "minecraft:cow",
-          "minCount": 4,
-          "maxCount": 4,
-          "weight": 8
-        },
-        {
-          "type": "minecraft:wolf",
-          "minCount": 4,
-          "maxCount": 4,
-          "weight": 8
-        },
-        {
-          "type": "minecraft:rabbit",
-          "minCount": 2,
-          "maxCount": 3,
-          "weight": 4
-        },
-        {
-          "type": "minecraft:fox",
-          "minCount": 2,
-          "maxCount": 4,
-          "weight": 8
-        }
-      ],
-      "misc": [],
-      "monster": [
-        {
-          "type": "minecraft:spider",
-          "minCount": 4,
-          "maxCount": 4,
-          "weight": 100
-        },
-        {
-          "type": "minecraft:zombie",
-          "minCount": 4,
-          "maxCount": 4,
-          "weight": 95
-        },
-        {
-          "type": "minecraft:zombie_villager",
-          "minCount": 1,
-          "maxCount": 1,
-          "weight": 5
-        },
-        {
-          "type": "minecraft:skeleton",
-          "minCount": 4,
-          "maxCount": 4,
-          "weight": 100
-        },
-        {
-          "type": "minecraft:creeper",
-          "minCount": 4,
-          "maxCount": 4,
-          "weight": 100
-        },
-        {
-          "type": "minecraft:slime",
-          "minCount": 4,
-          "maxCount": 4,
-          "weight": 100
-        },
-        {
-          "type": "minecraft:enderman",
-          "minCount": 1,
-          "maxCount": 4,
-          "weight": 10
-        },
-        {
-          "type": "minecraft:witch",
-          "minCount": 1,
-          "maxCount": 1,
-          "weight": 5
-        }
-      ],
-      "underground_water_creature": [
-        {
-          "type": "minecraft:glow_squid",
-          "minCount": 4,
-          "maxCount": 6,
-          "weight": 10
-        }
-      ],
-      "water_ambient": [],
-      "water_creature": []
-    },
-    "spawn_costs": {}
-  },
-  "pale_garden": {
-    "has_precipitation": true,
-    "temperature": 0.7,
-    "downfall": 0.8,
-    "effects": {
-      "mood_sound": {
-        "sound": "minecraft:ambient.cave",
-        "tick_delay": 6000,
-        "block_search_extent": 8,
-        "offset": 2.0
-      },
-      "music": [],
-      "music_volume": 0.0,
-      "sky_color": 12171705,
-      "foliage_color": 8883574,
-      "dry_foliage_color": 10528412,
-      "grass_color": 7832178,
-      "fog_color": 8484720,
-      "water_color": 7768221,
-      "water_fog_color": 5597568
-    },
-    "carvers": [
-      "minecraft:cave",
-      "minecraft:cave_extra_underground",
-      "minecraft:canyon"
-    ],
-    "features": [
-      [],
-      [
-        "minecraft:lake_lava_underground",
-        "minecraft:lake_lava_surface"
-      ],
-      [
-        "minecraft:amethyst_geode"
-      ],
-      [
-        "minecraft:monster_room",
-        "minecraft:monster_room_deep"
-      ],
-      [],
-      [],
-      [
-        "minecraft:ore_dirt",
-        "minecraft:ore_gravel",
-        "minecraft:ore_granite_upper",
-        "minecraft:ore_granite_lower",
-        "minecraft:ore_diorite_upper",
-        "minecraft:ore_diorite_lower",
-        "minecraft:ore_andesite_upper",
-        "minecraft:ore_andesite_lower",
-        "minecraft:ore_tuff",
-        "minecraft:ore_coal_upper",
-        "minecraft:ore_coal_lower",
-        "minecraft:ore_iron_upper",
-        "minecraft:ore_iron_middle",
-        "minecraft:ore_iron_small",
-        "minecraft:ore_gold",
-        "minecraft:ore_gold_lower",
-        "minecraft:ore_redstone",
-        "minecraft:ore_redstone_lower",
-        "minecraft:ore_diamond",
-        "minecraft:ore_diamond_medium",
-        "minecraft:ore_diamond_large",
-        "minecraft:ore_diamond_buried",
-        "minecraft:ore_lapis",
-        "minecraft:ore_lapis_buried",
-        "minecraft:ore_copper",
-        "minecraft:underwater_magma",
-        "minecraft:disk_sand",
-        "minecraft:disk_clay",
-        "minecraft:disk_gravel"
-      ],
-      [],
-      [
-        "minecraft:spring_water",
-        "minecraft:spring_lava"
-      ],
-      [
-        "minecraft:glow_lichen",
-        "minecraft:pale_garden_vegetation",
-        "minecraft:pale_moss_patch",
-        "minecraft:pale_garden_flowers",
-        "minecraft:flower_pale_garden",
-        "minecraft:patch_grass_forest",
-        "minecraft:patch_pumpkin",
-        "minecraft:patch_sugar_cane",
-        "minecraft:patch_firefly_bush_near_water"
-      ],
-      [
-        "minecraft:freeze_top_layer"
-      ]
-    ],
-    "spawners": {
-      "ambient": [
-        {
-          "type": "minecraft:bat",
-          "minCount": 8,
-          "maxCount": 8,
-          "weight": 10
-        }
-      ],
-      "axolotls": [],
-      "creature": [],
-      "misc": [],
-      "monster": [
-        {
-          "type": "minecraft:spider",
-          "minCount": 4,
-          "maxCount": 4,
-          "weight": 100
-        },
-        {
-          "type": "minecraft:zombie",
-          "minCount": 4,
-          "maxCount": 4,
-          "weight": 95
-        },
-        {
-          "type": "minecraft:zombie_villager",
-          "minCount": 1,
-          "maxCount": 1,
-          "weight": 5
-        },
-        {
-          "type": "minecraft:skeleton",
-          "minCount": 4,
-          "maxCount": 4,
-          "weight": 100
-        },
-        {
-          "type": "minecraft:creeper",
-          "minCount": 4,
-          "maxCount": 4,
-          "weight": 100
-        },
-        {
-          "type": "minecraft:slime",
-          "minCount": 4,
-          "maxCount": 4,
-          "weight": 100
-        },
-        {
-          "type": "minecraft:enderman",
-          "minCount": 1,
-          "maxCount": 4,
-          "weight": 10
-        },
-        {
-          "type": "minecraft:witch",
-          "minCount": 1,
-          "maxCount": 1,
-          "weight": 5
-        }
-      ],
-      "underground_water_creature": [
-        {
-          "type": "minecraft:glow_squid",
-          "minCount": 4,
-          "maxCount": 6,
-          "weight": 10
-        }
-      ],
-      "water_ambient": [],
-      "water_creature": []
-    },
-    "spawn_costs": {}
-  },
-  "plains": {
-    "has_precipitation": true,
-    "temperature": 0.8,
-    "downfall": 0.4,
-    "effects": {
-      "mood_sound": {
-        "sound": "minecraft:ambient.cave",
-        "tick_delay": 6000,
-        "block_search_extent": 8,
-        "offset": 2.0
-      },
-      "music_volume": 1.0,
-      "sky_color": 7907327,
-      "fog_color": 12638463,
-      "water_color": 4159204,
-      "water_fog_color": 329011
-    },
-    "carvers": [
-      "minecraft:cave",
-      "minecraft:cave_extra_underground",
-      "minecraft:canyon"
-    ],
-    "features": [
-      [],
-      [
-        "minecraft:lake_lava_underground",
-        "minecraft:lake_lava_surface"
-      ],
-      [
-        "minecraft:amethyst_geode"
-      ],
-      [
-        "minecraft:monster_room",
-        "minecraft:monster_room_deep"
-      ],
-      [],
-      [],
-      [
-        "minecraft:ore_dirt",
-        "minecraft:ore_gravel",
-        "minecraft:ore_granite_upper",
-        "minecraft:ore_granite_lower",
-        "minecraft:ore_diorite_upper",
-        "minecraft:ore_diorite_lower",
-        "minecraft:ore_andesite_upper",
-        "minecraft:ore_andesite_lower",
-        "minecraft:ore_tuff",
-        "minecraft:ore_coal_upper",
-        "minecraft:ore_coal_lower",
-        "minecraft:ore_iron_upper",
-        "minecraft:ore_iron_middle",
-        "minecraft:ore_iron_small",
-        "minecraft:ore_gold",
-        "minecraft:ore_gold_lower",
-        "minecraft:ore_redstone",
-        "minecraft:ore_redstone_lower",
-        "minecraft:ore_diamond",
-        "minecraft:ore_diamond_medium",
-        "minecraft:ore_diamond_large",
-        "minecraft:ore_diamond_buried",
-        "minecraft:ore_lapis",
-        "minecraft:ore_lapis_buried",
-        "minecraft:ore_copper",
-        "minecraft:underwater_magma",
-        "minecraft:disk_sand",
-        "minecraft:disk_clay",
-        "minecraft:disk_gravel"
-      ],
-      [],
-      [
-        "minecraft:spring_water",
-        "minecraft:spring_lava"
-      ],
-      [
-        "minecraft:glow_lichen",
-        "minecraft:patch_tall_grass_2",
-        "minecraft:patch_bush",
-        "minecraft:trees_plains",
-        "minecraft:flower_plains",
-        "minecraft:patch_grass_plain",
-        "minecraft:brown_mushroom_normal",
-        "minecraft:red_mushroom_normal",
-        "minecraft:patch_pumpkin",
-        "minecraft:patch_sugar_cane",
-        "minecraft:patch_firefly_bush_near_water"
-      ],
-      [
-        "minecraft:freeze_top_layer"
-      ]
-    ],
-    "spawners": {
-      "ambient": [
-        {
-          "type": "minecraft:bat",
-          "minCount": 8,
-          "maxCount": 8,
-          "weight": 10
-        }
-      ],
-      "axolotls": [],
-      "creature": [
-        {
-          "type": "minecraft:sheep",
-          "minCount": 4,
-          "maxCount": 4,
-          "weight": 12
-        },
-        {
-          "type": "minecraft:pig",
-          "minCount": 4,
-          "maxCount": 4,
-          "weight": 10
-        },
-        {
-          "type": "minecraft:chicken",
-          "minCount": 4,
-          "maxCount": 4,
-          "weight": 10
-        },
-        {
-          "type": "minecraft:cow",
-          "minCount": 4,
-          "maxCount": 4,
-          "weight": 8
-        },
-        {
-          "type": "minecraft:horse",
-          "minCount": 2,
-          "maxCount": 6,
-          "weight": 5
-        },
-        {
-          "type": "minecraft:donkey",
-          "minCount": 1,
-          "maxCount": 3,
-          "weight": 1
-        }
-      ],
-      "misc": [],
-      "monster": [
-        {
-          "type": "minecraft:spider",
-          "minCount": 4,
-          "maxCount": 4,
-          "weight": 100
-        },
-        {
-          "type": "minecraft:zombie",
-          "minCount": 4,
-          "maxCount": 4,
-          "weight": 95
-        },
-        {
-          "type": "minecraft:zombie_villager",
-          "minCount": 1,
-          "maxCount": 1,
-          "weight": 5
-        },
-        {
-          "type": "minecraft:skeleton",
-          "minCount": 4,
-          "maxCount": 4,
-          "weight": 100
-        },
-        {
-          "type": "minecraft:creeper",
-          "minCount": 4,
-          "maxCount": 4,
-          "weight": 100
-        },
-        {
-          "type": "minecraft:slime",
-          "minCount": 4,
-          "maxCount": 4,
-          "weight": 100
-        },
-        {
-          "type": "minecraft:enderman",
-          "minCount": 1,
-          "maxCount": 4,
-          "weight": 10
-        },
-        {
-          "type": "minecraft:witch",
-          "minCount": 1,
-          "maxCount": 1,
-          "weight": 5
-        }
-      ],
-      "underground_water_creature": [
-        {
-          "type": "minecraft:glow_squid",
-          "minCount": 4,
-          "maxCount": 6,
-          "weight": 10
-        }
-      ],
-      "water_ambient": [],
-      "water_creature": []
-    },
-    "spawn_costs": {}
-  },
-  "river": {
-    "has_precipitation": true,
-    "temperature": 0.5,
-    "downfall": 0.5,
-    "effects": {
-      "mood_sound": {
-        "sound": "minecraft:ambient.cave",
-        "tick_delay": 6000,
-        "block_search_extent": 8,
-        "offset": 2.0
-      },
-      "music_volume": 1.0,
-      "sky_color": 8103167,
-      "fog_color": 12638463,
-      "water_color": 4159204,
-      "water_fog_color": 329011
-    },
-    "carvers": [
-      "minecraft:cave",
-      "minecraft:cave_extra_underground",
-      "minecraft:canyon"
-    ],
-    "features": [
-      [],
-      [
-        "minecraft:lake_lava_underground",
-        "minecraft:lake_lava_surface"
-      ],
-      [
-        "minecraft:amethyst_geode"
-      ],
-      [
-        "minecraft:monster_room",
-        "minecraft:monster_room_deep"
-      ],
-      [],
-      [],
-      [
-        "minecraft:ore_dirt",
-        "minecraft:ore_gravel",
-        "minecraft:ore_granite_upper",
-        "minecraft:ore_granite_lower",
-        "minecraft:ore_diorite_upper",
-        "minecraft:ore_diorite_lower",
-        "minecraft:ore_andesite_upper",
-        "minecraft:ore_andesite_lower",
-        "minecraft:ore_tuff",
-        "minecraft:ore_coal_upper",
-        "minecraft:ore_coal_lower",
-        "minecraft:ore_iron_upper",
-        "minecraft:ore_iron_middle",
-        "minecraft:ore_iron_small",
-        "minecraft:ore_gold",
-        "minecraft:ore_gold_lower",
-        "minecraft:ore_redstone",
-        "minecraft:ore_redstone_lower",
-        "minecraft:ore_diamond",
-        "minecraft:ore_diamond_medium",
-        "minecraft:ore_diamond_large",
-        "minecraft:ore_diamond_buried",
-        "minecraft:ore_lapis",
-        "minecraft:ore_lapis_buried",
-        "minecraft:ore_copper",
-        "minecraft:underwater_magma",
-        "minecraft:disk_sand",
-        "minecraft:disk_clay",
-        "minecraft:disk_gravel"
-      ],
-      [],
-      [
-        "minecraft:spring_water",
-        "minecraft:spring_lava"
-      ],
-      [
-        "minecraft:glow_lichen",
-        "minecraft:trees_water",
-        "minecraft:patch_bush",
-        "minecraft:flower_default",
-        "minecraft:patch_grass_badlands",
-        "minecraft:brown_mushroom_normal",
-        "minecraft:red_mushroom_normal",
-        "minecraft:patch_pumpkin",
-        "minecraft:patch_sugar_cane",
-        "minecraft:patch_firefly_bush_near_water",
-        "minecraft:seagrass_river"
-      ],
-      [
-        "minecraft:freeze_top_layer"
-      ]
-    ],
-    "spawners": {
-      "ambient": [
-        {
-          "type": "minecraft:bat",
-          "minCount": 8,
-          "maxCount": 8,
-          "weight": 10
-        }
-      ],
-      "axolotls": [],
-      "creature": [],
-      "misc": [],
-      "monster": [
-        {
-          "type": "minecraft:spider",
-          "minCount": 4,
-          "maxCount": 4,
-          "weight": 100
-        },
-        {
-          "type": "minecraft:zombie",
-          "minCount": 4,
-          "maxCount": 4,
-          "weight": 95
-        },
-        {
-          "type": "minecraft:zombie_villager",
-          "minCount": 1,
-          "maxCount": 1,
-          "weight": 5
-        },
-        {
-          "type": "minecraft:skeleton",
-          "minCount": 4,
-          "maxCount": 4,
-          "weight": 100
-        },
-        {
-          "type": "minecraft:creeper",
-          "minCount": 4,
-          "maxCount": 4,
-          "weight": 100
-        },
-        {
-          "type": "minecraft:slime",
-          "minCount": 4,
-          "maxCount": 4,
-          "weight": 100
-        },
-        {
-          "type": "minecraft:enderman",
-          "minCount": 1,
-          "maxCount": 4,
-          "weight": 10
-        },
-        {
-          "type": "minecraft:witch",
-          "minCount": 1,
-          "maxCount": 1,
-          "weight": 5
-        },
-        {
-          "type": "minecraft:drowned",
-          "minCount": 1,
-          "maxCount": 1,
-          "weight": 100
-        }
-      ],
-      "underground_water_creature": [
-        {
-          "type": "minecraft:glow_squid",
-          "minCount": 4,
-          "maxCount": 6,
-          "weight": 10
-        }
-      ],
-      "water_ambient": [
-        {
-          "type": "minecraft:salmon",
-          "minCount": 1,
-          "maxCount": 5,
-          "weight": 5
-        }
-      ],
-      "water_creature": [
-        {
-          "type": "minecraft:squid",
-          "minCount": 1,
-          "maxCount": 4,
-          "weight": 2
-        }
-      ]
-    },
-    "spawn_costs": {}
-  },
-  "savanna": {
-    "has_precipitation": false,
-    "temperature": 2.0,
-    "downfall": 0.0,
-    "effects": {
-      "mood_sound": {
-        "sound": "minecraft:ambient.cave",
-        "tick_delay": 6000,
-        "block_search_extent": 8,
-        "offset": 2.0
-      },
-      "music_volume": 1.0,
-      "sky_color": 7254527,
-      "fog_color": 12638463,
-      "water_color": 4159204,
-      "water_fog_color": 329011
-    },
-    "carvers": [
-      "minecraft:cave",
-      "minecraft:cave_extra_underground",
-      "minecraft:canyon"
-    ],
-    "features": [
-      [],
-      [
-        "minecraft:lake_lava_underground",
-        "minecraft:lake_lava_surface"
-      ],
-      [
-        "minecraft:amethyst_geode"
-      ],
-      [
-        "minecraft:monster_room",
-        "minecraft:monster_room_deep"
-      ],
-      [],
-      [],
-      [
-        "minecraft:ore_dirt",
-        "minecraft:ore_gravel",
-        "minecraft:ore_granite_upper",
-        "minecraft:ore_granite_lower",
-        "minecraft:ore_diorite_upper",
-        "minecraft:ore_diorite_lower",
-        "minecraft:ore_andesite_upper",
-        "minecraft:ore_andesite_lower",
-        "minecraft:ore_tuff",
-        "minecraft:ore_coal_upper",
-        "minecraft:ore_coal_lower",
-        "minecraft:ore_iron_upper",
-        "minecraft:ore_iron_middle",
-        "minecraft:ore_iron_small",
-        "minecraft:ore_gold",
-        "minecraft:ore_gold_lower",
-        "minecraft:ore_redstone",
-        "minecraft:ore_redstone_lower",
-        "minecraft:ore_diamond",
-        "minecraft:ore_diamond_medium",
-        "minecraft:ore_diamond_large",
-        "minecraft:ore_diamond_buried",
-        "minecraft:ore_lapis",
-        "minecraft:ore_lapis_buried",
-        "minecraft:ore_copper",
-        "minecraft:underwater_magma",
-        "minecraft:disk_sand",
-        "minecraft:disk_clay",
-        "minecraft:disk_gravel"
-      ],
-      [],
-      [
-        "minecraft:spring_water",
-        "minecraft:spring_lava"
-      ],
-      [
-        "minecraft:glow_lichen",
-        "minecraft:patch_tall_grass",
-        "minecraft:trees_savanna",
-        "minecraft:flower_warm",
-        "minecraft:patch_grass_savanna",
-        "minecraft:brown_mushroom_normal",
-        "minecraft:red_mushroom_normal",
-        "minecraft:patch_pumpkin",
-        "minecraft:patch_sugar_cane",
-        "minecraft:patch_firefly_bush_near_water"
-      ],
-      [
-        "minecraft:freeze_top_layer"
-      ]
-    ],
-    "spawners": {
-      "ambient": [
-        {
-          "type": "minecraft:bat",
-          "minCount": 8,
-          "maxCount": 8,
-          "weight": 10
-        }
-      ],
-      "axolotls": [],
-      "creature": [
-        {
-          "type": "minecraft:sheep",
-          "minCount": 4,
-          "maxCount": 4,
-          "weight": 12
-        },
-        {
-          "type": "minecraft:pig",
-          "minCount": 4,
-          "maxCount": 4,
-          "weight": 10
-        },
-        {
-          "type": "minecraft:chicken",
-          "minCount": 4,
-          "maxCount": 4,
-          "weight": 10
-        },
-        {
-          "type": "minecraft:cow",
-          "minCount": 4,
-          "maxCount": 4,
-          "weight": 8
-        },
-        {
-          "type": "minecraft:horse",
-          "minCount": 2,
-          "maxCount": 6,
-          "weight": 1
-        },
-        {
-          "type": "minecraft:donkey",
-          "minCount": 1,
-          "maxCount": 1,
-          "weight": 1
-        },
-        {
-          "type": "minecraft:armadillo",
-          "minCount": 2,
-          "maxCount": 3,
-          "weight": 10
-        }
-      ],
-      "misc": [],
-      "monster": [
-        {
-          "type": "minecraft:spider",
-          "minCount": 4,
-          "maxCount": 4,
-          "weight": 100
-        },
-        {
-          "type": "minecraft:zombie",
-          "minCount": 4,
-          "maxCount": 4,
-          "weight": 95
-        },
-        {
-          "type": "minecraft:zombie_villager",
-          "minCount": 1,
-          "maxCount": 1,
-          "weight": 5
-        },
-        {
-          "type": "minecraft:skeleton",
-          "minCount": 4,
-          "maxCount": 4,
-          "weight": 100
-        },
-        {
-          "type": "minecraft:creeper",
-          "minCount": 4,
-          "maxCount": 4,
-          "weight": 100
-        },
-        {
-          "type": "minecraft:slime",
-          "minCount": 4,
-          "maxCount": 4,
-          "weight": 100
-        },
-        {
-          "type": "minecraft:enderman",
-          "minCount": 1,
-          "maxCount": 4,
-          "weight": 10
-        },
-        {
-          "type": "minecraft:witch",
-          "minCount": 1,
-          "maxCount": 1,
-          "weight": 5
-        }
-      ],
-      "underground_water_creature": [
-        {
-          "type": "minecraft:glow_squid",
-          "minCount": 4,
-          "maxCount": 6,
-          "weight": 10
-        }
-      ],
-      "water_ambient": [],
-      "water_creature": []
-    },
-    "spawn_costs": {}
-  },
-  "savanna_plateau": {
-    "has_precipitation": false,
-    "temperature": 2.0,
-    "downfall": 0.0,
-    "effects": {
-      "mood_sound": {
-        "sound": "minecraft:ambient.cave",
-        "tick_delay": 6000,
-        "block_search_extent": 8,
-        "offset": 2.0
-      },
-      "music_volume": 1.0,
-      "sky_color": 7254527,
-      "fog_color": 12638463,
-      "water_color": 4159204,
-      "water_fog_color": 329011
-    },
-    "carvers": [
-      "minecraft:cave",
-      "minecraft:cave_extra_underground",
-      "minecraft:canyon"
-    ],
-    "features": [
-      [],
-      [
-        "minecraft:lake_lava_underground",
-        "minecraft:lake_lava_surface"
-      ],
-      [
-        "minecraft:amethyst_geode"
-      ],
-      [
-        "minecraft:monster_room",
-        "minecraft:monster_room_deep"
-      ],
-      [],
-      [],
-      [
-        "minecraft:ore_dirt",
-        "minecraft:ore_gravel",
-        "minecraft:ore_granite_upper",
-        "minecraft:ore_granite_lower",
-        "minecraft:ore_diorite_upper",
-        "minecraft:ore_diorite_lower",
-        "minecraft:ore_andesite_upper",
-        "minecraft:ore_andesite_lower",
-        "minecraft:ore_tuff",
-        "minecraft:ore_coal_upper",
-        "minecraft:ore_coal_lower",
-        "minecraft:ore_iron_upper",
-        "minecraft:ore_iron_middle",
-        "minecraft:ore_iron_small",
-        "minecraft:ore_gold",
-        "minecraft:ore_gold_lower",
-        "minecraft:ore_redstone",
-        "minecraft:ore_redstone_lower",
-        "minecraft:ore_diamond",
-        "minecraft:ore_diamond_medium",
-        "minecraft:ore_diamond_large",
-        "minecraft:ore_diamond_buried",
-        "minecraft:ore_lapis",
-        "minecraft:ore_lapis_buried",
-        "minecraft:ore_copper",
-        "minecraft:underwater_magma",
-        "minecraft:disk_sand",
-        "minecraft:disk_clay",
-        "minecraft:disk_gravel"
-      ],
-      [],
-      [
-        "minecraft:spring_water",
-        "minecraft:spring_lava"
-      ],
-      [
-        "minecraft:glow_lichen",
-        "minecraft:patch_tall_grass",
-        "minecraft:trees_savanna",
-        "minecraft:flower_warm",
-        "minecraft:patch_grass_savanna",
-        "minecraft:brown_mushroom_normal",
-        "minecraft:red_mushroom_normal",
-        "minecraft:patch_pumpkin",
-        "minecraft:patch_sugar_cane",
-        "minecraft:patch_firefly_bush_near_water"
-      ],
-      [
-        "minecraft:freeze_top_layer"
-      ]
-    ],
-    "spawners": {
-      "ambient": [
-        {
-          "type": "minecraft:bat",
-          "minCount": 8,
-          "maxCount": 8,
-          "weight": 10
-        }
-      ],
-      "axolotls": [],
-      "creature": [
-        {
-          "type": "minecraft:sheep",
-          "minCount": 4,
-          "maxCount": 4,
-          "weight": 12
-        },
-        {
-          "type": "minecraft:pig",
-          "minCount": 4,
-          "maxCount": 4,
-          "weight": 10
-        },
-        {
-          "type": "minecraft:chicken",
-          "minCount": 4,
-          "maxCount": 4,
-          "weight": 10
-        },
-        {
-          "type": "minecraft:cow",
-          "minCount": 4,
-          "maxCount": 4,
-          "weight": 8
-        },
-        {
-          "type": "minecraft:horse",
-          "minCount": 2,
-          "maxCount": 6,
-          "weight": 1
-        },
-        {
-          "type": "minecraft:donkey",
-          "minCount": 1,
-          "maxCount": 1,
-          "weight": 1
-        },
-        {
-          "type": "minecraft:armadillo",
-          "minCount": 2,
-          "maxCount": 3,
-          "weight": 10
-        },
-        {
-          "type": "minecraft:llama",
-          "minCount": 4,
-          "maxCount": 4,
-          "weight": 8
-        },
-        {
-          "type": "minecraft:wolf",
-          "minCount": 4,
-          "maxCount": 8,
-          "weight": 8
-        }
-      ],
-      "misc": [],
-      "monster": [
-        {
-          "type": "minecraft:spider",
-          "minCount": 4,
-          "maxCount": 4,
-          "weight": 100
-        },
-        {
-          "type": "minecraft:zombie",
-          "minCount": 4,
-          "maxCount": 4,
-          "weight": 95
-        },
-        {
-          "type": "minecraft:zombie_villager",
-          "minCount": 1,
-          "maxCount": 1,
-          "weight": 5
-        },
-        {
-          "type": "minecraft:skeleton",
-          "minCount": 4,
-          "maxCount": 4,
-          "weight": 100
-        },
-        {
-          "type": "minecraft:creeper",
-          "minCount": 4,
-          "maxCount": 4,
-          "weight": 100
-        },
-        {
-          "type": "minecraft:slime",
-          "minCount": 4,
-          "maxCount": 4,
-          "weight": 100
-        },
-        {
-          "type": "minecraft:enderman",
-          "minCount": 1,
-          "maxCount": 4,
-          "weight": 10
-        },
-        {
-          "type": "minecraft:witch",
-          "minCount": 1,
-          "maxCount": 1,
-          "weight": 5
-        }
-      ],
-      "underground_water_creature": [
-        {
-          "type": "minecraft:glow_squid",
-          "minCount": 4,
-          "maxCount": 6,
-          "weight": 10
-        }
-      ],
-      "water_ambient": [],
-      "water_creature": []
-    },
-    "spawn_costs": {}
-  },
-  "small_end_islands": {
-    "has_precipitation": false,
-    "temperature": 0.5,
-    "downfall": 0.5,
-    "effects": {
-      "mood_sound": {
-        "sound": "minecraft:ambient.cave",
-        "tick_delay": 6000,
-        "block_search_extent": 8,
-        "offset": 2.0
-      },
-      "music_volume": 1.0,
-      "sky_color": 0,
-      "fog_color": 10518688,
-      "water_color": 4159204,
-      "water_fog_color": 329011
-    },
-    "carvers": [],
-    "features": [
-      [
-        "minecraft:end_island_decorated"
-      ]
-    ],
-    "spawners": {
-      "ambient": [],
-      "axolotls": [],
-      "creature": [],
-      "misc": [],
-      "monster": [
-        {
-          "type": "minecraft:enderman",
-          "minCount": 4,
-          "maxCount": 4,
-          "weight": 10
-        }
-      ],
-      "underground_water_creature": [],
-      "water_ambient": [],
-      "water_creature": []
-    },
-    "spawn_costs": {}
-  },
-  "snowy_beach": {
-    "has_precipitation": true,
-    "temperature": 0.05,
-    "downfall": 0.3,
-    "effects": {
-      "mood_sound": {
-        "sound": "minecraft:ambient.cave",
-        "tick_delay": 6000,
-        "block_search_extent": 8,
-        "offset": 2.0
-      },
-      "music_volume": 1.0,
-      "sky_color": 8364543,
-      "fog_color": 12638463,
-      "water_color": 4020182,
-      "water_fog_color": 329011
-    },
-    "carvers": [
-      "minecraft:cave",
-      "minecraft:cave_extra_underground",
-      "minecraft:canyon"
-    ],
-    "features": [
-      [],
-      [
-        "minecraft:lake_lava_underground",
-        "minecraft:lake_lava_surface"
-      ],
-      [
-        "minecraft:amethyst_geode"
-      ],
-      [
-        "minecraft:monster_room",
-        "minecraft:monster_room_deep"
-      ],
-      [],
-      [],
-      [
-        "minecraft:ore_dirt",
-        "minecraft:ore_gravel",
-        "minecraft:ore_granite_upper",
-        "minecraft:ore_granite_lower",
-        "minecraft:ore_diorite_upper",
-        "minecraft:ore_diorite_lower",
-        "minecraft:ore_andesite_upper",
-        "minecraft:ore_andesite_lower",
-        "minecraft:ore_tuff",
-        "minecraft:ore_coal_upper",
-        "minecraft:ore_coal_lower",
-        "minecraft:ore_iron_upper",
-        "minecraft:ore_iron_middle",
-        "minecraft:ore_iron_small",
-        "minecraft:ore_gold",
-        "minecraft:ore_gold_lower",
-        "minecraft:ore_redstone",
-        "minecraft:ore_redstone_lower",
-        "minecraft:ore_diamond",
-        "minecraft:ore_diamond_medium",
-        "minecraft:ore_diamond_large",
-        "minecraft:ore_diamond_buried",
-        "minecraft:ore_lapis",
-        "minecraft:ore_lapis_buried",
-        "minecraft:ore_copper",
-        "minecraft:underwater_magma",
-        "minecraft:disk_sand",
-        "minecraft:disk_clay",
-        "minecraft:disk_gravel"
-      ],
-      [],
-      [
-        "minecraft:spring_water",
-        "minecraft:spring_lava"
-      ],
-      [
-        "minecraft:glow_lichen",
-        "minecraft:flower_default",
-        "minecraft:patch_grass_badlands",
-        "minecraft:brown_mushroom_normal",
-        "minecraft:red_mushroom_normal",
-        "minecraft:patch_pumpkin",
-        "minecraft:patch_sugar_cane",
-        "minecraft:patch_firefly_bush_near_water"
-      ],
-      [
-        "minecraft:freeze_top_layer"
-      ]
-    ],
-    "spawners": {
-      "ambient": [
-        {
-          "type": "minecraft:bat",
-          "minCount": 8,
-          "maxCount": 8,
-          "weight": 10
-        }
-      ],
-      "axolotls": [],
-      "creature": [],
-      "misc": [],
-      "monster": [
-        {
-          "type": "minecraft:spider",
-          "minCount": 4,
-          "maxCount": 4,
-          "weight": 100
-        },
-        {
-          "type": "minecraft:zombie",
-          "minCount": 4,
-          "maxCount": 4,
-          "weight": 95
-        },
-        {
-          "type": "minecraft:zombie_villager",
-          "minCount": 1,
-          "maxCount": 1,
-          "weight": 5
-        },
-        {
-          "type": "minecraft:skeleton",
-          "minCount": 4,
-          "maxCount": 4,
-          "weight": 100
-        },
-        {
-          "type": "minecraft:creeper",
-          "minCount": 4,
-          "maxCount": 4,
-          "weight": 100
-        },
-        {
-          "type": "minecraft:slime",
-          "minCount": 4,
-          "maxCount": 4,
-          "weight": 100
-        },
-        {
-          "type": "minecraft:enderman",
-          "minCount": 1,
-          "maxCount": 4,
-          "weight": 10
-        },
-        {
-          "type": "minecraft:witch",
-          "minCount": 1,
-          "maxCount": 1,
-          "weight": 5
-        }
-      ],
-      "underground_water_creature": [
-        {
-          "type": "minecraft:glow_squid",
-          "minCount": 4,
-          "maxCount": 6,
-          "weight": 10
-        }
-      ],
-      "water_ambient": [],
-      "water_creature": []
-    },
-    "spawn_costs": {}
-  },
-  "snowy_plains": {
-    "has_precipitation": true,
-    "temperature": 0.0,
-    "downfall": 0.5,
-    "effects": {
-      "mood_sound": {
-        "sound": "minecraft:ambient.cave",
-        "tick_delay": 6000,
-        "block_search_extent": 8,
-        "offset": 2.0
-      },
-      "music_volume": 1.0,
-      "sky_color": 8364543,
-      "fog_color": 12638463,
-      "water_color": 4159204,
-      "water_fog_color": 329011
-    },
-    "carvers": [
-      "minecraft:cave",
-      "minecraft:cave_extra_underground",
-      "minecraft:canyon"
-    ],
-    "features": [
-      [],
-      [
-        "minecraft:lake_lava_underground",
-        "minecraft:lake_lava_surface"
-      ],
-      [
-        "minecraft:amethyst_geode"
-      ],
-      [
-        "minecraft:monster_room",
-        "minecraft:monster_room_deep"
-      ],
-      [],
-      [],
-      [
-        "minecraft:ore_dirt",
-        "minecraft:ore_gravel",
-        "minecraft:ore_granite_upper",
-        "minecraft:ore_granite_lower",
-        "minecraft:ore_diorite_upper",
-        "minecraft:ore_diorite_lower",
-        "minecraft:ore_andesite_upper",
-        "minecraft:ore_andesite_lower",
-        "minecraft:ore_tuff",
-        "minecraft:ore_coal_upper",
-        "minecraft:ore_coal_lower",
-        "minecraft:ore_iron_upper",
-        "minecraft:ore_iron_middle",
-        "minecraft:ore_iron_small",
-        "minecraft:ore_gold",
-        "minecraft:ore_gold_lower",
-        "minecraft:ore_redstone",
-        "minecraft:ore_redstone_lower",
-        "minecraft:ore_diamond",
-        "minecraft:ore_diamond_medium",
-        "minecraft:ore_diamond_large",
-        "minecraft:ore_diamond_buried",
-        "minecraft:ore_lapis",
-        "minecraft:ore_lapis_buried",
-        "minecraft:ore_copper",
-        "minecraft:underwater_magma",
-        "minecraft:disk_sand",
-        "minecraft:disk_clay",
-        "minecraft:disk_gravel"
-      ],
-      [],
-      [
-        "minecraft:spring_water",
-        "minecraft:spring_lava"
-      ],
-      [
-        "minecraft:glow_lichen",
-        "minecraft:trees_snowy",
-        "minecraft:flower_default",
-        "minecraft:patch_grass_badlands",
-        "minecraft:brown_mushroom_normal",
-        "minecraft:red_mushroom_normal",
-        "minecraft:patch_pumpkin",
-        "minecraft:patch_sugar_cane",
-        "minecraft:patch_firefly_bush_near_water"
-      ],
-      [
-        "minecraft:freeze_top_layer"
-      ]
-    ],
-    "creature_spawn_probability": 0.07,
-    "spawners": {
-      "ambient": [
-        {
-          "type": "minecraft:bat",
-          "minCount": 8,
-          "maxCount": 8,
-          "weight": 10
-        }
-      ],
-      "axolotls": [],
-      "creature": [
-        {
-          "type": "minecraft:rabbit",
-          "minCount": 2,
-          "maxCount": 3,
-          "weight": 10
-        },
-        {
-          "type": "minecraft:polar_bear",
-          "minCount": 1,
-          "maxCount": 2,
-          "weight": 1
-        }
-      ],
-      "misc": [],
-      "monster": [
-        {
-          "type": "minecraft:spider",
-          "minCount": 4,
-          "maxCount": 4,
-          "weight": 100
-        },
-        {
-          "type": "minecraft:zombie",
-          "minCount": 4,
-          "maxCount": 4,
-          "weight": 95
-        },
-        {
-          "type": "minecraft:zombie_villager",
-          "minCount": 1,
-          "maxCount": 1,
-          "weight": 5
-        },
-        {
-          "type": "minecraft:skeleton",
-          "minCount": 4,
-          "maxCount": 4,
-          "weight": 20
-        },
-        {
-          "type": "minecraft:creeper",
-          "minCount": 4,
-          "maxCount": 4,
-          "weight": 100
-        },
-        {
-          "type": "minecraft:slime",
-          "minCount": 4,
-          "maxCount": 4,
-          "weight": 100
-        },
-        {
-          "type": "minecraft:enderman",
-          "minCount": 1,
-          "maxCount": 4,
-          "weight": 10
-        },
-        {
-          "type": "minecraft:witch",
-          "minCount": 1,
-          "maxCount": 1,
-          "weight": 5
-        },
-        {
-          "type": "minecraft:stray",
-          "minCount": 4,
-          "maxCount": 4,
-          "weight": 80
-        }
-      ],
-      "underground_water_creature": [
-        {
-          "type": "minecraft:glow_squid",
-          "minCount": 4,
-          "maxCount": 6,
-          "weight": 10
-        }
-      ],
-      "water_ambient": [],
-      "water_creature": []
-    },
-    "spawn_costs": {}
-  },
-  "snowy_slopes": {
-    "has_precipitation": true,
-    "temperature": -0.3,
-    "downfall": 0.9,
-    "effects": {
-      "mood_sound": {
-        "sound": "minecraft:ambient.cave",
-        "tick_delay": 6000,
-        "block_search_extent": 8,
-        "offset": 2.0
-      },
-      "music": [
-        {
-          "data": {
-            "sound": "minecraft:music.overworld.snowy_slopes",
-            "min_delay": 12000,
-            "max_delay": 24000,
-            "replace_current_music": false
-          },
-          "weight": 1
-        }
-      ],
-      "music_volume": 1.0,
-      "sky_color": 8560639,
-      "fog_color": 12638463,
-      "water_color": 4159204,
-      "water_fog_color": 329011
-    },
-    "carvers": [
-      "minecraft:cave",
-      "minecraft:cave_extra_underground",
-      "minecraft:canyon"
-    ],
-    "features": [
-      [],
-      [
-        "minecraft:lake_lava_underground",
-        "minecraft:lake_lava_surface"
-      ],
-      [
-        "minecraft:amethyst_geode"
-      ],
-      [
-        "minecraft:monster_room",
-        "minecraft:monster_room_deep"
-      ],
-      [],
-      [],
-      [
-        "minecraft:ore_dirt",
-        "minecraft:ore_gravel",
-        "minecraft:ore_granite_upper",
-        "minecraft:ore_granite_lower",
-        "minecraft:ore_diorite_upper",
-        "minecraft:ore_diorite_lower",
-        "minecraft:ore_andesite_upper",
-        "minecraft:ore_andesite_lower",
-        "minecraft:ore_tuff",
-        "minecraft:ore_coal_upper",
-        "minecraft:ore_coal_lower",
-        "minecraft:ore_iron_upper",
-        "minecraft:ore_iron_middle",
-        "minecraft:ore_iron_small",
-        "minecraft:ore_gold",
-        "minecraft:ore_gold_lower",
-        "minecraft:ore_redstone",
-        "minecraft:ore_redstone_lower",
-        "minecraft:ore_diamond",
-        "minecraft:ore_diamond_medium",
-        "minecraft:ore_diamond_large",
-        "minecraft:ore_diamond_buried",
-        "minecraft:ore_lapis",
-        "minecraft:ore_lapis_buried",
-        "minecraft:ore_copper",
-        "minecraft:underwater_magma",
-        "minecraft:disk_sand",
-        "minecraft:disk_clay",
-        "minecraft:disk_gravel",
-        "minecraft:ore_emerald"
-      ],
-      [
-        "minecraft:ore_infested"
-      ],
-      [
-        "minecraft:spring_water",
-        "minecraft:spring_lava",
-        "minecraft:spring_lava_frozen"
-      ],
-      [
-        "minecraft:glow_lichen",
-        "minecraft:patch_pumpkin"
-      ],
-      [
-        "minecraft:freeze_top_layer"
-      ]
-    ],
-    "spawners": {
-      "ambient": [
-        {
-          "type": "minecraft:bat",
-          "minCount": 8,
-          "maxCount": 8,
-          "weight": 10
-        }
-      ],
-      "axolotls": [],
-      "creature": [
-        {
-          "type": "minecraft:rabbit",
-          "minCount": 2,
-          "maxCount": 3,
-          "weight": 4
-        },
-        {
-          "type": "minecraft:goat",
-          "minCount": 1,
-          "maxCount": 3,
-          "weight": 5
-        }
-      ],
-      "misc": [],
-      "monster": [
-        {
-          "type": "minecraft:spider",
-          "minCount": 4,
-          "maxCount": 4,
-          "weight": 100
-        },
-        {
-          "type": "minecraft:zombie",
-          "minCount": 4,
-          "maxCount": 4,
-          "weight": 95
-        },
-        {
-          "type": "minecraft:zombie_villager",
-          "minCount": 1,
-          "maxCount": 1,
-          "weight": 5
-        },
-        {
-          "type": "minecraft:skeleton",
-          "minCount": 4,
-          "maxCount": 4,
-          "weight": 100
-        },
-        {
-          "type": "minecraft:creeper",
-          "minCount": 4,
-          "maxCount": 4,
-          "weight": 100
-        },
-        {
-          "type": "minecraft:slime",
-          "minCount": 4,
-          "maxCount": 4,
-          "weight": 100
-        },
-        {
-          "type": "minecraft:enderman",
-          "minCount": 1,
-          "maxCount": 4,
-          "weight": 10
-        },
-        {
-          "type": "minecraft:witch",
-          "minCount": 1,
-          "maxCount": 1,
-          "weight": 5
-        }
-      ],
-      "underground_water_creature": [
-        {
-          "type": "minecraft:glow_squid",
-          "minCount": 4,
-          "maxCount": 6,
-          "weight": 10
-        }
-      ],
-      "water_ambient": [],
-      "water_creature": []
-    },
-    "spawn_costs": {}
-  },
-  "snowy_taiga": {
-    "has_precipitation": true,
-    "temperature": -0.5,
-    "downfall": 0.4,
-    "effects": {
-      "mood_sound": {
-        "sound": "minecraft:ambient.cave",
-        "tick_delay": 6000,
-        "block_search_extent": 8,
-        "offset": 2.0
-      },
-      "music_volume": 1.0,
-      "sky_color": 8625919,
-      "fog_color": 12638463,
-      "water_color": 4020182,
-      "water_fog_color": 329011
-    },
-    "carvers": [
-      "minecraft:cave",
-      "minecraft:cave_extra_underground",
-      "minecraft:canyon"
-    ],
-    "features": [
-      [],
-      [
-        "minecraft:lake_lava_underground",
-        "minecraft:lake_lava_surface"
-      ],
-      [
-        "minecraft:amethyst_geode"
-      ],
-      [
-        "minecraft:monster_room",
-        "minecraft:monster_room_deep"
-      ],
-      [],
-      [],
-      [
-        "minecraft:ore_dirt",
-        "minecraft:ore_gravel",
-        "minecraft:ore_granite_upper",
-        "minecraft:ore_granite_lower",
-        "minecraft:ore_diorite_upper",
-        "minecraft:ore_diorite_lower",
-        "minecraft:ore_andesite_upper",
-        "minecraft:ore_andesite_lower",
-        "minecraft:ore_tuff",
-        "minecraft:ore_coal_upper",
-        "minecraft:ore_coal_lower",
-        "minecraft:ore_iron_upper",
-        "minecraft:ore_iron_middle",
-        "minecraft:ore_iron_small",
-        "minecraft:ore_gold",
-        "minecraft:ore_gold_lower",
-        "minecraft:ore_redstone",
-        "minecraft:ore_redstone_lower",
-        "minecraft:ore_diamond",
-        "minecraft:ore_diamond_medium",
-        "minecraft:ore_diamond_large",
-        "minecraft:ore_diamond_buried",
-        "minecraft:ore_lapis",
-        "minecraft:ore_lapis_buried",
-        "minecraft:ore_copper",
-        "minecraft:underwater_magma",
-        "minecraft:disk_sand",
-        "minecraft:disk_clay",
-        "minecraft:disk_gravel"
-      ],
-      [],
-      [
-        "minecraft:spring_water",
-        "minecraft:spring_lava"
-      ],
-      [
-        "minecraft:glow_lichen",
-        "minecraft:patch_large_fern",
-        "minecraft:trees_taiga",
-        "minecraft:flower_default",
-        "minecraft:patch_grass_taiga_2",
-        "minecraft:brown_mushroom_taiga",
-        "minecraft:red_mushroom_taiga",
-        "minecraft:patch_pumpkin",
-        "minecraft:patch_sugar_cane",
-        "minecraft:patch_firefly_bush_near_water",
-        "minecraft:patch_berry_rare"
-      ],
-      [
-        "minecraft:freeze_top_layer"
-      ]
-    ],
-    "spawners": {
-      "ambient": [
-        {
-          "type": "minecraft:bat",
-          "minCount": 8,
-          "maxCount": 8,
-          "weight": 10
-        }
-      ],
-      "axolotls": [],
-      "creature": [
-        {
-          "type": "minecraft:sheep",
-          "minCount": 4,
-          "maxCount": 4,
-          "weight": 12
-        },
-        {
-          "type": "minecraft:pig",
-          "minCount": 4,
-          "maxCount": 4,
-          "weight": 10
-        },
-        {
-          "type": "minecraft:chicken",
-          "minCount": 4,
-          "maxCount": 4,
-          "weight": 10
-        },
-        {
-          "type": "minecraft:cow",
-          "minCount": 4,
-          "maxCount": 4,
-          "weight": 8
-        },
-        {
-          "type": "minecraft:wolf",
-          "minCount": 4,
-          "maxCount": 4,
-          "weight": 8
-        },
-        {
-          "type": "minecraft:rabbit",
-          "minCount": 2,
-          "maxCount": 3,
-          "weight": 4
-        },
-        {
-          "type": "minecraft:fox",
-          "minCount": 2,
-          "maxCount": 4,
-          "weight": 8
-        }
-      ],
-      "misc": [],
-      "monster": [
-        {
-          "type": "minecraft:spider",
-          "minCount": 4,
-          "maxCount": 4,
-          "weight": 100
-        },
-        {
-          "type": "minecraft:zombie",
-          "minCount": 4,
-          "maxCount": 4,
-          "weight": 95
-        },
-        {
-          "type": "minecraft:zombie_villager",
-          "minCount": 1,
-          "maxCount": 1,
-          "weight": 5
-        },
-        {
-          "type": "minecraft:skeleton",
-          "minCount": 4,
-          "maxCount": 4,
-          "weight": 100
-        },
-        {
-          "type": "minecraft:creeper",
-          "minCount": 4,
-          "maxCount": 4,
-          "weight": 100
-        },
-        {
-          "type": "minecraft:slime",
-          "minCount": 4,
-          "maxCount": 4,
-          "weight": 100
-        },
-        {
-          "type": "minecraft:enderman",
-          "minCount": 1,
-          "maxCount": 4,
-          "weight": 10
-        },
-        {
-          "type": "minecraft:witch",
-          "minCount": 1,
-          "maxCount": 1,
-          "weight": 5
-        }
-      ],
-      "underground_water_creature": [
-        {
-          "type": "minecraft:glow_squid",
-          "minCount": 4,
-          "maxCount": 6,
-          "weight": 10
-        }
-      ],
-      "water_ambient": [],
-      "water_creature": []
-    },
-    "spawn_costs": {}
-  },
-  "soul_sand_valley": {
-    "has_precipitation": false,
-    "temperature": 2.0,
-    "downfall": 0.0,
-    "effects": {
-      "mood_sound": {
-        "sound": "minecraft:ambient.soul_sand_valley.mood",
-        "tick_delay": 6000,
-        "block_search_extent": 8,
-        "offset": 2.0
-      },
-      "additions_sound": {
-        "sound": "minecraft:ambient.soul_sand_valley.additions",
-        "tick_chance": 0.0111
-      },
-      "music": [
-        {
-          "data": {
-            "sound": "minecraft:music.nether.soul_sand_valley",
-            "min_delay": 12000,
-            "max_delay": 24000,
-            "replace_current_music": false
-          },
-          "weight": 1
-        }
-      ],
-      "music_volume": 1.0,
-      "particle": {
-        "options": {
-          "type": "minecraft:ash"
-        },
-        "probability": 0.00625
-      },
-      "ambient_sound": "minecraft:ambient.soul_sand_valley.loop",
-      "sky_color": 7254527,
-      "fog_color": 1787717,
-      "water_color": 4159204,
-      "water_fog_color": 329011
-    },
-    "carvers": "minecraft:nether_cave",
-    "features": [
-      [],
-      [],
-      [
-        "minecraft:basalt_pillar"
-      ],
-      [],
-      [],
-      [],
-      [],
-      [
-        "minecraft:spring_open",
-        "minecraft:patch_fire",
-        "minecraft:patch_soul_fire",
-        "minecraft:glowstone_extra",
-        "minecraft:glowstone",
-        "minecraft:patch_crimson_roots",
-        "minecraft:ore_magma",
-        "minecraft:spring_closed",
-        "minecraft:ore_soul_sand",
-        "minecraft:ore_gravel_nether",
-        "minecraft:ore_blackstone",
-        "minecraft:ore_gold_nether",
-        "minecraft:ore_quartz_nether",
-        "minecraft:ore_ancient_debris_large",
-        "minecraft:ore_debris_small"
-      ],
-      [],
-      [
-        "minecraft:spring_lava"
-      ]
-    ],
-    "spawners": {
-      "ambient": [],
-      "axolotls": [],
-      "creature": [
-        {
-          "type": "minecraft:strider",
-          "minCount": 1,
-          "maxCount": 2,
-          "weight": 60
-        }
-      ],
-      "misc": [],
-      "monster": [
-        {
-          "type": "minecraft:skeleton",
-          "minCount": 5,
-          "maxCount": 5,
-          "weight": 20
-        },
-        {
-          "type": "minecraft:ghast",
-          "minCount": 4,
-          "maxCount": 4,
-          "weight": 50
-        },
-        {
-          "type": "minecraft:enderman",
-          "minCount": 4,
-          "maxCount": 4,
-          "weight": 1
-        }
-      ],
-      "underground_water_creature": [],
-      "water_ambient": [],
-      "water_creature": []
-    },
-    "spawn_costs": {
-      "minecraft:enderman": {
-        "energy_budget": 0.15,
-        "charge": 0.7
-      },
-      "minecraft:ghast": {
-        "energy_budget": 0.15,
-        "charge": 0.7
-      },
-      "minecraft:skeleton": {
-        "energy_budget": 0.15,
-        "charge": 0.7
-      },
-      "minecraft:strider": {
-        "energy_budget": 0.15,
-        "charge": 0.7
-      }
-    }
-  },
-  "sparse_jungle": {
-    "has_precipitation": true,
-    "temperature": 0.95,
-    "downfall": 0.8,
-    "effects": {
-      "mood_sound": {
-        "sound": "minecraft:ambient.cave",
-        "tick_delay": 6000,
-        "block_search_extent": 8,
-        "offset": 2.0
-      },
-      "music": [
-        {
-          "data": {
-            "sound": "minecraft:music.overworld.sparse_jungle",
-            "min_delay": 12000,
-            "max_delay": 24000,
-            "replace_current_music": false
-          },
-          "weight": 1
-        }
-      ],
-      "music_volume": 1.0,
-      "sky_color": 7842047,
-      "fog_color": 12638463,
-      "water_color": 4159204,
-      "water_fog_color": 329011
-    },
-    "carvers": [
-      "minecraft:cave",
-      "minecraft:cave_extra_underground",
-      "minecraft:canyon"
-    ],
-    "features": [
-      [],
-      [
-        "minecraft:lake_lava_underground",
-        "minecraft:lake_lava_surface"
-      ],
-      [
-        "minecraft:amethyst_geode"
-      ],
-      [
-        "minecraft:monster_room",
-        "minecraft:monster_room_deep"
-      ],
-      [],
-      [],
-      [
-        "minecraft:ore_dirt",
-        "minecraft:ore_gravel",
-        "minecraft:ore_granite_upper",
-        "minecraft:ore_granite_lower",
-        "minecraft:ore_diorite_upper",
-        "minecraft:ore_diorite_lower",
-        "minecraft:ore_andesite_upper",
-        "minecraft:ore_andesite_lower",
-        "minecraft:ore_tuff",
-        "minecraft:ore_coal_upper",
-        "minecraft:ore_coal_lower",
-        "minecraft:ore_iron_upper",
-        "minecraft:ore_iron_middle",
-        "minecraft:ore_iron_small",
-        "minecraft:ore_gold",
-        "minecraft:ore_gold_lower",
-        "minecraft:ore_redstone",
-        "minecraft:ore_redstone_lower",
-        "minecraft:ore_diamond",
-        "minecraft:ore_diamond_medium",
-        "minecraft:ore_diamond_large",
-        "minecraft:ore_diamond_buried",
-        "minecraft:ore_lapis",
-        "minecraft:ore_lapis_buried",
-        "minecraft:ore_copper",
-        "minecraft:underwater_magma",
-        "minecraft:disk_sand",
-        "minecraft:disk_clay",
-        "minecraft:disk_gravel"
-      ],
-      [],
-      [
-        "minecraft:spring_water",
-        "minecraft:spring_lava"
-      ],
-      [
-        "minecraft:glow_lichen",
-        "minecraft:trees_sparse_jungle",
-        "minecraft:flower_warm",
-        "minecraft:patch_grass_jungle",
-        "minecraft:brown_mushroom_normal",
-        "minecraft:red_mushroom_normal",
-        "minecraft:patch_pumpkin",
-        "minecraft:patch_sugar_cane",
-        "minecraft:patch_firefly_bush_near_water",
-        "minecraft:vines",
-        "minecraft:patch_melon_sparse"
-      ],
-      [
-        "minecraft:freeze_top_layer"
-      ]
-    ],
-    "spawners": {
-      "ambient": [
-        {
-          "type": "minecraft:bat",
-          "minCount": 8,
-          "maxCount": 8,
-          "weight": 10
-        }
-      ],
-      "axolotls": [],
-      "creature": [
-        {
-          "type": "minecraft:sheep",
-          "minCount": 4,
-          "maxCount": 4,
-          "weight": 12
-        },
-        {
-          "type": "minecraft:pig",
-          "minCount": 4,
-          "maxCount": 4,
-          "weight": 10
-        },
-        {
-          "type": "minecraft:chicken",
-          "minCount": 4,
-          "maxCount": 4,
-          "weight": 10
-        },
-        {
-          "type": "minecraft:cow",
-          "minCount": 4,
-          "maxCount": 4,
-          "weight": 8
-        },
-        {
-          "type": "minecraft:chicken",
-          "minCount": 4,
-          "maxCount": 4,
-          "weight": 10
-        },
-        {
-          "type": "minecraft:wolf",
-          "minCount": 2,
-          "maxCount": 4,
-          "weight": 8
-        }
-      ],
-      "misc": [],
-      "monster": [
-        {
-          "type": "minecraft:spider",
-          "minCount": 4,
-          "maxCount": 4,
-          "weight": 100
-        },
-        {
-          "type": "minecraft:zombie",
-          "minCount": 4,
-          "maxCount": 4,
-          "weight": 95
-        },
-        {
-          "type": "minecraft:zombie_villager",
-          "minCount": 1,
-          "maxCount": 1,
-          "weight": 5
-        },
-        {
-          "type": "minecraft:skeleton",
-          "minCount": 4,
-          "maxCount": 4,
-          "weight": 100
-        },
-        {
-          "type": "minecraft:creeper",
-          "minCount": 4,
-          "maxCount": 4,
-          "weight": 100
-        },
-        {
-          "type": "minecraft:slime",
-          "minCount": 4,
-          "maxCount": 4,
-          "weight": 100
-        },
-        {
-          "type": "minecraft:enderman",
-          "minCount": 1,
-          "maxCount": 4,
-          "weight": 10
-        },
-        {
-          "type": "minecraft:witch",
-          "minCount": 1,
-          "maxCount": 1,
-          "weight": 5
-        }
-      ],
-      "underground_water_creature": [
-        {
-          "type": "minecraft:glow_squid",
-          "minCount": 4,
-          "maxCount": 6,
-          "weight": 10
-        }
-      ],
-      "water_ambient": [],
-      "water_creature": []
-    },
-    "spawn_costs": {}
-  },
-  "stony_peaks": {
-    "has_precipitation": true,
-    "temperature": 1.0,
-    "downfall": 0.3,
-    "effects": {
-      "mood_sound": {
-        "sound": "minecraft:ambient.cave",
-        "tick_delay": 6000,
-        "block_search_extent": 8,
-        "offset": 2.0
-      },
-      "music": [
-        {
-          "data": {
-            "sound": "minecraft:music.overworld.stony_peaks",
-            "min_delay": 12000,
-            "max_delay": 24000,
-            "replace_current_music": false
-          },
-          "weight": 1
-        }
-      ],
-      "music_volume": 1.0,
-      "sky_color": 7776511,
-      "fog_color": 12638463,
-      "water_color": 4159204,
-      "water_fog_color": 329011
-    },
-    "carvers": [
-      "minecraft:cave",
-      "minecraft:cave_extra_underground",
-      "minecraft:canyon"
-    ],
-    "features": [
-      [],
-      [
-        "minecraft:lake_lava_underground",
-        "minecraft:lake_lava_surface"
-      ],
-      [
-        "minecraft:amethyst_geode"
-      ],
-      [
-        "minecraft:monster_room",
-        "minecraft:monster_room_deep"
-      ],
-      [],
-      [],
-      [
-        "minecraft:ore_dirt",
-        "minecraft:ore_gravel",
-        "minecraft:ore_granite_upper",
-        "minecraft:ore_granite_lower",
-        "minecraft:ore_diorite_upper",
-        "minecraft:ore_diorite_lower",
-        "minecraft:ore_andesite_upper",
-        "minecraft:ore_andesite_lower",
-        "minecraft:ore_tuff",
-        "minecraft:ore_coal_upper",
-        "minecraft:ore_coal_lower",
-        "minecraft:ore_iron_upper",
-        "minecraft:ore_iron_middle",
-        "minecraft:ore_iron_small",
-        "minecraft:ore_gold",
-        "minecraft:ore_gold_lower",
-        "minecraft:ore_redstone",
-        "minecraft:ore_redstone_lower",
-        "minecraft:ore_diamond",
-        "minecraft:ore_diamond_medium",
-        "minecraft:ore_diamond_large",
-        "minecraft:ore_diamond_buried",
-        "minecraft:ore_lapis",
-        "minecraft:ore_lapis_buried",
-        "minecraft:ore_copper",
-        "minecraft:underwater_magma",
-        "minecraft:disk_sand",
-        "minecraft:disk_clay",
-        "minecraft:disk_gravel",
-        "minecraft:ore_emerald"
-      ],
-      [
-        "minecraft:ore_infested"
-      ],
-      [
-        "minecraft:spring_water",
-        "minecraft:spring_lava"
-      ],
-      [
-        "minecraft:glow_lichen"
-      ],
-      [
-        "minecraft:freeze_top_layer"
-      ]
-    ],
-    "spawners": {
-      "ambient": [
-        {
-          "type": "minecraft:bat",
-          "minCount": 8,
-          "maxCount": 8,
-          "weight": 10
-        }
-      ],
-      "axolotls": [],
-      "creature": [],
-      "misc": [],
-      "monster": [
-        {
-          "type": "minecraft:spider",
-          "minCount": 4,
-          "maxCount": 4,
-          "weight": 100
-        },
-        {
-          "type": "minecraft:zombie",
-          "minCount": 4,
-          "maxCount": 4,
-          "weight": 95
-        },
-        {
-          "type": "minecraft:zombie_villager",
-          "minCount": 1,
-          "maxCount": 1,
-          "weight": 5
-        },
-        {
-          "type": "minecraft:skeleton",
-          "minCount": 4,
-          "maxCount": 4,
-          "weight": 100
-        },
-        {
-          "type": "minecraft:creeper",
-          "minCount": 4,
-          "maxCount": 4,
-          "weight": 100
-        },
-        {
-          "type": "minecraft:slime",
-          "minCount": 4,
-          "maxCount": 4,
-          "weight": 100
-        },
-        {
-          "type": "minecraft:enderman",
-          "minCount": 1,
-          "maxCount": 4,
-          "weight": 10
-        },
-        {
-          "type": "minecraft:witch",
-          "minCount": 1,
-          "maxCount": 1,
-          "weight": 5
-        }
-      ],
-      "underground_water_creature": [
-        {
-          "type": "minecraft:glow_squid",
-          "minCount": 4,
-          "maxCount": 6,
-          "weight": 10
-        }
-      ],
-      "water_ambient": [],
-      "water_creature": []
-    },
-    "spawn_costs": {}
-  },
-  "stony_shore": {
-    "has_precipitation": true,
-    "temperature": 0.2,
-    "downfall": 0.3,
-    "effects": {
-      "mood_sound": {
-        "sound": "minecraft:ambient.cave",
-        "tick_delay": 6000,
-        "block_search_extent": 8,
-        "offset": 2.0
-      },
-      "music_volume": 1.0,
-      "sky_color": 8233727,
-      "fog_color": 12638463,
-      "water_color": 4159204,
-      "water_fog_color": 329011
-    },
-    "carvers": [
-      "minecraft:cave",
-      "minecraft:cave_extra_underground",
-      "minecraft:canyon"
-    ],
-    "features": [
-      [],
-      [
-        "minecraft:lake_lava_underground",
-        "minecraft:lake_lava_surface"
-      ],
-      [
-        "minecraft:amethyst_geode"
-      ],
-      [
-        "minecraft:monster_room",
-        "minecraft:monster_room_deep"
-      ],
-      [],
-      [],
-      [
-        "minecraft:ore_dirt",
-        "minecraft:ore_gravel",
-        "minecraft:ore_granite_upper",
-        "minecraft:ore_granite_lower",
-        "minecraft:ore_diorite_upper",
-        "minecraft:ore_diorite_lower",
-        "minecraft:ore_andesite_upper",
-        "minecraft:ore_andesite_lower",
-        "minecraft:ore_tuff",
-        "minecraft:ore_coal_upper",
-        "minecraft:ore_coal_lower",
-        "minecraft:ore_iron_upper",
-        "minecraft:ore_iron_middle",
-        "minecraft:ore_iron_small",
-        "minecraft:ore_gold",
-        "minecraft:ore_gold_lower",
-        "minecraft:ore_redstone",
-        "minecraft:ore_redstone_lower",
-        "minecraft:ore_diamond",
-        "minecraft:ore_diamond_medium",
-        "minecraft:ore_diamond_large",
-        "minecraft:ore_diamond_buried",
-        "minecraft:ore_lapis",
-        "minecraft:ore_lapis_buried",
-        "minecraft:ore_copper",
-        "minecraft:underwater_magma",
-        "minecraft:disk_sand",
-        "minecraft:disk_clay",
-        "minecraft:disk_gravel"
-      ],
-      [],
-      [
-        "minecraft:spring_water",
-        "minecraft:spring_lava"
-      ],
-      [
-        "minecraft:glow_lichen",
-        "minecraft:flower_default",
-        "minecraft:patch_grass_badlands",
-        "minecraft:brown_mushroom_normal",
-        "minecraft:red_mushroom_normal",
-        "minecraft:patch_pumpkin",
-        "minecraft:patch_sugar_cane",
-        "minecraft:patch_firefly_bush_near_water"
-      ],
-      [
-        "minecraft:freeze_top_layer"
-      ]
-    ],
-    "spawners": {
-      "ambient": [
-        {
-          "type": "minecraft:bat",
-          "minCount": 8,
-          "maxCount": 8,
-          "weight": 10
-        }
-      ],
-      "axolotls": [],
-      "creature": [],
-      "misc": [],
-      "monster": [
-        {
-          "type": "minecraft:spider",
-          "minCount": 4,
-          "maxCount": 4,
-          "weight": 100
-        },
-        {
-          "type": "minecraft:zombie",
-          "minCount": 4,
-          "maxCount": 4,
-          "weight": 95
-        },
-        {
-          "type": "minecraft:zombie_villager",
-          "minCount": 1,
-          "maxCount": 1,
-          "weight": 5
-        },
-        {
-          "type": "minecraft:skeleton",
-          "minCount": 4,
-          "maxCount": 4,
-          "weight": 100
-        },
-        {
-          "type": "minecraft:creeper",
-          "minCount": 4,
-          "maxCount": 4,
-          "weight": 100
-        },
-        {
-          "type": "minecraft:slime",
-          "minCount": 4,
-          "maxCount": 4,
-          "weight": 100
-        },
-        {
-          "type": "minecraft:enderman",
-          "minCount": 1,
-          "maxCount": 4,
-          "weight": 10
-        },
-        {
-          "type": "minecraft:witch",
-          "minCount": 1,
-          "maxCount": 1,
-          "weight": 5
-        }
-      ],
-      "underground_water_creature": [
-        {
-          "type": "minecraft:glow_squid",
-          "minCount": 4,
-          "maxCount": 6,
-          "weight": 10
-        }
-      ],
-      "water_ambient": [],
-      "water_creature": []
-    },
-    "spawn_costs": {}
-  },
-  "sunflower_plains": {
-    "has_precipitation": true,
-    "temperature": 0.8,
-    "downfall": 0.4,
-    "effects": {
-      "mood_sound": {
-        "sound": "minecraft:ambient.cave",
-        "tick_delay": 6000,
-        "block_search_extent": 8,
-        "offset": 2.0
-      },
-      "music_volume": 1.0,
-      "sky_color": 7907327,
-      "fog_color": 12638463,
-      "water_color": 4159204,
-      "water_fog_color": 329011
-    },
-    "carvers": [
-      "minecraft:cave",
-      "minecraft:cave_extra_underground",
-      "minecraft:canyon"
-    ],
-    "features": [
-      [],
-      [
-        "minecraft:lake_lava_underground",
-        "minecraft:lake_lava_surface"
-      ],
-      [
-        "minecraft:amethyst_geode"
-      ],
-      [
-        "minecraft:monster_room",
-        "minecraft:monster_room_deep"
-      ],
-      [],
-      [],
-      [
-        "minecraft:ore_dirt",
-        "minecraft:ore_gravel",
-        "minecraft:ore_granite_upper",
-        "minecraft:ore_granite_lower",
-        "minecraft:ore_diorite_upper",
-        "minecraft:ore_diorite_lower",
-        "minecraft:ore_andesite_upper",
-        "minecraft:ore_andesite_lower",
-        "minecraft:ore_tuff",
-        "minecraft:ore_coal_upper",
-        "minecraft:ore_coal_lower",
-        "minecraft:ore_iron_upper",
-        "minecraft:ore_iron_middle",
-        "minecraft:ore_iron_small",
-        "minecraft:ore_gold",
-        "minecraft:ore_gold_lower",
-        "minecraft:ore_redstone",
-        "minecraft:ore_redstone_lower",
-        "minecraft:ore_diamond",
-        "minecraft:ore_diamond_medium",
-        "minecraft:ore_diamond_large",
-        "minecraft:ore_diamond_buried",
-        "minecraft:ore_lapis",
-        "minecraft:ore_lapis_buried",
-        "minecraft:ore_copper",
-        "minecraft:underwater_magma",
-        "minecraft:disk_sand",
-        "minecraft:disk_clay",
-        "minecraft:disk_gravel"
-      ],
-      [],
-      [
-        "minecraft:spring_water",
-        "minecraft:spring_lava"
-      ],
-      [
-        "minecraft:glow_lichen",
-        "minecraft:patch_tall_grass_2",
-        "minecraft:patch_sunflower",
-        "minecraft:trees_plains",
-        "minecraft:flower_plains",
-        "minecraft:patch_grass_plain",
-        "minecraft:brown_mushroom_normal",
-        "minecraft:red_mushroom_normal",
-        "minecraft:patch_pumpkin",
-        "minecraft:patch_sugar_cane",
-        "minecraft:patch_firefly_bush_near_water"
-      ],
-      [
-        "minecraft:freeze_top_layer"
-      ]
-    ],
-    "spawners": {
-      "ambient": [
-        {
-          "type": "minecraft:bat",
-          "minCount": 8,
-          "maxCount": 8,
-          "weight": 10
-        }
-      ],
-      "axolotls": [],
-      "creature": [
-        {
-          "type": "minecraft:sheep",
-          "minCount": 4,
-          "maxCount": 4,
-          "weight": 12
-        },
-        {
-          "type": "minecraft:pig",
-          "minCount": 4,
-          "maxCount": 4,
-          "weight": 10
-        },
-        {
-          "type": "minecraft:chicken",
-          "minCount": 4,
-          "maxCount": 4,
-          "weight": 10
-        },
-        {
-          "type": "minecraft:cow",
-          "minCount": 4,
-          "maxCount": 4,
-          "weight": 8
-        },
-        {
-          "type": "minecraft:horse",
-          "minCount": 2,
-          "maxCount": 6,
-          "weight": 5
-        },
-        {
-          "type": "minecraft:donkey",
-          "minCount": 1,
-          "maxCount": 3,
-          "weight": 1
-        }
-      ],
-      "misc": [],
-      "monster": [
-        {
-          "type": "minecraft:spider",
-          "minCount": 4,
-          "maxCount": 4,
-          "weight": 100
-        },
-        {
-          "type": "minecraft:zombie",
-          "minCount": 4,
-          "maxCount": 4,
-          "weight": 95
-        },
-        {
-          "type": "minecraft:zombie_villager",
-          "minCount": 1,
-          "maxCount": 1,
-          "weight": 5
-        },
-        {
-          "type": "minecraft:skeleton",
-          "minCount": 4,
-          "maxCount": 4,
-          "weight": 100
-        },
-        {
-          "type": "minecraft:creeper",
-          "minCount": 4,
-          "maxCount": 4,
-          "weight": 100
-        },
-        {
-          "type": "minecraft:slime",
-          "minCount": 4,
-          "maxCount": 4,
-          "weight": 100
-        },
-        {
-          "type": "minecraft:enderman",
-          "minCount": 1,
-          "maxCount": 4,
-          "weight": 10
-        },
-        {
-          "type": "minecraft:witch",
-          "minCount": 1,
-          "maxCount": 1,
-          "weight": 5
-        }
-      ],
-      "underground_water_creature": [
-        {
-          "type": "minecraft:glow_squid",
-          "minCount": 4,
-          "maxCount": 6,
-          "weight": 10
-        }
-      ],
-      "water_ambient": [],
-      "water_creature": []
-    },
-    "spawn_costs": {}
-  },
-  "swamp": {
-    "has_precipitation": true,
-    "temperature": 0.8,
-    "downfall": 0.9,
-    "effects": {
-      "mood_sound": {
-        "sound": "minecraft:ambient.cave",
-        "tick_delay": 6000,
-        "block_search_extent": 8,
-        "offset": 2.0
-      },
-      "music": [
-        {
-          "data": {
-            "sound": "minecraft:music.overworld.swamp",
-            "min_delay": 12000,
-            "max_delay": 24000,
-            "replace_current_music": false
-          },
-          "weight": 1
-        }
-      ],
-      "music_volume": 1.0,
-      "grass_color_modifier": "swamp",
-      "sky_color": 7907327,
-      "foliage_color": 6975545,
-      "dry_foliage_color": 8082228,
-      "fog_color": 12638463,
-      "water_color": 6388580,
-      "water_fog_color": 2302743
-    },
-    "carvers": [
-      "minecraft:cave",
-      "minecraft:cave_extra_underground",
-      "minecraft:canyon"
-    ],
-    "features": [
-      [],
-      [
-        "minecraft:lake_lava_underground",
-        "minecraft:lake_lava_surface"
-      ],
-      [
-        "minecraft:amethyst_geode"
-      ],
-      [
-        "minecraft:fossil_upper",
-        "minecraft:fossil_lower",
-        "minecraft:monster_room",
-        "minecraft:monster_room_deep"
-      ],
-      [],
-      [],
-      [
-        "minecraft:ore_dirt",
-        "minecraft:ore_gravel",
-        "minecraft:ore_granite_upper",
-        "minecraft:ore_granite_lower",
-        "minecraft:ore_diorite_upper",
-        "minecraft:ore_diorite_lower",
-        "minecraft:ore_andesite_upper",
-        "minecraft:ore_andesite_lower",
-        "minecraft:ore_tuff",
-        "minecraft:ore_coal_upper",
-        "minecraft:ore_coal_lower",
-        "minecraft:ore_iron_upper",
-        "minecraft:ore_iron_middle",
-        "minecraft:ore_iron_small",
-        "minecraft:ore_gold",
-        "minecraft:ore_gold_lower",
-        "minecraft:ore_redstone",
-        "minecraft:ore_redstone_lower",
-        "minecraft:ore_diamond",
-        "minecraft:ore_diamond_medium",
-        "minecraft:ore_diamond_large",
-        "minecraft:ore_diamond_buried",
-        "minecraft:ore_lapis",
-        "minecraft:ore_lapis_buried",
-        "minecraft:ore_copper",
-        "minecraft:underwater_magma",
-        "minecraft:disk_clay"
-      ],
-      [],
-      [
-        "minecraft:spring_water",
-        "minecraft:spring_lava"
-      ],
-      [
-        "minecraft:glow_lichen",
-        "minecraft:trees_swamp",
-        "minecraft:flower_swamp",
-        "minecraft:patch_grass_normal",
-        "minecraft:patch_dead_bush",
-        "minecraft:patch_waterlily",
-        "minecraft:brown_mushroom_swamp",
-        "minecraft:red_mushroom_swamp",
-        "minecraft:brown_mushroom_normal",
-        "minecraft:red_mushroom_normal",
-        "minecraft:patch_sugar_cane_swamp",
-        "minecraft:patch_pumpkin",
-        "minecraft:patch_firefly_bush_swamp",
-        "minecraft:patch_firefly_bush_near_water_swamp",
-        "minecraft:seagrass_swamp"
-      ],
-      [
-        "minecraft:freeze_top_layer"
-      ]
-    ],
-    "spawners": {
-      "ambient": [
-        {
-          "type": "minecraft:bat",
-          "minCount": 8,
-          "maxCount": 8,
-          "weight": 10
-        }
-      ],
-      "axolotls": [],
-      "creature": [
-        {
-          "type": "minecraft:sheep",
-          "minCount": 4,
-          "maxCount": 4,
-          "weight": 12
-        },
-        {
-          "type": "minecraft:pig",
-          "minCount": 4,
-          "maxCount": 4,
-          "weight": 10
-        },
-        {
-          "type": "minecraft:chicken",
-          "minCount": 4,
-          "maxCount": 4,
-          "weight": 10
-        },
-        {
-          "type": "minecraft:cow",
-          "minCount": 4,
-          "maxCount": 4,
-          "weight": 8
-        },
-        {
-          "type": "minecraft:frog",
-          "minCount": 2,
-          "maxCount": 5,
-          "weight": 10
-        }
-      ],
-      "misc": [],
-      "monster": [
-        {
-          "type": "minecraft:spider",
-          "minCount": 4,
-          "maxCount": 4,
-          "weight": 100
-        },
-        {
-          "type": "minecraft:zombie",
-          "minCount": 4,
-          "maxCount": 4,
-          "weight": 95
-        },
-        {
-          "type": "minecraft:zombie_villager",
-          "minCount": 1,
-          "maxCount": 1,
-          "weight": 5
-        },
-        {
-          "type": "minecraft:skeleton",
-          "minCount": 4,
-          "maxCount": 4,
-          "weight": 70
-        },
-        {
-          "type": "minecraft:creeper",
-          "minCount": 4,
-          "maxCount": 4,
-          "weight": 100
-        },
-        {
-          "type": "minecraft:slime",
-          "minCount": 4,
-          "maxCount": 4,
-          "weight": 100
-        },
-        {
-          "type": "minecraft:enderman",
-          "minCount": 1,
-          "maxCount": 4,
-          "weight": 10
-        },
-        {
-          "type": "minecraft:witch",
-          "minCount": 1,
-          "maxCount": 1,
-          "weight": 5
-        },
-        {
-          "type": "minecraft:slime",
-          "minCount": 1,
-          "maxCount": 1,
-          "weight": 1
-        },
-        {
-          "type": "minecraft:bogged",
-          "minCount": 4,
-          "maxCount": 4,
-          "weight": 30
-        }
-      ],
-      "underground_water_creature": [
-        {
-          "type": "minecraft:glow_squid",
-          "minCount": 4,
-          "maxCount": 6,
-          "weight": 10
-        }
-      ],
-      "water_ambient": [],
-      "water_creature": []
-    },
-    "spawn_costs": {}
-  },
-  "taiga": {
-    "has_precipitation": true,
-    "temperature": 0.25,
-    "downfall": 0.8,
-    "effects": {
-      "mood_sound": {
-        "sound": "minecraft:ambient.cave",
-        "tick_delay": 6000,
-        "block_search_extent": 8,
-        "offset": 2.0
-      },
-      "music_volume": 1.0,
-      "sky_color": 8233983,
-      "fog_color": 12638463,
-      "water_color": 4159204,
-      "water_fog_color": 329011
-    },
-    "carvers": [
-      "minecraft:cave",
-      "minecraft:cave_extra_underground",
-      "minecraft:canyon"
-    ],
-    "features": [
-      [],
-      [
-        "minecraft:lake_lava_underground",
-        "minecraft:lake_lava_surface"
-      ],
-      [
-        "minecraft:amethyst_geode"
-      ],
-      [
-        "minecraft:monster_room",
-        "minecraft:monster_room_deep"
-      ],
-      [],
-      [],
-      [
-        "minecraft:ore_dirt",
-        "minecraft:ore_gravel",
-        "minecraft:ore_granite_upper",
-        "minecraft:ore_granite_lower",
-        "minecraft:ore_diorite_upper",
-        "minecraft:ore_diorite_lower",
-        "minecraft:ore_andesite_upper",
-        "minecraft:ore_andesite_lower",
-        "minecraft:ore_tuff",
-        "minecraft:ore_coal_upper",
-        "minecraft:ore_coal_lower",
-        "minecraft:ore_iron_upper",
-        "minecraft:ore_iron_middle",
-        "minecraft:ore_iron_small",
-        "minecraft:ore_gold",
-        "minecraft:ore_gold_lower",
-        "minecraft:ore_redstone",
-        "minecraft:ore_redstone_lower",
-        "minecraft:ore_diamond",
-        "minecraft:ore_diamond_medium",
-        "minecraft:ore_diamond_large",
-        "minecraft:ore_diamond_buried",
-        "minecraft:ore_lapis",
-        "minecraft:ore_lapis_buried",
-        "minecraft:ore_copper",
-        "minecraft:underwater_magma",
-        "minecraft:disk_sand",
-        "minecraft:disk_clay",
-        "minecraft:disk_gravel"
-      ],
-      [],
-      [
-        "minecraft:spring_water",
-        "minecraft:spring_lava"
-      ],
-      [
-        "minecraft:glow_lichen",
-        "minecraft:patch_large_fern",
-        "minecraft:trees_taiga",
-        "minecraft:flower_default",
-        "minecraft:patch_grass_taiga_2",
-        "minecraft:brown_mushroom_taiga",
-        "minecraft:red_mushroom_taiga",
-        "minecraft:patch_pumpkin",
-        "minecraft:patch_sugar_cane",
-        "minecraft:patch_firefly_bush_near_water",
-        "minecraft:patch_berry_common"
-      ],
-      [
-        "minecraft:freeze_top_layer"
-      ]
-    ],
-    "spawners": {
-      "ambient": [
-        {
-          "type": "minecraft:bat",
-          "minCount": 8,
-          "maxCount": 8,
-          "weight": 10
-        }
-      ],
-      "axolotls": [],
-      "creature": [
-        {
-          "type": "minecraft:sheep",
-          "minCount": 4,
-          "maxCount": 4,
-          "weight": 12
-        },
-        {
-          "type": "minecraft:pig",
-          "minCount": 4,
-          "maxCount": 4,
-          "weight": 10
-        },
-        {
-          "type": "minecraft:chicken",
-          "minCount": 4,
-          "maxCount": 4,
-          "weight": 10
-        },
-        {
-          "type": "minecraft:cow",
-          "minCount": 4,
-          "maxCount": 4,
-          "weight": 8
-        },
-        {
-          "type": "minecraft:wolf",
-          "minCount": 4,
-          "maxCount": 4,
-          "weight": 8
-        },
-        {
-          "type": "minecraft:rabbit",
-          "minCount": 2,
-          "maxCount": 3,
-          "weight": 4
-        },
-        {
-          "type": "minecraft:fox",
-          "minCount": 2,
-          "maxCount": 4,
-          "weight": 8
-        }
-      ],
-      "misc": [],
-      "monster": [
-        {
-          "type": "minecraft:spider",
-          "minCount": 4,
-          "maxCount": 4,
-          "weight": 100
-        },
-        {
-          "type": "minecraft:zombie",
-          "minCount": 4,
-          "maxCount": 4,
-          "weight": 95
-        },
-        {
-          "type": "minecraft:zombie_villager",
-          "minCount": 1,
-          "maxCount": 1,
-          "weight": 5
-        },
-        {
-          "type": "minecraft:skeleton",
-          "minCount": 4,
-          "maxCount": 4,
-          "weight": 100
-        },
-        {
-          "type": "minecraft:creeper",
-          "minCount": 4,
-          "maxCount": 4,
-          "weight": 100
-        },
-        {
-          "type": "minecraft:slime",
-          "minCount": 4,
-          "maxCount": 4,
-          "weight": 100
-        },
-        {
-          "type": "minecraft:enderman",
-          "minCount": 1,
-          "maxCount": 4,
-          "weight": 10
-        },
-        {
-          "type": "minecraft:witch",
-          "minCount": 1,
-          "maxCount": 1,
-          "weight": 5
-        }
-      ],
-      "underground_water_creature": [
-        {
-          "type": "minecraft:glow_squid",
-          "minCount": 4,
-          "maxCount": 6,
-          "weight": 10
-        }
-      ],
-      "water_ambient": [],
-      "water_creature": []
-    },
-    "spawn_costs": {}
-  },
-  "the_end": {
-    "has_precipitation": false,
-    "temperature": 0.5,
-    "downfall": 0.5,
-    "effects": {
-      "mood_sound": {
-        "sound": "minecraft:ambient.cave",
-        "tick_delay": 6000,
-        "block_search_extent": 8,
-        "offset": 2.0
-      },
-      "music_volume": 1.0,
-      "sky_color": 0,
-      "fog_color": 10518688,
-      "water_color": 4159204,
-      "water_fog_color": 329011
-    },
-    "carvers": [],
-    "features": [
-      [],
-      [],
-      [],
-      [],
-      [
-        "minecraft:end_spike"
-      ],
-      [],
-      [],
-      [],
-      [],
-      [],
-      [
-        "minecraft:end_platform"
-      ]
-    ],
-    "spawners": {
-      "ambient": [],
-      "axolotls": [],
-      "creature": [],
-      "misc": [],
-      "monster": [
-        {
-          "type": "minecraft:enderman",
-          "minCount": 4,
-          "maxCount": 4,
-          "weight": 10
-        }
-      ],
-      "underground_water_creature": [],
-      "water_ambient": [],
-      "water_creature": []
-    },
-    "spawn_costs": {}
-  },
-  "the_void": {
-    "has_precipitation": false,
-    "temperature": 0.5,
-    "downfall": 0.5,
-    "effects": {
-      "mood_sound": {
-        "sound": "minecraft:ambient.cave",
-        "tick_delay": 6000,
-        "block_search_extent": 8,
-        "offset": 2.0
-      },
-      "music_volume": 1.0,
-      "sky_color": 8103167,
-      "fog_color": 12638463,
-      "water_color": 4159204,
-      "water_fog_color": 329011
-    },
-    "carvers": [],
-    "features": [
-      [],
-      [],
-      [],
-      [],
-      [],
-      [],
-      [],
-      [],
-      [],
-      [],
-      [
-        "minecraft:void_start_platform"
-      ]
-    ],
-    "spawners": {
-      "ambient": [],
-      "axolotls": [],
-      "creature": [],
-      "misc": [],
-      "monster": [],
-      "underground_water_creature": [],
-      "water_ambient": [],
-      "water_creature": []
-    },
-    "spawn_costs": {}
-  },
-  "warm_ocean": {
-    "has_precipitation": true,
-    "temperature": 0.5,
-    "downfall": 0.5,
-    "effects": {
-      "mood_sound": {
-        "sound": "minecraft:ambient.cave",
-        "tick_delay": 6000,
-        "block_search_extent": 8,
-        "offset": 2.0
-      },
-      "music_volume": 1.0,
-      "sky_color": 8103167,
-      "fog_color": 12638463,
-      "water_color": 4445678,
-      "water_fog_color": 270131
-    },
-    "carvers": [
-      "minecraft:cave",
-      "minecraft:cave_extra_underground",
-      "minecraft:canyon"
-    ],
-    "features": [
-      [],
-      [
-        "minecraft:lake_lava_underground",
-        "minecraft:lake_lava_surface"
-      ],
-      [
-        "minecraft:amethyst_geode"
-      ],
-      [
-        "minecraft:monster_room",
-        "minecraft:monster_room_deep"
-      ],
-      [],
-      [],
-      [
-        "minecraft:ore_dirt",
-        "minecraft:ore_gravel",
-        "minecraft:ore_granite_upper",
-        "minecraft:ore_granite_lower",
-        "minecraft:ore_diorite_upper",
-        "minecraft:ore_diorite_lower",
-        "minecraft:ore_andesite_upper",
-        "minecraft:ore_andesite_lower",
-        "minecraft:ore_tuff",
-        "minecraft:ore_coal_upper",
-        "minecraft:ore_coal_lower",
-        "minecraft:ore_iron_upper",
-        "minecraft:ore_iron_middle",
-        "minecraft:ore_iron_small",
-        "minecraft:ore_gold",
-        "minecraft:ore_gold_lower",
-        "minecraft:ore_redstone",
-        "minecraft:ore_redstone_lower",
-        "minecraft:ore_diamond",
-        "minecraft:ore_diamond_medium",
-        "minecraft:ore_diamond_large",
-        "minecraft:ore_diamond_buried",
-        "minecraft:ore_lapis",
-        "minecraft:ore_lapis_buried",
-        "minecraft:ore_copper",
-        "minecraft:underwater_magma",
-        "minecraft:disk_sand",
-        "minecraft:disk_clay",
-        "minecraft:disk_gravel"
-      ],
-      [],
-      [
-        "minecraft:spring_water",
-        "minecraft:spring_lava"
-      ],
-      [
-        "minecraft:glow_lichen",
-        "minecraft:trees_water",
-        "minecraft:flower_default",
-        "minecraft:patch_grass_badlands",
-        "minecraft:brown_mushroom_normal",
-        "minecraft:red_mushroom_normal",
-        "minecraft:patch_pumpkin",
-        "minecraft:patch_sugar_cane",
-        "minecraft:patch_firefly_bush_near_water",
-        "minecraft:warm_ocean_vegetation",
-        "minecraft:seagrass_warm",
-        "minecraft:sea_pickle"
-      ],
-      [
-        "minecraft:freeze_top_layer"
-      ]
-    ],
-    "spawners": {
-      "ambient": [
-        {
-          "type": "minecraft:bat",
-          "minCount": 8,
-          "maxCount": 8,
-          "weight": 10
-        }
-      ],
-      "axolotls": [],
-      "creature": [],
-      "misc": [],
-      "monster": [
-        {
-          "type": "minecraft:drowned",
-          "minCount": 1,
-          "maxCount": 1,
-          "weight": 5
-        },
-        {
-          "type": "minecraft:spider",
-          "minCount": 4,
-          "maxCount": 4,
-          "weight": 100
-        },
-        {
-          "type": "minecraft:zombie",
-          "minCount": 4,
-          "maxCount": 4,
-          "weight": 95
-        },
-        {
-          "type": "minecraft:zombie_villager",
-          "minCount": 1,
-          "maxCount": 1,
-          "weight": 5
-        },
-        {
-          "type": "minecraft:skeleton",
-          "minCount": 4,
-          "maxCount": 4,
-          "weight": 100
-        },
-        {
-          "type": "minecraft:creeper",
-          "minCount": 4,
-          "maxCount": 4,
-          "weight": 100
-        },
-        {
-          "type": "minecraft:slime",
-          "minCount": 4,
-          "maxCount": 4,
-          "weight": 100
-        },
-        {
-          "type": "minecraft:enderman",
-          "minCount": 1,
-          "maxCount": 4,
-          "weight": 10
-        },
-        {
-          "type": "minecraft:witch",
-          "minCount": 1,
-          "maxCount": 1,
-          "weight": 5
-        }
-      ],
-      "underground_water_creature": [
-        {
-          "type": "minecraft:glow_squid",
-          "minCount": 4,
-          "maxCount": 6,
-          "weight": 10
-        }
-      ],
-      "water_ambient": [
-        {
-          "type": "minecraft:pufferfish",
-          "minCount": 1,
-          "maxCount": 3,
-          "weight": 15
-        },
-        {
-          "type": "minecraft:tropical_fish",
-          "minCount": 8,
-          "maxCount": 8,
-          "weight": 25
-        }
-      ],
-      "water_creature": [
-        {
-          "type": "minecraft:squid",
-          "minCount": 4,
-          "maxCount": 4,
-          "weight": 10
-        },
-        {
-          "type": "minecraft:dolphin",
-          "minCount": 1,
-          "maxCount": 2,
-          "weight": 2
-        }
-      ]
-    },
-    "spawn_costs": {}
-  },
-  "warped_forest": {
-    "has_precipitation": false,
-    "temperature": 2.0,
-    "downfall": 0.0,
-    "effects": {
-      "mood_sound": {
-        "sound": "minecraft:ambient.warped_forest.mood",
-        "tick_delay": 6000,
-        "block_search_extent": 8,
-        "offset": 2.0
-      },
-      "additions_sound": {
-        "sound": "minecraft:ambient.warped_forest.additions",
-        "tick_chance": 0.0111
-      },
-      "music": [
-        {
-          "data": {
-            "sound": "minecraft:music.nether.warped_forest",
-            "min_delay": 12000,
-            "max_delay": 24000,
-            "replace_current_music": false
-          },
-          "weight": 1
-        }
-      ],
-      "music_volume": 1.0,
-      "particle": {
-        "options": {
-          "type": "minecraft:warped_spore"
-        },
-        "probability": 0.01428
-      },
-      "ambient_sound": "minecraft:ambient.warped_forest.loop",
-      "sky_color": 7254527,
-      "fog_color": 1705242,
-      "water_color": 4159204,
-      "water_fog_color": 329011
-    },
-    "carvers": "minecraft:nether_cave",
-    "features": [
-      [],
-      [],
-      [],
-      [],
-      [],
-      [],
-      [],
-      [
-        "minecraft:spring_open",
-        "minecraft:patch_fire",
-        "minecraft:patch_soul_fire",
-        "minecraft:glowstone_extra",
-        "minecraft:glowstone",
-        "minecraft:ore_magma",
-        "minecraft:spring_closed",
-        "minecraft:ore_gravel_nether",
-        "minecraft:ore_blackstone",
-        "minecraft:ore_gold_nether",
-        "minecraft:ore_quartz_nether",
-        "minecraft:ore_ancient_debris_large",
-        "minecraft:ore_debris_small"
-      ],
-      [],
-      [
-        "minecraft:spring_lava",
-        "minecraft:brown_mushroom_normal",
-        "minecraft:red_mushroom_normal",
-        "minecraft:warped_fungi",
-        "minecraft:warped_forest_vegetation",
-        "minecraft:nether_sprouts",
-        "minecraft:twisting_vines"
-      ]
-    ],
-    "spawners": {
-      "ambient": [],
-      "axolotls": [],
-      "creature": [
-        {
-          "type": "minecraft:strider",
-          "minCount": 1,
-          "maxCount": 2,
-          "weight": 60
-        }
-      ],
-      "misc": [],
-      "monster": [
-        {
-          "type": "minecraft:enderman",
-          "minCount": 4,
-          "maxCount": 4,
-          "weight": 1
-        }
-      ],
-      "underground_water_creature": [],
-      "water_ambient": [],
-      "water_creature": []
-    },
-    "spawn_costs": {
-      "minecraft:enderman": {
-        "energy_budget": 0.12,
-        "charge": 1.0
-      }
-    }
-  },
-  "windswept_forest": {
-    "has_precipitation": true,
-    "temperature": 0.2,
-    "downfall": 0.3,
-    "effects": {
-      "mood_sound": {
-        "sound": "minecraft:ambient.cave",
-        "tick_delay": 6000,
-        "block_search_extent": 8,
-        "offset": 2.0
-      },
-      "music_volume": 1.0,
-      "sky_color": 8233727,
-      "fog_color": 12638463,
-      "water_color": 4159204,
-      "water_fog_color": 329011
-    },
-    "carvers": [
-      "minecraft:cave",
-      "minecraft:cave_extra_underground",
-      "minecraft:canyon"
-    ],
-    "features": [
-      [],
-      [
-        "minecraft:lake_lava_underground",
-        "minecraft:lake_lava_surface"
-      ],
-      [
-        "minecraft:amethyst_geode"
-      ],
-      [
-        "minecraft:monster_room",
-        "minecraft:monster_room_deep"
-      ],
-      [],
-      [],
-      [
-        "minecraft:ore_dirt",
-        "minecraft:ore_gravel",
-        "minecraft:ore_granite_upper",
-        "minecraft:ore_granite_lower",
-        "minecraft:ore_diorite_upper",
-        "minecraft:ore_diorite_lower",
-        "minecraft:ore_andesite_upper",
-        "minecraft:ore_andesite_lower",
-        "minecraft:ore_tuff",
-        "minecraft:ore_coal_upper",
-        "minecraft:ore_coal_lower",
-        "minecraft:ore_iron_upper",
-        "minecraft:ore_iron_middle",
-        "minecraft:ore_iron_small",
-        "minecraft:ore_gold",
-        "minecraft:ore_gold_lower",
-        "minecraft:ore_redstone",
-        "minecraft:ore_redstone_lower",
-        "minecraft:ore_diamond",
-        "minecraft:ore_diamond_medium",
-        "minecraft:ore_diamond_large",
-        "minecraft:ore_diamond_buried",
-        "minecraft:ore_lapis",
-        "minecraft:ore_lapis_buried",
-        "minecraft:ore_copper",
-        "minecraft:underwater_magma",
-        "minecraft:disk_sand",
-        "minecraft:disk_clay",
-        "minecraft:disk_gravel",
-        "minecraft:ore_emerald"
-      ],
-      [
-        "minecraft:ore_infested"
-      ],
-      [
-        "minecraft:spring_water",
-        "minecraft:spring_lava"
-      ],
-      [
-        "minecraft:glow_lichen",
-        "minecraft:trees_windswept_forest",
-        "minecraft:patch_bush",
-        "minecraft:flower_default",
-        "minecraft:patch_grass_badlands",
-        "minecraft:brown_mushroom_normal",
-        "minecraft:red_mushroom_normal",
-        "minecraft:patch_pumpkin",
-        "minecraft:patch_sugar_cane",
-        "minecraft:patch_firefly_bush_near_water"
-      ],
-      [
-        "minecraft:freeze_top_layer"
-      ]
-    ],
-    "spawners": {
-      "ambient": [
-        {
-          "type": "minecraft:bat",
-          "minCount": 8,
-          "maxCount": 8,
-          "weight": 10
-        }
-      ],
-      "axolotls": [],
-      "creature": [
-        {
-          "type": "minecraft:sheep",
-          "minCount": 4,
-          "maxCount": 4,
-          "weight": 12
-        },
-        {
-          "type": "minecraft:pig",
-          "minCount": 4,
-          "maxCount": 4,
-          "weight": 10
-        },
-        {
-          "type": "minecraft:chicken",
-          "minCount": 4,
-          "maxCount": 4,
-          "weight": 10
-        },
-        {
-          "type": "minecraft:cow",
-          "minCount": 4,
-          "maxCount": 4,
-          "weight": 8
-        },
-        {
-          "type": "minecraft:llama",
-          "minCount": 4,
-          "maxCount": 6,
-          "weight": 5
-        }
-      ],
-      "misc": [],
-      "monster": [
-        {
-          "type": "minecraft:spider",
-          "minCount": 4,
-          "maxCount": 4,
-          "weight": 100
-        },
-        {
-          "type": "minecraft:zombie",
-          "minCount": 4,
-          "maxCount": 4,
-          "weight": 95
-        },
-        {
-          "type": "minecraft:zombie_villager",
-          "minCount": 1,
-          "maxCount": 1,
-          "weight": 5
-        },
-        {
-          "type": "minecraft:skeleton",
-          "minCount": 4,
-          "maxCount": 4,
-          "weight": 100
-        },
-        {
-          "type": "minecraft:creeper",
-          "minCount": 4,
-          "maxCount": 4,
-          "weight": 100
-        },
-        {
-          "type": "minecraft:slime",
-          "minCount": 4,
-          "maxCount": 4,
-          "weight": 100
-        },
-        {
-          "type": "minecraft:enderman",
-          "minCount": 1,
-          "maxCount": 4,
-          "weight": 10
-        },
-        {
-          "type": "minecraft:witch",
-          "minCount": 1,
-          "maxCount": 1,
-          "weight": 5
-        }
-      ],
-      "underground_water_creature": [
-        {
-          "type": "minecraft:glow_squid",
-          "minCount": 4,
-          "maxCount": 6,
-          "weight": 10
-        }
-      ],
-      "water_ambient": [],
-      "water_creature": []
-    },
-    "spawn_costs": {}
-  },
-  "windswept_gravelly_hills": {
-    "has_precipitation": true,
-    "temperature": 0.2,
-    "downfall": 0.3,
-    "effects": {
-      "mood_sound": {
-        "sound": "minecraft:ambient.cave",
-        "tick_delay": 6000,
-        "block_search_extent": 8,
-        "offset": 2.0
-      },
-      "music_volume": 1.0,
-      "sky_color": 8233727,
-      "fog_color": 12638463,
-      "water_color": 4159204,
-      "water_fog_color": 329011
-    },
-    "carvers": [
-      "minecraft:cave",
-      "minecraft:cave_extra_underground",
-      "minecraft:canyon"
-    ],
-    "features": [
-      [],
-      [
-        "minecraft:lake_lava_underground",
-        "minecraft:lake_lava_surface"
-      ],
-      [
-        "minecraft:amethyst_geode"
-      ],
-      [
-        "minecraft:monster_room",
-        "minecraft:monster_room_deep"
-      ],
-      [],
-      [],
-      [
-        "minecraft:ore_dirt",
-        "minecraft:ore_gravel",
-        "minecraft:ore_granite_upper",
-        "minecraft:ore_granite_lower",
-        "minecraft:ore_diorite_upper",
-        "minecraft:ore_diorite_lower",
-        "minecraft:ore_andesite_upper",
-        "minecraft:ore_andesite_lower",
-        "minecraft:ore_tuff",
-        "minecraft:ore_coal_upper",
-        "minecraft:ore_coal_lower",
-        "minecraft:ore_iron_upper",
-        "minecraft:ore_iron_middle",
-        "minecraft:ore_iron_small",
-        "minecraft:ore_gold",
-        "minecraft:ore_gold_lower",
-        "minecraft:ore_redstone",
-        "minecraft:ore_redstone_lower",
-        "minecraft:ore_diamond",
-        "minecraft:ore_diamond_medium",
-        "minecraft:ore_diamond_large",
-        "minecraft:ore_diamond_buried",
-        "minecraft:ore_lapis",
-        "minecraft:ore_lapis_buried",
-        "minecraft:ore_copper",
-        "minecraft:underwater_magma",
-        "minecraft:disk_sand",
-        "minecraft:disk_clay",
-        "minecraft:disk_gravel",
-        "minecraft:ore_emerald"
-      ],
-      [
-        "minecraft:ore_infested"
-      ],
-      [
-        "minecraft:spring_water",
-        "minecraft:spring_lava"
-      ],
-      [
-        "minecraft:glow_lichen",
-        "minecraft:trees_windswept_hills",
-        "minecraft:patch_bush",
-        "minecraft:flower_default",
-        "minecraft:patch_grass_badlands",
-        "minecraft:brown_mushroom_normal",
-        "minecraft:red_mushroom_normal",
-        "minecraft:patch_pumpkin",
-        "minecraft:patch_sugar_cane",
-        "minecraft:patch_firefly_bush_near_water"
-      ],
-      [
-        "minecraft:freeze_top_layer"
-      ]
-    ],
-    "spawners": {
-      "ambient": [
-        {
-          "type": "minecraft:bat",
-          "minCount": 8,
-          "maxCount": 8,
-          "weight": 10
-        }
-      ],
-      "axolotls": [],
-      "creature": [
-        {
-          "type": "minecraft:sheep",
-          "minCount": 4,
-          "maxCount": 4,
-          "weight": 12
-        },
-        {
-          "type": "minecraft:pig",
-          "minCount": 4,
-          "maxCount": 4,
-          "weight": 10
-        },
-        {
-          "type": "minecraft:chicken",
-          "minCount": 4,
-          "maxCount": 4,
-          "weight": 10
-        },
-        {
-          "type": "minecraft:cow",
-          "minCount": 4,
-          "maxCount": 4,
-          "weight": 8
-        },
-        {
-          "type": "minecraft:llama",
-          "minCount": 4,
-          "maxCount": 6,
-          "weight": 5
-        }
-      ],
-      "misc": [],
-      "monster": [
-        {
-          "type": "minecraft:spider",
-          "minCount": 4,
-          "maxCount": 4,
-          "weight": 100
-        },
-        {
-          "type": "minecraft:zombie",
-          "minCount": 4,
-          "maxCount": 4,
-          "weight": 95
-        },
-        {
-          "type": "minecraft:zombie_villager",
-          "minCount": 1,
-          "maxCount": 1,
-          "weight": 5
-        },
-        {
-          "type": "minecraft:skeleton",
-          "minCount": 4,
-          "maxCount": 4,
-          "weight": 100
-        },
-        {
-          "type": "minecraft:creeper",
-          "minCount": 4,
-          "maxCount": 4,
-          "weight": 100
-        },
-        {
-          "type": "minecraft:slime",
-          "minCount": 4,
-          "maxCount": 4,
-          "weight": 100
-        },
-        {
-          "type": "minecraft:enderman",
-          "minCount": 1,
-          "maxCount": 4,
-          "weight": 10
-        },
-        {
-          "type": "minecraft:witch",
-          "minCount": 1,
-          "maxCount": 1,
-          "weight": 5
-        }
-      ],
-      "underground_water_creature": [
-        {
-          "type": "minecraft:glow_squid",
-          "minCount": 4,
-          "maxCount": 6,
-          "weight": 10
-        }
-      ],
-      "water_ambient": [],
-      "water_creature": []
-    },
-    "spawn_costs": {}
-  },
-  "windswept_hills": {
-    "has_precipitation": true,
-    "temperature": 0.2,
-    "downfall": 0.3,
-    "effects": {
-      "mood_sound": {
-        "sound": "minecraft:ambient.cave",
-        "tick_delay": 6000,
-        "block_search_extent": 8,
-        "offset": 2.0
-      },
-      "music_volume": 1.0,
-      "sky_color": 8233727,
-      "fog_color": 12638463,
-      "water_color": 4159204,
-      "water_fog_color": 329011
-    },
-    "carvers": [
-      "minecraft:cave",
-      "minecraft:cave_extra_underground",
-      "minecraft:canyon"
-    ],
-    "features": [
-      [],
-      [
-        "minecraft:lake_lava_underground",
-        "minecraft:lake_lava_surface"
-      ],
-      [
-        "minecraft:amethyst_geode"
-      ],
-      [
-        "minecraft:monster_room",
-        "minecraft:monster_room_deep"
-      ],
-      [],
-      [],
-      [
-        "minecraft:ore_dirt",
-        "minecraft:ore_gravel",
-        "minecraft:ore_granite_upper",
-        "minecraft:ore_granite_lower",
-        "minecraft:ore_diorite_upper",
-        "minecraft:ore_diorite_lower",
-        "minecraft:ore_andesite_upper",
-        "minecraft:ore_andesite_lower",
-        "minecraft:ore_tuff",
-        "minecraft:ore_coal_upper",
-        "minecraft:ore_coal_lower",
-        "minecraft:ore_iron_upper",
-        "minecraft:ore_iron_middle",
-        "minecraft:ore_iron_small",
-        "minecraft:ore_gold",
-        "minecraft:ore_gold_lower",
-        "minecraft:ore_redstone",
-        "minecraft:ore_redstone_lower",
-        "minecraft:ore_diamond",
-        "minecraft:ore_diamond_medium",
-        "minecraft:ore_diamond_large",
-        "minecraft:ore_diamond_buried",
-        "minecraft:ore_lapis",
-        "minecraft:ore_lapis_buried",
-        "minecraft:ore_copper",
-        "minecraft:underwater_magma",
-        "minecraft:disk_sand",
-        "minecraft:disk_clay",
-        "minecraft:disk_gravel",
-        "minecraft:ore_emerald"
-      ],
-      [
-        "minecraft:ore_infested"
-      ],
-      [
-        "minecraft:spring_water",
-        "minecraft:spring_lava"
-      ],
-      [
-        "minecraft:glow_lichen",
-        "minecraft:trees_windswept_hills",
-        "minecraft:patch_bush",
-        "minecraft:flower_default",
-        "minecraft:patch_grass_badlands",
-        "minecraft:brown_mushroom_normal",
-        "minecraft:red_mushroom_normal",
-        "minecraft:patch_pumpkin",
-        "minecraft:patch_sugar_cane",
-        "minecraft:patch_firefly_bush_near_water"
-      ],
-      [
-        "minecraft:freeze_top_layer"
-      ]
-    ],
-    "spawners": {
-      "ambient": [
-        {
-          "type": "minecraft:bat",
-          "minCount": 8,
-          "maxCount": 8,
-          "weight": 10
-        }
-      ],
-      "axolotls": [],
-      "creature": [
-        {
-          "type": "minecraft:sheep",
-          "minCount": 4,
-          "maxCount": 4,
-          "weight": 12
-        },
-        {
-          "type": "minecraft:pig",
-          "minCount": 4,
-          "maxCount": 4,
-          "weight": 10
-        },
-        {
-          "type": "minecraft:chicken",
-          "minCount": 4,
-          "maxCount": 4,
-          "weight": 10
-        },
-        {
-          "type": "minecraft:cow",
-          "minCount": 4,
-          "maxCount": 4,
-          "weight": 8
-        },
-        {
-          "type": "minecraft:llama",
-          "minCount": 4,
-          "maxCount": 6,
-          "weight": 5
-        }
-      ],
-      "misc": [],
-      "monster": [
-        {
-          "type": "minecraft:spider",
-          "minCount": 4,
-          "maxCount": 4,
-          "weight": 100
-        },
-        {
-          "type": "minecraft:zombie",
-          "minCount": 4,
-          "maxCount": 4,
-          "weight": 95
-        },
-        {
-          "type": "minecraft:zombie_villager",
-          "minCount": 1,
-          "maxCount": 1,
-          "weight": 5
-        },
-        {
-          "type": "minecraft:skeleton",
-          "minCount": 4,
-          "maxCount": 4,
-          "weight": 100
-        },
-        {
-          "type": "minecraft:creeper",
-          "minCount": 4,
-          "maxCount": 4,
-          "weight": 100
-        },
-        {
-          "type": "minecraft:slime",
-          "minCount": 4,
-          "maxCount": 4,
-          "weight": 100
-        },
-        {
-          "type": "minecraft:enderman",
-          "minCount": 1,
-          "maxCount": 4,
-          "weight": 10
-        },
-        {
-          "type": "minecraft:witch",
-          "minCount": 1,
-          "maxCount": 1,
-          "weight": 5
-        }
-      ],
-      "underground_water_creature": [
-        {
-          "type": "minecraft:glow_squid",
-          "minCount": 4,
-          "maxCount": 6,
-          "weight": 10
-        }
-      ],
-      "water_ambient": [],
-      "water_creature": []
-    },
-    "spawn_costs": {}
-  },
-  "windswept_savanna": {
-    "has_precipitation": false,
-    "temperature": 2.0,
-    "downfall": 0.0,
-    "effects": {
-      "mood_sound": {
-        "sound": "minecraft:ambient.cave",
-        "tick_delay": 6000,
-        "block_search_extent": 8,
-        "offset": 2.0
-      },
-      "music_volume": 1.0,
-      "sky_color": 7254527,
-      "fog_color": 12638463,
-      "water_color": 4159204,
-      "water_fog_color": 329011
-    },
-    "carvers": [
-      "minecraft:cave",
-      "minecraft:cave_extra_underground",
-      "minecraft:canyon"
-    ],
-    "features": [
-      [],
-      [
-        "minecraft:lake_lava_underground",
-        "minecraft:lake_lava_surface"
-      ],
-      [
-        "minecraft:amethyst_geode"
-      ],
-      [
-        "minecraft:monster_room",
-        "minecraft:monster_room_deep"
-      ],
-      [],
-      [],
-      [
-        "minecraft:ore_dirt",
-        "minecraft:ore_gravel",
-        "minecraft:ore_granite_upper",
-        "minecraft:ore_granite_lower",
-        "minecraft:ore_diorite_upper",
-        "minecraft:ore_diorite_lower",
-        "minecraft:ore_andesite_upper",
-        "minecraft:ore_andesite_lower",
-        "minecraft:ore_tuff",
-        "minecraft:ore_coal_upper",
-        "minecraft:ore_coal_lower",
-        "minecraft:ore_iron_upper",
-        "minecraft:ore_iron_middle",
-        "minecraft:ore_iron_small",
-        "minecraft:ore_gold",
-        "minecraft:ore_gold_lower",
-        "minecraft:ore_redstone",
-        "minecraft:ore_redstone_lower",
-        "minecraft:ore_diamond",
-        "minecraft:ore_diamond_medium",
-        "minecraft:ore_diamond_large",
-        "minecraft:ore_diamond_buried",
-        "minecraft:ore_lapis",
-        "minecraft:ore_lapis_buried",
-        "minecraft:ore_copper",
-        "minecraft:underwater_magma",
-        "minecraft:disk_sand",
-        "minecraft:disk_clay",
-        "minecraft:disk_gravel"
-      ],
-      [],
-      [
-        "minecraft:spring_water",
-        "minecraft:spring_lava"
-      ],
-      [
-        "minecraft:glow_lichen",
-        "minecraft:trees_windswept_savanna",
-        "minecraft:flower_default",
-        "minecraft:patch_grass_normal",
-        "minecraft:brown_mushroom_normal",
-        "minecraft:red_mushroom_normal",
-        "minecraft:patch_pumpkin",
-        "minecraft:patch_sugar_cane",
-        "minecraft:patch_firefly_bush_near_water"
-      ],
-      [
-        "minecraft:freeze_top_layer"
-      ]
-    ],
-    "spawners": {
-      "ambient": [
-        {
-          "type": "minecraft:bat",
-          "minCount": 8,
-          "maxCount": 8,
-          "weight": 10
-        }
-      ],
-      "axolotls": [],
-      "creature": [
-        {
-          "type": "minecraft:sheep",
-          "minCount": 4,
-          "maxCount": 4,
-          "weight": 12
-        },
-        {
-          "type": "minecraft:pig",
-          "minCount": 4,
-          "maxCount": 4,
-          "weight": 10
-        },
-        {
-          "type": "minecraft:chicken",
-          "minCount": 4,
-          "maxCount": 4,
-          "weight": 10
-        },
-        {
-          "type": "minecraft:cow",
-          "minCount": 4,
-          "maxCount": 4,
-          "weight": 8
-        },
-        {
-          "type": "minecraft:horse",
-          "minCount": 2,
-          "maxCount": 6,
-          "weight": 1
-        },
-        {
-          "type": "minecraft:donkey",
-          "minCount": 1,
-          "maxCount": 1,
-          "weight": 1
-        },
-        {
-          "type": "minecraft:armadillo",
-          "minCount": 2,
-          "maxCount": 3,
-          "weight": 10
-        }
-      ],
-      "misc": [],
-      "monster": [
-        {
-          "type": "minecraft:spider",
-          "minCount": 4,
-          "maxCount": 4,
-          "weight": 100
-        },
-        {
-          "type": "minecraft:zombie",
-          "minCount": 4,
-          "maxCount": 4,
-          "weight": 95
-        },
-        {
-          "type": "minecraft:zombie_villager",
-          "minCount": 1,
-          "maxCount": 1,
-          "weight": 5
-        },
-        {
-          "type": "minecraft:skeleton",
-          "minCount": 4,
-          "maxCount": 4,
-          "weight": 100
-        },
-        {
-          "type": "minecraft:creeper",
-          "minCount": 4,
-          "maxCount": 4,
-          "weight": 100
-        },
-        {
-          "type": "minecraft:slime",
-          "minCount": 4,
-          "maxCount": 4,
-          "weight": 100
-        },
-        {
-          "type": "minecraft:enderman",
-          "minCount": 1,
-          "maxCount": 4,
-          "weight": 10
-        },
-        {
-          "type": "minecraft:witch",
-          "minCount": 1,
-          "maxCount": 1,
-          "weight": 5
-        }
-      ],
-      "underground_water_creature": [
-        {
-          "type": "minecraft:glow_squid",
-          "minCount": 4,
-          "maxCount": 6,
-          "weight": 10
-        }
-      ],
-      "water_ambient": [],
-      "water_creature": []
-    },
-    "spawn_costs": {}
-  },
-  "wooded_badlands": {
-    "has_precipitation": false,
-    "temperature": 2.0,
-    "downfall": 0.0,
-    "effects": {
-      "mood_sound": {
-        "sound": "minecraft:ambient.cave",
-        "tick_delay": 6000,
-        "block_search_extent": 8,
-        "offset": 2.0
-      },
-      "music": [
-        {
-          "data": {
-            "sound": "minecraft:music.overworld.badlands",
-            "min_delay": 12000,
-            "max_delay": 24000,
-            "replace_current_music": false
-          },
-          "weight": 1
-        }
-      ],
-      "music_volume": 1.0,
-      "sky_color": 7254527,
-      "foliage_color": 10387789,
-      "grass_color": 9470285,
-      "fog_color": 12638463,
-      "water_color": 4159204,
-      "water_fog_color": 329011
-    },
-    "carvers": [
-      "minecraft:cave",
-      "minecraft:cave_extra_underground",
-      "minecraft:canyon"
-    ],
-    "features": [
-      [],
-      [
-        "minecraft:lake_lava_underground",
-        "minecraft:lake_lava_surface"
-      ],
-      [
-        "minecraft:amethyst_geode"
-      ],
-      [
-        "minecraft:monster_room",
-        "minecraft:monster_room_deep"
-      ],
-      [],
-      [],
-      [
-        "minecraft:ore_dirt",
-        "minecraft:ore_gravel",
-        "minecraft:ore_granite_upper",
-        "minecraft:ore_granite_lower",
-        "minecraft:ore_diorite_upper",
-        "minecraft:ore_diorite_lower",
-        "minecraft:ore_andesite_upper",
-        "minecraft:ore_andesite_lower",
-        "minecraft:ore_tuff",
-        "minecraft:ore_coal_upper",
-        "minecraft:ore_coal_lower",
-        "minecraft:ore_iron_upper",
-        "minecraft:ore_iron_middle",
-        "minecraft:ore_iron_small",
-        "minecraft:ore_gold",
-        "minecraft:ore_gold_lower",
-        "minecraft:ore_redstone",
-        "minecraft:ore_redstone_lower",
-        "minecraft:ore_diamond",
-        "minecraft:ore_diamond_medium",
-        "minecraft:ore_diamond_large",
-        "minecraft:ore_diamond_buried",
-        "minecraft:ore_lapis",
-        "minecraft:ore_lapis_buried",
-        "minecraft:ore_copper",
-        "minecraft:underwater_magma",
-        "minecraft:ore_gold_extra",
-        "minecraft:disk_sand",
-        "minecraft:disk_clay",
-        "minecraft:disk_gravel"
-      ],
-      [],
-      [
-        "minecraft:spring_water",
-        "minecraft:spring_lava"
-      ],
-      [
-        "minecraft:glow_lichen",
-        "minecraft:trees_badlands",
-        "minecraft:patch_grass_badlands",
-        "minecraft:patch_dry_grass_badlands",
-        "minecraft:patch_dead_bush_badlands",
-        "minecraft:brown_mushroom_normal",
-        "minecraft:red_mushroom_normal",
-        "minecraft:patch_sugar_cane_badlands",
-        "minecraft:patch_pumpkin",
-        "minecraft:patch_cactus_decorated",
-        "minecraft:patch_firefly_bush_near_water"
-      ],
-      [
-        "minecraft:freeze_top_layer"
-      ]
-    ],
-    "creature_spawn_probability": 0.04,
-    "spawners": {
-      "ambient": [
-        {
-          "type": "minecraft:bat",
-          "minCount": 8,
-          "maxCount": 8,
-          "weight": 10
-        }
-      ],
-      "axolotls": [],
-      "creature": [
-        {
-          "type": "minecraft:sheep",
-          "minCount": 4,
-          "maxCount": 4,
-          "weight": 12
-        },
-        {
-          "type": "minecraft:pig",
-          "minCount": 4,
-          "maxCount": 4,
-          "weight": 10
-        },
-        {
-          "type": "minecraft:chicken",
-          "minCount": 4,
-          "maxCount": 4,
-          "weight": 10
-        },
-        {
-          "type": "minecraft:cow",
-          "minCount": 4,
-          "maxCount": 4,
-          "weight": 8
-        },
-        {
-          "type": "minecraft:armadillo",
-          "minCount": 1,
-          "maxCount": 2,
-          "weight": 6
-        },
-        {
-          "type": "minecraft:wolf",
-          "minCount": 4,
-          "maxCount": 8,
-          "weight": 2
-        }
-      ],
-      "misc": [],
-      "monster": [
-        {
-          "type": "minecraft:spider",
-          "minCount": 4,
-          "maxCount": 4,
-          "weight": 100
-        },
-        {
-          "type": "minecraft:zombie",
-          "minCount": 4,
-          "maxCount": 4,
-          "weight": 95
-        },
-        {
-          "type": "minecraft:zombie_villager",
-          "minCount": 1,
-          "maxCount": 1,
-          "weight": 5
-        },
-        {
-          "type": "minecraft:skeleton",
-          "minCount": 4,
-          "maxCount": 4,
-          "weight": 100
-        },
-        {
-          "type": "minecraft:creeper",
-          "minCount": 4,
-          "maxCount": 4,
-          "weight": 100
-        },
-        {
-          "type": "minecraft:slime",
-          "minCount": 4,
-          "maxCount": 4,
-          "weight": 100
-        },
-        {
-          "type": "minecraft:enderman",
-          "minCount": 1,
-          "maxCount": 4,
-          "weight": 10
-        },
-        {
-          "type": "minecraft:witch",
-          "minCount": 1,
-          "maxCount": 1,
-          "weight": 5
-        }
-      ],
-      "underground_water_creature": [
-        {
-          "type": "minecraft:glow_squid",
-          "minCount": 4,
-          "maxCount": 6,
-          "weight": 10
-        }
-      ],
-      "water_ambient": [],
-      "water_creature": []
-    },
-    "spawn_costs": {}
-  }
-}
->>>>>>> ce608811
+}