[workspace]
resolver = "2"
members = [
    "pumpkin-api-macros",
    "pumpkin-config",
    "pumpkin-util",
    "pumpkin-inventory",
    "pumpkin-macros/",
    "pumpkin-protocol/",
    "pumpkin-registry/",
    "pumpkin-world",
    "pumpkin/",
    "pumpkin-data",
]

[workspace.package]
version = "0.1.0-dev+1.21.7"
edition = "2024"
<<<<<<< HEAD
#opt-level = 0
=======
>>>>>>> 90fe277d

[profile.release]
lto = true
codegen-units = 1

[profile.bench]
debug = true

[profile.profiling]
inherits = "release"
debug = true

[workspace.dependencies]
log = "0.4"
tokio = { version = "1.46", features = [
    "macros",
    "net",
    "rt-multi-thread",
    "sync",
    "io-std",
    "signal",
    "fs",
    "io-util",
    "time",
] }

thiserror = "2.0"

bytes = "1.10"

# Concurrency/Parallelism and Synchronization
futures = { version = "0.3", default-features = false, features = ["executor"] }
rayon = "1.10"
crossbeam = "0.8"

uuid = { version = "1.17", features = ["serde", "v3", "v4"] }
serde = { version = "1.0", features = ["derive"] }
serde_json = "1.0"

async-trait = "0.1"

tempfile = { version = "3.20.0", default-features = false }
proc-macro-error2 = "2"<|MERGE_RESOLUTION|>--- conflicted
+++ resolved
@@ -16,10 +16,6 @@
 [workspace.package]
 version = "0.1.0-dev+1.21.7"
 edition = "2024"
-<<<<<<< HEAD
-#opt-level = 0
-=======
->>>>>>> 90fe277d
 
 [profile.release]
 lto = true
